# ASP.NET Core (.NET Framework)
# Build and test ASP.NET Core projects targeting the full .NET Framework.
# Add steps that publish symbols, save build artifacts, and more:
# https://docs.microsoft.com/azure/devops/pipelines/languages/dotnet-core

trigger:
- main

pool:
  vmImage: 'ubuntu-latest' # examples of other options: 'macOS-10.15', 'windows-2019'

variables:
  solution: '**/*.sln'
  buildPlatform: 'Any CPU'
  buildConfiguration: 'Release'
  major: 0
  minor: 2
  # Maintain a separate patch value between CI and PR runs.
  # The counter is reset when the minor version is updated.
  patch: $[counter(format('{0}_{1}', variables['build.reason'], variables['minor']), 0)]
  isReleaseBuild: $(isNugetRelease)

steps:
- task: NuGetAuthenticate@0
  displayName: 'NuGet Authenticate'

# If this is a release, do not append the build number at the end as it will 
# generate the prerelease nuget version.
# We cannot set this in variables section above because $(isNugetRelease) 
# is not available at pipeline compilation time.
- bash: |
    echo ISNUGETRELEASE = $ISNUGETRELEASE
    if [ "$ISNUGETRELEASE" = "true" ]
    then
      dabVersion=$(major).$(minor).$(patch)
    else
      dabVersion=$(major).$(minor).$(patch)-$(Build.BuildId)
    fi
    echo dabVersion = $dabVersion
    echo "##vso[task.setvariable variable=dabVersion]$dabVersion"
  displayName: Set dab version

# - task: UseDotNet@2
#   displayName: Setup .NET SDK v6.0.x
#   inputs:
#     packageType: sdk
#     version: 6.0.x
#     installationPath: $(Agent.ToolsDirectory)/dotnet

# - task: NuGetToolInstaller@1

# - task: NuGetCommand@2
#   inputs:
#     restoreSolution: '$(solution)'
#     feedsToUse: config
#     nugetConfigPath: Nuget.config

# - task: DotNetCoreCLI@2
#   displayName: Check formatting
#   inputs:
#     command: custom
#     custom: format
#     projects: '$(solution)'
#     arguments: '--verify-no-changes'

# # Use dotnet pack command to build the project because we want to generate build output
# # in the correct location that pack command will be using. This build output location
# # will be used to do code signing so we need to this first.
# - task: DotNetCoreCLI@2
#   displayName: Build
#   inputs:
#     command: custom
#     custom: pack
#     projects: '**/*.sln'
#     arguments: '--configuration $(buildConfiguration) -p:Version=$(dabVersion)' 

# - task: DotNetCoreCLI@2
#   displayName: "Run Unit Tests"
#   inputs:
#     command: test
#     projects: '**/*Tests*.csproj'
#     arguments: '--filter "TestCategory!=Cosmos&TestCategory!=MsSql&TestCategory!=PostgreSql&TestCategory!=MySql" --configuration $(buildConfiguration) --collect "XPlat Code coverage"'

# - template: templates/code-signing.yml
#   parameters:
#     # This is the path that will be used for packing nuget package.
#     # We will need to sign the binaries in this location.
#     path: '$(Build.SourcesDirectory)/src/out/cli/$(buildConfiguration)/net6.0/publish' 

# # Create nuget package after the binaries are signed. So that the binaries inside nuget package are signed.
# - task: DotNetCoreCLI@2
#   displayName: 'Creating Nuget Package'
#   inputs:
#     command: custom
#     custom: pack
#     projects: '**/Cli.csproj'
#     arguments: '--configuration $(buildConfiguration) --no-build -p:Version=$(dabVersion) -o $(Build.ArtifactStagingDirectory)/nupkg'

# # Now sign the nuget package itself.
# - template: templates/code-signing.yml
#   parameters:
#     path: '$(Build.ArtifactStagingDirectory)/nupkg'
#     signNuget: true

# - task: PowerShell@2
#   displayName: "Package DAB to multiple platforms"
#   inputs:
#     targetType: 'filePath'
#     filePath: $(System.DefaultWorkingDirectory)/publish.ps1
#     arguments: $(buildConfiguration) $(Build.ArtifactStagingDirectory) $(dabVersion) -Package

# # Sign the binaries that were generated per platform
# - template: templates/code-signing.yml
#   parameters:
#     path: '$(Build.ArtifactStagingDirectory)/publish'

# # Zip the binaries after signing process.
# - task: PowerShell@2
#   displayName: "Zip the binaries after signing"
#   inputs:
#     targetType: 'filePath'
#     filePath: $(System.DefaultWorkingDirectory)/publish.ps1
#     arguments: $(buildConfiguration) $(Build.ArtifactStagingDirectory) $(dabVersion) -CreateZip

# - task: AzureArtifacts.manifest-generator-task.manifest-generator-task.ManifestGeneratorTask@0
#   displayName: 'SBOM Generation Task'
#   inputs:
#       BuildDropPath: '$(Build.ArtifactStagingDirectory)'

# # This code takes all the files in $(Build.ArtifactStagingDirectory) and uploads them as an artifact of your build.
# - task: PublishPipelineArtifact@1
#   displayName: "Upload build artifacts"
#   inputs:
#     targetPath: '$(Build.ArtifactStagingDirectory)' 

# - task: NuGetCommand@2
#   displayName: 'Publish Nuget to Internal Feed'
#   condition: eq(variables.isReleaseBuild, 'true')
#   inputs:
#     command: 'push'
#     feedsToUse: 'select'
#     packagesToPush: '$(Build.ArtifactStagingDirectory)/**/*.nupkg;!$(Build.ArtifactStagingDirectory)/**/*.symbols.nupkg'
#     nuGetFeedType: 'internal'
#     publishVstsFeed: CosmosDB/DataApiBuilder
#     versioningScheme: 'off'
#     allowPackageConflicts: false

# - task: PublishCodeCoverageResults@1
#   displayName: 'Publish code coverage'
#   inputs:
#     codeCoverageTool: Cobertura
#     summaryFileLocation: '$(Agent.TempDirectory)/**/*cobertura.xml'

# # This task gets the current date and saves it to a variable so the docker task can use the build's
# # date and time as a tag.
# - task: PowerShell@2
#   displayName: "Get date for Docker image Tag"
#   inputs:
#     targetType: 'inline'
#     script: |
#       Write-Host "Setting up the date and time as a build variable for the Docker tag"
#       $date=$(Get-Date -format yyyyMMdd-HHmmss)
#       Write-Host "##vso[task.setvariable variable=BuildDate]$date"

# # Build a docker image and push it to the container registry.
# - task: Docker@2
#   displayName: "Build and push docker image to Azure Container Registry"
#   condition: eq(variables.isReleaseBuild, 'false')
#   inputs:
#     containerRegistry: 'CosmosDB GraphQL/Hawaii'
#     repository: 'dab/$(Build.SourceBranch)'
#     command: 'buildAndPush'
#     Dockerfile: '**/Dockerfile'
#     tags: |
#       $(BuildDate)-$(Build.SourceVersion)
#       latest

# # Build a docker image and push it to the container registry.
# # Tag the image with the value of the releaseName variable and nuget release version.
# - task: Docker@2
#   displayName: "Build and push docker image to Azure Container Registry tagged with releaseName and nuget release version"
#   condition: eq(variables.isReleaseBuild, 'true')
#   inputs:
#     containerRegistry: 'CosmosDB GraphQL/Hawaii'
#     repository: 'dab'
#     command: 'buildAndPush'
#     Dockerfile: '**/Dockerfile'
#     tags: |
#       $(BuildDate)-$(Build.SourceVersion)
#       $(releaseName)
#       $(dabVersion)


# Download GitHub Release
# Downloads a GitHub Release from a repository
# - task: DownloadGitHubRelease@0
#   inputs:
#     connection: 'Azure'
#     userRepository: 'Azure/data-api-builder'
#     defaultVersionType: 'latest' # Options: latest, specificVersion, specificTag
#     # version: '0.1.5-alpha' # Required when defaultVersionType != Latest
#     #itemPattern: '**' # Optional
#     downloadPath: '$(System.ArtifactsDirectory)'

# GitHub Release v1
# Create, edit, or delete a GitHub release.
- task: GitHubRelease@1
  inputs:
<<<<<<< HEAD
    gitHubConnection: 'DataApiBuilder' # string. Required. GitHub connection (OAuth or PAT). 
    repositoryName: '$(Build.Repository.Name)' # string. Required. Repository. Default: '$(Build.Repository.Name)'.
    action: 'create' # 'create' | 'edit' | 'delete'. Required. Action. Default: 'create'.
    #target: '$(Build.SourceVersion)' # string. Required when action = create || action = edit. Target. Default: '$(Build.SourceVersion)'.
    tagSource: 'gitTag' # 'gitTag' | 'userSpecifiedTag'. Required when action = create. Tag source. Default: 'gitTag'.
    #tagPattern: # string. Optional. Use when tagSource = gitTag. Tag Pattern. 
    #tag: # string. Required when action = edit || action = delete || tagSource = userSpecifiedTag. Tag. 
    #title: # string. Optional. Use when action = create || action = edit. Release title. 
    #releaseNotesSource: 'filePath' # 'filePath' | 'inline'. Optional. Use when action = create || action = edit. Release notes source. Default: 'filePath'.
    #releaseNotesFilePath: # string. Optional. Use when releaseNotesSource = filePath. Release notes file path. 
    #releaseNotesInline: # string. Optional. Use when releaseNotesSource = inline. Release notes. 
    #assets: '$(Build.ArtifactStagingDirectory)/*' # string. Optional. Use when action = create || action = edit. Assets. Default: '$(Build.ArtifactStagingDirectory)/*'.
    #assetUploadMode: 'delete' # 'delete' | 'replace'. Optional. Use when action = edit. Asset upload mode. Default: 'delete'.
    isDraft: true # boolean. Optional. Use when action = create || action = edit. Draft release. Default: false.
    isPreRelease: true # boolean. Optional. Use when action = create || action = edit. Pre-release. Default: false.
    #addChangeLog: true # boolean. Optional. Use when action = create || action = edit. Add changelog. Default: true.
  # Changelog configuration
    changeLogCompareToRelease: 'lastFullRelease' # 'lastFullRelease' | 'lastNonDraftRelease' | 'lastNonDraftReleaseByTag'. Required when addChangeLog = true. Compare to. Default: 'lastFullRelease'.
    #changeLogCompareToReleaseTag: # string. Required when changeLogCompareToRelease = lastNonDraftReleaseByTag. Release Tag. 
    changeLogType: 'commitBased' # 'commitBased' | 'issueBased'. Required when addChangeLog = true. Changelog type. Default: 'commitBased'.
    #changeLogLabels: '[{ "label" : "bug", "displayName" : "Bugs", "state" : "closed" }]' # string. Optional. Use when changeLogType = issueBased. Categories. Default: '[{ "label" : "bug", "displayName" : "Bugs", "state" : "closed" }]'.
=======
    packageType: sdk
    version: 6.0.x
    installationPath: $(Agent.ToolsDirectory)/dotnet

- task: NuGetToolInstaller@1

- task: NuGetCommand@2
  inputs:
    restoreSolution: '$(solution)'
    feedsToUse: config
    nugetConfigPath: Nuget.config

- task: DotNetCoreCLI@2
  displayName: Check formatting
  inputs:
    command: custom
    custom: format
    projects: '$(solution)'
    arguments: '--verify-no-changes'

# Use dotnet pack command to build the project because we want to generate build output
# in the correct location that pack command will be using. This build output location
# will be used to do code signing so we need to this first.
- task: DotNetCoreCLI@2
  displayName: Build
  inputs:
    command: custom
    custom: pack
    projects: '**/*.sln'
    arguments: '--configuration $(buildConfiguration) -p:Version=$(dabVersion)' 

- task: DotNetCoreCLI@2
  displayName: "Run Unit Tests"
  inputs:
    command: test
    projects: '**/*Tests*.csproj'
    arguments: '--filter "TestCategory!=Cosmos&TestCategory!=MsSql&TestCategory!=PostgreSql&TestCategory!=MySql" --configuration $(buildConfiguration) --collect "XPlat Code coverage"'

- template: templates/code-signing.yml
  parameters:
    # This is the path that will be used for packing nuget package.
    # We will need to sign the binaries in this location.
    path: '$(Build.SourcesDirectory)/src/out/cli/$(buildConfiguration)/net6.0/publish' 

# Create nuget package after the binaries are signed. So that the binaries inside nuget package are signed.
- task: DotNetCoreCLI@2
  displayName: 'Creating Nuget Package'
  inputs:
    command: custom
    custom: pack
    projects: '**/Cli.csproj'
    arguments: '--configuration $(buildConfiguration) --no-build -p:Version=$(dabVersion) -o $(Build.ArtifactStagingDirectory)/nupkg'

# Now sign the nuget package itself.
- template: templates/code-signing.yml
  parameters:
    path: '$(Build.ArtifactStagingDirectory)/nupkg'
    signNuget: true

- task: PowerShell@2
  displayName: "Package DAB to multiple platforms"
  inputs:
    targetType: 'filePath'
    filePath: $(System.DefaultWorkingDirectory)/publish.ps1
    arguments: $(buildConfiguration) $(Build.ArtifactStagingDirectory) $(dabVersion) -Package

# Sign the binaries that were generated per platform
- template: templates/code-signing.yml
  parameters:
    path: '$(Build.ArtifactStagingDirectory)/publish'

# Zip the binaries after signing process.
- task: PowerShell@2
  displayName: "Zip the binaries after signing"
  inputs:
    targetType: 'filePath'
    filePath: $(System.DefaultWorkingDirectory)/publish.ps1
    arguments: $(buildConfiguration) $(Build.ArtifactStagingDirectory) $(dabVersion) -CreateZip

# Generating SBOM manifest for Dab files
- task: AzureArtifacts.manifest-generator-task.manifest-generator-task.ManifestGeneratorTask@0
  displayName: 'SBOM Generation Task'
  inputs:
      BuildDropPath: '$(Build.ArtifactStagingDirectory)'

# Generating Manifest File for generated Zip package
- task: PowerShell@2
  displayName: "Generate Manifest File"
  inputs:
    targetType: 'filePath'
    filePath: $(System.DefaultWorkingDirectory)/create_manifest_file.ps1
    arguments: $(buildConfiguration) $(Build.ArtifactStagingDirectory) $(dabVersion)

# This code takes all the files in $(Build.ArtifactStagingDirectory) and uploads them as an artifact of your build.
- task: PublishPipelineArtifact@1
  displayName: "Upload build artifacts"
  inputs:
    targetPath: '$(Build.ArtifactStagingDirectory)' 

- task: NuGetCommand@2
  displayName: 'Publish Nuget to Internal Feed'
  condition: eq(variables.isReleaseBuild, 'true')
  inputs:
    command: 'push'
    feedsToUse: 'select'
    packagesToPush: '$(Build.ArtifactStagingDirectory)/**/*.nupkg;!$(Build.ArtifactStagingDirectory)/**/*.symbols.nupkg'
    nuGetFeedType: 'internal'
    publishVstsFeed: CosmosDB/DataApiBuilder
    versioningScheme: 'off'
    allowPackageConflicts: false

- task: PublishCodeCoverageResults@1
  displayName: 'Publish code coverage'
  inputs:
    codeCoverageTool: Cobertura
    summaryFileLocation: '$(Agent.TempDirectory)/**/*cobertura.xml'

# This task gets the current date and saves it to a variable so the docker task can use the build's
# date and time as a tag.
- task: PowerShell@2
  displayName: "Get date for Docker image Tag"
  inputs:
    targetType: 'inline'
    script: |
      Write-Host "Setting up the date and time as a build variable for the Docker tag"
      $date=$(Get-Date -format yyyyMMdd-HHmmss)
      Write-Host "##vso[task.setvariable variable=BuildDate]$date"

# Build a docker image and push it to the container registry.
- task: Docker@2
  displayName: "Build and push docker image to Azure Container Registry"
  condition: eq(variables.isReleaseBuild, 'false')
  inputs:
    containerRegistry: 'CosmosDB GraphQL/Hawaii'
    repository: 'dab/$(Build.SourceBranch)'
    command: 'buildAndPush'
    Dockerfile: '**/Dockerfile'
    tags: |
      $(BuildDate)-$(Build.SourceVersion)
      latest

# Build a docker image and push it to the container registry.
# Tag the image with the value of the releaseName variable and nuget release version.
- task: Docker@2
  displayName: "Build and push docker image to Azure Container Registry tagged with releaseName and nuget release version"
  condition: eq(variables.isReleaseBuild, 'true')
  inputs:
    containerRegistry: 'CosmosDB GraphQL/Hawaii'
    repository: 'dab'
    command: 'buildAndPush'
    Dockerfile: '**/Dockerfile'
    tags: |
      $(BuildDate)-$(Build.SourceVersion)
      $(releaseName)
      $(dabVersion)
>>>>>>> 007fc0f4
<|MERGE_RESOLUTION|>--- conflicted
+++ resolved
@@ -151,7 +151,15 @@
 #     codeCoverageTool: Cobertura
 #     summaryFileLocation: '$(Agent.TempDirectory)/**/*cobertura.xml'
 
-# # This task gets the current date and saves it to a variable so the docker task can use the build's
+# # Generating Manifest File for generated Zip package
+# - task: PowerShell@2
+#   displayName: "Generate Manifest File"
+#   inputs:
+#     targetType: 'filePath'
+#     filePath: $(System.DefaultWorkingDirectory)/create_manifest_file.ps1
+#     arguments: $(buildConfiguration) $(Build.ArtifactStagingDirectory) $(dabVersion)
+
+# This task gets the current date and saves it to a variable so the docker task can use the build's
 # # date and time as a tag.
 # - task: PowerShell@2
 #   displayName: "Get date for Docker image Tag"
@@ -206,14 +214,13 @@
 # Create, edit, or delete a GitHub release.
 - task: GitHubRelease@1
   inputs:
-<<<<<<< HEAD
     gitHubConnection: 'DataApiBuilder' # string. Required. GitHub connection (OAuth or PAT). 
     repositoryName: '$(Build.Repository.Name)' # string. Required. Repository. Default: '$(Build.Repository.Name)'.
     action: 'create' # 'create' | 'edit' | 'delete'. Required. Action. Default: 'create'.
     #target: '$(Build.SourceVersion)' # string. Required when action = create || action = edit. Target. Default: '$(Build.SourceVersion)'.
-    tagSource: 'gitTag' # 'gitTag' | 'userSpecifiedTag'. Required when action = create. Tag source. Default: 'gitTag'.
+    tagSource: 'userSpecifiedTag' # 'gitTag' | 'userSpecifiedTag'. Required when action = create. Tag source. Default: 'gitTag'.
     #tagPattern: # string. Optional. Use when tagSource = gitTag. Tag Pattern. 
-    #tag: # string. Required when action = edit || action = delete || tagSource = userSpecifiedTag. Tag. 
+    tag: 'testingRelease' # string. Required when action = edit || action = delete || tagSource = userSpecifiedTag. Tag. 
     #title: # string. Optional. Use when action = create || action = edit. Release title. 
     #releaseNotesSource: 'filePath' # 'filePath' | 'inline'. Optional. Use when action = create || action = edit. Release notes source. Default: 'filePath'.
     #releaseNotesFilePath: # string. Optional. Use when releaseNotesSource = filePath. Release notes file path. 
@@ -227,161 +234,4 @@
     changeLogCompareToRelease: 'lastFullRelease' # 'lastFullRelease' | 'lastNonDraftRelease' | 'lastNonDraftReleaseByTag'. Required when addChangeLog = true. Compare to. Default: 'lastFullRelease'.
     #changeLogCompareToReleaseTag: # string. Required when changeLogCompareToRelease = lastNonDraftReleaseByTag. Release Tag. 
     changeLogType: 'commitBased' # 'commitBased' | 'issueBased'. Required when addChangeLog = true. Changelog type. Default: 'commitBased'.
-    #changeLogLabels: '[{ "label" : "bug", "displayName" : "Bugs", "state" : "closed" }]' # string. Optional. Use when changeLogType = issueBased. Categories. Default: '[{ "label" : "bug", "displayName" : "Bugs", "state" : "closed" }]'.
-=======
-    packageType: sdk
-    version: 6.0.x
-    installationPath: $(Agent.ToolsDirectory)/dotnet
-
-- task: NuGetToolInstaller@1
-
-- task: NuGetCommand@2
-  inputs:
-    restoreSolution: '$(solution)'
-    feedsToUse: config
-    nugetConfigPath: Nuget.config
-
-- task: DotNetCoreCLI@2
-  displayName: Check formatting
-  inputs:
-    command: custom
-    custom: format
-    projects: '$(solution)'
-    arguments: '--verify-no-changes'
-
-# Use dotnet pack command to build the project because we want to generate build output
-# in the correct location that pack command will be using. This build output location
-# will be used to do code signing so we need to this first.
-- task: DotNetCoreCLI@2
-  displayName: Build
-  inputs:
-    command: custom
-    custom: pack
-    projects: '**/*.sln'
-    arguments: '--configuration $(buildConfiguration) -p:Version=$(dabVersion)' 
-
-- task: DotNetCoreCLI@2
-  displayName: "Run Unit Tests"
-  inputs:
-    command: test
-    projects: '**/*Tests*.csproj'
-    arguments: '--filter "TestCategory!=Cosmos&TestCategory!=MsSql&TestCategory!=PostgreSql&TestCategory!=MySql" --configuration $(buildConfiguration) --collect "XPlat Code coverage"'
-
-- template: templates/code-signing.yml
-  parameters:
-    # This is the path that will be used for packing nuget package.
-    # We will need to sign the binaries in this location.
-    path: '$(Build.SourcesDirectory)/src/out/cli/$(buildConfiguration)/net6.0/publish' 
-
-# Create nuget package after the binaries are signed. So that the binaries inside nuget package are signed.
-- task: DotNetCoreCLI@2
-  displayName: 'Creating Nuget Package'
-  inputs:
-    command: custom
-    custom: pack
-    projects: '**/Cli.csproj'
-    arguments: '--configuration $(buildConfiguration) --no-build -p:Version=$(dabVersion) -o $(Build.ArtifactStagingDirectory)/nupkg'
-
-# Now sign the nuget package itself.
-- template: templates/code-signing.yml
-  parameters:
-    path: '$(Build.ArtifactStagingDirectory)/nupkg'
-    signNuget: true
-
-- task: PowerShell@2
-  displayName: "Package DAB to multiple platforms"
-  inputs:
-    targetType: 'filePath'
-    filePath: $(System.DefaultWorkingDirectory)/publish.ps1
-    arguments: $(buildConfiguration) $(Build.ArtifactStagingDirectory) $(dabVersion) -Package
-
-# Sign the binaries that were generated per platform
-- template: templates/code-signing.yml
-  parameters:
-    path: '$(Build.ArtifactStagingDirectory)/publish'
-
-# Zip the binaries after signing process.
-- task: PowerShell@2
-  displayName: "Zip the binaries after signing"
-  inputs:
-    targetType: 'filePath'
-    filePath: $(System.DefaultWorkingDirectory)/publish.ps1
-    arguments: $(buildConfiguration) $(Build.ArtifactStagingDirectory) $(dabVersion) -CreateZip
-
-# Generating SBOM manifest for Dab files
-- task: AzureArtifacts.manifest-generator-task.manifest-generator-task.ManifestGeneratorTask@0
-  displayName: 'SBOM Generation Task'
-  inputs:
-      BuildDropPath: '$(Build.ArtifactStagingDirectory)'
-
-# Generating Manifest File for generated Zip package
-- task: PowerShell@2
-  displayName: "Generate Manifest File"
-  inputs:
-    targetType: 'filePath'
-    filePath: $(System.DefaultWorkingDirectory)/create_manifest_file.ps1
-    arguments: $(buildConfiguration) $(Build.ArtifactStagingDirectory) $(dabVersion)
-
-# This code takes all the files in $(Build.ArtifactStagingDirectory) and uploads them as an artifact of your build.
-- task: PublishPipelineArtifact@1
-  displayName: "Upload build artifacts"
-  inputs:
-    targetPath: '$(Build.ArtifactStagingDirectory)' 
-
-- task: NuGetCommand@2
-  displayName: 'Publish Nuget to Internal Feed'
-  condition: eq(variables.isReleaseBuild, 'true')
-  inputs:
-    command: 'push'
-    feedsToUse: 'select'
-    packagesToPush: '$(Build.ArtifactStagingDirectory)/**/*.nupkg;!$(Build.ArtifactStagingDirectory)/**/*.symbols.nupkg'
-    nuGetFeedType: 'internal'
-    publishVstsFeed: CosmosDB/DataApiBuilder
-    versioningScheme: 'off'
-    allowPackageConflicts: false
-
-- task: PublishCodeCoverageResults@1
-  displayName: 'Publish code coverage'
-  inputs:
-    codeCoverageTool: Cobertura
-    summaryFileLocation: '$(Agent.TempDirectory)/**/*cobertura.xml'
-
-# This task gets the current date and saves it to a variable so the docker task can use the build's
-# date and time as a tag.
-- task: PowerShell@2
-  displayName: "Get date for Docker image Tag"
-  inputs:
-    targetType: 'inline'
-    script: |
-      Write-Host "Setting up the date and time as a build variable for the Docker tag"
-      $date=$(Get-Date -format yyyyMMdd-HHmmss)
-      Write-Host "##vso[task.setvariable variable=BuildDate]$date"
-
-# Build a docker image and push it to the container registry.
-- task: Docker@2
-  displayName: "Build and push docker image to Azure Container Registry"
-  condition: eq(variables.isReleaseBuild, 'false')
-  inputs:
-    containerRegistry: 'CosmosDB GraphQL/Hawaii'
-    repository: 'dab/$(Build.SourceBranch)'
-    command: 'buildAndPush'
-    Dockerfile: '**/Dockerfile'
-    tags: |
-      $(BuildDate)-$(Build.SourceVersion)
-      latest
-
-# Build a docker image and push it to the container registry.
-# Tag the image with the value of the releaseName variable and nuget release version.
-- task: Docker@2
-  displayName: "Build and push docker image to Azure Container Registry tagged with releaseName and nuget release version"
-  condition: eq(variables.isReleaseBuild, 'true')
-  inputs:
-    containerRegistry: 'CosmosDB GraphQL/Hawaii'
-    repository: 'dab'
-    command: 'buildAndPush'
-    Dockerfile: '**/Dockerfile'
-    tags: |
-      $(BuildDate)-$(Build.SourceVersion)
-      $(releaseName)
-      $(dabVersion)
->>>>>>> 007fc0f4
+    #changeLogLabels: '[{ "label" : "bug", "displayName" : "Bugs", "state" : "closed" }]' # string. Optional. Use when changeLogType = issueBased. Categories. Default: '[{ "label" : "bug", "displayName" : "Bugs", "state" : "closed" }]'.