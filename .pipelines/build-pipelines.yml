# ASP.NET Core (.NET Framework)
# Build and test ASP.NET Core projects targeting the full .NET Framework.
# Add steps that publish symbols, save build artifacts, and more:
# https://docs.microsoft.com/azure/devops/pipelines/languages/dotnet-core

trigger:
- main

pool:
  vmImage: 'ubuntu-latest' # examples of other options: 'macOS-10.15', 'windows-2019'

variables:
  solution: '**/*.sln'
  buildPlatform: 'Any CPU'
  buildConfiguration: 'Release'
  major: 0
  minor: 0
  patch: $[counter(variables['minor'], 0)] #this will reset when we bump minor
  nugetVersion: '$(major).$(minor).$(patch)-$(Build.BuildId)'
  publishNugetToFeed: $(isNugetRelease)

steps:
- task: UseDotNet@2
  displayName: Setup .NET SDK v6.0.x
  inputs:
    packageType: sdk
    version: 6.0.x
    installationPath: $(Agent.ToolsDirectory)/dotnet

- task: NuGetToolInstaller@1

- task: NuGetCommand@2
  inputs:
    restoreSolution: '$(solution)'

- task: DotNetCoreCLI@2
  displayName: Check formatting
  inputs:
    command: custom
    custom: format
    projects: '$(solution)'
    arguments: '--verify-no-changes'

- task: DotNetCoreCLI@2
  displayName: Build
  inputs:
    command: build
    projects: '**/*.csproj'
    arguments: '--configuration $(buildConfiguration)' # Update this to match your need

- task: DotNetCoreCLI@2
  displayName: "Run Unit Tests"
  inputs:
    command: test
    projects: '**/*Tests*.csproj'
    arguments: '--filter "TestCategory!=Cosmos&TestCategory!=MsSql&TestCategory!=PostgreSql&TestCategory!=MySql" --configuration $(buildConfiguration) --collect "XPlat Code coverage"'

<<<<<<< HEAD
- task: DotNetCoreCLI@2
  displayName: 'Creating Nuget Package'
  inputs:
    command: pack
    packagesToPack: '**/Hawaii.Cli.csproj'
    packDirectory: '$(Build.ArtifactStagingDirectory)/nupkg'
    nobuild: true
    versioningScheme: byEnvVar
    versionEnvVar: nugetVersion
    verbosityPack: 'minimal'

# This task will publish nuget package with build number to pipeline artifact
- task: PublishPipelineArtifact@1
  displayName: 'Publish nuget to build Artifact'
  inputs:
    targetPath: '$(Build.ArtifactStagingDirectory)/nupkg'
    artifactName: 'DataApiBuilder'
    artifactType: 'pipeline'

# This task will authenticate and publish the NuGet Package to internal feed
# To release a new version update the VersionPrefix in Hawaii.Cli.csproj file.
- task: NuGetAuthenticate@0
  displayName: 'NuGet Authenticate'
  condition: eq(variables.publishNugetToFeed, 'true')

- task: NuGetCommand@2
  displayName: 'Publish Nuget to Internal Feed'
  condition: eq(variables.publishNugetToFeed, 'true')
  inputs:
    command: 'push'
    feedsToUse: 'select'
    packagesToPush: '$(Build.ArtifactStagingDirectory)/**/*.nupkg;!$(Build.ArtifactStagingDirectory)/**/*.symbols.nupkg'
    nuGetFeedType: 'internal'
    publishVstsFeed: CosmosDB/DataApiBuilder
    versioningScheme: 'off'
    allowPackageConflicts: false

=======
>>>>>>> c2be9223
- task: PublishCodeCoverageResults@1
  displayName: 'Publish code coverage'
  inputs:
    codeCoverageTool: Cobertura
    summaryFileLocation: '$(Agent.TempDirectory)/**/*cobertura.xml'

- task: ShellScript@2
  displayName: "Package build output to multiple platforms"
  inputs:
    scriptPath: publish.sh
    args: $(buildConfiguration)

# this code takes all the files in $(Build.ArtifactStagingDirectory) and uploads them as an artifact of your build.
- task: PublishPipelineArtifact@1
  displayName: "Upload build artifacts"
  inputs:
    targetPath: '$(Build.SourcesDirectory)/publish' 

# This task gets the current date and saves it to a variable so the docker task can use the build's
# date and time as a tag.
- task: PowerShell@2
  displayName: "Get date for Docker image Tag"
  inputs:
    targetType: 'inline'
    script: |
      Write-Host "Setting up the date and time as a build variable for the Docker tag"
      $date=$(Get-Date -format yyyyMMdd-HHmmss)
      Write-Host "##vso[task.setvariable variable=BuildDate]$date"

# Build a docker image and push it to the container registry.
- task: Docker@2
  displayName: "Build and push docker image to Azure Container Registry"
  inputs:
    containerRegistry: 'CosmosDB GraphQL/Hawaii'
    repository: 'hawaii/$(Build.SourceBranch)'
    command: 'buildAndPush'
    Dockerfile: '**/Dockerfile'
    tags: |
      $(BuildDate)-$(Build.SourceVersion)
      latest<|MERGE_RESOLUTION|>--- conflicted
+++ resolved
@@ -55,7 +55,6 @@
     projects: '**/*Tests*.csproj'
     arguments: '--filter "TestCategory!=Cosmos&TestCategory!=MsSql&TestCategory!=PostgreSql&TestCategory!=MySql" --configuration $(buildConfiguration) --collect "XPlat Code coverage"'
 
-<<<<<<< HEAD
 - task: DotNetCoreCLI@2
   displayName: 'Creating Nuget Package'
   inputs:
@@ -93,8 +92,6 @@
     versioningScheme: 'off'
     allowPackageConflicts: false
 
-=======
->>>>>>> c2be9223
 - task: PublishCodeCoverageResults@1
   displayName: 'Publish code coverage'
   inputs:
