# ASP.NET Core (.NET Framework)
# Build and test ASP.NET Core projects targeting the full .NET Framework.
# Add steps that publish symbols, save build artifacts, and more:
# https://learn.microsoft.com/azure/devops/pipelines/languages/dotnet-core

trigger:
- main

pool:
  vmImage: 'ubuntu-latest' # examples of other options: 'macOS-10.15', 'windows-2019'

variables:
  solution: '**/*.sln'
  buildPlatform: 'Any CPU'
  buildConfiguration: 'Release'
  major: 0
  minor: 5
  # Maintain a separate patch value between CI and PR runs.
  # The counter is reset when the minor version is updated.
  patch: $[counter(format('{0}_{1}', variables['build.reason'], variables['minor']), 0)]
  isReleaseBuild: $(isNugetRelease)
  additionalProperties.version: 'https://dataapibuilder.azureedge.net/schemas/v$(major).$(minor).$(patch)-beta/dab.draft.schema.json'

steps:
- task: NuGetAuthenticate@1
  displayName: 'NuGet Authenticate'

# If this is a release, do not append the build number at the end as it will 
# generate the prerelease nuget version.
# We cannot set this in variables section above because $(isNugetRelease) 
# is not available at pipeline compilation time.
- bash: |
    echo ISNUGETRELEASE = $ISNUGETRELEASE
    if [ "$ISNUGETRELEASE" = "true" ]
    then
      dabVersion=$(major).$(minor).$(patch)
    else
      dabVersion=$(major).$(minor).$(patch)-$(Build.BuildId)
    fi
    echo dabVersion = $dabVersion
    echo "##vso[task.setvariable variable=dabVersion]$dabVersion"
  displayName: Set dab version

- task: UseDotNet@2
  displayName: Setup .NET SDK v6.0.x
  inputs:
    packageType: sdk
    version: 6.0.x
    installationPath: $(Agent.ToolsDirectory)/dotnet

- task: NuGetToolInstaller@1

- task: NuGetCommand@2
  inputs:
    restoreSolution: '$(solution)'
    feedsToUse: config
    nugetConfigPath: Nuget.config

# - task: DotNetCoreCLI@2
#   displayName: Check formatting
#   inputs:
#     command: custom
#     custom: format
#     projects: '$(solution)'
#     arguments: '--verify-no-changes'

# # Use dotnet pack command to build the project because we want to generate build output
# # in the correct location that pack command will be using. This build output location
# # will be used to do code signing so we need to do this first.
# - task: DotNetCoreCLI@2
#   displayName: Build
#   inputs:
#     command: custom
#     custom: pack
#     projects: '**/*.sln'
#     arguments: '--configuration $(buildConfiguration) -p:Version=$(dabVersion)' 

# - task: DotNetCoreCLI@2
#   displayName: "Run Unit Tests"
#   inputs:
#     command: test
#     projects: '**/*Tests*.csproj'
#     arguments: '--filter "TestCategory!=CosmosDb_NoSql&TestCategory!=MsSql&TestCategory!=PostgreSql&TestCategory!=MySql" --configuration $(buildConfiguration) --collect "XPlat Code coverage"'

# - task: FileTransform@1.206.0
#   displayName: 'Version stamp dab.draft.schema.json'
#   inputs:
#     folderPath: '$(System.DefaultWorkingDirectory)'
#     fileType: 'json'
#     targetFiles: 'schemas/dab.draft.schema.json'
 
# - task: CopyFiles@2
#   displayName: 'Copy dab.draft.schema.json'
#   inputs:
#     sourceFolder: '$(Build.SourcesDirectory)/schemas'
#     contents: 'dab.draft.schema.json'
#     targetFolder: '$(Build.ArtifactStagingDirectory)'

# - template: templates/code-signing.yml
#   parameters:
#     # This is the path that will be used for packing nuget package.
#     # We will need to sign the binaries in this location.
#     path: '$(Build.SourcesDirectory)/src/out/cli/$(buildConfiguration)/net6.0/publish' 

# # Create nuget package after the binaries are signed. So that the binaries inside nuget package are signed.
# - task: DotNetCoreCLI@2
#   displayName: 'Creating Nuget Package'
#   inputs:
#     command: custom
#     custom: pack
#     projects: '**/Cli.csproj'
#     arguments: '--configuration $(buildConfiguration) --no-build -p:Version=$(dabVersion) -o $(Build.ArtifactStagingDirectory)/nupkg'

# # Now sign the nuget package itself.
# - template: templates/code-signing.yml
#   parameters:
#     path: '$(Build.ArtifactStagingDirectory)/nupkg'
#     signNuget: true

# - task: PowerShell@2
#   displayName: "Package DAB to multiple platforms"
#   inputs:
#     targetType: 'filePath'
#     filePath: $(System.DefaultWorkingDirectory)/publish.ps1
#     arguments: $(buildConfiguration) $(Build.ArtifactStagingDirectory) $(dabVersion) -Package

# - task: PowerShell@2
#   displayName: "Smoke Test for DAB CLI"
#   inputs:
#     targetType: 'filePath'
#     filePath: $(System.DefaultWorkingDirectory)/dab-smoke-test-script.ps1
#     arguments: $(buildConfiguration) $(Build.ArtifactStagingDirectory) $(Agent.OS)  $(dabVersion)

# # Sign the binaries that were generated per platform
# - template: templates/code-signing.yml
#   parameters:
#     path: '$(Build.ArtifactStagingDirectory)/publish'

# # Zip the binaries after signing process.
# - task: PowerShell@2
#   displayName: "Zip the binaries after signing"
#   inputs:
#     targetType: 'filePath'
#     filePath: $(System.DefaultWorkingDirectory)/publish.ps1
#     arguments: $(buildConfiguration) $(Build.ArtifactStagingDirectory) $(dabVersion) -CreateZip

# # Generating SBOM manifest for Dab files
# - task: AzureArtifacts.manifest-generator-task.manifest-generator-task.ManifestGeneratorTask@0
#   displayName: 'SBOM Generation Task'
#   inputs:
#       BuildDropPath: '$(Build.ArtifactStagingDirectory)'

# # Generating Manifest File for generated Zip package
# - task: PowerShell@2
#   displayName: "Generate Manifest File"
#   inputs:
#     targetType: 'filePath'
#     filePath: $(System.DefaultWorkingDirectory)/create_manifest_file.ps1
#     arguments: $(buildConfiguration) $(Build.ArtifactStagingDirectory) $(dabVersion) $(isReleaseBuild)

# # This code takes all the files in $(Build.ArtifactStagingDirectory) and uploads them as an artifact of your build.
# - task: PublishPipelineArtifact@1
#   displayName: "Upload build artifacts"
#   inputs:
#     targetPath: '$(Build.ArtifactStagingDirectory)' 

# - task: NuGetCommand@2
#   displayName: 'Publish Nuget to Internal Feed'
#   condition: eq(variables.isReleaseBuild, 'true')
#   inputs:
#     command: 'push'
#     feedsToUse: 'select'
#     packagesToPush: '$(Build.ArtifactStagingDirectory)/**/*.nupkg;!$(Build.ArtifactStagingDirectory)/**/*.symbols.nupkg'
#     nuGetFeedType: 'internal'
#     publishVstsFeed: CosmosDB/DataApiBuilder
#     versioningScheme: 'off'
#     allowPackageConflicts: false

# - task: PublishCodeCoverageResults@1
#   displayName: 'Publish code coverage'
#   inputs:
#     codeCoverageTool: Cobertura
#     summaryFileLocation: '$(Agent.TempDirectory)/**/*cobertura.xml'

# # Create a draft release with Assets
# - task: GitHubRelease@1
#   displayName: "Draft Github Release"
#   condition: eq(variables.isReleaseBuild, 'true')
#   inputs:
#     gitHubConnection: 'DataApiBuilder'
#     repositoryName: '$(Build.Repository.Name)'
#     action: 'create'
#     target: '$(Build.SourceVersion)'
#     tagSource: 'userSpecifiedTag'
#     tag: 'v$(dabVersion)-alpha'
#     title: 'New Release: Data API Builder for Azure Databases'
#     assets: |
#       $(Build.ArtifactStagingDirectory)/**/*.nupkg
#       $(Build.ArtifactStagingDirectory)/**/*.zip
#       $(Build.ArtifactStagingDirectory)/**/dab-manifest.json
#       $(Build.ArtifactStagingDirectory)/**/dab.draft.schema.json
#     isDraft: true
#     isPreRelease: true
#     addChangeLog: false

# # This task gets the current date and saves it to a variable so the docker task can use the build's
# # date and time as a tag.
# - task: PowerShell@2
#   displayName: "Get date for Docker image Tag"
#   inputs:
#     targetType: 'inline'
#     script: |
#       Write-Host "Setting up the date and time as a build variable for the Docker tag"
#       $date=$(Get-Date -format yyyyMMdd-HHmmss)
#       Write-Host "##vso[task.setvariable variable=BuildDate]$date"

# # Build a docker image and push it to the container registry.
# - task: Docker@2
#   displayName: "Build and push docker image to Azure Container Registry"
#   condition: eq(variables.isReleaseBuild, 'false')
#   inputs:
#     containerRegistry: 'CosmosDB GraphQL/Hawaii'
#     repository: 'dab/$(Build.SourceBranch)'
#     command: 'buildAndPush'
#     Dockerfile: '**/Dockerfile'
#     tags: |
#       $(BuildDate)-$(Build.SourceVersion)
#       latest

# # Build a docker image and push it to the container registry.
# # Tag the image with the value of the releaseName variable and nuget release version.
# - task: Docker@2
#   displayName: "Build and push docker image to Azure Container Registry tagged with releaseName and nuget release version"
#   condition: eq(variables.isReleaseBuild, 'true')
#   inputs:
#     containerRegistry: 'CosmosDB GraphQL/Hawaii'
#     repository: 'dab'
#     command: 'buildAndPush'
#     Dockerfile: '**/Dockerfile'
#     tags: |
#       $(BuildDate)-$(Build.SourceVersion)
#       $(releaseName)
#       $(dabVersion)

######################################
- task: CopyFiles@2
  displayName: 'Copy dab.draft.schema.json'
  inputs:
    sourceFolder: '$(Build.SourcesDirectory)'
    contents: 'Microsoft.DataApiBuilder.0.0.1.nupkg'
    targetFolder: '$(Build.ArtifactStagingDirectory)'

# This code takes all the files in $(Build.ArtifactStagingDirectory) and uploads them as an artifact of your build.
- task: PublishPipelineArtifact@1
  displayName: "Upload build artifacts"
  inputs:
    targetPath: '$(Build.ArtifactStagingDirectory)'

- task: NuGetCommand@2
<<<<<<< HEAD
  displayName: 'Test NuGet push'
=======
  displayName: 'Publish Nuget to Internal Feed'
  condition: eq(variables.isReleaseBuild, 'true')
  inputs:
    command: 'push'
    feedsToUse: 'select'
    packagesToPush: '$(Build.ArtifactStagingDirectory)/**/*.nupkg;!$(Build.ArtifactStagingDirectory)/**/*.symbols.nupkg'
    nuGetFeedType: 'internal'
    publishVstsFeed: CosmosDB/DataApiBuilder
    versioningScheme: 'off'
    allowPackageConflicts: false

- task: PublishCodeCoverageResults@1
  displayName: 'Publish code coverage'
  inputs:
    codeCoverageTool: Cobertura
    summaryFileLocation: '$(Agent.TempDirectory)/**/*cobertura.xml'

# Create a draft release with Assets
- task: GitHubRelease@1
  displayName: "Draft Github Release"
  condition: eq(variables.isReleaseBuild, 'true')
  inputs:
    gitHubConnection: 'DataApiBuilder'
    repositoryName: '$(Build.Repository.Name)'
    action: 'create'
    target: '$(Build.SourceVersion)'
    tagSource: 'userSpecifiedTag'
    tag: 'v$(dabVersion)-beta'
    title: 'New Release: Data API Builder for Azure Databases'
    assets: |
      $(Build.ArtifactStagingDirectory)/**/*.nupkg
      $(Build.ArtifactStagingDirectory)/**/*.zip
      $(Build.ArtifactStagingDirectory)/**/dab-manifest.json
      $(Build.ArtifactStagingDirectory)/**/dab.draft.schema.json
    isDraft: true
    isPreRelease: true
    addChangeLog: false

# This task gets the current date and saves it to a variable so the docker task can use the build's
# date and time as a tag.
- task: PowerShell@2
  displayName: "Get date for Docker image Tag"
  inputs:
    targetType: 'inline'
    script: |
      Write-Host "Setting up the date and time as a build variable for the Docker tag"
      $date=$(Get-Date -format yyyyMMdd-HHmmss)
      Write-Host "##vso[task.setvariable variable=BuildDate]$date"

# Build a docker image and push it to the container registry.
- task: Docker@2
  displayName: "Build and push docker image to Azure Container Registry"
  condition: eq(variables.isReleaseBuild, 'false')
  inputs:
    containerRegistry: 'CosmosDB GraphQL/Hawaii'
    repository: 'dab/$(Build.SourceBranch)'
    command: 'buildAndPush'
    Dockerfile: '**/Dockerfile'
    tags: |
      $(BuildDate)-$(Build.SourceVersion)
      latest

# Build a docker image and push it to the container registry.
# Tag the image with the value of the releaseName variable and nuget release version.
- task: Docker@2
  displayName: "Build and push docker image to Azure Container Registry tagged with releaseName and nuget release version"
>>>>>>> 26355d70
  condition: eq(variables.isReleaseBuild, 'true')
  inputs:
    command: push
    packagesToPush: '$(Build.ArtifactStagingDirectory)/Microsoft.DataApiBuilder.0.0.1.nupkg'
    nuGetFeedType: external
    publishFeedCredentials: Microsoft.DataApiBuilder<|MERGE_RESOLUTION|>--- conflicted
+++ resolved
@@ -257,76 +257,7 @@
     targetPath: '$(Build.ArtifactStagingDirectory)'
 
 - task: NuGetCommand@2
-<<<<<<< HEAD
   displayName: 'Test NuGet push'
-=======
-  displayName: 'Publish Nuget to Internal Feed'
-  condition: eq(variables.isReleaseBuild, 'true')
-  inputs:
-    command: 'push'
-    feedsToUse: 'select'
-    packagesToPush: '$(Build.ArtifactStagingDirectory)/**/*.nupkg;!$(Build.ArtifactStagingDirectory)/**/*.symbols.nupkg'
-    nuGetFeedType: 'internal'
-    publishVstsFeed: CosmosDB/DataApiBuilder
-    versioningScheme: 'off'
-    allowPackageConflicts: false
-
-- task: PublishCodeCoverageResults@1
-  displayName: 'Publish code coverage'
-  inputs:
-    codeCoverageTool: Cobertura
-    summaryFileLocation: '$(Agent.TempDirectory)/**/*cobertura.xml'
-
-# Create a draft release with Assets
-- task: GitHubRelease@1
-  displayName: "Draft Github Release"
-  condition: eq(variables.isReleaseBuild, 'true')
-  inputs:
-    gitHubConnection: 'DataApiBuilder'
-    repositoryName: '$(Build.Repository.Name)'
-    action: 'create'
-    target: '$(Build.SourceVersion)'
-    tagSource: 'userSpecifiedTag'
-    tag: 'v$(dabVersion)-beta'
-    title: 'New Release: Data API Builder for Azure Databases'
-    assets: |
-      $(Build.ArtifactStagingDirectory)/**/*.nupkg
-      $(Build.ArtifactStagingDirectory)/**/*.zip
-      $(Build.ArtifactStagingDirectory)/**/dab-manifest.json
-      $(Build.ArtifactStagingDirectory)/**/dab.draft.schema.json
-    isDraft: true
-    isPreRelease: true
-    addChangeLog: false
-
-# This task gets the current date and saves it to a variable so the docker task can use the build's
-# date and time as a tag.
-- task: PowerShell@2
-  displayName: "Get date for Docker image Tag"
-  inputs:
-    targetType: 'inline'
-    script: |
-      Write-Host "Setting up the date and time as a build variable for the Docker tag"
-      $date=$(Get-Date -format yyyyMMdd-HHmmss)
-      Write-Host "##vso[task.setvariable variable=BuildDate]$date"
-
-# Build a docker image and push it to the container registry.
-- task: Docker@2
-  displayName: "Build and push docker image to Azure Container Registry"
-  condition: eq(variables.isReleaseBuild, 'false')
-  inputs:
-    containerRegistry: 'CosmosDB GraphQL/Hawaii'
-    repository: 'dab/$(Build.SourceBranch)'
-    command: 'buildAndPush'
-    Dockerfile: '**/Dockerfile'
-    tags: |
-      $(BuildDate)-$(Build.SourceVersion)
-      latest
-
-# Build a docker image and push it to the container registry.
-# Tag the image with the value of the releaseName variable and nuget release version.
-- task: Docker@2
-  displayName: "Build and push docker image to Azure Container Registry tagged with releaseName and nuget release version"
->>>>>>> 26355d70
   condition: eq(variables.isReleaseBuild, 'true')
   inputs:
     command: push
