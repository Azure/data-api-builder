--- conflicted
+++ resolved
@@ -18,13 +18,13 @@
   steps:
   - task: NuGetAuthenticate@0
     displayName: 'NuGet Authenticate'
-  
+
   - task: UseDotNet@2
     displayName: Setup .NET SDK v6.0.x
     inputs:
       packageType: sdk
       version: 6.0.x
-      
+
   - task: NuGetToolInstaller@1
 
   - task: NuGetCommand@2
@@ -48,8 +48,6 @@
     condition: eq( variables['Agent.OS'], 'Linux' )
     displayName: Get and Start Ubuntu MySql Image Docker
 
-<<<<<<< HEAD
-=======
   - task: FileTransform@1.206.0
     displayName: 'Generate dab-config.MySql.json'
     inputs:
@@ -57,7 +55,6 @@
       fileType: 'json'
       targetFiles: 'src/Service/dab-config.MySql.json'
 
->>>>>>> 8631033b
   - task: DotNetCoreCLI@2
     displayName: Build
     inputs:
@@ -71,7 +68,7 @@
       folderPath: '$(System.DefaultWorkingDirectory)'
       fileType: 'json'
       targetFiles: 'src/out/tests/net6.0/dab-config.MySql.json'
-      
+
   - task: DotNetCoreCLI@2
     displayName: 'Run MySql Integration Tests'
     inputs:
