--- conflicted
+++ resolved
@@ -67,11 +67,7 @@
     inputs:
       folderPath: '$(System.DefaultWorkingDirectory)'
       fileType: 'json'
-<<<<<<< HEAD
-      targetFiles: 'DataGateway.Service/ConfigFiles/hawaii-config.MySql.json'
-=======
       targetFiles: 'src/Service/dab-config.MySql.json'
->>>>>>> c27d1efa
 
   - task: DotNetCoreCLI@2
     displayName: Build
