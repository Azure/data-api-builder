--- conflicted
+++ resolved
@@ -63,11 +63,7 @@
     inputs:
       folderPath: '$(System.DefaultWorkingDirectory)'
       fileType: 'json'
-<<<<<<< HEAD
-      targetFiles: 'DataGateway.Service/ConfigFiles/hawaii-config.PostgreSql.json'
-=======
       targetFiles: 'src/Service/dab-config.PostgreSql.json'
->>>>>>> c27d1efa
 
   - task: DotNetCoreCLI@2
     displayName: Build
