# Contributing

_We are still working on our contribution guidelines. In the meantime, please feel free to open issues and provide feedback on how to streamline the process._

## Introduction

This project welcomes contributions and suggestions. Most contributions require you to agree to a Contributor License Agreement (CLA) declaring that you have the right to, and actually do, grant us the rights to use your contribution. For details, visit https://cla.opensource.microsoft.com.

When you submit a pull request, a CLA bot will automatically determine whether you need to provide a CLA and decorate the PR appropriately (e.g., status check, comment). Simply follow the instructions provided by the bot. You will only need to do this once across all repos using our CLA.

This project has adopted the Microsoft Open Source Code of Conduct. For more information see the Code of Conduct FAQ or contact opencode@microsoft.com with any additional questions or comments.

## Raising Issues

We very much welcome issues to help us improve the project. When submitting an issue, select the appropriate template and fill out the information requested. This will help us to understand the issue and resolve it as quickly as possible. Be sure to include as much information as you can, including configuration files, logs, and hosting model.

## Working with the code

Data API builder (DAb) is a .NET application written in C#, consisting of several core projects, Auth, CLI, Config, Service and GraphQLBuilder. There are also test projects for the CLI and Service.

### Running locally

Before running the code, ensure you have the correct version of .NET installed (refer to the [global.json](global.json) file) and open the solution from `src/Azure.DataApiBuilder.Service.sln` in Visual Studio (or other editor of choice).

If you're using Visual Studio, you can configure a launch profile to start the CLI and run the appropriate command (e.g. `start`) with debugging enabled. This will allow you to set breakpoints and step through the code. Also, ensure that the launch profile is configured with a working directory that points to your config file.

#### Visual Studio

<<<<<<< HEAD
Before running the code in Visual Studio you must be sure to have your config file correctly populated with a valid connection string to your configured back end. Once you have the back end running and your configuration file set correctly you may do the following to run the code in Visual Studio without using the CLI.

1. Select the **Startup Project** `Azure.DataGateway.Service`.
=======
1. Select the **Startup Project** `Azure.DataApiBuilder.Service`.
>>>>>>> 3dc913c0
2. Select a **debug profile** for database type: `MsSql`, `PostgreSql`,`CosmosDb_NoSql`, or `MySql`.
3. Select **Clean Solution**
4. Select **Build Solution** (Do not select rebuild, as any changes to configuration files may not be reflected in the build folder.)
5. Start runtime

#### An alternative way to generate config files

The following steps outline an alternative way of generating config files to assist with local development.

1. The **ConfigGenerators** directory contains text files with DAB commands for each database type.
2. Based on your choice of database, in the respective text file, update the **connection-string** property of the **init** command.
3. Execute the command `dotnet build -p:generateConfigFileForDbType=<database_type>` in the directory `data-api-builder\src` to build the project and generate the config file that can be used when starting DAB. The config file will be generated in the directory `data-api-builder\src\Service`. `mssql`, `postgresql`,`cosmosdb_nosql` and `mysql` are the values that can be used with `generateConfigFileForDbType`. Only the config file for the specified database type will be generated.

### Integration Testing

Primarily DAb uses integration tests to verify the engine operates correctly in how it creates queries and reads/writes against the database. For the integration tests to be run you will need to have the database configured with the expected schema and connection string set in the configuration files.

#### Running Sql (MsSql, PostgreSQL, MySql) tests

To run the SQL tests locally you will need to:

1. Setup a database using the server(s) that you want to test against.
1. Create the database schema using the `DatabaseSchema-<engine>.sql` file.
1. Set the connection string in `dab-config.<engine>.json`.
   - Note - do not commit the connection string to the repo.

Test can then be run using the following commands:

- `dotnet test --filter "TestCategory=MsSql"` for SQL Server
- `dotnet test --filter "TestCategory=PostgreSql"` for Postgres
- `dotnet test --filter "TestCategory=MySql"` for MySql

Alternatively, you can execute the tests from Visual Studio.

#### Running CosmosDB tests

To run the CosmosDB tests locally you will need to run either the CosmosDB emulator (Windows or cross-platform) or a CosmosDB instance in Azure. You will also need to set the connection string in `dab-config.CosmosDb_NoSql.json`. Since there is no schema for CosmosDB, the tests will create the database and collection for the test run.

#### Modifying tests

_Note: This section is still a work in progress._

Adding new tests will require you to work in the confines of the existing database schema (for SQL) or GraphQL schema (for CosmosDB). Add the test to the appropriate class and use the methods on the base class and helpers to perform the operations against the engine.

Some tests have generated SQL in them. To make those queries readable we have
first put them through a SQL formatter. When adding other autogenerated queries
or modifying existing ones, please use the same SQL formatter. That way diffs in
these queries stay minimal:

- For Postgres use https://sqlformat.org/. Then after formatting make sure to
  remove all unnecessary double quotes, because otherwise you have to escape
  them in the multiline string.
- For SQL Server use https://poorsql.com/. Edit the default formatter settings
  by checking the "trailing commas" checkbox, and adding `\s\s\s\s` in the "indent string box".
- For MySql use https://poorsql.com/ with the same configuration as SQL Server (above) and set
  the max line width to 100.

### Code style

We use `dotnet format` to enforce code conventions. It is run automatically in CI, so if you forget your PR cannot be merged.

#### Enforcing code style with git hooks

You can copy paste the following commands to install a git pre-commit hook. This will cause a commit to fail if you forgot to run `dotnet format`. If you have run on save enabled in your editor this is not necessary.

```bash
cat > .git/hooks/pre-commit << __EOF__
#!/bin/bash
set -euo pipefail

get_files() {
    git diff --cached --name-only --diff-filter=ACMR |\\
        grep '\.cs$'
}

if [ "\$(get_files)" = '' ]; then
    exit 0
fi

get_files |
    xargs dotnet format src/Azure.DataApiBuilder.Service.sln \\
        --check \\
        --fix-whitespace --fix-style warn --fix-analyzers warn \\
        --include \\
    || {
        get_files |
            xargs dotnet format src/Azure.DataApiBuilder.Service.sln \\
                --fix-whitespace --fix-style warn --fix-analyzers warn \\
                --include
        exit 1
}
__EOF__
chmod +x .git/hooks/pre-commit
```<|MERGE_RESOLUTION|>--- conflicted
+++ resolved
@@ -26,13 +26,9 @@
 
 #### Visual Studio
 
-<<<<<<< HEAD
 Before running the code in Visual Studio you must be sure to have your config file correctly populated with a valid connection string to your configured back end. Once you have the back end running and your configuration file set correctly you may do the following to run the code in Visual Studio without using the CLI.
 
-1. Select the **Startup Project** `Azure.DataGateway.Service`.
-=======
 1. Select the **Startup Project** `Azure.DataApiBuilder.Service`.
->>>>>>> 3dc913c0
 2. Select a **debug profile** for database type: `MsSql`, `PostgreSql`,`CosmosDb_NoSql`, or `MySql`.
 3. Select **Clean Solution**
 4. Select **Build Solution** (Do not select rebuild, as any changes to configuration files may not be reflected in the build folder.)
