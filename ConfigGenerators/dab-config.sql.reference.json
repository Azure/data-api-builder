--- conflicted
+++ resolved
@@ -906,51 +906,6 @@
         }
       }
     },
-<<<<<<< HEAD
-    "GetBooks": {
-      "source": {
-        "type": "stored-procedure",
-        "object": "get_books"
-      },
-      "rest": true,
-      "graphql": {
-        "type": "GetBooks",
-        "operation": "query"
-      },
-      "permissions": [
-        {
-          "role": "anonymous",
-          "actions": [ "execute" ]
-        },
-        {
-          "role": "authenticated",
-          "actions": [ "execute" ]
-        }
-      ]
-    },
-    "GetBook": {
-      "source": {
-        "type": "stored-procedure",
-        "object": "get_book_by_id"
-      },
-      "rest": {
-        "path": "GetBook",
-        "method": [ "GET" ]
-      },
-      "graphql": false,
-      "permissions": [
-        {
-          "role": "anonymous",
-          "actions": [ "execute" ]
-        },
-        {
-          "role": "authenticated",
-          "actions": [ "execute" ]
-        }
-      ]
-    },
-=======
->>>>>>> ad6dcbb3
     "Sales": {
       "source": {
         "type": "table",
@@ -974,164 +929,6 @@
         }
       ]
     },
-<<<<<<< HEAD
-    "InsertBook": {
-      "source": {
-        "type": "stored-procedure",
-        "object": "insert_book",
-        "parameters": {
-          "title": "randomX",
-          "publisher_id": 1234
-        },
-        "key-fields": []
-      },
-      "rest": {
-        "path": "InsertBook",
-        "method": [ "POST" ]
-      },
-      "permissions": [
-        {
-          "role": "anonymous",
-          "actions": [
-            "execute"
-          ]
-        },
-        {
-          "role": "authenticated",
-          "actions": [
-            "execute"
-          ]
-        }
-      ],
-      "graphql": {
-        "type": "InsertBook",
-        "operation": "mutation"
-      }
-    },
-    "CountBooks": {
-      "source": {
-        "type": "stored-procedure",
-        "object": "count_books",
-        "key-fields": []
-      },
-      "rest": {
-        "path": "CountBooks",
-        "method": [ "GET" ]
-      },
-      "permissions": [
-        {
-          "role": "anonymous",
-          "actions": [
-            "execute"
-          ]
-        },
-        {
-          "role": "authenticated",
-          "actions": [
-            "execute"
-          ]
-        }
-      ],
-      "graphql": {
-        "type": "CountBooks",
-        "operation": "query"
-      }
-    },
-    "DeleteLastInsertedBook": {
-      "source": {
-        "type": "stored-procedure",
-        "object": "delete_last_inserted_book",
-        "key-fields": []
-      },
-      "rest": {
-        "path": "DeleteLastInsertedBook",
-        "method": [ "DELETE" ]
-      },
-      "permissions": [
-        {
-          "role": "anonymous",
-          "actions": [
-            "delete"
-          ]
-        },
-        {
-          "role": "authenticated",
-          "actions": [
-            "delete"
-          ]
-        }
-      ],
-      "graphql": {
-        "type": "DeleteLastInsertedBook",
-        "operation": "mutation"
-      }
-    },
-    "UpdateBookTitle": {
-      "source": {
-        "type": "stored-procedure",
-        "object": "update_book_title",
-        "parameters": {
-          "id": 1,
-          "title": "Testing Tonight"
-        },
-        "key-fields": []
-      },
-      "rest": {
-        "path": "UpdateBookTitle",
-        "method": [ "PUT", "PATCH" ]
-      },
-      "permissions": [
-        {
-          "role": "anonymous",
-          "actions": [
-            "execute"
-          ]
-        },
-        {
-          "role": "authenticated",
-          "actions": [
-            "execute"
-          ]
-        }
-      ],
-      "graphql": {
-        "type": "UpdateBookTitle",
-        "operation": "mutation"
-      }
-    },
-    "GetPublisher": {
-      "source": {
-        "type": "stored-procedure",
-        "object": "get_publisher_by_id",
-        "parameters": {
-          "id": 1
-        }
-      },
-      "rest": {
-        "path": "GetPublisher",
-        "method": [ "GET" ]
-      },
-      "permissions": [
-        {
-          "role": "anonymous",
-          "actions": [
-            "read"
-          ]
-        },
-        {
-          "role": "authenticated",
-          "actions": [
-            "read"
-          ]
-        }
-      ],
-      "graphql": {
-        "type": "GetPublisher",
-        "operation": "query"
-      }
-    },
-=======
->>>>>>> ad6dcbb3
     "GQLmappings": {
       "source": "GQLmappings",
       "graphql": true,
