using System;
using System.Collections.Generic;
using System.Linq;
using System.Text.Json;
using System.Threading.Tasks;
using Cosmos.GraphQL.Service.Resolvers;
using HotChocolate;
using HotChocolate.Execution;
using Microsoft.Extensions.Options;

namespace Cosmos.GraphQL.Services
{
    public class GraphQLService
    {
        private ISchema _schema;
        private readonly IQueryEngine _queryEngine;
        private readonly IMutationEngine _mutationEngine;
        private IMetadataStoreProvider _metadataStoreProvider;

        public GraphQLService(IQueryEngine queryEngine,
            IMutationEngine mutationEngine,
            IMetadataStoreProvider metadataStoreProvider,
            IOptions<DataGatewayConfig> dataGatewayConfig)
        {
            _queryEngine = queryEngine;
            _mutationEngine = mutationEngine;
            _metadataStoreProvider = metadataStoreProvider;

<<<<<<< HEAD
            // For CosmosDB, we need to provide the schema and resolver to a POST endpoint after
            // startup before executing the GraphQL queries.
            // For Sql-like databases, where the schema is known upfront, it is initialized
            // from predefined config files.
            //
            if (dataGatewayConfig.Value.DatabaseType != DatabaseType.Cosmos)
            {
                InitializeSchemaAndResolvers();
            }
=======
            InitializeSchemaAndResolvers();
>>>>>>> 02342a82
        }

        public void parseAsync(String data)
        {
            ISchema schema = SchemaBuilder.New()
                .AddDocumentFromString(data)
                .Use((services, next) => new ResolverMiddleware(next, _queryEngine, _mutationEngine))
                .Create();
            _schema = schema;
        }

        public ISchema Schema
        {
            get { return _schema; }
        }

        internal async Task<string> ExecuteAsync(String requestBody)
        {
            if (this.Schema == null)
            {
                return "{\"error\": \"Schema must be defined first\" }";
            }
            JsonDocument req = JsonDocument.Parse(requestBody);
            IQueryRequest queryRequest = QueryRequestBuilder.New()
                .SetQuery(req.RootElement.GetProperty("query").GetString())
                .Create();

            IRequestExecutor executor = Schema.MakeExecutable();
            IExecutionResult result =
                await executor.ExecuteAsync(queryRequest);

            return result.ToJson();
        }

        private static bool IsIntrospectionPath(IEnumerable<object> path)
        {
            if (path.Any())
            {
                var firstPath = path.First() as string;
                if (firstPath.StartsWith("__", StringComparison.InvariantCulture))
                {
                    return true;
                }
            }

            return false;
        }

        /// <summary>
        /// If the metastore provider is able to get the graphql schema,
        /// this function parses it and attaches resolvers to the various query fields.
        /// </summary>
        private void InitializeSchemaAndResolvers()
        {
            // Attempt to get schema from the metadata store.
            //
            string graphqlSchema = _metadataStoreProvider.GetGraphQLSchema();

            // If the schema is available, parse it and attach resolvers.
            //
            if (!string.IsNullOrEmpty(graphqlSchema))
            {
                parseAsync(graphqlSchema);
            }
        }

    }
}<|MERGE_RESOLUTION|>--- conflicted
+++ resolved
@@ -19,26 +19,13 @@
 
         public GraphQLService(IQueryEngine queryEngine,
             IMutationEngine mutationEngine,
-            IMetadataStoreProvider metadataStoreProvider,
-            IOptions<DataGatewayConfig> dataGatewayConfig)
+            IMetadataStoreProvider metadataStoreProvider)
         {
             _queryEngine = queryEngine;
             _mutationEngine = mutationEngine;
             _metadataStoreProvider = metadataStoreProvider;
 
-<<<<<<< HEAD
-            // For CosmosDB, we need to provide the schema and resolver to a POST endpoint after
-            // startup before executing the GraphQL queries.
-            // For Sql-like databases, where the schema is known upfront, it is initialized
-            // from predefined config files.
-            //
-            if (dataGatewayConfig.Value.DatabaseType != DatabaseType.Cosmos)
-            {
-                InitializeSchemaAndResolvers();
-            }
-=======
             InitializeSchemaAndResolvers();
->>>>>>> 02342a82
         }
 
         public void parseAsync(String data)
