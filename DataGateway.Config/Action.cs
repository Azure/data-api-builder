using System.Text.Json.Serialization;

namespace Azure.DataGateway.Config
{
    /// <summary>
    /// A detailed version of the action describing what policy to apply
    /// and fields to include and/or exclude.
    /// </summary>
    /// <param name="Name">What kind of action is allowed.</param>
    /// <param name="Policy">Details about item-level security rules.</param>
    /// <param name="Fields">Details what fields to include or exclude</param>
    public record Action(
        [property: JsonPropertyName("action")]
        string Name,
        [property: JsonPropertyName("policy")]
        Policy? Policy,
        [property: JsonPropertyName("fields")]
        Field? Fields);

    /// <summary>
    /// The operations supported by the service.
    /// </summary>
    public enum Operation
    {
        None,
        // *
        All,
        // Common Operations
        Find, Delete,

        // Cosmos operations
        Upsert, Create,

        // Sql operations
        Insert, Update, UpdateGraphQL,

        // Additional
        UpsertIncremental, UpdateIncremental
    }

    /// <summary>
    /// Details about what fields to include or exclude.
    /// Exclusions have precedence over inclusions.
    /// The * can be used as the wildcard character to indicate all fields.
    /// </summary>
    /// <param name="Include">All the fields specified here are included.</param>
    /// <param name="Exclude">All the fields specified here are excluded.</param>
    public class Field
    {
        public Field(HashSet<string>? include, HashSet<string>? exclude)
        {
            Include = include is null ? new() : new(include);
            Exclude = exclude is null ? new() : new(exclude);
        }
        [property: JsonPropertyName("include")]
        public HashSet<string> Include { get; set; }
        [property: JsonPropertyName("exclude")]
        public HashSet<string> Exclude { get; set; }
    }

    /// <summary>
    /// Details the item-level security rules.
    /// </summary> 
    /// <param name="Request">A rule to be checked before
    /// sending any request to the database.</param>
    /// <param name="Database">An OData style filter rule
    /// (predicate) that will be injected in the query sent to the database.</param>
<<<<<<< HEAD
    public class Policy
    {
        public Policy(string? request, string? database)
        {
            Request = request;
            Database = database;
        }

        [property: JsonPropertyName("request")]
        public string? Request { get; set; }
        [property: JsonPropertyName("database")]
        public string? Database { get; set; }
    }

    /// <summary>
    /// The REST HttpVerbs supported by the service
    /// expressed as authorization requirements.
    /// </summary>
    public static class HttpRestVerbs
    {
        public static OperationAuthorizationRequirement POST =
            new() { Name = nameof(POST) };

        public static OperationAuthorizationRequirement GET =
            new() { Name = nameof(GET) };

        public static OperationAuthorizationRequirement DELETE =
            new() { Name = nameof(DELETE) };

        public static OperationAuthorizationRequirement PUT =
            new() { Name = nameof(PUT) };

        public static OperationAuthorizationRequirement PATCH =
            new() { Name = nameof(PATCH) };

        public static OperationAuthorizationRequirement
            GetVerb(string action) => action switch
            {
                "create" => POST,
                "read" => GET,
                "update" => PATCH,
                "delete" => DELETE,
                // TODO: This mapping will no longer be required after AuthZ engine work
                // Hence, simply returning GET to pass the test.
                "*" => GET,
                _ => throw new NotSupportedException($"{action} is not supported.")
            };
    }
=======
    public record Policy(
        string? Request,
        string? Database);
>>>>>>> 1d612c2f
}<|MERGE_RESOLUTION|>--- conflicted
+++ resolved
@@ -65,7 +65,6 @@
     /// sending any request to the database.</param>
     /// <param name="Database">An OData style filter rule
     /// (predicate) that will be injected in the query sent to the database.</param>
-<<<<<<< HEAD
     public class Policy
     {
         public Policy(string? request, string? database)
@@ -79,44 +78,4 @@
         [property: JsonPropertyName("database")]
         public string? Database { get; set; }
     }
-
-    /// <summary>
-    /// The REST HttpVerbs supported by the service
-    /// expressed as authorization requirements.
-    /// </summary>
-    public static class HttpRestVerbs
-    {
-        public static OperationAuthorizationRequirement POST =
-            new() { Name = nameof(POST) };
-
-        public static OperationAuthorizationRequirement GET =
-            new() { Name = nameof(GET) };
-
-        public static OperationAuthorizationRequirement DELETE =
-            new() { Name = nameof(DELETE) };
-
-        public static OperationAuthorizationRequirement PUT =
-            new() { Name = nameof(PUT) };
-
-        public static OperationAuthorizationRequirement PATCH =
-            new() { Name = nameof(PATCH) };
-
-        public static OperationAuthorizationRequirement
-            GetVerb(string action) => action switch
-            {
-                "create" => POST,
-                "read" => GET,
-                "update" => PATCH,
-                "delete" => DELETE,
-                // TODO: This mapping will no longer be required after AuthZ engine work
-                // Hence, simply returning GET to pass the test.
-                "*" => GET,
-                _ => throw new NotSupportedException($"{action} is not supported.")
-            };
-    }
-=======
-    public record Policy(
-        string? Request,
-        string? Database);
->>>>>>> 1d612c2f
 }