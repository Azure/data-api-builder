namespace Azure.DataGateway.Config
{
    /// <summary>
    /// Authentication configuration.
    /// </summary>
    /// <param name="Provider">Identity Provider. Default is StaticWebApps.
    /// With EasyAuth, no Audience or Issuer are expected.
    /// </param>
    /// <param name="Jwt">Settings enabling validation of the received JWT token.
    /// Required only when Provider is other than EasyAuth.</param>
    public record AuthenticationConfig(
        string Provider,
        Jwt? Jwt = null)
    {
        public const string CLIENT_PRINCIPAL_HEADER = "X-MS-CLIENT-PRINCIPAL";
        public bool IsEasyAuthAuthenticationProvider()
        {
            return Enum.GetNames(typeof(EasyAuthType)).Any(x => x.Equals(Provider, StringComparison.OrdinalIgnoreCase));
        }
    }

    /// <summary>
    /// Settings useful for validating the received Json Web Token (JWT).
    /// </summary> 
    /// <param name="Audience"></param>
    /// <param name="Issuer"></param>
    public record Jwt(string Audience, string Issuer);
<<<<<<< HEAD
=======

    /// <summary>
    /// Different modes in which the runtime can run.
    /// </summary>
    public enum EasyAuthType
    {
        StaticWebApps,
        AppService
    }
>>>>>>> 2b008868
}<|MERGE_RESOLUTION|>--- conflicted
+++ resolved
@@ -21,12 +21,10 @@
 
     /// <summary>
     /// Settings useful for validating the received Json Web Token (JWT).
-    /// </summary> 
+    /// </summary>
     /// <param name="Audience"></param>
     /// <param name="Issuer"></param>
     public record Jwt(string Audience, string Issuer);
-<<<<<<< HEAD
-=======
 
     /// <summary>
     /// Different modes in which the runtime can run.
@@ -36,5 +34,4 @@
         StaticWebApps,
         AppService
     }
->>>>>>> 2b008868
 }