using System.Text.Json;
using System.Text.Json.Serialization;

namespace Azure.DataGateway.Config
{
    /// <summary>
    /// Defines:
    ///  the backend database type and the related connection info
    ///  global/runtime configuration settings
    ///  what entities are exposed
    ///  the security rules(AuthZ) needed to access those entities
    ///  name mapping rules
    ///  relationships between entities
    ///  special/specific behavior related to the chosen backend database
    /// </summary>
    /// <param name="Schema">Schema used for validation will also contain version information.</param>
    /// <param name="DataSource">Contains information about which
    /// backend database type to connect to using its connection string.</param>
    /// <param name="CosmosDb/MsSql/MySql/PostgreSql">Different backend database specific options.
    /// Each type is its own dictionary for ease of deserialization.</param>
    /// <param name="RuntimeSettings">These settings are used to set runtime behavior on
    /// all the exposed entities. If not provided in the config, default settings will be set.</param>
    /// <param name="Entities">Represents the mapping between database
    /// objects and an exposed endpoint, along with relationships,
    /// field mapping and permission definition.
    /// By default, the entity names instruct the runtime
    /// to expose GraphQL types with that name and a REST endpoint reachable
    /// via an /entity-name url path.</param>
    /*
        * This is an example of the configuration format
        *
        {
            "$schema": "",
            "data-source": {
                "database-type": "mssql",
                "connection-string": ""
            },
            "mssql": {},
            "runtime": {
                "host": {
                    "authentication": {
                        "provider": "",
                        "jwt": {
                            "audience": "",
                            "issuer": "",
                            "issuer-key": ""
                        }
                    }
                }
            },
            "entities" : {},
        }
    */
    public record RuntimeConfig(
        [property: JsonPropertyName(RuntimeConfig.SCHEMA_PROPERTY_NAME)] string Schema,
        [property: JsonPropertyName(DataSource.JSON_PROPERTY_NAME)] DataSource DataSource,
        [property: JsonPropertyName(CosmosDbOptions.JSON_PROPERTY_NAME)]
        CosmosDbOptions? CosmosDb,
        [property: JsonPropertyName(MsSqlOptions.JSON_PROPERTY_NAME)]
        MsSqlOptions? MsSql,
        [property: JsonPropertyName(PostgreSqlOptions.JSON_PROPERTY_NAME)]
        PostgreSqlOptions? PostgreSql,
        [property: JsonPropertyName(MySqlOptions.JSON_PROPERTY_NAME)]
        MySqlOptions? MySql,
        [property: JsonPropertyName(GlobalSettings.JSON_PROPERTY_NAME)]
        Dictionary<GlobalSettingsType, object>? RuntimeSettings,
        [property: JsonPropertyName(Entity.JSON_PROPERTY_NAME)]
        Dictionary<string, Entity> Entities)
    {
        public const string SCHEMA_PROPERTY_NAME = "$schema";
        public const string SCHEMA = "hawaii.draft-01.schema.json";

        // use camel case
        // convert Enum to strings
        // case insensitive
        public static JsonSerializerOptions SerializerOptions = new()
        {
            PropertyNameCaseInsensitive = true,
            Converters =
                    {
                        new JsonStringEnumConverter(JsonNamingPolicy.CamelCase)
                    }
        };

        /// <summary>
        /// Pick up the global runtime settings from the dictionary if present
        /// otherwise initialize with default.
        /// </summary>
        public void DetermineGlobalSettings()
        {
<<<<<<< HEAD
            foreach (
                (GlobalSettingsType settingsType, object settingsJson) in RuntimeSettings)
=======
            JsonSerializerOptions options = GetDeserializationOptions();
            if (RuntimeSettings is not null)
>>>>>>> 68b10033
            {
                foreach (
                    (GlobalSettingsType settingsType, object settingsJson) in RuntimeSettings)
                {
<<<<<<< HEAD
                    case GlobalSettingsType.Rest:
                        RestGlobalSettings
                            = ((JsonElement)settingsJson).Deserialize<RestGlobalSettings>(SerializerOptions)!;
                        break;
                    case GlobalSettingsType.GraphQL:
                        GraphQLGlobalSettings =
                            ((JsonElement)settingsJson).Deserialize<GraphQLGlobalSettings>(SerializerOptions)!;
                        break;
                    case GlobalSettingsType.Host:
                        HostGlobalSettings =
                            ((JsonElement)settingsJson).Deserialize<HostGlobalSettings>(SerializerOptions)!;
                        break;
                    default:
                        throw new NotSupportedException("The runtime does not " +
                            " support this global settings type.");
=======
                    switch (settingsType)
                    {
                        case GlobalSettingsType.Rest:
                            RestGlobalSettings
                                = ((JsonElement)settingsJson).Deserialize<RestGlobalSettings>(options)!;
                            break;
                        case GlobalSettingsType.GraphQL:
                            GraphQLGlobalSettings =
                                ((JsonElement)settingsJson).Deserialize<GraphQLGlobalSettings>(options)!;
                            break;
                        case GlobalSettingsType.Host:
                            HostGlobalSettings =
                               ((JsonElement)settingsJson).Deserialize<HostGlobalSettings>(options)!;
                            break;
                        default:
                            throw new NotSupportedException("The runtime does not " +
                                " support this global settings type.");
                    }
>>>>>>> 68b10033
                }
            }
        }

        /// <summary>
        /// Try to deserialize the given json string into its object form.
        /// </summary>
        /// <typeparam name="T">The object type.</typeparam>
        /// <param name="configJson">Json string to be deserialized.</param>
        /// <param name="deserializedConfig">Deserialized json object upon success.</param>
        /// <param name="logger">Log provider to use to log exceptions</param>
        /// <returns>True on success, false otherwise.</returns>
        public static bool TryGetDeserializedConfig<T>(
            string configJson,
            out T? deserializedConfig)
        {
<<<<<<< HEAD
            // This feels verbose but it avoids having to make _config nullable - which would result in more
            // down the line issues and null check requirements
            T? deserializedConfig;
            if ((deserializedConfig = JsonSerializer.Deserialize<T>(configJson, SerializerOptions)) is null)
=======
            try
>>>>>>> 68b10033
            {
                JsonSerializerOptions options = GetDeserializationOptions();
                deserializedConfig = JsonSerializer.Deserialize<T>(configJson, options);
                return true;
            }
            catch (JsonException ex)
            {
                Console.WriteLine($"Deserialization failed due to: \n{ex}");

                deserializedConfig = default(T);
                return false;
            }
        }

        [JsonIgnore]
        public RestGlobalSettings RestGlobalSettings { get; private set; } = new();

        [JsonIgnore]
        public GraphQLGlobalSettings GraphQLGlobalSettings { get; private set; } = new();

        [JsonIgnore]
        public HostGlobalSettings HostGlobalSettings { get; private set; } = new();

        public bool IsEasyAuthAuthenticationProvider()
        {
            return AuthNConfig != null
                   ? AuthNConfig.IsEasyAuthAuthenticationProvider()
                    : false;
        }

        [JsonIgnore]
        public DatabaseType DatabaseType
        {
            get
            {
                return DataSource.DatabaseType;
            }
        }

        [JsonIgnore]
        public string ConnectionString
        {
            get
            {
                return DataSource.ConnectionString;
            }

            set
            {
                DataSource.ConnectionString = value;
            }
        }

        [JsonIgnore]
        public AuthenticationConfig? AuthNConfig
        {
            get
            {
                return HostGlobalSettings.Authentication;
            }
        }

        [JsonIgnore]
        public string DatabaseTypeNotSupportedMessage => $"The provided database-type value: {DatabaseType} is currently not supported. Please check the configuration file.";
    }
}<|MERGE_RESOLUTION|>--- conflicted
+++ resolved
@@ -88,53 +88,29 @@
         /// </summary>
         public void DetermineGlobalSettings()
         {
-<<<<<<< HEAD
-            foreach (
-                (GlobalSettingsType settingsType, object settingsJson) in RuntimeSettings)
-=======
-            JsonSerializerOptions options = GetDeserializationOptions();
             if (RuntimeSettings is not null)
->>>>>>> 68b10033
             {
                 foreach (
-                    (GlobalSettingsType settingsType, object settingsJson) in RuntimeSettings)
+                (GlobalSettingsType settingsType, object settingsJson) in RuntimeSettings)
                 {
-<<<<<<< HEAD
-                    case GlobalSettingsType.Rest:
-                        RestGlobalSettings
-                            = ((JsonElement)settingsJson).Deserialize<RestGlobalSettings>(SerializerOptions)!;
-                        break;
-                    case GlobalSettingsType.GraphQL:
-                        GraphQLGlobalSettings =
-                            ((JsonElement)settingsJson).Deserialize<GraphQLGlobalSettings>(SerializerOptions)!;
-                        break;
-                    case GlobalSettingsType.Host:
-                        HostGlobalSettings =
-                            ((JsonElement)settingsJson).Deserialize<HostGlobalSettings>(SerializerOptions)!;
-                        break;
-                    default:
-                        throw new NotSupportedException("The runtime does not " +
-                            " support this global settings type.");
-=======
                     switch (settingsType)
                     {
                         case GlobalSettingsType.Rest:
                             RestGlobalSettings
-                                = ((JsonElement)settingsJson).Deserialize<RestGlobalSettings>(options)!;
+                                = ((JsonElement)settingsJson).Deserialize<RestGlobalSettings>(SerializerOptions)!;
                             break;
                         case GlobalSettingsType.GraphQL:
                             GraphQLGlobalSettings =
-                                ((JsonElement)settingsJson).Deserialize<GraphQLGlobalSettings>(options)!;
+                                ((JsonElement)settingsJson).Deserialize<GraphQLGlobalSettings>(SerializerOptions)!;
                             break;
                         case GlobalSettingsType.Host:
                             HostGlobalSettings =
-                               ((JsonElement)settingsJson).Deserialize<HostGlobalSettings>(options)!;
+                                ((JsonElement)settingsJson).Deserialize<HostGlobalSettings>(SerializerOptions)!;
                             break;
                         default:
                             throw new NotSupportedException("The runtime does not " +
                                 " support this global settings type.");
                     }
->>>>>>> 68b10033
                 }
             }
         }
@@ -145,23 +121,14 @@
         /// <typeparam name="T">The object type.</typeparam>
         /// <param name="configJson">Json string to be deserialized.</param>
         /// <param name="deserializedConfig">Deserialized json object upon success.</param>
-        /// <param name="logger">Log provider to use to log exceptions</param>
         /// <returns>True on success, false otherwise.</returns>
         public static bool TryGetDeserializedConfig<T>(
             string configJson,
             out T? deserializedConfig)
         {
-<<<<<<< HEAD
-            // This feels verbose but it avoids having to make _config nullable - which would result in more
-            // down the line issues and null check requirements
-            T? deserializedConfig;
-            if ((deserializedConfig = JsonSerializer.Deserialize<T>(configJson, SerializerOptions)) is null)
-=======
             try
->>>>>>> 68b10033
             {
-                JsonSerializerOptions options = GetDeserializationOptions();
-                deserializedConfig = JsonSerializer.Deserialize<T>(configJson, options);
+                deserializedConfig = JsonSerializer.Deserialize<T>(configJson, RuntimeConfig.SerializerOptions);
                 return true;
             }
             catch (JsonException ex)
