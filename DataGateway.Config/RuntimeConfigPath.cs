--- conflicted
+++ resolved
@@ -32,15 +32,10 @@
                 if (File.Exists(ConfigFileName))
                 {
                     runtimeConfigJson = File.ReadAllText(ConfigFileName);
-<<<<<<< HEAD
-                } else {
-                    throw new FileNotFoundException($"Requested configuration file {ConfigFileName} do not exists.");
-=======
                 }
                 else
                 {
                     throw new FileNotFoundException($"Requested configuration file {ConfigFileName} does not exist.");
->>>>>>> 172b22ec
                 }
             }
 
