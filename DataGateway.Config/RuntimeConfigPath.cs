--- conflicted
+++ resolved
@@ -32,24 +32,11 @@
         /// <returns>Parsed json string.</returns>
         public static string? ParseConfigJsonAndReplaceEnvVariables(string json)
         {
-<<<<<<< HEAD
-            string? runtimeConfigJson = null;
-            if (!string.IsNullOrEmpty(ConfigFileName))
-            {
-                if (File.Exists(ConfigFileName))
-                {
-                    runtimeConfigJson = File.ReadAllText(ConfigFileName);
-                } else {
-                    throw new FileNotFoundException($"Requested configuration file {ConfigFileName} do not exists.");
-                }
-            }
-=======
             Utf8JsonReader reader = new(jsonData: Encoding.UTF8.GetBytes(json),
                                         isFinalBlock: true,
                                         state: new());
             MemoryStream stream = new();
             Utf8JsonWriter writer = new(stream, options: new() { Indented = true });
->>>>>>> 4f02b801
 
             // @env\('  : match @env('
             // .*?      : lazy match any character except newline 0 or more times
