using System.Text.RegularExpressions;
using Azure.DataGateway.Config;
<<<<<<< HEAD
=======
using Azure.DataGateway.Service.GraphQLBuilder.Directives;
>>>>>>> 0e8a0079
using HotChocolate.Language;
using Humanizer;

namespace Azure.DataGateway.Service.GraphQLBuilder
{
    internal static class GraphQLNaming
    {
        // Name must start with an upper or lowercase letter
        private static readonly Regex _graphQLNameStart = new("^[a-zA-Z].*");

        // Letters, numbers and _ are only valid in names, so strip all that aren't.
        // Although we'll leave whitespace in so that downstream consumers can still
        // enforce their casing requirements
        private static readonly Regex _graphQLValidSymbols = new("[^a-zA-Z0-9_\\s]");

        /// <summary>
        /// Enforces the GraphQL naming restrictions on <paramref name="name"/>.
        /// </summary>
        /// <param name="name">String the enforce naming rules on</param>
        /// <seealso cref="https://spec.graphql.org/October2021/#Name"/>
        /// <returns>A name that complies with the GraphQL name rules</returns>
        private static string[] SanitizeGraphQLName(string name)
        {
            if (!_graphQLNameStart.Match(name).Success)
            {
                // strip an illegal first character
                name = name[1..];
            }

            name = _graphQLValidSymbols.Replace(name, "");

            string[] nameSegments = name.Split(' ');
            return nameSegments;
        }

        public static string FormatNameForObject(string name, Entity configEntity)
        {
            if (configEntity.GraphQL is SingularPlural namingRules)
            {
                name = string.IsNullOrEmpty(namingRules.Singular) ? name : namingRules.Singular;
            }

            string[] nameSegments = SanitizeGraphQLName(name);

            return string.Join("", nameSegments.Select(n => $"{char.ToUpperInvariant(n[0])}{n[1..]}"));
        }

        public static string FormatNameForObject(NameNode name, Entity configEntity)
        {
            return FormatNameForObject(name.Value, configEntity);
        }

        public static string FormatNameForField(string name)
        {
            string[] nameSegments = SanitizeGraphQLName(name);

            return string.Join("", nameSegments.Select((n, i) => $"{(i == 0 ? char.ToLowerInvariant(n[0]) : char.ToUpperInvariant(n[0]))}{n[1..]}"));
        }

<<<<<<< HEAD
        public static NameNode Pluralize(string name, Entity configEntity)
        {
            if (configEntity.GraphQL is SingularPlural namingRules)
            {
                if (!string.IsNullOrEmpty(namingRules.Plural))
                {
                    return new NameNode(namingRules.Plural);
                }

                name = string.IsNullOrEmpty(namingRules.Singular) ? name : namingRules.Singular;
            }

            return new NameNode(FormatNameForField(name).Pluralize());
=======
        public static string FormatNameForField(NameNode name)
        {
            return FormatNameForField(name.Value);
        }

        public static NameNode Pluralize(NameNode name, Entity configEntity)
        {
            return Pluralize(name.Value, configEntity);
        }

        public static NameNode Pluralize(string name, Entity configEntity)
        {
            if (configEntity.GraphQL is SingularPlural namingRules)
            {
                if (!string.IsNullOrEmpty(namingRules.Plural))
                {
                    return new NameNode(namingRules.Plural);
                }

                name = string.IsNullOrEmpty(namingRules.Singular) ? name : namingRules.Singular;
            }

            return new NameNode(FormatNameForField(name).Pluralize());
        }

        public static string ObjectTypeToEntityName(ObjectTypeDefinitionNode node)
        {
            DirectiveNode modelDirective = node.Directives.First(d => d.Name.Value == ModelDirectiveType.DirectiveName);

            return modelDirective.Arguments.Count == 1 ? (string)(modelDirective.Arguments[0].Value.Value ?? node.Name.Value) : node.Name.Value;
>>>>>>> 0e8a0079
        }
    }
}<|MERGE_RESOLUTION|>--- conflicted
+++ resolved
@@ -1,9 +1,6 @@
 using System.Text.RegularExpressions;
 using Azure.DataGateway.Config;
-<<<<<<< HEAD
-=======
 using Azure.DataGateway.Service.GraphQLBuilder.Directives;
->>>>>>> 0e8a0079
 using HotChocolate.Language;
 using Humanizer;
 
@@ -63,21 +60,6 @@
             return string.Join("", nameSegments.Select((n, i) => $"{(i == 0 ? char.ToLowerInvariant(n[0]) : char.ToUpperInvariant(n[0]))}{n[1..]}"));
         }
 
-<<<<<<< HEAD
-        public static NameNode Pluralize(string name, Entity configEntity)
-        {
-            if (configEntity.GraphQL is SingularPlural namingRules)
-            {
-                if (!string.IsNullOrEmpty(namingRules.Plural))
-                {
-                    return new NameNode(namingRules.Plural);
-                }
-
-                name = string.IsNullOrEmpty(namingRules.Singular) ? name : namingRules.Singular;
-            }
-
-            return new NameNode(FormatNameForField(name).Pluralize());
-=======
         public static string FormatNameForField(NameNode name)
         {
             return FormatNameForField(name.Value);
@@ -108,7 +90,6 @@
             DirectiveNode modelDirective = node.Directives.First(d => d.Name.Value == ModelDirectiveType.DirectiveName);
 
             return modelDirective.Arguments.Count == 1 ? (string)(modelDirective.Arguments[0].Value.Value ?? node.Name.Value) : node.Name.Value;
->>>>>>> 0e8a0079
         }
     }
 }