using Azure.DataGateway.Auth;
using Azure.DataGateway.Config;
using Azure.DataGateway.Service.GraphQLBuilder.Directives;
using HotChocolate.Language;
using HotChocolate.Types;
using static Azure.DataGateway.Service.GraphQLBuilder.GraphQLNaming;
using static Azure.DataGateway.Service.GraphQLBuilder.GraphQLUtils;

namespace Azure.DataGateway.Service.GraphQLBuilder.Queries
{
    public static class QueryBuilder
    {
        public const string PAGINATION_FIELD_NAME = "items";
        public const string PAGINATION_TOKEN_FIELD_NAME = "endCursor";
        public const string PAGINATION_TOKEN_ARGUMENT_NAME = "after";
        public const string HAS_NEXT_PAGE_FIELD_NAME = "hasNextPage";
        public const string PAGE_START_ARGUMENT_NAME = "first";
        public const string PAGINATION_OBJECT_TYPE_SUFFIX = "Connection";
        public const string FILTER_FIELD_NAME = "_filter";
        public const string ORDER_BY_FIELD_NAME = "orderBy";
        public const string PARTITION_KEY_FIELD_NAME = "_partitionKeyValue";
        public const string ID_FIELD_NAME = "id";

<<<<<<< HEAD
        /// <summary>
        /// Creates a DocumentNode containing FieldDefinitionNodes representing the FindByPK and FindAll queries
        /// Also populates the DocumentNode with return types.
        /// </summary>
        /// <param name="root"></param>
        /// <param name="entities"></param>
        /// <param name="inputTypes"></param>
        /// <param name="entityPermissionsMap">Collection of permissions defined in runtime config.</param>
        /// <returns></returns>
        public static DocumentNode Build(
            DocumentNode root,
            IDictionary<string, Entity> entities,
            Dictionary<string, InputObjectTypeDefinitionNode> inputTypes,
            Dictionary<string, EntityMetadata>? entityPermissionsMap = null)
=======
        public static DocumentNode Build(DocumentNode root, DatabaseType databaseType, IDictionary<string, Entity> entities, Dictionary<string, InputObjectTypeDefinitionNode> inputTypes)
>>>>>>> 6398078e
        {
            List<FieldDefinitionNode> queryFields = new();
            List<ObjectTypeDefinitionNode> returnTypes = new();

            foreach (IDefinitionNode definition in root.Definitions)
            {
                if (definition is ObjectTypeDefinitionNode objectTypeDefinitionNode && IsModelType(objectTypeDefinitionNode))
                {
                    NameNode name = objectTypeDefinitionNode.Name;
                    string entityName = ObjectTypeToEntityName(objectTypeDefinitionNode);
                    Entity entity = entities[entityName];

                    ObjectTypeDefinitionNode returnType = GenerateReturnType(name);
                    returnTypes.Add(returnType);

<<<<<<< HEAD
                    IEnumerable<string> rolesAllowedForRead = IAuthorizationResolver.GetRolesForAction(entityName, actionName: "read", entityPermissionsMap);

                    if (rolesAllowedForRead.Count() > 0)
                    {
                        queryFields.Add(GenerateGetAllQuery(objectTypeDefinitionNode, name, returnType, inputTypes, entity, rolesAllowedForRead));
                        queryFields.Add(GenerateByPKQuery(objectTypeDefinitionNode, name, rolesAllowedForRead));
                    }
=======
                    queryFields.Add(GenerateGetAllQuery(objectTypeDefinitionNode, name, returnType, inputTypes, entity));
                    queryFields.Add(GenerateByPKQuery(objectTypeDefinitionNode, name, databaseType));
>>>>>>> 6398078e
                }
            }

            List<IDefinitionNode> definitionNodes = new()
            {
                new ObjectTypeDefinitionNode(location: null, new NameNode("Query"), description: null, new List<DirectiveNode>(), new List<NamedTypeNode>(), queryFields),
            };
            definitionNodes.AddRange(returnTypes);
            return new(definitionNodes);
        }

<<<<<<< HEAD
        public static FieldDefinitionNode GenerateByPKQuery(ObjectTypeDefinitionNode objectTypeDefinitionNode, NameNode name, IEnumerable<string>? rolesAllowedForRead = null)
=======
        private static FieldDefinitionNode GenerateByPKQuery(ObjectTypeDefinitionNode objectTypeDefinitionNode, NameNode name, DatabaseType databaseType)
>>>>>>> 6398078e
        {
            IEnumerable<FieldDefinitionNode> primaryKeyFields =
                FindPrimaryKeyFields(objectTypeDefinitionNode, databaseType);
            List<InputValueDefinitionNode> inputValues = new();
            List<DirectiveNode> fieldDefinitionNodeDirectives = new();

            if (rolesAllowedForRead is not null)
            {
                fieldDefinitionNodeDirectives.Add(CreateAuthorizationDirective(rolesAllowedForRead));
            }

            foreach (FieldDefinitionNode primaryKeyField in primaryKeyFields)
            {
                inputValues.Add(new InputValueDefinitionNode(
                    location: null,
                    primaryKeyField.Name,
                    description: null,
                    primaryKeyField.Type,
                    defaultValue: null,
                    new List<DirectiveNode>()));
            }

            return new(
                location: null,
                new NameNode($"{FormatNameForField(name)}_by_pk"),
                new StringValueNode($"Get a {name} from the database by its ID/primary key"),
                inputValues,
                new NamedTypeNode(name),
                fieldDefinitionNodeDirectives
            );
        }

        public static FieldDefinitionNode GenerateGetAllQuery(
            ObjectTypeDefinitionNode objectTypeDefinitionNode,
            NameNode name,
            ObjectTypeDefinitionNode returnType,
            Dictionary<string, InputObjectTypeDefinitionNode> inputTypes,
            Entity entity,
            IEnumerable<string>? rolesAllowedForRead = null)
        {
            string filterInputName = InputTypeBuilder.GenerateObjectInputFilterName(objectTypeDefinitionNode.Name.Value);

            if (!inputTypes.ContainsKey(filterInputName))
            {
                InputTypeBuilder.GenerateFilterInputTypeForObjectType(objectTypeDefinitionNode, inputTypes);
            }

            string orderByInputName = InputTypeBuilder.GenerateObjectInputOrderByName(objectTypeDefinitionNode.Name.Value);

            if (!inputTypes.ContainsKey(orderByInputName))
            {
                InputTypeBuilder.GenerateOrderByInputTypeForObjectType(objectTypeDefinitionNode, inputTypes);
            }

            List<DirectiveNode> fieldDefinitionNodeDirectives = new();
            if (rolesAllowedForRead is not null)
            {
                fieldDefinitionNodeDirectives.Add(CreateAuthorizationDirective(rolesAllowedForRead));
            }

            // Query field for the parent object type
            // Generates a file like:
            //    books(first: Int, after: String, _filter: BooksFilterInput, orderBy: BooksOrderByInput): BooksConnection!
            return new(
                location: null,
                Pluralize(name, entity),
                new StringValueNode($"Get a list of all the {name} items from the database"),
                QueryArgumentsForField(filterInputName, orderByInputName),
                new NonNullTypeNode(new NamedTypeNode(returnType.Name)),
                fieldDefinitionNodeDirectives
            );
        }

        public static List<InputValueDefinitionNode> QueryArgumentsForField(string filterInputName, string orderByInputName)
        {
            return new()
            {
                new(location: null, new NameNode(PAGE_START_ARGUMENT_NAME), description: new StringValueNode("The number of items to return from the page start point"), new IntType().ToTypeNode(), defaultValue: null, new List<DirectiveNode>()),
                new(location: null, new NameNode(PAGINATION_TOKEN_ARGUMENT_NAME), new StringValueNode("A pagination token from a previous query to continue through a paginated list"), new StringType().ToTypeNode(), defaultValue: null, new List<DirectiveNode>()),
                new(location: null, new NameNode(FILTER_FIELD_NAME), new StringValueNode("Filter options for query"), new NamedTypeNode(filterInputName), defaultValue: null, new List<DirectiveNode>()),
                new(location: null, new NameNode(ORDER_BY_FIELD_NAME), new StringValueNode("Ordering options for query"), new NamedTypeNode(orderByInputName), defaultValue: null, new List<DirectiveNode>()),
            };
        }

        public static ObjectTypeDefinitionNode AddQueryArgumentsForRelationships(ObjectTypeDefinitionNode node, Dictionary<string, InputObjectTypeDefinitionNode> inputObjects)
        {
            IEnumerable<FieldDefinitionNode> relationshipFields =
                node.Fields.Where(field => field.Directives.Any(d => d.Name.Value == RelationshipDirectiveType.DirectiveName));

            foreach (FieldDefinitionNode field in relationshipFields)
            {
                if (RelationshipDirectiveType.Cardinality(field) != Cardinality.Many)
                {
                    continue;
                }

                string target = RelationshipDirectiveType.Target(field);

                string targetFilterInputName = InputTypeBuilder.GenerateObjectInputFilterName(target);
                string targetOrderByInputName = InputTypeBuilder.GenerateObjectInputOrderByName(target);

                List<InputValueDefinitionNode> args = QueryArgumentsForField(targetFilterInputName, targetOrderByInputName);

                List<FieldDefinitionNode> fields = node.Fields.ToList();
                fields[fields.FindIndex(f => f.Name == field.Name)] = field.WithArguments(args);

                node = node.WithFields(fields);
            }

            return node;
        }

        public static ObjectType PaginationTypeToModelType(ObjectType underlyingFieldType, IReadOnlyCollection<INamedType> types)
        {
            IEnumerable<ObjectType> modelTypes = types.Where(t => t is ObjectType)
                .Cast<ObjectType>()
                .Where(IsModelType);

            return modelTypes.First(t => t.Name.Value == underlyingFieldType.Name.Value.Replace(PAGINATION_OBJECT_TYPE_SUFFIX, ""));
        }

        public static bool IsPaginationType(ObjectType objectType)
        {
            return objectType.Name.Value.EndsWith(PAGINATION_OBJECT_TYPE_SUFFIX);
        }

        public static bool IsPaginationType(NamedTypeNode objectType)
        {
            return objectType.Name.Value.EndsWith(PAGINATION_OBJECT_TYPE_SUFFIX);
        }

        public static ObjectTypeDefinitionNode GenerateReturnType(NameNode name)
        {
            return new(
                location: null,
                new NameNode(GeneratePaginationTypeName(name.Value)),
                new StringValueNode("The return object from a filter query that supports a pagination token for paging through results"),
                new List<DirectiveNode>(),
                new List<NamedTypeNode>(),
                new List<FieldDefinitionNode> {
                    new FieldDefinitionNode(
                        location: null,
                        new NameNode(PAGINATION_FIELD_NAME),
                        new StringValueNode("The list of items that matched the filter"),
                        new List<InputValueDefinitionNode>(),
                        new NonNullTypeNode(new ListTypeNode(new NonNullTypeNode(new NamedTypeNode(name)))),
                        new List<DirectiveNode>()),
                    new FieldDefinitionNode(
                        location : null,
                        new NameNode(PAGINATION_TOKEN_FIELD_NAME),
                        new StringValueNode("A pagination token to provide to subsequent pages of a query"),
                        new List<InputValueDefinitionNode>(),
                        new StringType().ToTypeNode(),
                        new List<DirectiveNode>()),
                    new FieldDefinitionNode(
                        location: null,
                        new NameNode(HAS_NEXT_PAGE_FIELD_NAME),
                        new StringValueNode("Indicates if there are more pages of items to return"),
                        new List<InputValueDefinitionNode>(),
                        new NonNullType(new BooleanType()).ToTypeNode(),
                        new List<DirectiveNode>())
                }
            );
        }

        public static string GeneratePaginationTypeName(string name)
        {
            return $"{name}{PAGINATION_OBJECT_TYPE_SUFFIX}";
        }
    }
}<|MERGE_RESOLUTION|>--- conflicted
+++ resolved
@@ -21,24 +21,22 @@
         public const string PARTITION_KEY_FIELD_NAME = "_partitionKeyValue";
         public const string ID_FIELD_NAME = "id";
 
-<<<<<<< HEAD
         /// <summary>
         /// Creates a DocumentNode containing FieldDefinitionNodes representing the FindByPK and FindAll queries
         /// Also populates the DocumentNode with return types.
         /// </summary>
         /// <param name="root"></param>
+        /// <param name="databaseType"></param>
         /// <param name="entities"></param>
         /// <param name="inputTypes"></param>
         /// <param name="entityPermissionsMap">Collection of permissions defined in runtime config.</param>
         /// <returns></returns>
         public static DocumentNode Build(
             DocumentNode root,
+            DatabaseType databaseType,
             IDictionary<string, Entity> entities,
             Dictionary<string, InputObjectTypeDefinitionNode> inputTypes,
             Dictionary<string, EntityMetadata>? entityPermissionsMap = null)
-=======
-        public static DocumentNode Build(DocumentNode root, DatabaseType databaseType, IDictionary<string, Entity> entities, Dictionary<string, InputObjectTypeDefinitionNode> inputTypes)
->>>>>>> 6398078e
         {
             List<FieldDefinitionNode> queryFields = new();
             List<ObjectTypeDefinitionNode> returnTypes = new();
@@ -54,18 +52,13 @@
                     ObjectTypeDefinitionNode returnType = GenerateReturnType(name);
                     returnTypes.Add(returnType);
 
-<<<<<<< HEAD
                     IEnumerable<string> rolesAllowedForRead = IAuthorizationResolver.GetRolesForAction(entityName, actionName: "read", entityPermissionsMap);
 
                     if (rolesAllowedForRead.Count() > 0)
                     {
                         queryFields.Add(GenerateGetAllQuery(objectTypeDefinitionNode, name, returnType, inputTypes, entity, rolesAllowedForRead));
-                        queryFields.Add(GenerateByPKQuery(objectTypeDefinitionNode, name, rolesAllowedForRead));
+                        queryFields.Add(GenerateByPKQuery(objectTypeDefinitionNode, name, databaseType, rolesAllowedForRead));
                     }
-=======
-                    queryFields.Add(GenerateGetAllQuery(objectTypeDefinitionNode, name, returnType, inputTypes, entity));
-                    queryFields.Add(GenerateByPKQuery(objectTypeDefinitionNode, name, databaseType));
->>>>>>> 6398078e
                 }
             }
 
@@ -77,14 +70,10 @@
             return new(definitionNodes);
         }
 
-<<<<<<< HEAD
-        public static FieldDefinitionNode GenerateByPKQuery(ObjectTypeDefinitionNode objectTypeDefinitionNode, NameNode name, IEnumerable<string>? rolesAllowedForRead = null)
-=======
-        private static FieldDefinitionNode GenerateByPKQuery(ObjectTypeDefinitionNode objectTypeDefinitionNode, NameNode name, DatabaseType databaseType)
->>>>>>> 6398078e
+        public static FieldDefinitionNode GenerateByPKQuery(ObjectTypeDefinitionNode objectTypeDefinitionNode, NameNode name, DatabaseType databaseType, IEnumerable<string>? rolesAllowedForRead = null)
         {
             IEnumerable<FieldDefinitionNode> primaryKeyFields =
-                FindPrimaryKeyFields(objectTypeDefinitionNode, databaseType);
+            FindPrimaryKeyFields(objectTypeDefinitionNode, databaseType);
             List<InputValueDefinitionNode> inputValues = new();
             List<DirectiveNode> fieldDefinitionNodeDirectives = new();
 
