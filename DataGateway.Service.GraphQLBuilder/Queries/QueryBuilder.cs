using Azure.DataGateway.Auth;
using Azure.DataGateway.Config;
using Azure.DataGateway.Service.GraphQLBuilder.Directives;
using HotChocolate.Language;
using HotChocolate.Types;
using static Azure.DataGateway.Service.GraphQLBuilder.GraphQLNaming;
using static Azure.DataGateway.Service.GraphQLBuilder.GraphQLUtils;

namespace Azure.DataGateway.Service.GraphQLBuilder.Queries
{
    public static class QueryBuilder
    {
        public const string PAGINATION_FIELD_NAME = "items";
        public const string PAGINATION_TOKEN_FIELD_NAME = "endCursor";
        public const string PAGINATION_TOKEN_ARGUMENT_NAME = "after";
        public const string HAS_NEXT_PAGE_FIELD_NAME = "hasNextPage";
        public const string PAGE_START_ARGUMENT_NAME = "first";
        public const string PAGINATION_OBJECT_TYPE_SUFFIX = "Connection";
        public const string FILTER_FIELD_NAME = "_filter";
        public const string ORDER_BY_FIELD_NAME = "orderBy";
        public const string PARTITION_KEY_FIELD_NAME = "_partitionKeyValue";
        public const string ID_FIELD_NAME = "id";

<<<<<<< HEAD
        public static DocumentNode Build(DocumentNode root, DatabaseType databaseType, IDictionary<string, Entity> entities, Dictionary<string, InputObjectTypeDefinitionNode> inputTypes)
=======
        /// <summary>
        /// Creates a DocumentNode containing FieldDefinitionNodes representing the FindByPK and FindAll queries
        /// Also populates the DocumentNode with return types.
        /// </summary>
        /// <param name="root"></param>
        /// <param name="databaseType"></param>
        /// <param name="entities"></param>
        /// <param name="inputTypes"></param>
        /// <param name="entityPermissionsMap">Collection of permissions defined in runtime config.</param>
        /// <returns></returns>
        public static DocumentNode Build(
            DocumentNode root,
            DatabaseType databaseType,
            IDictionary<string, Entity> entities,
            Dictionary<string, InputObjectTypeDefinitionNode> inputTypes,
            Dictionary<string, EntityMetadata>? entityPermissionsMap = null)
>>>>>>> 2b008868
        {
            List<FieldDefinitionNode> queryFields = new();
            List<ObjectTypeDefinitionNode> returnTypes = new();

            foreach (IDefinitionNode definition in root.Definitions)
            {
                if (definition is ObjectTypeDefinitionNode objectTypeDefinitionNode && IsModelType(objectTypeDefinitionNode))
                {
                    NameNode name = objectTypeDefinitionNode.Name;
                    string entityName = ObjectTypeToEntityName(objectTypeDefinitionNode);
                    Entity entity = entities[entityName];

                    ObjectTypeDefinitionNode returnType = GenerateReturnType(name);
                    returnTypes.Add(returnType);

<<<<<<< HEAD
                    queryFields.Add(GenerateGetAllQuery(objectTypeDefinitionNode, name, returnType, inputTypes, entity));
                    queryFields.Add(GenerateByPKQuery(objectTypeDefinitionNode, name, databaseType));
=======
                    IEnumerable<string> rolesAllowedForRead = IAuthorizationResolver.GetRolesForAction(entityName, actionName: "read", entityPermissionsMap);

                    if (rolesAllowedForRead.Count() > 0)
                    {
                        queryFields.Add(GenerateGetAllQuery(objectTypeDefinitionNode, name, returnType, inputTypes, entity, rolesAllowedForRead));
                        queryFields.Add(GenerateByPKQuery(objectTypeDefinitionNode, name, databaseType, rolesAllowedForRead));
                    }
>>>>>>> 2b008868
                }
            }

            List<IDefinitionNode> definitionNodes = new()
            {
                new ObjectTypeDefinitionNode(location: null, new NameNode("Query"), description: null, new List<DirectiveNode>(), new List<NamedTypeNode>(), queryFields),
            };
            definitionNodes.AddRange(returnTypes);
            return new(definitionNodes);
        }

<<<<<<< HEAD
        private static FieldDefinitionNode GenerateByPKQuery(ObjectTypeDefinitionNode objectTypeDefinitionNode, NameNode name, DatabaseType databaseType)
        {
            IEnumerable<FieldDefinitionNode> primaryKeyFields =
                FindPrimaryKeyFields(objectTypeDefinitionNode, databaseType);
=======
        public static FieldDefinitionNode GenerateByPKQuery(ObjectTypeDefinitionNode objectTypeDefinitionNode, NameNode name, DatabaseType databaseType, IEnumerable<string>? rolesAllowedForRead = null)
        {
            IEnumerable<FieldDefinitionNode> primaryKeyFields =
            FindPrimaryKeyFields(objectTypeDefinitionNode, databaseType);
>>>>>>> 2b008868
            List<InputValueDefinitionNode> inputValues = new();
            List<DirectiveNode> fieldDefinitionNodeDirectives = new();

            if (rolesAllowedForRead is not null)
            {
                fieldDefinitionNodeDirectives.Add(CreateAuthorizationDirective(rolesAllowedForRead));
            }

            foreach (FieldDefinitionNode primaryKeyField in primaryKeyFields)
            {
                inputValues.Add(new InputValueDefinitionNode(
                    location: null,
                    primaryKeyField.Name,
                    description: null,
                    primaryKeyField.Type,
                    defaultValue: null,
                    new List<DirectiveNode>()));
            }

            return new(
                location: null,
                new NameNode($"{FormatNameForField(name)}_by_pk"),
                new StringValueNode($"Get a {name} from the database by its ID/primary key"),
                inputValues,
                new NamedTypeNode(name),
                fieldDefinitionNodeDirectives
            );
        }

        public static FieldDefinitionNode GenerateGetAllQuery(
            ObjectTypeDefinitionNode objectTypeDefinitionNode,
            NameNode name,
            ObjectTypeDefinitionNode returnType,
            Dictionary<string, InputObjectTypeDefinitionNode> inputTypes,
            Entity entity,
            IEnumerable<string>? rolesAllowedForRead = null)
        {
            string filterInputName = InputTypeBuilder.GenerateObjectInputFilterName(objectTypeDefinitionNode.Name.Value);

            if (!inputTypes.ContainsKey(filterInputName))
            {
                InputTypeBuilder.GenerateFilterInputTypeForObjectType(objectTypeDefinitionNode, inputTypes);
            }

            string orderByInputName = InputTypeBuilder.GenerateObjectInputOrderByName(objectTypeDefinitionNode.Name.Value);

            if (!inputTypes.ContainsKey(orderByInputName))
            {
                InputTypeBuilder.GenerateOrderByInputTypeForObjectType(objectTypeDefinitionNode, inputTypes);
            }

            List<DirectiveNode> fieldDefinitionNodeDirectives = new();
            if (rolesAllowedForRead is not null)
            {
                fieldDefinitionNodeDirectives.Add(CreateAuthorizationDirective(rolesAllowedForRead));
            }

            // Query field for the parent object type
            // Generates a file like:
            //    books(first: Int, after: String, _filter: BooksFilterInput, orderBy: BooksOrderByInput): BooksConnection!
            return new(
                location: null,
                Pluralize(name, entity),
                new StringValueNode($"Get a list of all the {name} items from the database"),
                QueryArgumentsForField(filterInputName, orderByInputName),
                new NonNullTypeNode(new NamedTypeNode(returnType.Name)),
                fieldDefinitionNodeDirectives
            );
        }

        public static List<InputValueDefinitionNode> QueryArgumentsForField(string filterInputName, string orderByInputName)
        {
            return new()
            {
                new(location: null, new NameNode(PAGE_START_ARGUMENT_NAME), description: new StringValueNode("The number of items to return from the page start point"), new IntType().ToTypeNode(), defaultValue: null, new List<DirectiveNode>()),
                new(location: null, new NameNode(PAGINATION_TOKEN_ARGUMENT_NAME), new StringValueNode("A pagination token from a previous query to continue through a paginated list"), new StringType().ToTypeNode(), defaultValue: null, new List<DirectiveNode>()),
                new(location: null, new NameNode(FILTER_FIELD_NAME), new StringValueNode("Filter options for query"), new NamedTypeNode(filterInputName), defaultValue: null, new List<DirectiveNode>()),
                new(location: null, new NameNode(ORDER_BY_FIELD_NAME), new StringValueNode("Ordering options for query"), new NamedTypeNode(orderByInputName), defaultValue: null, new List<DirectiveNode>()),
            };
        }

        public static ObjectTypeDefinitionNode AddQueryArgumentsForRelationships(ObjectTypeDefinitionNode node, Dictionary<string, InputObjectTypeDefinitionNode> inputObjects)
        {
            IEnumerable<FieldDefinitionNode> relationshipFields =
                node.Fields.Where(field => field.Directives.Any(d => d.Name.Value == RelationshipDirectiveType.DirectiveName));

            foreach (FieldDefinitionNode field in relationshipFields)
            {
                if (RelationshipDirectiveType.Cardinality(field) != Cardinality.Many)
                {
                    continue;
                }

                string target = RelationshipDirectiveType.Target(field);

                string targetFilterInputName = InputTypeBuilder.GenerateObjectInputFilterName(target);
                string targetOrderByInputName = InputTypeBuilder.GenerateObjectInputOrderByName(target);

                List<InputValueDefinitionNode> args = QueryArgumentsForField(targetFilterInputName, targetOrderByInputName);

                List<FieldDefinitionNode> fields = node.Fields.ToList();
                fields[fields.FindIndex(f => f.Name == field.Name)] = field.WithArguments(args);

                node = node.WithFields(fields);
            }

            return node;
        }

        public static ObjectType PaginationTypeToModelType(ObjectType underlyingFieldType, IReadOnlyCollection<INamedType> types)
        {
            IEnumerable<ObjectType> modelTypes = types.Where(t => t is ObjectType)
                .Cast<ObjectType>()
                .Where(IsModelType);

            return modelTypes.First(t => t.Name.Value == underlyingFieldType.Name.Value.Replace(PAGINATION_OBJECT_TYPE_SUFFIX, ""));
        }

        public static bool IsPaginationType(ObjectType objectType)
        {
            return objectType.Name.Value.EndsWith(PAGINATION_OBJECT_TYPE_SUFFIX);
        }

        public static bool IsPaginationType(NamedTypeNode objectType)
        {
            return objectType.Name.Value.EndsWith(PAGINATION_OBJECT_TYPE_SUFFIX);
        }

        public static ObjectTypeDefinitionNode GenerateReturnType(NameNode name)
        {
            return new(
                location: null,
                new NameNode(GeneratePaginationTypeName(name.Value)),
                new StringValueNode("The return object from a filter query that supports a pagination token for paging through results"),
                new List<DirectiveNode>(),
                new List<NamedTypeNode>(),
                new List<FieldDefinitionNode> {
                    new FieldDefinitionNode(
                        location: null,
                        new NameNode(PAGINATION_FIELD_NAME),
                        new StringValueNode("The list of items that matched the filter"),
                        new List<InputValueDefinitionNode>(),
                        new NonNullTypeNode(new ListTypeNode(new NonNullTypeNode(new NamedTypeNode(name)))),
                        new List<DirectiveNode>()),
                    new FieldDefinitionNode(
                        location : null,
                        new NameNode(PAGINATION_TOKEN_FIELD_NAME),
                        new StringValueNode("A pagination token to provide to subsequent pages of a query"),
                        new List<InputValueDefinitionNode>(),
                        new StringType().ToTypeNode(),
                        new List<DirectiveNode>()),
                    new FieldDefinitionNode(
                        location: null,
                        new NameNode(HAS_NEXT_PAGE_FIELD_NAME),
                        new StringValueNode("Indicates if there are more pages of items to return"),
                        new List<InputValueDefinitionNode>(),
                        new NonNullType(new BooleanType()).ToTypeNode(),
                        new List<DirectiveNode>())
                }
            );
        }

        public static string GeneratePaginationTypeName(string name)
        {
            return $"{name}{PAGINATION_OBJECT_TYPE_SUFFIX}";
        }
    }
}<|MERGE_RESOLUTION|>--- conflicted
+++ resolved
@@ -21,9 +21,6 @@
         public const string PARTITION_KEY_FIELD_NAME = "_partitionKeyValue";
         public const string ID_FIELD_NAME = "id";
 
-<<<<<<< HEAD
-        public static DocumentNode Build(DocumentNode root, DatabaseType databaseType, IDictionary<string, Entity> entities, Dictionary<string, InputObjectTypeDefinitionNode> inputTypes)
-=======
         /// <summary>
         /// Creates a DocumentNode containing FieldDefinitionNodes representing the FindByPK and FindAll queries
         /// Also populates the DocumentNode with return types.
@@ -40,7 +37,6 @@
             IDictionary<string, Entity> entities,
             Dictionary<string, InputObjectTypeDefinitionNode> inputTypes,
             Dictionary<string, EntityMetadata>? entityPermissionsMap = null)
->>>>>>> 2b008868
         {
             List<FieldDefinitionNode> queryFields = new();
             List<ObjectTypeDefinitionNode> returnTypes = new();
@@ -56,10 +52,6 @@
                     ObjectTypeDefinitionNode returnType = GenerateReturnType(name);
                     returnTypes.Add(returnType);
 
-<<<<<<< HEAD
-                    queryFields.Add(GenerateGetAllQuery(objectTypeDefinitionNode, name, returnType, inputTypes, entity));
-                    queryFields.Add(GenerateByPKQuery(objectTypeDefinitionNode, name, databaseType));
-=======
                     IEnumerable<string> rolesAllowedForRead = IAuthorizationResolver.GetRolesForAction(entityName, actionName: "read", entityPermissionsMap);
 
                     if (rolesAllowedForRead.Count() > 0)
@@ -67,7 +59,6 @@
                         queryFields.Add(GenerateGetAllQuery(objectTypeDefinitionNode, name, returnType, inputTypes, entity, rolesAllowedForRead));
                         queryFields.Add(GenerateByPKQuery(objectTypeDefinitionNode, name, databaseType, rolesAllowedForRead));
                     }
->>>>>>> 2b008868
                 }
             }
 
@@ -79,17 +70,10 @@
             return new(definitionNodes);
         }
 
-<<<<<<< HEAD
-        private static FieldDefinitionNode GenerateByPKQuery(ObjectTypeDefinitionNode objectTypeDefinitionNode, NameNode name, DatabaseType databaseType)
-        {
-            IEnumerable<FieldDefinitionNode> primaryKeyFields =
-                FindPrimaryKeyFields(objectTypeDefinitionNode, databaseType);
-=======
         public static FieldDefinitionNode GenerateByPKQuery(ObjectTypeDefinitionNode objectTypeDefinitionNode, NameNode name, DatabaseType databaseType, IEnumerable<string>? rolesAllowedForRead = null)
         {
             IEnumerable<FieldDefinitionNode> primaryKeyFields =
             FindPrimaryKeyFields(objectTypeDefinitionNode, databaseType);
->>>>>>> 2b008868
             List<InputValueDefinitionNode> inputValues = new();
             List<DirectiveNode> fieldDefinitionNodeDirectives = new();
 
