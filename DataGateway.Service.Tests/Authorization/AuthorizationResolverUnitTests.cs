#nullable enable
using System.Collections.Generic;
using System.Linq;
using System.Net;
using System.Security.Claims;
using System.Text.Json;
using Azure.DataGateway.Config;
using Azure.DataGateway.Service.Authorization;
using Azure.DataGateway.Service.Configurations;
using Azure.DataGateway.Service.Exceptions;
using Azure.DataGateway.Service.Models;
using Microsoft.AspNetCore.Http;
using Microsoft.Extensions.Primitives;
using Microsoft.VisualStudio.TestTools.UnitTesting;
using Moq;
using Action = Azure.DataGateway.Config.Action;

namespace Azure.DataGateway.Service.Tests.Authorization
{
    [TestClass]
    public class AuthorizationResolverUnitTests
    {
        private const string TEST_ENTITY = "SampleEntity";
        private const string TEST_ROLE = "Writer";
        private const string TEST_ACTION = ActionType.CREATE;
        private const string TEST_AUTHENTICATION_TYPE = "TestAuth";
        private const string TEST_CLAIMTYPE_NAME = "TestName";
        private const string TEST_ROLE_TYPE = "TestRole";

        #region Role Context Tests
        /// <summary>
        /// When the client role header is present, validates result when
        /// Role is in ClaimsPrincipal.Roles -> VALID
        /// Role is NOT in ClaimsPrincipal.Roles -> INVALID
        /// </summary>
        [DataTestMethod]
        [DataRow("Reader", true, true)]
        [DataRow("Reader", false, false)]
        public void ValidRoleContext_Simple(string clientRoleHeaderValue, bool userIsInRole, bool expected)
        {
            RuntimeConfig runtimeConfig = AuthorizationHelpers.InitRuntimeConfig();
            AuthorizationResolver authZResolver = AuthorizationHelpers.InitAuthorizationResolver(runtimeConfig);

            Mock<HttpContext> context = new();
            context.SetupGet(x => x.Request.Headers[AuthorizationResolver.CLIENT_ROLE_HEADER]).Returns(clientRoleHeaderValue);
            context.Setup(x => x.User.IsInRole(clientRoleHeaderValue)).Returns(userIsInRole);
            context.Setup(x => x.User.Identity!.IsAuthenticated).Returns(true);

            Assert.AreEqual(authZResolver.IsValidRoleContext(context.Object), expected);
        }

        [TestMethod("Role header has no value")]
        public void RoleHeaderEmpty()
        {
            RuntimeConfig runtimeConfig = AuthorizationHelpers.InitRuntimeConfig();
            AuthorizationResolver authZResolver = AuthorizationHelpers.InitAuthorizationResolver(runtimeConfig);

            Mock<HttpContext> context = new();
            context.SetupGet(x => x.Request.Headers[AuthorizationResolver.CLIENT_ROLE_HEADER]).Returns(StringValues.Empty);
            bool expected = false;

            Assert.AreEqual(authZResolver.IsValidRoleContext(context.Object), expected);
        }

        [TestMethod("Role header has multiple values")]
        public void RoleHeaderDuplicated()
        {
            RuntimeConfig runtimeConfig = AuthorizationHelpers.InitRuntimeConfig();
            AuthorizationResolver authZResolver = AuthorizationHelpers.InitAuthorizationResolver(runtimeConfig);

            Mock<HttpContext> context = new();
            StringValues multipleValuesForHeader = new(new string[] { "Reader", "Writer" });
            context.SetupGet(x => x.Request.Headers[AuthorizationResolver.CLIENT_ROLE_HEADER]).Returns(multipleValuesForHeader);
            context.Setup(x => x.User.IsInRole("Reader")).Returns(true);
            bool expected = false;
            Assert.AreEqual(authZResolver.IsValidRoleContext(context.Object), expected);
        }

        [TestMethod("Role header is missing")]
        public void NoRoleHeader_RoleContextTest()
        {
            RuntimeConfig runtimeConfig = AuthorizationHelpers.InitRuntimeConfig();
            AuthorizationResolver authZResolver = AuthorizationHelpers.InitAuthorizationResolver(runtimeConfig);

            Mock<HttpContext> context = new();
            context.SetupGet(x => x.Request.Headers[AuthorizationResolver.CLIENT_ROLE_HEADER]).Returns(StringValues.Empty);
            bool expected = false;

            Assert.AreEqual(authZResolver.IsValidRoleContext(context.Object), expected);
        }
        #endregion

        #region Role and Action on Entity Tests

        /// <summary>
        /// Tests the AreRoleAndActionDefinedForEntity stage of authorization.
        /// Request Action is defined for role -> VALID
        /// Request Action not defined for role (role has 0 defined actions)
        ///     Ensures method short ciruits in circumstances role is not defined -> INVALID
        /// Request Action does not match an action defined for role (role has >=1 defined action) -> INVALID
        /// </summary>
        [DataTestMethod]
        [DataRow("Writer", ActionType.CREATE, "Writer", ActionType.CREATE, true)]
        [DataRow("Reader", ActionType.CREATE, "Reader", "", false)]
        [DataRow("Writer", ActionType.CREATE, "Writer", ActionType.UPDATE, false)]
        public void AreRoleAndActionDefinedForEntityTest(
            string configRole,
            string configAction,
            string roleName,
            string actionName,
            bool expected)
        {
            RuntimeConfig runtimeConfig = AuthorizationHelpers.InitRuntimeConfig(AuthorizationHelpers.TEST_ENTITY, configRole, configAction);
            AuthorizationResolver authZResolver = AuthorizationHelpers.InitAuthorizationResolver(runtimeConfig);

            // Mock Request Values
            Assert.AreEqual(expected, authZResolver.AreRoleAndActionDefinedForEntity(AuthorizationHelpers.TEST_ENTITY, roleName, actionName));
        }

        /// <summary>
        /// Test that wildcard actions are expanded to explicit actions.
        /// Verifies that internal data structure are created correctly.
        /// </summary>
        [TestMethod("Wildcard actions are expand to all valid actions")]
        public void TestWildcardAction()
        {
            List<string> expectedRoles = new() { AuthorizationHelpers.TEST_ROLE };

            RuntimeConfig runtimeConfig = AuthorizationHelpers.InitRuntimeConfig(
                AuthorizationHelpers.TEST_ENTITY,
                AuthorizationHelpers.TEST_ROLE,
                AuthorizationResolver.WILDCARD);

            // Override the action to be a list of string for wildcard instead of a list of object created by InitRuntimeConfig()
            //
            runtimeConfig.Entities[AuthorizationHelpers.TEST_ENTITY].Permissions[0].Actions = new object[] { JsonSerializer.SerializeToElement(AuthorizationResolver.WILDCARD) };
            AuthorizationResolver authZResolver = AuthorizationHelpers.InitAuthorizationResolver(runtimeConfig);

            // There should not be a wildcard action in AuthorizationResolver.EntityPermissionsMap
            //
            Assert.IsFalse(authZResolver.AreRoleAndActionDefinedForEntity(AuthorizationHelpers.TEST_ENTITY, AuthorizationHelpers.TEST_ROLE, AuthorizationResolver.WILDCARD));

            // All the wildcard action should be expand to explicit actions.
            //
            foreach (string actionName in RuntimeConfigValidator.ValidActions)
            {
                Assert.IsTrue(authZResolver.AreRoleAndActionDefinedForEntity(AuthorizationHelpers.TEST_ENTITY, AuthorizationHelpers.TEST_ROLE, actionName));

                IEnumerable<string> actualRolesForCol1 = authZResolver.GetRolesForField(AuthorizationHelpers.TEST_ENTITY, "col1", actionName);

                CollectionAssert.AreEquivalent(expectedRoles, actualRolesForCol1.ToList());

                IEnumerable<string> actualRolesForAction = authZResolver.GetRolesForAction(AuthorizationHelpers.TEST_ENTITY, actionName);
                CollectionAssert.AreEquivalent(expectedRoles, actualRolesForAction.ToList());
            }

            // Validate that the authorization check fails because the actions are invalid.
            //
            Assert.IsFalse(authZResolver.AreRoleAndActionDefinedForEntity(AuthorizationHelpers.TEST_ENTITY, TEST_ROLE, "patch"));
            Assert.IsFalse(authZResolver.AreRoleAndActionDefinedForEntity(AuthorizationHelpers.TEST_ENTITY, TEST_ROLE, "fetch"));
        }

        /// <summary>
        /// Verify that the internal data structure is created correctly when we have
        /// Two roles for the same entity with different permission.
        /// readOnlyRole - Read permission only for col1 and no policy.
        /// readAndUpdateRole - read and update permission for col1 and no policy.
        /// </summary>
        [TestMethod]
        public void TestRoleAndActionCombination()
        {
            const string READ_ONLY_ROLE = "readOnlyRole";
            const string READ_AND_UPDATE_ROLE = "readAndUpdateRole";

            Field fieldsForRole = new(
                include: new HashSet<string> { "col1" },
                exclude: null);

            Action readAction = new(
                Name: ActionType.READ,
                Fields: fieldsForRole,
                Policy: null);

            Action updateAction = new(
                Name: ActionType.UPDATE,
                Fields: fieldsForRole,
                Policy: null);

            PermissionSetting readOnlyPermission = new(
                role: READ_ONLY_ROLE,
                actions: new object[] { JsonSerializer.SerializeToElement(readAction) });

            PermissionSetting readAndUpdatePermission = new(
            role: READ_AND_UPDATE_ROLE,
            actions: new object[] { JsonSerializer.SerializeToElement(readAction), JsonSerializer.SerializeToElement(updateAction) });

            Entity sampleEntity = new(
                Source: TEST_ENTITY,
                Rest: null,
                GraphQL: null,
                Permissions: new PermissionSetting[] { readOnlyPermission, readAndUpdatePermission },
                Relationships: null,
                Mappings: null
                );

            Dictionary<string, Entity> entityMap = new();
            entityMap.Add(AuthorizationHelpers.TEST_ENTITY, sampleEntity);

            RuntimeConfig runtimeConfig = new(
                Schema: "UnitTestSchema",
                MsSql: null,
                CosmosDb: null,
                PostgreSql: null,
                MySql: null,
                DataSource: new DataSource(DatabaseType: DatabaseType.mssql),
                RuntimeSettings: new Dictionary<GlobalSettingsType, object>(),
                Entities: entityMap
                );

            AuthorizationResolver authZResolver = AuthorizationHelpers.InitAuthorizationResolver(runtimeConfig);

            // Verify that read only role has permission for read and nothing else.
            //
            Assert.IsTrue(authZResolver.AreRoleAndActionDefinedForEntity(AuthorizationHelpers.TEST_ENTITY, READ_ONLY_ROLE, ActionType.READ));
            Assert.IsFalse(authZResolver.AreRoleAndActionDefinedForEntity(AuthorizationHelpers.TEST_ENTITY, READ_ONLY_ROLE, ActionType.UPDATE));
            Assert.IsFalse(authZResolver.AreRoleAndActionDefinedForEntity(AuthorizationHelpers.TEST_ENTITY, READ_ONLY_ROLE, ActionType.CREATE));
            Assert.IsFalse(authZResolver.AreRoleAndActionDefinedForEntity(AuthorizationHelpers.TEST_ENTITY, READ_ONLY_ROLE, ActionType.DELETE));

            // Verify that read only role has permission for read and nothing else.
            //
            Assert.IsTrue(authZResolver.AreRoleAndActionDefinedForEntity(AuthorizationHelpers.TEST_ENTITY, READ_AND_UPDATE_ROLE, ActionType.READ));
            Assert.IsTrue(authZResolver.AreRoleAndActionDefinedForEntity(AuthorizationHelpers.TEST_ENTITY, READ_AND_UPDATE_ROLE, ActionType.UPDATE));
            Assert.IsFalse(authZResolver.AreRoleAndActionDefinedForEntity(AuthorizationHelpers.TEST_ENTITY, READ_AND_UPDATE_ROLE, ActionType.CREATE));
            Assert.IsFalse(authZResolver.AreRoleAndActionDefinedForEntity(AuthorizationHelpers.TEST_ENTITY, READ_AND_UPDATE_ROLE, ActionType.DELETE));

            List<string> expectedRolesForRead = new() { READ_ONLY_ROLE, READ_AND_UPDATE_ROLE };
            List<string> expectedRolesForUpdate = new() { READ_AND_UPDATE_ROLE };

            IEnumerable<string> actualReadRolesForCol1 = authZResolver.GetRolesForField(AuthorizationHelpers.TEST_ENTITY, "col1", ActionType.READ);
            CollectionAssert.AreEquivalent(expectedRolesForRead, actualReadRolesForCol1.ToList());
            IEnumerable<string> actualUpdateRolesForCol1 = authZResolver.GetRolesForField(AuthorizationHelpers.TEST_ENTITY, "col1", ActionType.UPDATE);
            CollectionAssert.AreEquivalent(expectedRolesForUpdate, actualUpdateRolesForCol1.ToList());

            IEnumerable<string> actualRolesForRead = authZResolver.GetRolesForAction(AuthorizationHelpers.TEST_ENTITY, ActionType.READ);
            CollectionAssert.AreEquivalent(expectedRolesForRead, actualRolesForRead.ToList());
            IEnumerable<string> actualRolesForUpdate = authZResolver.GetRolesForAction(AuthorizationHelpers.TEST_ENTITY, ActionType.UPDATE);
            CollectionAssert.AreEquivalent(expectedRolesForUpdate, actualRolesForUpdate.ToList());
        }

        /// <summary>
        /// Test to validate that the permissions for the system role "authenticated" are derived the permissions of
        /// the system role "anonymous" when authenticated role is not defined, but anonymous role is defined.
        /// </summary>
        [TestMethod]
        public void TestAuthenticatedRoleWhenAnonymousRoleIsDefined()
        {
            RuntimeConfig runtimeConfig = AuthorizationHelpers.InitRuntimeConfig(
                AuthorizationHelpers.TEST_ENTITY,
                AuthorizationResolver.ROLE_ANONYMOUS,
                ActionType.CREATE);

            AuthorizationResolver authZResolver = AuthorizationHelpers.InitAuthorizationResolver(runtimeConfig);

            foreach (string actionName in RuntimeConfigValidator.ValidActions)
            {
                if (actionName.Equals(ActionType.CREATE))
                {
                    // Create action should be defined for anonymous role.
                    Assert.IsTrue(authZResolver.AreRoleAndActionDefinedForEntity(AuthorizationHelpers.TEST_ENTITY,
                        AuthorizationResolver.ROLE_ANONYMOUS, actionName));

                    // Create action should be defined for authenticated role as well,
                    // because it is defined for anonymous role.
                    Assert.IsTrue(authZResolver.AreRoleAndActionDefinedForEntity(AuthorizationHelpers.TEST_ENTITY,
                        AuthorizationResolver.ROLE_AUTHENTICATED, actionName));
                }
                else
                {

                    // Check that no other action is defined for the authenticated role to ensure
                    // the authenticated role's permissions match that of the anonymous role's permissions.
                    Assert.IsFalse(authZResolver.AreRoleAndActionDefinedForEntity(AuthorizationHelpers.TEST_ENTITY,
                        AuthorizationResolver.ROLE_AUTHENTICATED, actionName));
                    Assert.IsFalse(authZResolver.AreRoleAndActionDefinedForEntity(AuthorizationHelpers.TEST_ENTITY,
                        AuthorizationResolver.ROLE_ANONYMOUS, actionName));
                }
            }

            // Anonymous role's permissions are mocked for authenticated role only.
            // Assert by checking for an arbitrary role.
            Assert.IsFalse(authZResolver.AreRoleAndActionDefinedForEntity(AuthorizationHelpers.TEST_ENTITY,
                AuthorizationHelpers.TEST_ROLE, ActionType.CREATE));
        }

        /// <summary>
        /// Test to validate that the no permissions for authenticated role are derived when
        /// both anonymous and authenticated role are not defined.
        /// </summary>
        [TestMethod]
        public void TestAuthenticatedRoleWhenAnonymousRoleIsNotDefined()
        {
            RuntimeConfig runtimeConfig = AuthorizationHelpers.InitRuntimeConfig(
                AuthorizationHelpers.TEST_ENTITY,
                AuthorizationHelpers.TEST_ROLE,
                ActionType.CREATE);

            AuthorizationResolver authZResolver = AuthorizationHelpers.InitAuthorizationResolver(runtimeConfig);

            // Create action should be defined for test role.
            Assert.IsTrue(authZResolver.AreRoleAndActionDefinedForEntity(AuthorizationHelpers.TEST_ENTITY,
                AuthorizationHelpers.TEST_ROLE, ActionType.CREATE));

            // Create action should not be defined for authenticated role,
            // because neither authenticated nor anonymous role is defined.
            Assert.IsFalse(authZResolver.AreRoleAndActionDefinedForEntity(AuthorizationHelpers.TEST_ENTITY, AuthorizationResolver.ROLE_AUTHENTICATED, ActionType.CREATE));
        }

        /// <summary>
        /// Test to validate that when anonymous and authenticated role are both defined, then
        /// the authenticated role does not derive permissions from anonymous role's permissions.
        /// </summary>
        [TestMethod]
        public void TestAuthenticatedRoleWhenBothAnonymousAndAuthenticatedAreDefined()
        {
            Field fieldsForRole = new(
                include: new HashSet<string> { "col1" },
                exclude: null);

            Action readAction = new(
                Name: ActionType.READ,
                Fields: fieldsForRole,
                Policy: null);

            Action updateAction = new(
                Name: ActionType.UPDATE,
                Fields: fieldsForRole,
                Policy: null);

            PermissionSetting authenticatedPermission = new(
                role: AuthorizationResolver.ROLE_AUTHENTICATED,
                actions: new object[] { JsonSerializer.SerializeToElement(readAction) });

            PermissionSetting anonymousPermission = new(
            role: AuthorizationResolver.ROLE_ANONYMOUS,
            actions: new object[] { JsonSerializer.SerializeToElement(readAction), JsonSerializer.SerializeToElement(updateAction) });

            Entity sampleEntity = new(
                Source: TEST_ENTITY,
                Rest: null,
                GraphQL: null,
                Permissions: new PermissionSetting[] { authenticatedPermission, anonymousPermission },
                Relationships: null,
                Mappings: null
                );

            Dictionary<string, Entity> entityMap = new();
            entityMap.Add(AuthorizationHelpers.TEST_ENTITY, sampleEntity);

            RuntimeConfig runtimeConfig = new(
                Schema: "UnitTestSchema",
                MsSql: null,
                CosmosDb: null,
                PostgreSql: null,
                MySql: null,
                DataSource: new DataSource(DatabaseType: DatabaseType.mssql),
                RuntimeSettings: new Dictionary<GlobalSettingsType, object>(),
                Entities: entityMap
                );

            AuthorizationResolver authZResolver = AuthorizationHelpers.InitAuthorizationResolver(runtimeConfig);

            // Assert that for authenticated role, only read action is allowed and
            // update action is not allowed even though update is allowed for anonymous role.
            Assert.IsTrue(authZResolver.AreRoleAndActionDefinedForEntity(AuthorizationHelpers.TEST_ENTITY,
                AuthorizationResolver.ROLE_AUTHENTICATED, ActionType.READ));
            Assert.IsTrue(authZResolver.AreRoleAndActionDefinedForEntity(AuthorizationHelpers.TEST_ENTITY,
                AuthorizationResolver.ROLE_ANONYMOUS, ActionType.UPDATE));
            Assert.IsFalse(authZResolver.AreRoleAndActionDefinedForEntity(AuthorizationHelpers.TEST_ENTITY,
                AuthorizationResolver.ROLE_AUTHENTICATED, ActionType.UPDATE));
        }
        #endregion

        #region Column Tests

        /// <summary>
        /// Tests the authorization stage: Columns defined for Action
        /// Columns are allowed for role
        /// Columns are not allowed for role
        /// Wildcard included and/or excluded columns handling
        /// and assumes request validation has already occurred
        /// </summary>
        [TestMethod("Explicit include columns with no exclusion")]
        public void ExplicitIncludeColumn()
        {
            HashSet<string> includedColumns = new() { "col1", "col2", "col3" };
            RuntimeConfig runtimeConfig = AuthorizationHelpers.InitRuntimeConfig(
                AuthorizationHelpers.TEST_ENTITY,
                AuthorizationHelpers.TEST_ROLE,
                ActionType.CREATE,
                includedCols: includedColumns
                );
            AuthorizationResolver authZResolver = AuthorizationHelpers.InitAuthorizationResolver(runtimeConfig);

            Assert.IsTrue(authZResolver.AreColumnsAllowedForAction(AuthorizationHelpers.TEST_ENTITY, AuthorizationHelpers.TEST_ROLE, ActionType.CREATE, includedColumns));

            // Not allow column.
            //
            Assert.IsFalse(authZResolver.AreColumnsAllowedForAction(AuthorizationHelpers.TEST_ENTITY, AuthorizationHelpers.TEST_ROLE, ActionType.CREATE, new List<string> { "col4" }));

            // Mix of allow and not allow. Should result in not allow.
            Assert.IsFalse(authZResolver.AreColumnsAllowedForAction(AuthorizationHelpers.TEST_ENTITY, AuthorizationHelpers.TEST_ROLE, ActionType.CREATE, new List<string> { "col3", "col4" }));

            // Column does not exist 
            Assert.IsFalse(authZResolver.AreColumnsAllowedForAction(AuthorizationHelpers.TEST_ENTITY, AuthorizationHelpers.TEST_ROLE, ActionType.CREATE, new List<string> { "col5", "col6" }));
        }

        /// <summary>
        /// Test to validate that for wildcard action, the authorization stage for column check
        /// would pass if the action is one among create, read, update, delete and the columns are accessible.
        /// Similarly if the column is in accessible, then we should not have access.
        /// </summary>
        [TestMethod("Explicit include and exclude columns")]
        public void ExplicitIncludeAndExcludeColumns()
        {
            HashSet<string> includeColumns = new() { "col1", "col2" };
            HashSet<string> excludeColumns = new() { "col3" };

            RuntimeConfig runtimeConfig = AuthorizationHelpers.InitRuntimeConfig(
                AuthorizationHelpers.TEST_ENTITY,
                AuthorizationHelpers.TEST_ROLE,
                ActionType.CREATE,
                includedCols: includeColumns,
                excludedCols: excludeColumns
                );

            AuthorizationResolver authZResolver = AuthorizationHelpers.InitAuthorizationResolver(runtimeConfig);

            Assert.IsTrue(authZResolver.AreColumnsAllowedForAction(AuthorizationHelpers.TEST_ENTITY, AuthorizationHelpers.TEST_ROLE, ActionType.CREATE, includeColumns));

            Assert.IsFalse(authZResolver.AreColumnsAllowedForAction(AuthorizationHelpers.TEST_ENTITY, AuthorizationHelpers.TEST_ROLE, ActionType.CREATE, excludeColumns));

            // Not exist column in the inclusion or exclusion list
            Assert.IsFalse(authZResolver.AreColumnsAllowedForAction(AuthorizationHelpers.TEST_ENTITY, AuthorizationHelpers.TEST_ROLE, ActionType.CREATE, new List<string> { "col4" }));

            // Mix of allow and not allow. Should result in not allow.
            Assert.IsFalse(authZResolver.AreColumnsAllowedForAction(AuthorizationHelpers.TEST_ENTITY, AuthorizationHelpers.TEST_ROLE, ActionType.CREATE, new List<string> { "col1", "col3" }));
        }

        /// <summary>
        /// Exclusion has precedence over inclusion. So for this test case,
        /// col1 will be excluded even if it is in the inclusion list.
        /// </summary>
        [TestMethod("Same column in exclusion and inclusion list")]
        public void ColumnExclusionWithSameColumnInclusion()
        {
            HashSet<string> includedColumns = new() { "col1", "col2" };
            HashSet<string> excludedColumns = new() { "col1", "col4" };

            RuntimeConfig runtimeConfig = AuthorizationHelpers.InitRuntimeConfig(
                AuthorizationHelpers.TEST_ENTITY,
                AuthorizationHelpers.TEST_ROLE,
                ActionType.CREATE,
                includedCols: includedColumns,
                excludedCols: excludedColumns
                );
            AuthorizationResolver authZResolver = AuthorizationHelpers.InitAuthorizationResolver(runtimeConfig);

            // Col2 should be included.
            //
            Assert.IsTrue(authZResolver.AreColumnsAllowedForAction(AuthorizationHelpers.TEST_ENTITY, AuthorizationHelpers.TEST_ROLE, ActionType.CREATE, new List<string> { "col2" }));

            // Col1 should NOT to included since it is in exclusion list.
            //
            Assert.IsFalse(authZResolver.AreColumnsAllowedForAction(AuthorizationHelpers.TEST_ENTITY, AuthorizationHelpers.TEST_ROLE, ActionType.CREATE, new List<string> { "col1" }));

            Assert.IsFalse(authZResolver.AreColumnsAllowedForAction(AuthorizationHelpers.TEST_ENTITY, AuthorizationHelpers.TEST_ROLE, ActionType.CREATE, excludedColumns));
        }

        /// <summary>
        /// Test that wildcard inclusion will include all the columns in the table.
        /// </summary>
        [TestMethod("Wildcard included columns")]
        public void WildcardColumnInclusion()
        {
            RuntimeConfig runtimeConfig = AuthorizationHelpers.InitRuntimeConfig(
                AuthorizationHelpers.TEST_ENTITY,
                AuthorizationHelpers.TEST_ROLE,
                ActionType.CREATE,
                includedCols: new HashSet<string> { AuthorizationResolver.WILDCARD }
                );
            AuthorizationResolver authZResolver = AuthorizationHelpers.InitAuthorizationResolver(runtimeConfig);

            List<string> includedColumns = new() { "col1", "col2", "col3", "col4" };

            Assert.IsTrue(authZResolver.AreColumnsAllowedForAction(AuthorizationHelpers.TEST_ENTITY, AuthorizationHelpers.TEST_ROLE, ActionType.CREATE, includedColumns));
        }

        /// <summary>
        /// Test that wildcard inclusion will include all column except column specify in exclusion.
        /// Exclusion has priority over inclusion.
        /// </summary>
        [TestMethod("Wildcard include columns with some column exclusion")]
        public void WildcardColumnInclusionWithExplictExclusion()
        {
            List<string> includedColumns = new() { "col1", "col2" };
            HashSet<string> excludedColumns = new() { "col3", "col4" };

            RuntimeConfig runtimeConfig = AuthorizationHelpers.InitRuntimeConfig(
                AuthorizationHelpers.TEST_ENTITY,
                AuthorizationHelpers.TEST_ROLE,
                ActionType.CREATE,
                includedCols: new HashSet<string> { AuthorizationResolver.WILDCARD },
                excludedCols: excludedColumns
                );
            AuthorizationResolver authZResolver = AuthorizationHelpers.InitAuthorizationResolver(runtimeConfig);

            Assert.IsTrue(authZResolver.AreColumnsAllowedForAction(AuthorizationHelpers.TEST_ENTITY, AuthorizationHelpers.TEST_ROLE, ActionType.CREATE, includedColumns));
            Assert.IsFalse(authZResolver.AreColumnsAllowedForAction(AuthorizationHelpers.TEST_ENTITY, AuthorizationHelpers.TEST_ROLE, ActionType.CREATE, excludedColumns));
        }

        /// <summary>
        /// Test that all columns should be excluded if the exclusion contains wildcard character.
        /// </summary>
        [TestMethod("Wildcard column exclusion")]
        public void WildcardColumnExclusion()
        {
            HashSet<string> excludedColumns = new() { "col1", "col2", "col3", "col4" };

            RuntimeConfig runtimeConfig = AuthorizationHelpers.InitRuntimeConfig(
                AuthorizationHelpers.TEST_ENTITY,
                AuthorizationHelpers.TEST_ROLE,
                ActionType.CREATE,
                excludedCols: new HashSet<string> { AuthorizationResolver.WILDCARD }
                );
            AuthorizationResolver authZResolver = AuthorizationHelpers.InitAuthorizationResolver(runtimeConfig);

            Assert.IsFalse(authZResolver.AreColumnsAllowedForAction(AuthorizationHelpers.TEST_ENTITY, AuthorizationHelpers.TEST_ROLE, ActionType.CREATE, excludedColumns));
        }

        /// <summary>
        /// For this test, exclusion has precedence over inclusion. So all columns will be excluded
        /// because wildcard is specified in the exclusion list.
        /// </summary>
        [TestMethod("Wildcard column exclusion with some explicit columns inclusion")]
        public void WildcardColumnExclusionWithExplicitColumnInclusion()
        {
            HashSet<string> includedColumns = new() { "col1", "col2" };
            HashSet<string> excludedColumns = new() { "col3", "col4" };

            RuntimeConfig runtimeConfig = AuthorizationHelpers.InitRuntimeConfig(
                AuthorizationHelpers.TEST_ENTITY,
                AuthorizationHelpers.TEST_ROLE,
                ActionType.CREATE,
                includedCols: includedColumns,
                excludedCols: new HashSet<string> { AuthorizationResolver.WILDCARD }
                );
            AuthorizationResolver authZResolver = AuthorizationHelpers.InitAuthorizationResolver(runtimeConfig);

            Assert.IsFalse(authZResolver.AreColumnsAllowedForAction(AuthorizationHelpers.TEST_ENTITY, AuthorizationHelpers.TEST_ROLE, ActionType.CREATE, includedColumns));
            Assert.IsFalse(authZResolver.AreColumnsAllowedForAction(AuthorizationHelpers.TEST_ENTITY, AuthorizationHelpers.TEST_ROLE, ActionType.CREATE, excludedColumns));
        }

        /// <summary>
        /// Test to validate that for wildcard action, the authorization stage for column check
        /// would pass if the action is one among create, read, update, delete and the columns are accessible.
        /// Similarly if the column is in accessible, then we should not have access.
        /// </summary>
        [TestMethod("Explicit include and exclude columns with wildcard actions")]
        public void CheckIncludeAndExcludeColumnForWildcardAction()
        {
            HashSet<string> includeColumns = new() { "col1", "col2" };
            HashSet<string> excludeColumns = new() { "col3" };

            RuntimeConfig runtimeConfig = AuthorizationHelpers.InitRuntimeConfig(
                AuthorizationHelpers.TEST_ENTITY,
                AuthorizationHelpers.TEST_ROLE,
                AuthorizationResolver.WILDCARD,
                includedCols: includeColumns,
                excludedCols: excludeColumns
                );

            AuthorizationResolver authZResolver = AuthorizationHelpers.InitAuthorizationResolver(runtimeConfig);

            foreach (string actionName in RuntimeConfigValidator.ValidActions)
            {
                // Validate that the authorization check passes for valid CRUD actions
                // because columns are accessbile or inaccessible.
                Assert.IsTrue(authZResolver.AreColumnsAllowedForAction(AuthorizationHelpers.TEST_ENTITY, AuthorizationHelpers.TEST_ROLE, actionName, includeColumns));
                Assert.IsFalse(authZResolver.AreColumnsAllowedForAction(AuthorizationHelpers.TEST_ENTITY, AuthorizationHelpers.TEST_ROLE, actionName, excludeColumns));
            }
        }

        /// <summary>
<<<<<<< HEAD
        /// Test to validate that the column permissions for authenticated role are derived from anonymous role
        /// when the authenticated role is not defined, but anonymous role is defined.
        /// </summary>
        [TestMethod]
        public void TestAuthenticatedRoleForColumnPermissionsWhenAnonymousRoleIsDefined()
        {
            RuntimeConfig runtimeConfig = AuthorizationHelpers.InitRuntimeConfig(
                AuthorizationHelpers.TEST_ENTITY,
                AuthorizationResolver.ROLE_ANONYMOUS,
                AuthorizationResolver.WILDCARD,
                includedCols: new HashSet<string> { "col1" });

            AuthorizationResolver authZResolver = AuthorizationHelpers.InitAuthorizationResolver(runtimeConfig);

            foreach (string actionName in RuntimeConfigValidator.ValidActions)
            {
                // col1 should be accessible for anonymous role.
                Assert.IsTrue(authZResolver.AreColumnsAllowedForAction(AuthorizationHelpers.TEST_ENTITY,
                    AuthorizationResolver.ROLE_ANONYMOUS, actionName, new List<string> { "col1" }));

                // col1 should be accessible for authenticated role as well,
                // because it is defined for anonymous role.
                Assert.IsTrue(authZResolver.AreColumnsAllowedForAction(AuthorizationHelpers.TEST_ENTITY,
                    AuthorizationResolver.ROLE_AUTHENTICATED, actionName, new List<string> { "col1" }));
            }
=======
        /// Test to validate that when Field property is missing from the action, all the columns present in
        /// the table are treated as accessible. Since we are not explicitly specifying the includeCols/excludedCols
        /// parameters when initializing the RuntimeConfig, Field will be nullified.
        /// </summary>
        [DataTestMethod]
        [DataRow(true, "col1", "col2", DisplayName = "Accessible fields col1,col2")]
        [DataRow(true, "col3", "col4", DisplayName = "Accessible fields test col3,col4")]
        [DataRow(false, "col5", DisplayName = "Inaccessible field test 1")]
        public void AreColumnsAllowedForActionWithMissingFieldProperty(bool expected, params string[] columnsToCheck)
        {
            RuntimeConfig runtimeConfig = AuthorizationHelpers.InitRuntimeConfig(
                AuthorizationHelpers.TEST_ENTITY,
                AuthorizationHelpers.TEST_ROLE,
                ActionType.CREATE
                );
            AuthorizationResolver authZResolver = AuthorizationHelpers.InitAuthorizationResolver(runtimeConfig);

            // All calls should return true as long as column names are valid.
            // The entity is expected to have "col1", "col2", "col3", "col4" fields accessible on it.
            Assert.AreEqual(expected,
                authZResolver.AreColumnsAllowedForAction(AuthorizationHelpers.TEST_ENTITY,
                AuthorizationHelpers.TEST_ROLE, ActionType.CREATE, new List<string>(columnsToCheck)));
>>>>>>> 23b4b9c0
        }

        #endregion

        #region Tests to validate Database policy parsing
        /// <summary>
        /// Validates the policy parsing logic by asserting that the parsed policy matches the expectedParsedPolicy.
        /// </summary>
        /// <param name="policy">The policy to be parsed.</param>
        /// <param name="expectedParsedPolicy">The policy which is expected to be generated after parsing.</param>
        [DataTestMethod]
        [DataRow("@claims.user_email ne @item.col1 and @claims.contact_no eq @item.col2 and not(@claims.name eq @item.col3)",
            "('xyz@microsoft.com') ne col1 and (1234) eq col2 and not(('Aaron') eq col3)", DisplayName = "Valid policy parsing test 1")]
        [DataRow("(@claims.isemployee eq @item.col1 and @item.col2 ne @claims.user_email) or" +
            " ('David' ne @item.col3 and @claims.contact_no ne @item.col3)", "((true) eq col1 and col2 ne ('xyz@microsoft.com')) or" +
            " ('David' ne col3 and (1234) ne col3)", DisplayName = "Valid policy parsing test 2")]
        [DataRow("(@item.rating gt @claims.emprating) and (@claims.isemployee eq true)",
            "(rating gt (4.2)) and ((true) eq true)", DisplayName = "Valid policy parsing test 3")]
        [DataRow("@item.rating eq @claims.emprating)", "rating eq (4.2))", DisplayName = "Valid policy parsing test 4")]
        public void ParseValidDbPolicy(string policy, string expectedParsedPolicy)
        {
            RuntimeConfig runtimeConfig = InitRuntimeConfig(
                TEST_ENTITY,
                TEST_ROLE,
                TEST_ACTION,
                includedCols: new HashSet<string> { "col1", "col2", "col3" },
                databasePolicy: policy
                );
            AuthorizationResolver authZResolver = AuthorizationHelpers.InitAuthorizationResolver(runtimeConfig);

            Mock<HttpContext> context = new();

            //Add identity object to the Mock context object.
            ClaimsIdentity identity = new(TEST_AUTHENTICATION_TYPE, TEST_CLAIMTYPE_NAME, TEST_ROLE_TYPE);
            identity.AddClaim(new Claim("user_email", "xyz@microsoft.com", ClaimValueTypes.String));
            identity.AddClaim(new Claim("name", "Aaron", ClaimValueTypes.String));
            identity.AddClaim(new Claim("contact_no", "1234", ClaimValueTypes.Integer64));
            identity.AddClaim(new Claim("isemployee", "true", ClaimValueTypes.Boolean));
            identity.AddClaim(new Claim("emprating", "4.2", ClaimValueTypes.Double));
            ClaimsPrincipal principal = new(identity);
            context.Setup(x => x.User).Returns(principal);
            context.Setup(x => x.Request.Headers[AuthorizationResolver.CLIENT_ROLE_HEADER]).Returns(TEST_ROLE);

            string parsedPolicy = authZResolver.TryProcessDBPolicy(TEST_ENTITY, TEST_ROLE, TEST_ACTION, context.Object);
            Assert.AreEqual(parsedPolicy, expectedParsedPolicy);
        }

        /// <summary>
        /// Test to validate that we are correctly throwing an appropriate exception when the user request
        /// lacks a claim required by the policy.
        /// </summary>
        /// <param name="policy">The policy to be parsed.</param>
        [DataTestMethod]
        [DataRow("@claims.user_email eq @item.col1 and @claims.emprating eq @item.rating",
            DisplayName = "'emprating' claim missing from request")]
        [DataRow("@claims.user_email eq @item.col1 and not ( true eq @claims.isemployee or @claims.name eq 'Aaron')",
            DisplayName = "'name' claim missing from request")]
        public void ParseInvalidDbPolicyWithUserNotPossessingAllClaims(string policy)
        {
            RuntimeConfig runtimeConfig = InitRuntimeConfig(
                TEST_ENTITY,
                TEST_ROLE,
                TEST_ACTION,
                includedCols: new HashSet<string> { "col1", "col2", "col3" },
                databasePolicy: policy
                );
            AuthorizationResolver authZResolver = AuthorizationHelpers.InitAuthorizationResolver(runtimeConfig);

            Mock<HttpContext> context = new();

            //Add identity object to the Mock context object.
            ClaimsIdentity identity = new(TEST_AUTHENTICATION_TYPE, TEST_CLAIMTYPE_NAME, TEST_ROLE_TYPE);
            identity.AddClaim(new Claim("user_email", "xyz@microsoft.com", ClaimValueTypes.String));
            identity.AddClaim(new Claim("isemployee", "true", ClaimValueTypes.Boolean));
            ClaimsPrincipal principal = new(identity);
            context.Setup(x => x.User).Returns(principal);
            context.Setup(x => x.Request.Headers[AuthorizationResolver.CLIENT_ROLE_HEADER]).Returns(TEST_ROLE);

            try
            {
                authZResolver.TryProcessDBPolicy(TEST_ENTITY, TEST_ROLE, TEST_ACTION, context.Object);
            }
            catch (DataGatewayException ex)
            {
                Assert.AreEqual(HttpStatusCode.Forbidden, ex.StatusCode);
                Assert.AreEqual("User does not possess all the claims required to perform this action.", ex.Message);
            }
        }

        /// <summary>
        /// Test to validate that duplicate claims throws an exception for everything except roles
        /// duplicate role claims are ignored, so just checks policy is parsed as expected in this case 
        /// </summary>
        /// <param name="exceptionExpected"> Whether we expect an exception (403 forbidden) to be thrown while parsing policy </param>
        /// <param name="claims"> Parameter list of claim types/keys to add to the claims dictionary that can be accessed with @claims </param>
        [DataTestMethod]
        [DataRow(true, ClaimTypes.Role, "username", "guid", "username", DisplayName = "duplicate claim expect exception")]
        [DataRow(false, ClaimTypes.Role, "username", "guid", ClaimTypes.Role, DisplayName = "duplicate role claim does not expect exception")]
        [DataRow(true, ClaimTypes.Role, ClaimTypes.Role, "username", "username", DisplayName = "duplicate claim expect exception ignoring role")]
        public void ParsePolicyWithDuplicateUserClaims(bool exceptionExpected, params string[] claimTypes)
        {
            string policy = $"@claims.guid eq 1";
            string defaultClaimValue = "unimportant";
            RuntimeConfig runtimeConfig = InitRuntimeConfig(
                TEST_ENTITY,
                TEST_ROLE,
                TEST_ACTION,
                includedCols: new HashSet<string> { "col1", "col2", "col3" },
                databasePolicy: policy
                );
            AuthorizationResolver authZResolver = AuthorizationHelpers.InitAuthorizationResolver(runtimeConfig);
            Mock<HttpContext> context = new();

            //Add identity object to the Mock context object.
            ClaimsIdentity identity = new(TEST_AUTHENTICATION_TYPE, TEST_CLAIMTYPE_NAME, TEST_ROLE_TYPE);
            foreach (string claimType in claimTypes)
            {
                identity.AddClaim(new Claim(type: claimType, value: defaultClaimValue, ClaimValueTypes.String));
            }

            ClaimsPrincipal principal = new(identity);
            context.Setup(x => x.User).Returns(principal);
            context.Setup(x => x.Request.Headers[AuthorizationResolver.CLIENT_ROLE_HEADER]).Returns(TEST_ROLE);

            // We expect an exception if duplicate claims are present EXCEPT for role claim
            if (exceptionExpected)
            {
                try
                {
                    authZResolver.TryProcessDBPolicy(TEST_ENTITY, TEST_ROLE, TEST_ACTION, context.Object);
                    Assert.Fail();
                }
                catch (DataGatewayException ex)
                {
                    Assert.AreEqual(HttpStatusCode.Forbidden, ex.StatusCode);
                    Assert.AreEqual("Duplicate claims are not allowed within a request.", ex.Message);
                }
            }
            else
            {
                // If the role claim was the only duplicate, simply verify policy parsed as expected
                string expectedPolicy = $"('{defaultClaimValue}') eq 1";
                string parsedPolicy = authZResolver.TryProcessDBPolicy(TEST_ENTITY, TEST_ROLE, TEST_ACTION, context.Object);
                Assert.AreEqual(expected: expectedPolicy, actual: parsedPolicy);
            }
        }
        #endregion

        #region Helpers
        public static RuntimeConfig InitRuntimeConfig(
            string entityName = "SampleEntity",
            string roleName = "Reader",
            string actionName = ActionType.CREATE,
            HashSet<string>? includedCols = null,
            HashSet<string>? excludedCols = null,
            string? requestPolicy = null,
            string? databasePolicy = null
            )
        {
            Field fieldsForRole = new(
                include: includedCols,
                exclude: excludedCols);

            Policy policy = new(
                request: requestPolicy,
                database: databasePolicy);

            Action actionForRole = new(
                Name: actionName,
                Fields: fieldsForRole,
                Policy: policy);

            PermissionSetting permissionForEntity = new(
                role: roleName,
                actions: new object[] { JsonSerializer.SerializeToElement(actionForRole) });

            Entity sampleEntity = new(
                Source: TEST_ENTITY,
                Rest: null,
                GraphQL: null,
                Permissions: new PermissionSetting[] { permissionForEntity },
                Relationships: null,
                Mappings: null
                );

            Dictionary<string, Entity> entityMap = new();
            entityMap.Add(entityName, sampleEntity);

            RuntimeConfig runtimeConfig = new(
                Schema: "UnitTestSchema",
                MsSql: null,
                CosmosDb: null,
                PostgreSql: null,
                MySql: null,
                DataSource: new DataSource(DatabaseType: DatabaseType.mssql),
                RuntimeSettings: new Dictionary<GlobalSettingsType, object>(),
                Entities: entityMap
                );

            return runtimeConfig;
        }
        #endregion
    }
}<|MERGE_RESOLUTION|>--- conflicted
+++ resolved
@@ -591,7 +591,31 @@
         }
 
         /// <summary>
-<<<<<<< HEAD
+        /// Test to validate that when Field property is missing from the action, all the columns present in
+        /// the table are treated as accessible. Since we are not explicitly specifying the includeCols/excludedCols
+        /// parameters when initializing the RuntimeConfig, Field will be nullified.
+        /// </summary>
+        [DataTestMethod]
+        [DataRow(true, "col1", "col2", DisplayName = "Accessible fields col1,col2")]
+        [DataRow(true, "col3", "col4", DisplayName = "Accessible fields test col3,col4")]
+        [DataRow(false, "col5", DisplayName = "Inaccessible field test 1")]
+        public void AreColumnsAllowedForActionWithMissingFieldProperty(bool expected, params string[] columnsToCheck)
+        {
+            RuntimeConfig runtimeConfig = AuthorizationHelpers.InitRuntimeConfig(
+                AuthorizationHelpers.TEST_ENTITY,
+                AuthorizationHelpers.TEST_ROLE,
+                ActionType.CREATE
+                );
+            AuthorizationResolver authZResolver = AuthorizationHelpers.InitAuthorizationResolver(runtimeConfig);
+
+            // All calls should return true as long as column names are valid.
+            // The entity is expected to have "col1", "col2", "col3", "col4" fields accessible on it.
+            Assert.AreEqual(expected,
+                authZResolver.AreColumnsAllowedForAction(AuthorizationHelpers.TEST_ENTITY,
+                AuthorizationHelpers.TEST_ROLE, ActionType.CREATE, new List<string>(columnsToCheck)));
+        }
+
+        /// <summary>
         /// Test to validate that the column permissions for authenticated role are derived from anonymous role
         /// when the authenticated role is not defined, but anonymous role is defined.
         /// </summary>
@@ -617,30 +641,6 @@
                 Assert.IsTrue(authZResolver.AreColumnsAllowedForAction(AuthorizationHelpers.TEST_ENTITY,
                     AuthorizationResolver.ROLE_AUTHENTICATED, actionName, new List<string> { "col1" }));
             }
-=======
-        /// Test to validate that when Field property is missing from the action, all the columns present in
-        /// the table are treated as accessible. Since we are not explicitly specifying the includeCols/excludedCols
-        /// parameters when initializing the RuntimeConfig, Field will be nullified.
-        /// </summary>
-        [DataTestMethod]
-        [DataRow(true, "col1", "col2", DisplayName = "Accessible fields col1,col2")]
-        [DataRow(true, "col3", "col4", DisplayName = "Accessible fields test col3,col4")]
-        [DataRow(false, "col5", DisplayName = "Inaccessible field test 1")]
-        public void AreColumnsAllowedForActionWithMissingFieldProperty(bool expected, params string[] columnsToCheck)
-        {
-            RuntimeConfig runtimeConfig = AuthorizationHelpers.InitRuntimeConfig(
-                AuthorizationHelpers.TEST_ENTITY,
-                AuthorizationHelpers.TEST_ROLE,
-                ActionType.CREATE
-                );
-            AuthorizationResolver authZResolver = AuthorizationHelpers.InitAuthorizationResolver(runtimeConfig);
-
-            // All calls should return true as long as column names are valid.
-            // The entity is expected to have "col1", "col2", "col3", "col4" fields accessible on it.
-            Assert.AreEqual(expected,
-                authZResolver.AreColumnsAllowedForAction(AuthorizationHelpers.TEST_ENTITY,
-                AuthorizationHelpers.TEST_ROLE, ActionType.CREATE, new List<string>(columnsToCheck)));
->>>>>>> 23b4b9c0
         }
 
         #endregion
