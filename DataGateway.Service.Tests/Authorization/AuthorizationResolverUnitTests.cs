#nullable enable
using System.Collections.Generic;
using System.Linq;
using System.Net;
using System.Security.Claims;
using System.Text.Json;
using Azure.DataGateway.Config;
using Azure.DataGateway.Service.Authorization;
using Azure.DataGateway.Service.Configurations;
using Azure.DataGateway.Service.Exceptions;
using Azure.DataGateway.Service.Models;
using Microsoft.AspNetCore.Http;
using Microsoft.Extensions.Primitives;
using Microsoft.VisualStudio.TestTools.UnitTesting;
using Moq;
using Action = Azure.DataGateway.Config.Action;

namespace Azure.DataGateway.Service.Tests.Authorization
{
    [TestClass]
    public class AuthorizationResolverUnitTests
    {
        private const string TEST_ENTITY = "SampleEntity";
        private const string TEST_ROLE = "Writer";
        private const string TEST_ACTION = ActionType.CREATE;
        private const string TEST_AUTHENTICATION_TYPE = "TestAuth";
        private const string TEST_CLAIMTYPE_NAME = "TestName";
        private const string TEST_ROLE_TYPE = "TestRole";

        #region Role Context Tests
        /// <summary>
        /// When the client role header is present, validates result when
        /// Role is in ClaimsPrincipal.Roles -> VALID
        /// Role is NOT in ClaimsPrincipal.Roles -> INVALID
        /// </summary>
        [DataTestMethod]
        [DataRow("Reader", true, true)]
        [DataRow("Reader", false, false)]
        public void ValidRoleContext_Simple(string clientRoleHeaderValue, bool userIsInRole, bool expected)
        {
            RuntimeConfig runtimeConfig = AuthorizationHelpers.InitRuntimeConfig();
            AuthorizationResolver authZResolver = AuthorizationHelpers.InitAuthorizationResolver(runtimeConfig);

            Mock<HttpContext> context = new();
            context.SetupGet(x => x.Request.Headers[AuthorizationResolver.CLIENT_ROLE_HEADER]).Returns(clientRoleHeaderValue);
            context.Setup(x => x.User.IsInRole(clientRoleHeaderValue)).Returns(userIsInRole);
            context.Setup(x => x.User.Identity!.IsAuthenticated).Returns(true);

            Assert.AreEqual(authZResolver.IsValidRoleContext(context.Object), expected);
        }

        [TestMethod("Role header has no value")]
        public void RoleHeaderEmpty()
        {
            RuntimeConfig runtimeConfig = AuthorizationHelpers.InitRuntimeConfig();
            AuthorizationResolver authZResolver = AuthorizationHelpers.InitAuthorizationResolver(runtimeConfig);

            Mock<HttpContext> context = new();
            context.SetupGet(x => x.Request.Headers[AuthorizationResolver.CLIENT_ROLE_HEADER]).Returns(StringValues.Empty);
            bool expected = false;

            Assert.AreEqual(authZResolver.IsValidRoleContext(context.Object), expected);
        }

        [TestMethod("Role header has multiple values")]
        public void RoleHeaderDuplicated()
        {
            RuntimeConfig runtimeConfig = AuthorizationHelpers.InitRuntimeConfig();
            AuthorizationResolver authZResolver = AuthorizationHelpers.InitAuthorizationResolver(runtimeConfig);

            Mock<HttpContext> context = new();
            StringValues multipleValuesForHeader = new(new string[] { "Reader", "Writer" });
            context.SetupGet(x => x.Request.Headers[AuthorizationResolver.CLIENT_ROLE_HEADER]).Returns(multipleValuesForHeader);
            context.Setup(x => x.User.IsInRole("Reader")).Returns(true);
            bool expected = false;
            Assert.AreEqual(authZResolver.IsValidRoleContext(context.Object), expected);
        }

        [TestMethod("Role header is missing")]
        public void NoRoleHeader_RoleContextTest()
        {
            RuntimeConfig runtimeConfig = AuthorizationHelpers.InitRuntimeConfig();
            AuthorizationResolver authZResolver = AuthorizationHelpers.InitAuthorizationResolver(runtimeConfig);

            Mock<HttpContext> context = new();
            context.SetupGet(x => x.Request.Headers[AuthorizationResolver.CLIENT_ROLE_HEADER]).Returns(StringValues.Empty);
            bool expected = false;

            Assert.AreEqual(authZResolver.IsValidRoleContext(context.Object), expected);
        }
        #endregion
<<<<<<< HEAD
=======

        #region Role and Action on Entity Tests

>>>>>>> 838631fc
        /// <summary>
        /// Tests the AreRoleAndActionDefinedForEntity stage of authorization.
        /// Request Action is defined for role -> VALID
        /// Request Action not defined for role (role has 0 defined actions)
        ///     Ensures method short ciruits in circumstances role is not defined -> INVALID
        /// Request Action does not match an action defined for role (role has >=1 defined action) -> INVALID
        /// </summary>
        #region Role and Action on Entity Tests
        [DataTestMethod]
        [DataRow("Writer", ActionType.CREATE, "Writer", ActionType.CREATE, true)]
        [DataRow("Reader", ActionType.CREATE, "Reader", "", false)]
        [DataRow("Writer", ActionType.CREATE, "Writer", ActionType.UPDATE, false)]
        public void AreRoleAndActionDefinedForEntityTest(
            string configRole,
            string configAction,
            string roleName,
            string actionName,
            bool expected)
        {
            RuntimeConfig runtimeConfig = AuthorizationHelpers.InitRuntimeConfig(AuthorizationHelpers.TEST_ENTITY, configRole, configAction);
            AuthorizationResolver authZResolver = AuthorizationHelpers.InitAuthorizationResolver(runtimeConfig);

            // Mock Request Values
            Assert.AreEqual(expected, authZResolver.AreRoleAndActionDefinedForEntity(AuthorizationHelpers.TEST_ENTITY, roleName, actionName));
        }

        /// <summary>
        /// Test that wildcard actions are expanded to explicit actions.
        /// Verifies that internal data structure are created correctly.
        /// </summary>
        [TestMethod]
        public void TestWildcardAction()
        {
            string roleName = "myRole";
            List<string> expectedRoles = new() { roleName };

            RuntimeConfig runtimeConfig = AuthorizationHelpers.InitRuntimeConfig(AuthorizationHelpers.TEST_ENTITY, roleName, AuthorizationResolver.WILDCARD);

            // Override the action to be a list of string for wildcard instead of a list of object created by InitRuntimeConfig()
            //
            runtimeConfig.Entities[AuthorizationHelpers.TEST_ENTITY].Permissions[0].Actions = new object[] { JsonSerializer.SerializeToElement(AuthorizationResolver.WILDCARD) };
            AuthorizationResolver authZResolver = AuthorizationHelpers.InitAuthorizationResolver(runtimeConfig);

            // There should not be a wildcard action in AuthorizationResolver.EntityPermissionsMap
            //
            Assert.IsFalse(authZResolver.AreRoleAndActionDefinedForEntity(AuthorizationHelpers.TEST_ENTITY, roleName, AuthorizationResolver.WILDCARD));

            // All the wildcard action should be expand to explicit actions.
            //
            string[] allAvailableActions = { ActionType.READ, ActionType.CREATE, ActionType.DELETE, ActionType.UPDATE };
            foreach (string action in allAvailableActions)
            {
                Assert.IsTrue(authZResolver.AreRoleAndActionDefinedForEntity(AuthorizationHelpers.TEST_ENTITY, roleName, action));

                IEnumerable<string> actualRolesForCol1 = authZResolver.GetRolesForField(AuthorizationHelpers.TEST_ENTITY, "col1", action);

                CollectionAssert.AreEquivalent(expectedRoles, actualRolesForCol1.ToList());
            }

            IEnumerable<string> actualRolesForAction = authZResolver.GetRolesForAction(AuthorizationHelpers.TEST_ENTITY, ActionType.CREATE);
            CollectionAssert.AreEquivalent(expectedRoles, actualRolesForAction.ToList());
        }

        /// <summary>
<<<<<<< HEAD
        /// Test to validate that for wildcard action, the authorization stage for role/action check
        /// would pass if the action is one among create, read, update, delete.
        /// </summary>
        [TestMethod]
        public void AreRoleAndActionDefinedForEntityViaWildcardAction()
        {
            RuntimeConfig runtimeConfig = AuthorizationHelpers.InitRuntimeConfig(
                AuthorizationHelpers.TEST_ENTITY,
                AuthorizationHelpers.TEST_ROLE,
                AuthorizationResolver.WILDCARD,
                includedCols: new HashSet<string> { AuthorizationResolver.WILDCARD }
                );
            AuthorizationResolver authZResolver = AuthorizationHelpers.InitAuthorizationResolver(runtimeConfig);

            foreach (string actionName in RuntimeConfigValidator._validActions)
            {
                // Validate that the authorization check passes for valid CRUD actions.
                Assert.IsTrue(authZResolver.AreRoleAndActionDefinedForEntity(AuthorizationHelpers.TEST_ENTITY, TEST_ROLE, actionName));
            }
        }

        /// <summary>
        /// Test to validate that for wildcard action, the authorization stage for role/action check
        /// would fail if the action is not one among create, read, update, delete.
        /// </summary>
        [TestMethod]
        public void UndefinedRoleOrActionDefinedForEntityViaWildcardAction()
        {
            RuntimeConfig runtimeConfig = AuthorizationHelpers.InitRuntimeConfig(
                AuthorizationHelpers.TEST_ENTITY,
                AuthorizationHelpers.TEST_ROLE,
                AuthorizationResolver.WILDCARD,
                includedCols: new HashSet<string> { AuthorizationResolver.WILDCARD }
                );
            AuthorizationResolver authZResolver = AuthorizationHelpers.InitAuthorizationResolver(runtimeConfig);

            // Validate that the authorization check fails because the actions are invalid.
            Assert.IsFalse(authZResolver.AreRoleAndActionDefinedForEntity(AuthorizationHelpers.TEST_ENTITY, TEST_ROLE, "patch"));
            Assert.IsFalse(authZResolver.AreRoleAndActionDefinedForEntity(AuthorizationHelpers.TEST_ENTITY, TEST_ROLE, "fetch"));
        }
=======
        /// Verify that the internal data structure is created correctly when we have
        /// Two roles for the same entity with different permission.
        /// readOnlyRole - Read permission only for col1 and no policy.
        /// readAndUpdateRole - read and update permission for col1 and no policy.
        /// </summary>
        [TestMethod]
        public void TestRoleAndActionCombination()
        {
            string readOnlyRole = "readOnlyRole";
            string readAndUpdateRole = "readAndUpdateRole";

            Field fieldsForRole = new(
                include: new HashSet<string> { "col1" },
                exclude: null);

            Action readAction = new(
                Name: ActionType.READ,
                Fields: fieldsForRole,
                Policy: null);

            Action updateAction = new(
                Name: ActionType.UPDATE,
                Fields: fieldsForRole,
                Policy: null);

            PermissionSetting readOnlyPermission = new(
                role: readOnlyRole,
                actions: new object[] { JsonSerializer.SerializeToElement(readAction) });

            PermissionSetting readAndUpdatePermission = new(
            role: readAndUpdateRole,
            actions: new object[] { JsonSerializer.SerializeToElement(readAction), JsonSerializer.SerializeToElement(updateAction) });

            Entity sampleEntity = new(
                Source: TEST_ENTITY,
                Rest: null,
                GraphQL: null,
                Permissions: new PermissionSetting[] { readOnlyPermission, readAndUpdatePermission },
                Relationships: null,
                Mappings: null
                );

            Dictionary<string, Entity> entityMap = new();
            entityMap.Add(AuthorizationHelpers.TEST_ENTITY, sampleEntity);

            RuntimeConfig runtimeConfig = new(
                Schema: "UnitTestSchema",
                MsSql: null,
                CosmosDb: null,
                PostgreSql: null,
                MySql: null,
                DataSource: new DataSource(DatabaseType: DatabaseType.mssql),
                RuntimeSettings: new Dictionary<GlobalSettingsType, object>(),
                Entities: entityMap
                );

            AuthorizationResolver authZResolver = AuthorizationHelpers.InitAuthorizationResolver(runtimeConfig);

            // Verify that read only role has permission for read and nothing else.
            //
            Assert.IsTrue(authZResolver.AreRoleAndActionDefinedForEntity(AuthorizationHelpers.TEST_ENTITY, readOnlyRole, ActionType.READ));
            Assert.IsFalse(authZResolver.AreRoleAndActionDefinedForEntity(AuthorizationHelpers.TEST_ENTITY, readOnlyRole, ActionType.UPDATE));
            Assert.IsFalse(authZResolver.AreRoleAndActionDefinedForEntity(AuthorizationHelpers.TEST_ENTITY, readOnlyRole, ActionType.CREATE));
            Assert.IsFalse(authZResolver.AreRoleAndActionDefinedForEntity(AuthorizationHelpers.TEST_ENTITY, readOnlyRole, ActionType.DELETE));

            // Verify that read only role has permission for read and nothing else.
            //
            Assert.IsTrue(authZResolver.AreRoleAndActionDefinedForEntity(AuthorizationHelpers.TEST_ENTITY, readAndUpdateRole, ActionType.READ));
            Assert.IsTrue(authZResolver.AreRoleAndActionDefinedForEntity(AuthorizationHelpers.TEST_ENTITY, readAndUpdateRole, ActionType.UPDATE));
            Assert.IsFalse(authZResolver.AreRoleAndActionDefinedForEntity(AuthorizationHelpers.TEST_ENTITY, readAndUpdateRole, ActionType.CREATE));
            Assert.IsFalse(authZResolver.AreRoleAndActionDefinedForEntity(AuthorizationHelpers.TEST_ENTITY, readAndUpdateRole, ActionType.DELETE));

            List<string> expectedRolesForRead = new() { readOnlyRole, readAndUpdateRole };
            List<string> expectedRolesForUpdate = new() { readAndUpdateRole };

            IEnumerable<string> actualReadRolesForCol1 = authZResolver.GetRolesForField(AuthorizationHelpers.TEST_ENTITY, "col1", ActionType.READ);
            CollectionAssert.AreEquivalent(expectedRolesForRead, actualReadRolesForCol1.ToList());
            IEnumerable<string> actualUpdateRolesForCol1 = authZResolver.GetRolesForField(AuthorizationHelpers.TEST_ENTITY, "col1", ActionType.UPDATE);
            CollectionAssert.AreEquivalent(expectedRolesForUpdate, actualUpdateRolesForCol1.ToList());

            IEnumerable<string> actualRolesForRead = authZResolver.GetRolesForAction(AuthorizationHelpers.TEST_ENTITY, ActionType.READ);
            CollectionAssert.AreEquivalent(expectedRolesForRead, actualRolesForRead.ToList());
            IEnumerable<string> actualRolesForUpdate = authZResolver.GetRolesForAction(AuthorizationHelpers.TEST_ENTITY, ActionType.UPDATE);
            CollectionAssert.AreEquivalent(expectedRolesForUpdate, actualRolesForUpdate.ToList());
        }

>>>>>>> 838631fc
        #endregion

        /// <summary>
        /// Tests the authorization stage: Columns defined for Action
        /// Columns are allowed for role
        /// Columns are not allowed for role
        /// Wildcard included and/or excluded columns handling
        /// and assumes request validation has already occurred
        /// </summary>
        #region Positive Column Tests
        [TestMethod("Column allowed for action on role")]
        public void ColsDefinedForAction_ColsForActionTest()
        {
            RuntimeConfig runtimeConfig = AuthorizationHelpers.InitRuntimeConfig(
                AuthorizationHelpers.TEST_ENTITY,
                AuthorizationHelpers.TEST_ROLE,
                ActionType.CREATE,
                includedCols: new HashSet<string> { "col1", "col2", "col3" }
                );
            AuthorizationResolver authZResolver = AuthorizationHelpers.InitAuthorizationResolver(runtimeConfig);

            // Mock Request Values - Query a configured entity/role/action with column allowed.
            List<string> columns = new(new string[] { "col1" });
            bool expected = true;

            Assert.AreEqual(authZResolver.AreColumnsAllowedForAction(AuthorizationHelpers.TEST_ENTITY, AuthorizationHelpers.TEST_ROLE, ActionType.CREATE, columns), expected);
        }

        [TestMethod("All Columns allowed for action on role")]
        public void ColDefinedForAction_ColsForActionTest()
        {
            RuntimeConfig runtimeConfig = AuthorizationHelpers.InitRuntimeConfig(
                AuthorizationHelpers.TEST_ENTITY,
                AuthorizationHelpers.TEST_ROLE,
                ActionType.CREATE,
                includedCols: new HashSet<string> { "col1", "col2", "col3" }
                );
            AuthorizationResolver authZResolver = AuthorizationHelpers.InitAuthorizationResolver(runtimeConfig);

            // Mock Request Values - Query a configured entity/role/action with columns allowed.
            List<string> columns = new(new string[] { "col1", "col2", "col3" });
            bool expected = true;

            Assert.AreEqual(authZResolver.AreColumnsAllowedForAction(AuthorizationHelpers.TEST_ENTITY, AuthorizationHelpers.TEST_ROLE, ActionType.CREATE, columns), expected);
        }

        [TestMethod("Wildcard included columns allowed for action on role")]
        public void WildcardIncludeColDefinedForAction_ColsForActionTest()
        {
            RuntimeConfig runtimeConfig = AuthorizationHelpers.InitRuntimeConfig(
                AuthorizationHelpers.TEST_ENTITY,
                AuthorizationHelpers.TEST_ROLE,
                ActionType.CREATE,
                includedCols: new HashSet<string> { AuthorizationResolver.WILDCARD }
                );
            AuthorizationResolver authZResolver = AuthorizationHelpers.InitAuthorizationResolver(runtimeConfig);

            // Mock Request Values - Query a configured entity/role/action with columns allowed.
            List<string> columns = new(new string[] { "col1", "col2", "col3" });
            bool expected = true;

            Assert.AreEqual(authZResolver.AreColumnsAllowedForAction(AuthorizationHelpers.TEST_ENTITY, AuthorizationHelpers.TEST_ROLE, ActionType.CREATE, columns), expected);
        }

        [TestMethod("Wildcard excluded columns with some included for action on role success")]
        public void WildcardIncludeColsSomeExcludeDefinedForActionSuccess_ColsForActionTest()
        {
            RuntimeConfig runtimeConfig = AuthorizationHelpers.InitRuntimeConfig(
                AuthorizationHelpers.TEST_ENTITY,
                AuthorizationHelpers.TEST_ROLE,
                ActionType.CREATE,
                includedCols: new HashSet<string> { AuthorizationResolver.WILDCARD },
                excludedCols: new HashSet<string> { "col1", "col2" }
                );
            AuthorizationResolver authZResolver = AuthorizationHelpers.InitAuthorizationResolver(runtimeConfig);

            // Mock Request Values - Query a configured entity/role/action with column allowed.
            List<string> columns = new(new string[] { "col3", "col4" });
            bool expected = true;

            Assert.AreEqual(authZResolver.AreColumnsAllowedForAction(AuthorizationHelpers.TEST_ENTITY, AuthorizationHelpers.TEST_ROLE, ActionType.CREATE, columns), expected);
        }

        /// <summary>
        /// Test to validate that for wildcard action, the authorization stage for column check
        /// would pass if the action is one among create, read, update, delete and the columns are accessible.
        /// </summary>
        [TestMethod]
        public void AreColumnsAllowedForActionViaWildcardAction_ColsForActionTest()
        {
            RuntimeConfig runtimeConfig = AuthorizationHelpers.InitRuntimeConfig(
                AuthorizationHelpers.TEST_ENTITY,
                AuthorizationHelpers.TEST_ROLE,
                AuthorizationResolver.WILDCARD,
                includedCols: new HashSet<string> { "col1", "col2" },
                excludedCols: new HashSet<string> { "col3" }
                );

            // Mock Request Values - Query a configured entity/role/action with column allowed.
            List<string> columns = new(new string[] { "col1", "col2" });
            AuthorizationResolver authZResolver = AuthorizationHelpers.InitAuthorizationResolver(runtimeConfig);

            foreach (string actionName in RuntimeConfigValidator._validActions)
            {
                // Validate that the authorization check passes for valid CRUD actions
                // because columns are accessbile.
                Assert.IsTrue(authZResolver.AreColumnsAllowedForAction(AuthorizationHelpers.TEST_ENTITY, AuthorizationHelpers.TEST_ROLE, actionName, columns));
            }
        }
        #endregion
        #region Negative Column Tests
        [TestMethod("Columns NOT allowed for action on role")]
        public void ColsNotDefinedForAction_ColsForActionTest()
        {
            RuntimeConfig runtimeConfig = AuthorizationHelpers.InitRuntimeConfig(
                AuthorizationHelpers.TEST_ENTITY,
                AuthorizationHelpers.TEST_ROLE,
                ActionType.CREATE,
                includedCols: new HashSet<string> { "col1", "col2", "col3" }
                );
            AuthorizationResolver authZResolver = AuthorizationHelpers.InitAuthorizationResolver(runtimeConfig);

            // Mock Request Values - Query a configured entity/role/action with column NOT allowed.
            List<string> columns = new(new string[] { "col4" });
            bool expected = false;

            Assert.AreEqual(authZResolver.AreColumnsAllowedForAction(AuthorizationHelpers.TEST_ENTITY, AuthorizationHelpers.TEST_ROLE, ActionType.CREATE, columns), expected);
        }

        [TestMethod("Columns NOT allowed for action on role - with some valid cols")]
        public void ColsNotDefinedForAction2_ColsForActionTest()
        {
            RuntimeConfig runtimeConfig = AuthorizationHelpers.InitRuntimeConfig(
                AuthorizationHelpers.TEST_ENTITY,
                AuthorizationHelpers.TEST_ROLE,
                ActionType.CREATE,
                includedCols: new HashSet<string> { "col1", "col2", "col3" }
                );
            AuthorizationResolver authZResolver = AuthorizationHelpers.InitAuthorizationResolver(runtimeConfig);

            // Mock Request Values - Query a configured entity/role/action
            // to match all allowed columns, with one NOT allowed column.
            List<string> columns = new(new string[] { "col1", "col2", "col3", "col4" });
            bool expected = false;

            Assert.AreEqual(authZResolver.AreColumnsAllowedForAction(AuthorizationHelpers.TEST_ENTITY, AuthorizationHelpers.TEST_ROLE, ActionType.CREATE, columns), expected);
        }

        [TestMethod("Columns NOT allowed for action on role - definition has inc/excl - req has only excluded cols")]
        public void ColsNotDefinedForAction3_ColsForActionTest()
        {
            RuntimeConfig runtimeConfig = AuthorizationHelpers.InitRuntimeConfig(
                AuthorizationHelpers.TEST_ENTITY,
                AuthorizationHelpers.TEST_ROLE,
                ActionType.CREATE,
                includedCols: new HashSet<string> { "col1", "col2", "col3" },
                excludedCols: new HashSet<string> { "col4", "col5", "col6" }
                );
            AuthorizationResolver authZResolver = AuthorizationHelpers.InitAuthorizationResolver(runtimeConfig);

            // Mock Request Values - Query a configured entity/role/action with multiple columns NOT allowed.
            List<string> columns = new(new string[] { "col4", "col5" });
            bool expected = false;

            Assert.AreEqual(authZResolver.AreColumnsAllowedForAction(AuthorizationHelpers.TEST_ENTITY, AuthorizationHelpers.TEST_ROLE, ActionType.CREATE, columns), expected);
        }

        [TestMethod("Columns NOT allowed for action on role - Mixed allowed/disallowed in req.")]
        public void ColsNotDefinedForAction4Mixed_ColsForActionTest()
        {
            RuntimeConfig runtimeConfig = AuthorizationHelpers.InitRuntimeConfig(
                AuthorizationHelpers.TEST_ENTITY,
                AuthorizationHelpers.TEST_ROLE,
                ActionType.CREATE,
                includedCols: new HashSet<string> { "col1", "col2", "col3" },
                excludedCols: new HashSet<string> { "col4", "col5", "col6" }
                );
            AuthorizationResolver authZResolver = AuthorizationHelpers.InitAuthorizationResolver(runtimeConfig);

            // Mock Request Values - Query a configured entity/role/action with 1 allowed/ 1 disallwed column(s).
            List<string> columns = new(new string[] { "col2", "col5" });
            bool expected = false;

            Assert.AreEqual(authZResolver.AreColumnsAllowedForAction(AuthorizationHelpers.TEST_ENTITY, AuthorizationHelpers.TEST_ROLE, ActionType.CREATE, columns), expected);
        }

        [TestMethod("Wildcard excluded for action on role")]
        public void WildcardExcludeColsDefinedForAction_ColsForActionTest()
        {
            RuntimeConfig runtimeConfig = AuthorizationHelpers.InitRuntimeConfig(
                AuthorizationHelpers.TEST_ENTITY,
                AuthorizationHelpers.TEST_ROLE,
                ActionType.CREATE,
                excludedCols: new HashSet<string> { AuthorizationResolver.WILDCARD }
                );
            AuthorizationResolver authZResolver = AuthorizationHelpers.InitAuthorizationResolver(runtimeConfig);

            // Mock Request Values - Query a configured entity/role/action with columns not allowed.
            List<string> columns = new(new string[] { "col1", "col2", "col3" });
            bool expected = false;

            Assert.AreEqual(authZResolver.AreColumnsAllowedForAction(AuthorizationHelpers.TEST_ENTITY, AuthorizationHelpers.TEST_ROLE, ActionType.CREATE, columns), expected);
        }

        [TestMethod("Wildcard include all except some columns for action on role")]
        public void WildcardIncludeColsSomeExcludeDefinedForAction_ColsForActionTest()
        {
            RuntimeConfig runtimeConfig = AuthorizationHelpers.InitRuntimeConfig(
                AuthorizationHelpers.TEST_ENTITY,
                AuthorizationHelpers.TEST_ROLE,
                ActionType.CREATE,
                includedCols: new HashSet<string> { AuthorizationResolver.WILDCARD },
                excludedCols: new HashSet<string> { "col1", "col2" }
                );
            AuthorizationResolver authZResolver = AuthorizationHelpers.InitAuthorizationResolver(runtimeConfig);

            // Mock Request Values - Query a configured entity/role/action with column allowed and column not allowed.
            List<string> columns = new(new string[] { "col3", "col1" });
            bool expected = false;

            Assert.AreEqual(authZResolver.AreColumnsAllowedForAction(AuthorizationHelpers.TEST_ENTITY, AuthorizationHelpers.TEST_ROLE, ActionType.CREATE, columns), expected);
        }

        [TestMethod("Wildcard exclude all except for some columns for action on role - Request with excluded column")]
        public void WildcardExcludeColsSomeIncludeDefinedForAction_ColsForActionTest()
        {
            RuntimeConfig runtimeConfig = AuthorizationHelpers.InitRuntimeConfig(
                AuthorizationHelpers.TEST_ENTITY,
                AuthorizationHelpers.TEST_ROLE,
                ActionType.CREATE,
                includedCols: new HashSet<string> { "col1", "col2" },
                excludedCols: new HashSet<string> { AuthorizationResolver.WILDCARD }
                );
            AuthorizationResolver authZResolver = AuthorizationHelpers.InitAuthorizationResolver(runtimeConfig);

            // Mock Request Values - Query a configured entity/role/action with two columns allowed, one not.
            List<string> columns = new(new string[] { "col1", "col2", "col3" });
            bool expected = false;

            Assert.AreEqual(authZResolver.AreColumnsAllowedForAction(AuthorizationHelpers.TEST_ENTITY, AuthorizationHelpers.TEST_ROLE, ActionType.CREATE, columns), expected);
        }

        [TestMethod("Wildcard exclude all except some columns for action on role - Request with all included columns")]
        public void WildcardExcludeColsSomeIncludeDefinedForActionSuccess_ColsForActionTest()
        {
            RuntimeConfig runtimeConfig = AuthorizationHelpers.InitRuntimeConfig(
                AuthorizationHelpers.TEST_ENTITY,
                AuthorizationHelpers.TEST_ROLE,
                ActionType.CREATE,
                includedCols: new HashSet<string> { "col1", "col2" },
                excludedCols: new HashSet<string> { AuthorizationResolver.WILDCARD }
                );
            AuthorizationResolver authZResolver = AuthorizationHelpers.InitAuthorizationResolver(runtimeConfig);

            // Mock Request Values - Query a configured entity/role/action with columns allowed.
            List<string> columns = new(new string[] { "col1", "col2" });
            bool expected = false;

            Assert.AreEqual(authZResolver.AreColumnsAllowedForAction(AuthorizationHelpers.TEST_ENTITY, AuthorizationHelpers.TEST_ROLE, ActionType.CREATE, columns), expected);
        }

        /// <summary>
        /// Test to validate that for wildcard action, the authorization stage for column check
        /// would fail even if the action is one among create, read, update, delete and the columns are inaccessible.
        /// </summary>
        [TestMethod]
        public void InaccessibleColumnsForActionViaWildcardAction_ColsForActionTest()
        {
            RuntimeConfig runtimeConfig = AuthorizationHelpers.InitRuntimeConfig(
                AuthorizationHelpers.TEST_ENTITY,
                AuthorizationHelpers.TEST_ROLE,
                AuthorizationResolver.WILDCARD,
                includedCols: new HashSet<string> { "col1", "col2" },
                excludedCols: new HashSet<string> { "col3" }
                );

            // Mock Request Values - Query a configured entity/role/action with column not allowed.
            List<string> columns = new(new string[] { "col1", "col3" });
            AuthorizationResolver authZResolver = AuthorizationHelpers.InitAuthorizationResolver(runtimeConfig);

            foreach (string actionName in RuntimeConfigValidator._validActions)
            {
                // Validate that the authorization check fails as the some columns are inaccessible.
                Assert.IsFalse(authZResolver.AreColumnsAllowedForAction(AuthorizationHelpers.TEST_ENTITY, AuthorizationHelpers.TEST_ROLE, actionName, columns));
            }
        }
        #endregion

        #region Tests to validate Database policy parsing
        /// <summary>
        /// Validates the policy parsing logic by asserting that the parsed policy matches the expectedParsedPolicy.
        /// </summary>
        /// <param name="policy">The policy to be parsed.</param>
        /// <param name="expectedParsedPolicy">The policy which is expected to be generated after parsing.</param>
        [DataTestMethod]
        [DataRow("@claims.user_email ne @item.col1 and @claims.contact_no eq @item.col2 and not(@claims.name eq @item.col3)",
            "('xyz@microsoft.com') ne col1 and (1234) eq col2 and not(('Aaron') eq col3)", DisplayName = "Valid policy parsing test 1")]
        [DataRow("(@claims.isemployee eq @item.col1 and @item.col2 ne @claims.user_email) or" +
            " ('David' ne @item.col3 and @claims.contact_no ne @item.col3)", "((true) eq col1 and col2 ne ('xyz@microsoft.com')) or" +
            " ('David' ne col3 and (1234) ne col3)", DisplayName = "Valid policy parsing test 2")]
        [DataRow("(@item.rating gt @claims.emprating) and (@claims.isemployee eq true)",
            "(rating gt (4.2)) and ((true) eq true)", DisplayName = "Valid policy parsing test 3")]
        [DataRow("@item.rating eq @claims.emprating)", "rating eq (4.2))", DisplayName = "Valid policy parsing test 4")]
        public void ParseValidDbPolicy(string policy, string expectedParsedPolicy)
        {
            RuntimeConfig runtimeConfig = InitRuntimeConfig(
                TEST_ENTITY,
                TEST_ROLE,
                TEST_ACTION,
                includedCols: new HashSet<string> { "col1", "col2", "col3" },
                databasePolicy: policy
                );
            AuthorizationResolver authZResolver = AuthorizationHelpers.InitAuthorizationResolver(runtimeConfig);

            Mock<HttpContext> context = new();

            //Add identity object to the Mock context object.
            ClaimsIdentity identity = new(TEST_AUTHENTICATION_TYPE, TEST_CLAIMTYPE_NAME, TEST_ROLE_TYPE);
            identity.AddClaim(new Claim("user_email", "xyz@microsoft.com", ClaimValueTypes.String));
            identity.AddClaim(new Claim("name", "Aaron", ClaimValueTypes.String));
            identity.AddClaim(new Claim("contact_no", "1234", ClaimValueTypes.Integer64));
            identity.AddClaim(new Claim("isemployee", "true", ClaimValueTypes.Boolean));
            identity.AddClaim(new Claim("emprating", "4.2", ClaimValueTypes.Double));
            ClaimsPrincipal principal = new(identity);
            context.Setup(x => x.User).Returns(principal);
            context.Setup(x => x.Request.Headers[AuthorizationResolver.CLIENT_ROLE_HEADER]).Returns(TEST_ROLE);

            string parsedPolicy = authZResolver.TryProcessDBPolicy(TEST_ENTITY, TEST_ROLE, TEST_ACTION, context.Object);
            Assert.AreEqual(parsedPolicy, expectedParsedPolicy);
        }

        /// <summary>
        /// Test to validate that we are correctly throwing an appropriate exception when the user request
        /// lacks a claim required by the policy.
        /// </summary>
        /// <param name="policy">The policy to be parsed.</param>
        [DataTestMethod]
        [DataRow("@claims.user_email eq @item.col1 and @claims.emprating eq @item.rating",
            DisplayName = "'emprating' claim missing from request")]
        [DataRow("@claims.user_email eq @item.col1 and not ( true eq @claims.isemployee or @claims.name eq 'Aaron')",
            DisplayName = "'name' claim missing from request")]
        public void ParseInvalidDbPolicyWithUserNotPossessingAllClaims(string policy)
        {
            RuntimeConfig runtimeConfig = InitRuntimeConfig(
                TEST_ENTITY,
                TEST_ROLE,
                TEST_ACTION,
                includedCols: new HashSet<string> { "col1", "col2", "col3" },
                databasePolicy: policy
                );
            AuthorizationResolver authZResolver = AuthorizationHelpers.InitAuthorizationResolver(runtimeConfig);

            Mock<HttpContext> context = new();

            //Add identity object to the Mock context object.
            ClaimsIdentity identity = new(TEST_AUTHENTICATION_TYPE, TEST_CLAIMTYPE_NAME, TEST_ROLE_TYPE);
            identity.AddClaim(new Claim("user_email", "xyz@microsoft.com", ClaimValueTypes.String));
            identity.AddClaim(new Claim("isemployee", "true", ClaimValueTypes.Boolean));
            ClaimsPrincipal principal = new(identity);
            context.Setup(x => x.User).Returns(principal);
            context.Setup(x => x.Request.Headers[AuthorizationResolver.CLIENT_ROLE_HEADER]).Returns(TEST_ROLE);

            try
            {
                authZResolver.TryProcessDBPolicy(TEST_ENTITY, TEST_ROLE, TEST_ACTION, context.Object);
            }
            catch (DataGatewayException ex)
            {
                Assert.AreEqual(HttpStatusCode.Forbidden, ex.StatusCode);
                Assert.AreEqual("User does not possess all the claims required to perform this action.", ex.Message);
            }
        }

        /// <summary>
        /// Test to validate that duplicate claims throws an exception for everything except roles
        /// duplicate role claims are ignored, so just checks policy is parsed as expected in this case 
        /// </summary>
        /// <param name="exceptionExpected"> Whether we expect an exception (403 forbidden) to be thrown while parsing policy </param>
        /// <param name="claims"> Parameter list of claim types/keys to add to the claims dictionary that can be accessed with @claims </param>
        [DataTestMethod]
        [DataRow(true, ClaimTypes.Role, "username", "guid", "username", DisplayName = "duplicate claim expect exception")]
        [DataRow(false, ClaimTypes.Role, "username", "guid", ClaimTypes.Role, DisplayName = "duplicate role claim does not expect exception")]
        [DataRow(true, ClaimTypes.Role, ClaimTypes.Role, "username", "username", DisplayName = "duplicate claim expect exception ignoring role")]
        public void ParsePolicyWithDuplicateUserClaims(bool exceptionExpected, params string[] claimTypes)
        {
            string policy = $"@claims.guid eq 1";
            string defaultClaimValue = "unimportant";
            RuntimeConfig runtimeConfig = InitRuntimeConfig(
                TEST_ENTITY,
                TEST_ROLE,
                TEST_ACTION,
                includedCols: new HashSet<string> { "col1", "col2", "col3" },
                databasePolicy: policy
                );
            AuthorizationResolver authZResolver = AuthorizationHelpers.InitAuthorizationResolver(runtimeConfig);
            Mock<HttpContext> context = new();

            //Add identity object to the Mock context object.
            ClaimsIdentity identity = new(TEST_AUTHENTICATION_TYPE, TEST_CLAIMTYPE_NAME, TEST_ROLE_TYPE);
            foreach (string claimType in claimTypes)
            {
                identity.AddClaim(new Claim(type: claimType, value: defaultClaimValue, ClaimValueTypes.String));
            }

            ClaimsPrincipal principal = new(identity);
            context.Setup(x => x.User).Returns(principal);
            context.Setup(x => x.Request.Headers[AuthorizationResolver.CLIENT_ROLE_HEADER]).Returns(TEST_ROLE);

            // We expect an exception if duplicate claims are present EXCEPT for role claim
            if (exceptionExpected)
            {
                try
                {
                    authZResolver.TryProcessDBPolicy(TEST_ENTITY, TEST_ROLE, TEST_ACTION, context.Object);
                    Assert.Fail();
                }
                catch (DataGatewayException ex)
                {
                    Assert.AreEqual(HttpStatusCode.Forbidden, ex.StatusCode);
                    Assert.AreEqual("Duplicate claims are not allowed within a request.", ex.Message);
                }
            }
            else
            {
                // If the role claim was the only duplicate, simply verify policy parsed as expected
                string expectedPolicy = $"('{defaultClaimValue}') eq 1";
                string parsedPolicy = authZResolver.TryProcessDBPolicy(TEST_ENTITY, TEST_ROLE, TEST_ACTION, context.Object);
                Assert.AreEqual(expected: expectedPolicy, actual: parsedPolicy);
            }
        }
        #endregion
        #region Helpers
        public static RuntimeConfig InitRuntimeConfig(
            string entityName = "SampleEntity",
            string roleName = "Reader",
            string actionName = ActionType.CREATE,
            HashSet<string>? includedCols = null,
            HashSet<string>? excludedCols = null,
            string? requestPolicy = null,
            string? databasePolicy = null
            )
        {
            Field fieldsForRole = new(
                include: includedCols,
                exclude: excludedCols);

            Policy policy = new(
                request: requestPolicy,
                database: databasePolicy);

            Action actionForRole = new(
                Name: actionName,
                Fields: fieldsForRole,
                Policy: policy);

            PermissionSetting permissionForEntity = new(
                role: roleName,
                actions: new object[] { JsonSerializer.SerializeToElement(actionForRole) });

            Entity sampleEntity = new(
                Source: TEST_ENTITY,
                Rest: null,
                GraphQL: null,
                Permissions: new PermissionSetting[] { permissionForEntity },
                Relationships: null,
                Mappings: null
                );

            Dictionary<string, Entity> entityMap = new();
            entityMap.Add(entityName, sampleEntity);

            RuntimeConfig runtimeConfig = new(
                Schema: "UnitTestSchema",
                MsSql: null,
                CosmosDb: null,
                PostgreSql: null,
                MySql: null,
                DataSource: new DataSource(DatabaseType: DatabaseType.mssql),
                RuntimeSettings: new Dictionary<GlobalSettingsType, object>(),
                Entities: entityMap
                );

            return runtimeConfig;
        }
        #endregion
    }
}<|MERGE_RESOLUTION|>--- conflicted
+++ resolved
@@ -89,12 +89,8 @@
             Assert.AreEqual(authZResolver.IsValidRoleContext(context.Object), expected);
         }
         #endregion
-<<<<<<< HEAD
-=======
-
-        #region Role and Action on Entity Tests
-
->>>>>>> 838631fc
+
+
         /// <summary>
         /// Tests the AreRoleAndActionDefinedForEntity stage of authorization.
         /// Request Action is defined for role -> VALID
@@ -122,6 +118,48 @@
         }
 
         /// <summary>
+        /// Test to validate that for wildcard action, the authorization stage for role/action check
+        /// would pass if the action is one among create, read, update, delete.
+        /// </summary>
+        [TestMethod]
+        public void AreRoleAndActionDefinedForEntityViaWildcardAction()
+        {
+            RuntimeConfig runtimeConfig = AuthorizationHelpers.InitRuntimeConfig(
+                AuthorizationHelpers.TEST_ENTITY,
+                AuthorizationHelpers.TEST_ROLE,
+                AuthorizationResolver.WILDCARD,
+                includedCols: new HashSet<string> { AuthorizationResolver.WILDCARD }
+                );
+            AuthorizationResolver authZResolver = AuthorizationHelpers.InitAuthorizationResolver(runtimeConfig);
+
+            foreach (string actionName in RuntimeConfigValidator._validActions)
+            {
+                // Validate that the authorization check passes for valid CRUD actions.
+                Assert.IsTrue(authZResolver.AreRoleAndActionDefinedForEntity(AuthorizationHelpers.TEST_ENTITY, TEST_ROLE, actionName));
+            }
+        }
+
+        /// <summary>
+        /// Test to validate that for wildcard action, the authorization stage for role/action check
+        /// would fail if the action is not one among create, read, update, delete.
+        /// </summary>
+        [TestMethod]
+        public void UndefinedRoleOrActionDefinedForEntityViaWildcardAction()
+        {
+            RuntimeConfig runtimeConfig = AuthorizationHelpers.InitRuntimeConfig(
+                AuthorizationHelpers.TEST_ENTITY,
+                AuthorizationHelpers.TEST_ROLE,
+                AuthorizationResolver.WILDCARD,
+                includedCols: new HashSet<string> { AuthorizationResolver.WILDCARD }
+                );
+            AuthorizationResolver authZResolver = AuthorizationHelpers.InitAuthorizationResolver(runtimeConfig);
+
+            // Validate that the authorization check fails because the actions are invalid.
+            Assert.IsFalse(authZResolver.AreRoleAndActionDefinedForEntity(AuthorizationHelpers.TEST_ENTITY, TEST_ROLE, "patch"));
+            Assert.IsFalse(authZResolver.AreRoleAndActionDefinedForEntity(AuthorizationHelpers.TEST_ENTITY, TEST_ROLE, "fetch"));
+        }
+
+        /// <summary>
         /// Test that wildcard actions are expanded to explicit actions.
         /// Verifies that internal data structure are created correctly.
         /// </summary>
@@ -159,48 +197,6 @@
         }
 
         /// <summary>
-<<<<<<< HEAD
-        /// Test to validate that for wildcard action, the authorization stage for role/action check
-        /// would pass if the action is one among create, read, update, delete.
-        /// </summary>
-        [TestMethod]
-        public void AreRoleAndActionDefinedForEntityViaWildcardAction()
-        {
-            RuntimeConfig runtimeConfig = AuthorizationHelpers.InitRuntimeConfig(
-                AuthorizationHelpers.TEST_ENTITY,
-                AuthorizationHelpers.TEST_ROLE,
-                AuthorizationResolver.WILDCARD,
-                includedCols: new HashSet<string> { AuthorizationResolver.WILDCARD }
-                );
-            AuthorizationResolver authZResolver = AuthorizationHelpers.InitAuthorizationResolver(runtimeConfig);
-
-            foreach (string actionName in RuntimeConfigValidator._validActions)
-            {
-                // Validate that the authorization check passes for valid CRUD actions.
-                Assert.IsTrue(authZResolver.AreRoleAndActionDefinedForEntity(AuthorizationHelpers.TEST_ENTITY, TEST_ROLE, actionName));
-            }
-        }
-
-        /// <summary>
-        /// Test to validate that for wildcard action, the authorization stage for role/action check
-        /// would fail if the action is not one among create, read, update, delete.
-        /// </summary>
-        [TestMethod]
-        public void UndefinedRoleOrActionDefinedForEntityViaWildcardAction()
-        {
-            RuntimeConfig runtimeConfig = AuthorizationHelpers.InitRuntimeConfig(
-                AuthorizationHelpers.TEST_ENTITY,
-                AuthorizationHelpers.TEST_ROLE,
-                AuthorizationResolver.WILDCARD,
-                includedCols: new HashSet<string> { AuthorizationResolver.WILDCARD }
-                );
-            AuthorizationResolver authZResolver = AuthorizationHelpers.InitAuthorizationResolver(runtimeConfig);
-
-            // Validate that the authorization check fails because the actions are invalid.
-            Assert.IsFalse(authZResolver.AreRoleAndActionDefinedForEntity(AuthorizationHelpers.TEST_ENTITY, TEST_ROLE, "patch"));
-            Assert.IsFalse(authZResolver.AreRoleAndActionDefinedForEntity(AuthorizationHelpers.TEST_ENTITY, TEST_ROLE, "fetch"));
-        }
-=======
         /// Verify that the internal data structure is created correctly when we have
         /// Two roles for the same entity with different permission.
         /// readOnlyRole - Read permission only for col1 and no policy.
@@ -287,7 +283,6 @@
             CollectionAssert.AreEquivalent(expectedRolesForUpdate, actualRolesForUpdate.ToList());
         }
 
->>>>>>> 838631fc
         #endregion
 
         /// <summary>
