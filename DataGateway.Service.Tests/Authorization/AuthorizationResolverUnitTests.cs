#nullable enable
using System;
using System.Collections.Generic;
using System.Linq;
using System.Net;
using System.Security.Claims;
using System.Text.Json;
using Azure.DataGateway.Auth;
using Azure.DataGateway.Config;
using Azure.DataGateway.Service.Authorization;
using Azure.DataGateway.Service.Exceptions;
using Microsoft.AspNetCore.Http;
using Microsoft.Extensions.Primitives;
using Microsoft.VisualStudio.TestTools.UnitTesting;
using Moq;
using Action = Azure.DataGateway.Config.Action;

namespace Azure.DataGateway.Service.Tests.Authorization
{
    [TestClass]
    public class AuthorizationResolverUnitTests
    {
        private const string TEST_ENTITY = "SampleEntity";
        private const string TEST_ROLE = "Writer";
        private const Operation TEST_ACTION = Operation.Create;
        private const string TEST_AUTHENTICATION_TYPE = "TestAuth";
        private const string TEST_CLAIMTYPE_NAME = "TestName";
        private const string TEST_ROLE_TYPE = "TestRole";

        #region Role Context Tests
        /// <summary>
        /// When the client role header is present, validates result when
        /// Role is in ClaimsPrincipal.Roles -> VALID
        /// Role is NOT in ClaimsPrincipal.Roles -> INVALID
        /// </summary>
        [DataTestMethod]
        [DataRow("Reader", true, true)]
        [DataRow("Reader", false, false)]
        public void ValidRoleContext_Simple(string clientRoleHeaderValue, bool userIsInRole, bool expected)
        {
            RuntimeConfig runtimeConfig = AuthorizationHelpers.InitRuntimeConfig();
            AuthorizationResolver authZResolver = AuthorizationHelpers.InitAuthorizationResolver(runtimeConfig);

            Mock<HttpContext> context = new();
            context.SetupGet(x => x.Request.Headers[AuthorizationResolver.CLIENT_ROLE_HEADER]).Returns(clientRoleHeaderValue);
            context.Setup(x => x.User.IsInRole(clientRoleHeaderValue)).Returns(userIsInRole);
            context.Setup(x => x.User.Identity!.IsAuthenticated).Returns(true);

            Assert.AreEqual(authZResolver.IsValidRoleContext(context.Object), expected);
        }

        [TestMethod("Role header has no value")]
        public void RoleHeaderEmpty()
        {
            RuntimeConfig runtimeConfig = AuthorizationHelpers.InitRuntimeConfig();
            AuthorizationResolver authZResolver = AuthorizationHelpers.InitAuthorizationResolver(runtimeConfig);

            Mock<HttpContext> context = new();
            context.SetupGet(x => x.Request.Headers[AuthorizationResolver.CLIENT_ROLE_HEADER]).Returns(StringValues.Empty);
            bool expected = false;

            Assert.AreEqual(authZResolver.IsValidRoleContext(context.Object), expected);
        }

        [TestMethod("Role header has multiple values")]
        public void RoleHeaderDuplicated()
        {
            RuntimeConfig runtimeConfig = AuthorizationHelpers.InitRuntimeConfig();
            AuthorizationResolver authZResolver = AuthorizationHelpers.InitAuthorizationResolver(runtimeConfig);

            Mock<HttpContext> context = new();
            StringValues multipleValuesForHeader = new(new string[] { "Reader", "Writer" });
            context.SetupGet(x => x.Request.Headers[AuthorizationResolver.CLIENT_ROLE_HEADER]).Returns(multipleValuesForHeader);
            context.Setup(x => x.User.IsInRole("Reader")).Returns(true);
            bool expected = false;
            Assert.AreEqual(authZResolver.IsValidRoleContext(context.Object), expected);
        }

        [TestMethod("Role header is missing")]
        public void NoRoleHeader_RoleContextTest()
        {
            RuntimeConfig runtimeConfig = AuthorizationHelpers.InitRuntimeConfig();
            AuthorizationResolver authZResolver = AuthorizationHelpers.InitAuthorizationResolver(runtimeConfig);

            Mock<HttpContext> context = new();
            context.SetupGet(x => x.Request.Headers[AuthorizationResolver.CLIENT_ROLE_HEADER]).Returns(StringValues.Empty);
            bool expected = false;

            Assert.AreEqual(authZResolver.IsValidRoleContext(context.Object), expected);
        }
        #endregion

        #region Role and Action on Entity Tests

        /// <summary>
        /// Tests the AreRoleAndActionDefinedForEntity stage of authorization.
        /// Request Action is defined for role -> VALID
        /// Request Action not defined for role (role has 0 defined actions)
        ///     Ensures method short ciruits in circumstances role is not defined -> INVALID
        /// Request Action does not match an action defined for role (role has >=1 defined action) -> INVALID
        /// </summary>
        [DataTestMethod]
        [DataRow("Writer", Operation.Create, "Writer", Operation.Create, true)]
        [DataRow("Reader", Operation.Create, "Reader", Operation.None, false)]
        [DataRow("Writer", Operation.Create, "Writer", Operation.Update, false)]
        public void AreRoleAndActionDefinedForEntityTest(
            string configRole,
            Operation configAction,
            string roleName,
            Operation action,
            bool expected)
        {
            RuntimeConfig runtimeConfig = AuthorizationHelpers.InitRuntimeConfig(AuthorizationHelpers.TEST_ENTITY, configRole, configAction);
            AuthorizationResolver authZResolver = AuthorizationHelpers.InitAuthorizationResolver(runtimeConfig);

            // Mock Request Values
            Assert.AreEqual(expected, authZResolver.AreRoleAndActionDefinedForEntity(AuthorizationHelpers.TEST_ENTITY, roleName, action));
        }

        /// <summary>
        /// Test that wildcard actions are expanded to explicit actions.
        /// Verifies that internal data structure are created correctly.
        /// </summary>
        [TestMethod("Wildcard actions are expand to all valid actions")]
        public void TestWildcardAction()
        {
            List<string> expectedRoles = new() { AuthorizationHelpers.TEST_ROLE };

            RuntimeConfig runtimeConfig = AuthorizationHelpers.InitRuntimeConfig(
                AuthorizationHelpers.TEST_ENTITY,
                AuthorizationHelpers.TEST_ROLE,
                Operation.All);

            // Override the action to be a list of string for wildcard instead of a list of object created by InitRuntimeConfig()
            //
            runtimeConfig.Entities[AuthorizationHelpers.TEST_ENTITY].Permissions[0].Actions = new object[] { JsonSerializer.SerializeToElement(AuthorizationResolver.WILDCARD) };
            AuthorizationResolver authZResolver = AuthorizationHelpers.InitAuthorizationResolver(runtimeConfig);

            // There should not be a wildcard action in AuthorizationResolver.EntityPermissionsMap
            //
            Assert.IsFalse(authZResolver.AreRoleAndActionDefinedForEntity(AuthorizationHelpers.TEST_ENTITY, AuthorizationHelpers.TEST_ROLE, Operation.All));

            // All the wildcard action should be expand to explicit actions.
            //
            foreach (Operation action in Action.ValidPermissionActions)
            {
                Assert.IsTrue(authZResolver.AreRoleAndActionDefinedForEntity(AuthorizationHelpers.TEST_ENTITY, AuthorizationHelpers.TEST_ROLE, action));

                IEnumerable<string> actualRolesForCol1 = authZResolver.GetRolesForField(AuthorizationHelpers.TEST_ENTITY, "col1", action);

                CollectionAssert.AreEquivalent(expectedRoles, actualRolesForCol1.ToList());

                IEnumerable<string> actualRolesForAction = IAuthorizationResolver.GetRolesForAction(AuthorizationHelpers.TEST_ENTITY, action, authZResolver.EntityPermissionsMap);
                CollectionAssert.AreEquivalent(expectedRoles, actualRolesForAction.ToList());
            }

            // Validate that the authorization check fails because the actions are invalid.
            //
            Assert.IsFalse(authZResolver.AreRoleAndActionDefinedForEntity(AuthorizationHelpers.TEST_ENTITY, TEST_ROLE, Operation.Insert));
            Assert.IsFalse(authZResolver.AreRoleAndActionDefinedForEntity(AuthorizationHelpers.TEST_ENTITY, TEST_ROLE, Operation.Upsert));
        }

        /// <summary>
        /// Verify that the internal data structure is created correctly when we have
        /// Two roles for the same entity with different permission.
        /// readOnlyRole - Read permission only for col1 and no policy.
        /// readAndUpdateRole - read and update permission for col1 and no policy.
        /// </summary>
        [TestMethod]
        public void TestRoleAndActionCombination()
        {
            const string READ_ONLY_ROLE = "readOnlyRole";
            const string READ_AND_UPDATE_ROLE = "readAndUpdateRole";

            Field fieldsForRole = new(
                include: new HashSet<string> { "col1" },
                exclude: null);

            Action readAction = new(
                Name: Operation.Read,
                Fields: fieldsForRole,
                Policy: null);

            Action updateAction = new(
                Name: Operation.Update,
                Fields: fieldsForRole,
                Policy: null);

            PermissionSetting readOnlyPermission = new(
                role: READ_ONLY_ROLE,
                actions: new object[] { JsonSerializer.SerializeToElement(readAction) });

            PermissionSetting readAndUpdatePermission = new(
            role: READ_AND_UPDATE_ROLE,
            actions: new object[] { JsonSerializer.SerializeToElement(readAction), JsonSerializer.SerializeToElement(updateAction) });

            Entity sampleEntity = new(
                Source: TEST_ENTITY,
                Rest: null,
                GraphQL: null,
                Permissions: new PermissionSetting[] { readOnlyPermission, readAndUpdatePermission },
                Relationships: null,
                Mappings: null
                );

            Dictionary<string, Entity> entityMap = new();
            entityMap.Add(AuthorizationHelpers.TEST_ENTITY, sampleEntity);

            RuntimeConfig runtimeConfig = new(
                Schema: "UnitTestSchema",
                MsSql: null,
                CosmosDb: null,
                PostgreSql: null,
                MySql: null,
                DataSource: new DataSource(DatabaseType: DatabaseType.mssql),
                RuntimeSettings: new Dictionary<GlobalSettingsType, object>(),
                Entities: entityMap
                );

            AuthorizationResolver authZResolver = AuthorizationHelpers.InitAuthorizationResolver(runtimeConfig);

            // Verify that read only role has permission for read and nothing else.
            Assert.IsTrue(authZResolver.AreRoleAndActionDefinedForEntity(AuthorizationHelpers.TEST_ENTITY, READ_ONLY_ROLE, Operation.Read));
            Assert.IsFalse(authZResolver.AreRoleAndActionDefinedForEntity(AuthorizationHelpers.TEST_ENTITY, READ_ONLY_ROLE, Operation.Update));
            Assert.IsFalse(authZResolver.AreRoleAndActionDefinedForEntity(AuthorizationHelpers.TEST_ENTITY, READ_ONLY_ROLE, Operation.Create));
            Assert.IsFalse(authZResolver.AreRoleAndActionDefinedForEntity(AuthorizationHelpers.TEST_ENTITY, READ_ONLY_ROLE, Operation.Delete));

            // Verify that read only role has permission for read/update and nothing else.
            Assert.IsTrue(authZResolver.AreRoleAndActionDefinedForEntity(AuthorizationHelpers.TEST_ENTITY, READ_AND_UPDATE_ROLE, Operation.Read));
            Assert.IsTrue(authZResolver.AreRoleAndActionDefinedForEntity(AuthorizationHelpers.TEST_ENTITY, READ_AND_UPDATE_ROLE, Operation.Update));
            Assert.IsFalse(authZResolver.AreRoleAndActionDefinedForEntity(AuthorizationHelpers.TEST_ENTITY, READ_AND_UPDATE_ROLE, Operation.Create));
            Assert.IsFalse(authZResolver.AreRoleAndActionDefinedForEntity(AuthorizationHelpers.TEST_ENTITY, READ_AND_UPDATE_ROLE, Operation.Delete));

            List<string> expectedRolesForRead = new() { READ_ONLY_ROLE, READ_AND_UPDATE_ROLE };
            List<string> expectedRolesForUpdate = new() { READ_AND_UPDATE_ROLE };

            IEnumerable<string> actualReadRolesForCol1 = authZResolver.GetRolesForField(AuthorizationHelpers.TEST_ENTITY, "col1", Operation.Read);
            CollectionAssert.AreEquivalent(expectedRolesForRead, actualReadRolesForCol1.ToList());
            IEnumerable<string> actualUpdateRolesForCol1 = authZResolver.GetRolesForField(AuthorizationHelpers.TEST_ENTITY, "col1", Operation.Update);
            CollectionAssert.AreEquivalent(expectedRolesForUpdate, actualUpdateRolesForCol1.ToList());

            IEnumerable<string> actualRolesForRead = IAuthorizationResolver.GetRolesForAction(AuthorizationHelpers.TEST_ENTITY, Operation.Read, authZResolver.EntityPermissionsMap);
            CollectionAssert.AreEquivalent(expectedRolesForRead, actualRolesForRead.ToList());
            IEnumerable<string> actualRolesForUpdate = IAuthorizationResolver.GetRolesForAction(AuthorizationHelpers.TEST_ENTITY, Operation.Update, authZResolver.EntityPermissionsMap);
            CollectionAssert.AreEquivalent(expectedRolesForUpdate, actualRolesForUpdate.ToList());
        }

        /// <summary>
<<<<<<< HEAD
        /// Test to validate the AreRoleAndActionDefinedForEntity method for the case insensitivity of roleName.
        /// For eg. The role Writer is equivalent to wrIter, wRITer, WRITER etc.
        /// </summary>
        /// <param name="configRole"></param>
        /// <param name="action"></param>
        /// <param name="roleName"></param>
        [DataTestMethod]
        [DataRow("Writer", Operation.Create, "wRiTeR")]
        [DataRow("Reader", Operation.Read, "READER")]
        [DataRow("Writer", Operation.Create, "WrIter")]
        public void AreRoleAndActionDefinedForEntityTestForDifferentlyCasedRole(
            string configRole,
            Operation action,
            string roleName
            )
        {
            RuntimeConfig runtimeConfig = AuthorizationHelpers.InitRuntimeConfig(AuthorizationHelpers.TEST_ENTITY, configRole, action);
            AuthorizationResolver authZResolver = AuthorizationHelpers.InitAuthorizationResolver(runtimeConfig);

            // Assert that the roleName is case insensitive.
            Assert.IsTrue(authZResolver.AreRoleAndActionDefinedForEntity(AuthorizationHelpers.TEST_ENTITY, roleName, action));
        }

        /// <summary>
        /// Test to validate the AreRoleAndActionDefinedForEntity method for the case insensitivity of actionName.
        /// For eg. The action Create is equivalent to create, CREATE, crEatE etc.
        /// The actionName should be valid CRUD operation name. Although other operations present
        /// in the Operation enum would also pass this test, but such configs will fail in the
        /// RuntimeConfigValidation stage.
        /// </summary>
        /// <param name="configRole">The role configured on the entity.</param>
        /// <param name="configuredOperation">The operation configured on the entity for the configRole.</param>
        /// <param name="operationName">Differently cased string representation of configuredOperation.</param>
        /// <param name="expected">Expected boolean result from the relevant method call.</param>
        [DataTestMethod]
        [DataRow("Writer", Operation.Create, "CREATE", true,
            DisplayName = "create action configured and tested on entity")]
        [DataRow("Reader", Operation.Read, "rEad", true,
            DisplayName = "read action configured and tested on entity")]
        [DataRow("Writer", Operation.Update, "UPDate", true,
            DisplayName = "update action configured and tested on entity")]
        [DataRow("Reader", Operation.Delete, "rEAD", false,
            DisplayName = "delete action configured/ read tested on entity")]
        public void AreRoleAndActionDefinedForEntityTestForValidDifferentlyCasedAction(
            string configRole,
            Operation configuredOperation,
            string operationName,
            bool expected
            )
        {
            RuntimeConfig runtimeConfig = AuthorizationHelpers.InitRuntimeConfig(
                AuthorizationHelpers.TEST_ENTITY,
                configRole,
                configuredOperation);
            AuthorizationResolver authZResolver = AuthorizationHelpers.InitAuthorizationResolver(runtimeConfig);
            Operation operationToCheck = Enum.Parse<Operation>(operationName, ignoreCase: true);

            // Assert that the actionName is case insensitive and allow only configured operation.
            Assert.AreEqual(expected,
                authZResolver.AreRoleAndActionDefinedForEntity(AuthorizationHelpers.TEST_ENTITY, configRole, operationToCheck));
        }

=======
        /// Test to validate that the permissions for the system role "authenticated" are derived the permissions of
        /// the system role "anonymous" when authenticated role is not defined, but anonymous role is defined.
        /// </summary>
        [TestMethod]
        public void TestAuthenticatedRoleWhenAnonymousRoleIsDefined()
        {
            RuntimeConfig runtimeConfig = AuthorizationHelpers.InitRuntimeConfig(
                AuthorizationHelpers.TEST_ENTITY,
                AuthorizationResolver.ROLE_ANONYMOUS,
                Operation.Create);

            AuthorizationResolver authZResolver = AuthorizationHelpers.InitAuthorizationResolver(runtimeConfig);

            foreach (Operation action in Action.ValidPermissionActions)
            {
                if (action is Operation.Create)
                {
                    // Create action should be defined for anonymous role.
                    Assert.IsTrue(authZResolver.AreRoleAndActionDefinedForEntity(
                        AuthorizationHelpers.TEST_ENTITY,
                        AuthorizationResolver.ROLE_ANONYMOUS,
                        action));

                    // Create action should be defined for authenticated role as well,
                    // because it is defined for anonymous role.
                    Assert.IsTrue(authZResolver.AreRoleAndActionDefinedForEntity(
                        AuthorizationHelpers.TEST_ENTITY,
                        AuthorizationResolver.ROLE_AUTHENTICATED,
                        action));
                }
                else
                {
                    // Check that no other action is defined for the authenticated role to ensure
                    // the authenticated role's permissions match that of the anonymous role's permissions.
                    Assert.IsFalse(authZResolver.AreRoleAndActionDefinedForEntity(
                        AuthorizationHelpers.TEST_ENTITY,
                        AuthorizationResolver.ROLE_AUTHENTICATED,
                        action));
                    Assert.IsFalse(authZResolver.AreRoleAndActionDefinedForEntity(
                        AuthorizationHelpers.TEST_ENTITY,
                        AuthorizationResolver.ROLE_ANONYMOUS,
                        action));
                }
            }

            // Anonymous role's permissions are copied over for authenticated role only.
            // Assert by checking for an arbitrary role.
            Assert.IsFalse(authZResolver.AreRoleAndActionDefinedForEntity(AuthorizationHelpers.TEST_ENTITY,
                AuthorizationHelpers.TEST_ROLE, Operation.Create));

            // Assert that the create operation has both anonymous, authenticated roles.
            List<string> expectedRolesForCreate = new() { AuthorizationResolver.ROLE_AUTHENTICATED, AuthorizationResolver.ROLE_ANONYMOUS };
            IEnumerable<string> actualRolesForCreate = IAuthorizationResolver.GetRolesForAction(
                AuthorizationHelpers.TEST_ENTITY,
                Operation.Create,
                authZResolver.EntityPermissionsMap);
            CollectionAssert.AreEquivalent(expectedRolesForCreate, actualRolesForCreate.ToList());

            // Assert that the col1 field with create action has both anonymous, authenticated roles.
            List<string> expectedRolesForCreateCol1 = new() {
                AuthorizationResolver.ROLE_ANONYMOUS,
                AuthorizationResolver.ROLE_AUTHENTICATED };
            IEnumerable<string> actualRolesForCreateCol1 = authZResolver.GetRolesForField(
                AuthorizationHelpers.TEST_ENTITY,
                "col1", Operation.Create);
            CollectionAssert.AreEquivalent(expectedRolesForCreateCol1, actualRolesForCreateCol1.ToList());

            // Assert that the col1 field with read action has no role.
            List<string> expectedRolesForReadCol1 = new();
            IEnumerable<string> actualRolesForReadCol1 = authZResolver.GetRolesForField(
                AuthorizationHelpers.TEST_ENTITY,
                "col1", Operation.Read);
            CollectionAssert.AreEquivalent(expectedRolesForReadCol1, actualRolesForReadCol1.ToList());
        }

        /// <summary>
        /// Test to validate that the no permissions for authenticated role are derived when
        /// both anonymous and authenticated role are not defined.
        /// </summary>
        [TestMethod]
        public void TestAuthenticatedRoleWhenAnonymousRoleIsNotDefined()
        {
            RuntimeConfig runtimeConfig = AuthorizationHelpers.InitRuntimeConfig(
                AuthorizationHelpers.TEST_ENTITY,
                AuthorizationHelpers.TEST_ROLE,
                Operation.Create);

            AuthorizationResolver authZResolver = AuthorizationHelpers.InitAuthorizationResolver(runtimeConfig);

            // Create action should be defined for test role.
            Assert.IsTrue(authZResolver.AreRoleAndActionDefinedForEntity(
                AuthorizationHelpers.TEST_ENTITY,
                AuthorizationHelpers.TEST_ROLE,
                Operation.Create));

            // Create action should not be defined for authenticated role,
            // because neither authenticated nor anonymous role is defined.
            Assert.IsFalse(authZResolver.AreRoleAndActionDefinedForEntity(
                AuthorizationHelpers.TEST_ENTITY,
                AuthorizationResolver.ROLE_AUTHENTICATED,
                Operation.Create));

            // Assert that the create operation has only test_role.
            List<string> expectedRolesForCreate = new() { AuthorizationHelpers.TEST_ROLE };
            IEnumerable<string> actualRolesForCreate = IAuthorizationResolver.GetRolesForAction(
                AuthorizationHelpers.TEST_ENTITY,
                Operation.Create,
                authZResolver.EntityPermissionsMap);
            CollectionAssert.AreEquivalent(expectedRolesForCreate, actualRolesForCreate.ToList());

            // Since neither anonymous nor authenticated role is defined for the entity,
            // create action would only have the test_role.
            List<string> expectedRolesForCreateCol1 = new() { AuthorizationHelpers.TEST_ROLE };
            IEnumerable<string> actualRolesForCreateCol1 = authZResolver.GetRolesForField(
                AuthorizationHelpers.TEST_ENTITY,
                "col1", Operation.Create);
            CollectionAssert.AreEquivalent(expectedRolesForCreateCol1, actualRolesForCreateCol1.ToList());
        }

        /// <summary>
        /// Test to validate that when anonymous and authenticated role are both defined, then
        /// the authenticated role does not derive permissions from anonymous role's permissions.
        /// </summary>
        [TestMethod]
        public void TestAuthenticatedRoleWhenBothAnonymousAndAuthenticatedAreDefined()
        {
            Field fieldsForRole = new(
                include: new HashSet<string> { "col1" },
                exclude: null);

            Action readAction = new(
                Name: Operation.Read,
                Fields: fieldsForRole,
                Policy: null);

            Action updateAction = new(
                Name: Operation.Update,
                Fields: fieldsForRole,
                Policy: null);

            PermissionSetting authenticatedPermission = new(
                role: AuthorizationResolver.ROLE_AUTHENTICATED,
                actions: new object[] { JsonSerializer.SerializeToElement(readAction) });

            PermissionSetting anonymousPermission = new(
            role: AuthorizationResolver.ROLE_ANONYMOUS,
            actions: new object[] { JsonSerializer.SerializeToElement(readAction), JsonSerializer.SerializeToElement(updateAction) });

            Entity sampleEntity = new(
                Source: TEST_ENTITY,
                Rest: null,
                GraphQL: null,
                Permissions: new PermissionSetting[] { authenticatedPermission, anonymousPermission },
                Relationships: null,
                Mappings: null
                );

            Dictionary<string, Entity> entityMap = new();
            entityMap.Add(AuthorizationHelpers.TEST_ENTITY, sampleEntity);

            RuntimeConfig runtimeConfig = new(
                Schema: "UnitTestSchema",
                MsSql: null,
                CosmosDb: null,
                PostgreSql: null,
                MySql: null,
                DataSource: new DataSource(DatabaseType: DatabaseType.mssql),
                RuntimeSettings: new Dictionary<GlobalSettingsType, object>(),
                Entities: entityMap
                );

            AuthorizationResolver authZResolver = AuthorizationHelpers.InitAuthorizationResolver(runtimeConfig);

            // Assert that for authenticated role, only read action is allowed and
            // update action is not allowed even though update is allowed for anonymous role.
            Assert.IsTrue(authZResolver.AreRoleAndActionDefinedForEntity(AuthorizationHelpers.TEST_ENTITY,
                AuthorizationResolver.ROLE_AUTHENTICATED, Operation.Read));
            Assert.IsTrue(authZResolver.AreRoleAndActionDefinedForEntity(AuthorizationHelpers.TEST_ENTITY,
                AuthorizationResolver.ROLE_ANONYMOUS, Operation.Update));
            Assert.IsFalse(authZResolver.AreRoleAndActionDefinedForEntity(AuthorizationHelpers.TEST_ENTITY,
                AuthorizationResolver.ROLE_AUTHENTICATED, Operation.Delete));

            // Assert that the read operation has both anonymous and authenticated role.
            List<string> expectedRolesForRead = new() {
                AuthorizationResolver.ROLE_ANONYMOUS,
                AuthorizationResolver.ROLE_AUTHENTICATED };
            IEnumerable<string> actualRolesForRead = IAuthorizationResolver.GetRolesForAction(
                AuthorizationHelpers.TEST_ENTITY,
                Operation.Read,
                authZResolver.EntityPermissionsMap);
            CollectionAssert.AreEquivalent(expectedRolesForRead, actualRolesForRead.ToList());

            // Assert that the update operation has only anonymous role.
            List<string> expectedRolesForUpdate = new() { AuthorizationResolver.ROLE_ANONYMOUS };
            IEnumerable<string> actualRolesForUpdate = IAuthorizationResolver.GetRolesForAction(
                AuthorizationHelpers.TEST_ENTITY,
                Operation.Update,
                authZResolver.EntityPermissionsMap);
            CollectionAssert.AreEquivalent(expectedRolesForUpdate, actualRolesForUpdate.ToList());

            // Assert that the col1 field with read action has both anonymous and authenticated roles.
            List<string> expectedRolesForReadCol1 = new() {
                AuthorizationResolver.ROLE_ANONYMOUS,
                AuthorizationResolver.ROLE_AUTHENTICATED };
            IEnumerable<string> actualRolesForReadCol1 = authZResolver.GetRolesForField(
                AuthorizationHelpers.TEST_ENTITY,
                "col1", Operation.Read);
            CollectionAssert.AreEquivalent(expectedRolesForReadCol1, actualRolesForReadCol1.ToList());

            // Assert that the col1 field with update action has only anonymous roles.
            List<string> expectedRolesForUpdateCol1 = new() { AuthorizationResolver.ROLE_ANONYMOUS };
            IEnumerable<string> actualRolesForUpdateCol1 = authZResolver.GetRolesForField(
                AuthorizationHelpers.TEST_ENTITY,
                "col1", Operation.Update);
            CollectionAssert.AreEquivalent(expectedRolesForUpdateCol1, actualRolesForUpdateCol1.ToList());
        }
>>>>>>> 11aa98e4
        #endregion

        #region Column Tests

        /// <summary>
        /// Tests the authorization stage: Columns defined for Action
        /// Columns are allowed for role
        /// Columns are not allowed for role
        /// Wildcard included and/or excluded columns handling
        /// and assumes request validation has already occurred
        /// </summary>
        [TestMethod("Explicit include columns with no exclusion")]
        public void ExplicitIncludeColumn()
        {
            HashSet<string> includedColumns = new() { "col1", "col2", "col3" };
            RuntimeConfig runtimeConfig = AuthorizationHelpers.InitRuntimeConfig(
                AuthorizationHelpers.TEST_ENTITY,
                AuthorizationHelpers.TEST_ROLE,
                Operation.Create,
                includedCols: includedColumns
                );
            AuthorizationResolver authZResolver = AuthorizationHelpers.InitAuthorizationResolver(runtimeConfig);

            Assert.IsTrue(authZResolver.AreColumnsAllowedForAction(AuthorizationHelpers.TEST_ENTITY, AuthorizationHelpers.TEST_ROLE, Operation.Create, includedColumns));

            // Not allow column.
            Assert.IsFalse(authZResolver.AreColumnsAllowedForAction(AuthorizationHelpers.TEST_ENTITY, AuthorizationHelpers.TEST_ROLE, Operation.Create, new List<string> { "col4" }));

            // Mix of allow and not allow. Should result in not allow.
            Assert.IsFalse(authZResolver.AreColumnsAllowedForAction(AuthorizationHelpers.TEST_ENTITY, AuthorizationHelpers.TEST_ROLE, Operation.Create, new List<string> { "col3", "col4" }));

            // Column does not exist 
            Assert.IsFalse(authZResolver.AreColumnsAllowedForAction(AuthorizationHelpers.TEST_ENTITY, AuthorizationHelpers.TEST_ROLE, Operation.Create, new List<string> { "col5", "col6" }));
        }

        /// <summary>
        /// Test to validate that for wildcard action, the authorization stage for column check
        /// would pass if the action is one among create, read, update, delete and the columns are accessible.
        /// Similarly if the column is in accessible, then we should not have access.
        /// </summary>
        [TestMethod("Explicit include and exclude columns")]
        public void ExplicitIncludeAndExcludeColumns()
        {
            HashSet<string> includeColumns = new() { "col1", "col2" };
            HashSet<string> excludeColumns = new() { "col3" };

            RuntimeConfig runtimeConfig = AuthorizationHelpers.InitRuntimeConfig(
                AuthorizationHelpers.TEST_ENTITY,
                AuthorizationHelpers.TEST_ROLE,
                Operation.Create,
                includedCols: includeColumns,
                excludedCols: excludeColumns
                );

            AuthorizationResolver authZResolver = AuthorizationHelpers.InitAuthorizationResolver(runtimeConfig);

            Assert.IsTrue(authZResolver.AreColumnsAllowedForAction(AuthorizationHelpers.TEST_ENTITY, AuthorizationHelpers.TEST_ROLE, Operation.Create, includeColumns));

            Assert.IsFalse(authZResolver.AreColumnsAllowedForAction(AuthorizationHelpers.TEST_ENTITY, AuthorizationHelpers.TEST_ROLE, Operation.Create, excludeColumns));

            // Not exist column in the inclusion or exclusion list
            Assert.IsFalse(authZResolver.AreColumnsAllowedForAction(AuthorizationHelpers.TEST_ENTITY, AuthorizationHelpers.TEST_ROLE, Operation.Create, new List<string> { "col4" }));

            // Mix of allow and not allow. Should result in not allow.
            Assert.IsFalse(authZResolver.AreColumnsAllowedForAction(AuthorizationHelpers.TEST_ENTITY, AuthorizationHelpers.TEST_ROLE, Operation.Create, new List<string> { "col1", "col3" }));
        }

        /// <summary>
        /// Exclusion has precedence over inclusion. So for this test case,
        /// col1 will be excluded even if it is in the inclusion list.
        /// </summary>
        [TestMethod("Same column in exclusion and inclusion list")]
        public void ColumnExclusionWithSameColumnInclusion()
        {
            HashSet<string> includedColumns = new() { "col1", "col2" };
            HashSet<string> excludedColumns = new() { "col1", "col4" };

            RuntimeConfig runtimeConfig = AuthorizationHelpers.InitRuntimeConfig(
                AuthorizationHelpers.TEST_ENTITY,
                AuthorizationHelpers.TEST_ROLE,
                Operation.Create,
                includedCols: includedColumns,
                excludedCols: excludedColumns
                );
            AuthorizationResolver authZResolver = AuthorizationHelpers.InitAuthorizationResolver(runtimeConfig);

            // Col2 should be included.
            //
            Assert.IsTrue(authZResolver.AreColumnsAllowedForAction(AuthorizationHelpers.TEST_ENTITY, AuthorizationHelpers.TEST_ROLE, Operation.Create, new List<string> { "col2" }));

            // Col1 should NOT to included since it is in exclusion list.
            //
            Assert.IsFalse(authZResolver.AreColumnsAllowedForAction(AuthorizationHelpers.TEST_ENTITY, AuthorizationHelpers.TEST_ROLE, Operation.Create, new List<string> { "col1" }));

            Assert.IsFalse(authZResolver.AreColumnsAllowedForAction(AuthorizationHelpers.TEST_ENTITY, AuthorizationHelpers.TEST_ROLE, Operation.Create, excludedColumns));
        }

        /// <summary>
        /// Test that wildcard inclusion will include all the columns in the table.
        /// </summary>
        [TestMethod("Wildcard included columns")]
        public void WildcardColumnInclusion()
        {
            RuntimeConfig runtimeConfig = AuthorizationHelpers.InitRuntimeConfig(
                AuthorizationHelpers.TEST_ENTITY,
                AuthorizationHelpers.TEST_ROLE,
                Operation.Create,
                includedCols: new HashSet<string> { AuthorizationResolver.WILDCARD }
                );
            AuthorizationResolver authZResolver = AuthorizationHelpers.InitAuthorizationResolver(runtimeConfig);

            List<string> includedColumns = new() { "col1", "col2", "col3", "col4" };

            Assert.IsTrue(authZResolver.AreColumnsAllowedForAction(AuthorizationHelpers.TEST_ENTITY, AuthorizationHelpers.TEST_ROLE, Operation.Create, includedColumns));
        }

        /// <summary>
        /// Test that wildcard inclusion will include all column except column specify in exclusion.
        /// Exclusion has priority over inclusion.
        /// </summary>
        [TestMethod("Wildcard include columns with some column exclusion")]
        public void WildcardColumnInclusionWithExplictExclusion()
        {
            List<string> includedColumns = new() { "col1", "col2" };
            HashSet<string> excludedColumns = new() { "col3", "col4" };

            RuntimeConfig runtimeConfig = AuthorizationHelpers.InitRuntimeConfig(
                AuthorizationHelpers.TEST_ENTITY,
                AuthorizationHelpers.TEST_ROLE,
                Operation.Create,
                includedCols: new HashSet<string> { AuthorizationResolver.WILDCARD },
                excludedCols: excludedColumns
                );
            AuthorizationResolver authZResolver = AuthorizationHelpers.InitAuthorizationResolver(runtimeConfig);

            Assert.IsTrue(authZResolver.AreColumnsAllowedForAction(AuthorizationHelpers.TEST_ENTITY, AuthorizationHelpers.TEST_ROLE, Operation.Create, includedColumns));
            Assert.IsFalse(authZResolver.AreColumnsAllowedForAction(AuthorizationHelpers.TEST_ENTITY, AuthorizationHelpers.TEST_ROLE, Operation.Create, excludedColumns));
        }

        /// <summary>
        /// Test that all columns should be excluded if the exclusion contains wildcard character.
        /// </summary>
        [TestMethod("Wildcard column exclusion")]
        public void WildcardColumnExclusion()
        {
            HashSet<string> excludedColumns = new() { "col1", "col2", "col3", "col4" };

            RuntimeConfig runtimeConfig = AuthorizationHelpers.InitRuntimeConfig(
                AuthorizationHelpers.TEST_ENTITY,
                AuthorizationHelpers.TEST_ROLE,
                Operation.Create,
                excludedCols: new HashSet<string> { AuthorizationResolver.WILDCARD }
                );
            AuthorizationResolver authZResolver = AuthorizationHelpers.InitAuthorizationResolver(runtimeConfig);

            Assert.IsFalse(authZResolver.AreColumnsAllowedForAction(AuthorizationHelpers.TEST_ENTITY, AuthorizationHelpers.TEST_ROLE, Operation.Create, excludedColumns));
        }

        /// <summary>
        /// For this test, exclusion has precedence over inclusion. So all columns will be excluded
        /// because wildcard is specified in the exclusion list.
        /// </summary>
        [TestMethod("Wildcard column exclusion with some explicit columns inclusion")]
        public void WildcardColumnExclusionWithExplicitColumnInclusion()
        {
            HashSet<string> includedColumns = new() { "col1", "col2" };
            HashSet<string> excludedColumns = new() { "col3", "col4" };

            RuntimeConfig runtimeConfig = AuthorizationHelpers.InitRuntimeConfig(
                AuthorizationHelpers.TEST_ENTITY,
                AuthorizationHelpers.TEST_ROLE,
                Operation.Create,
                includedCols: includedColumns,
                excludedCols: new HashSet<string> { AuthorizationResolver.WILDCARD }
                );
            AuthorizationResolver authZResolver = AuthorizationHelpers.InitAuthorizationResolver(runtimeConfig);

            Assert.IsFalse(authZResolver.AreColumnsAllowedForAction(AuthorizationHelpers.TEST_ENTITY, AuthorizationHelpers.TEST_ROLE, Operation.Create, includedColumns));
            Assert.IsFalse(authZResolver.AreColumnsAllowedForAction(AuthorizationHelpers.TEST_ENTITY, AuthorizationHelpers.TEST_ROLE, Operation.Create, excludedColumns));
        }

        /// <summary>
        /// Test to validate that for wildcard action, the authorization stage for column check
        /// would pass if the action is one among create, read, update, delete and the columns are accessible.
        /// Similarly if the column is in accessible, then we should not have access.
        /// </summary>
        [TestMethod("Explicit include and exclude columns with wildcard actions")]
        public void CheckIncludeAndExcludeColumnForWildcardAction()
        {
            HashSet<string> includeColumns = new() { "col1", "col2" };
            HashSet<string> excludeColumns = new() { "col3" };

            RuntimeConfig runtimeConfig = AuthorizationHelpers.InitRuntimeConfig(
                AuthorizationHelpers.TEST_ENTITY,
                AuthorizationHelpers.TEST_ROLE,
                Operation.All,
                includedCols: includeColumns,
                excludedCols: excludeColumns
                );

            AuthorizationResolver authZResolver = AuthorizationHelpers.InitAuthorizationResolver(runtimeConfig);

            foreach (Operation action in Action.ValidPermissionActions)
            {
                // Validate that the authorization check passes for valid CRUD actions
                // because columns are accessbile or inaccessible.
                Assert.IsTrue(authZResolver.AreColumnsAllowedForAction(AuthorizationHelpers.TEST_ENTITY, AuthorizationHelpers.TEST_ROLE, action, includeColumns));
                Assert.IsFalse(authZResolver.AreColumnsAllowedForAction(AuthorizationHelpers.TEST_ENTITY, AuthorizationHelpers.TEST_ROLE, action, excludeColumns));
            }
        }

        /// <summary>
        /// Test to validate that when Field property is missing from the action, all the columns present in
        /// the table are treated as accessible. Since we are not explicitly specifying the includeCols/excludedCols
        /// parameters when initializing the RuntimeConfig, Field will be nullified.
        /// </summary>
        [DataTestMethod]
        [DataRow(true, "col1", "col2", DisplayName = "Accessible fields col1,col2")]
        [DataRow(true, "col3", "col4", DisplayName = "Accessible fields col3,col4")]
        [DataRow(false, "col5", DisplayName = "Inaccessible field col5")]
        public void AreColumnsAllowedForActionWithMissingFieldProperty(bool expected, params string[] columnsToCheck)
        {
            RuntimeConfig runtimeConfig = AuthorizationHelpers.InitRuntimeConfig(
                AuthorizationHelpers.TEST_ENTITY,
                AuthorizationHelpers.TEST_ROLE,
                Operation.Create
                );
            AuthorizationResolver authZResolver = AuthorizationHelpers.InitAuthorizationResolver(runtimeConfig);

            // All calls should return true as long as column names are valid.
            // The entity is expected to have "col1", "col2", "col3", "col4" fields accessible on it.
            Assert.AreEqual(expected,
                authZResolver.AreColumnsAllowedForAction(AuthorizationHelpers.TEST_ENTITY,
                AuthorizationHelpers.TEST_ROLE, Operation.Create, new List<string>(columnsToCheck)));
        }

        /// <summary>
<<<<<<< HEAD
        /// Test to validate the AreColumnsAllowedForAction method for case insensitivity of roleName.
        /// For eg. The role CREATOR is equivalent to creator, cReAtOR etc.
        /// </summary>
        /// <param name="operation">The operation configured on the entity.</param>
        /// <param name="configRole">The role configured on the entity.</param>
        /// <param name="columnsToInclude">Columns accessible for the given role and operation.</param>
        /// <param name="columnsToExclude">Columns unaccessible for the given role and operation.</param>
        /// <param name="roleName">The roleName to be tested, differs in casing with configRole.</param>
        /// <param name="columnsToCheck">Columns to be checked for access.</param>
        /// <param name="expected">Expected booolean result for the relevant method call.</param>
        [DataTestMethod]
        [DataRow(Operation.All, "Writer", new string[] { "col1", "col2" }, new string[] { "col3" }, "WRITER",
            new string[] { "col1", "col2" }, true, DisplayName = "Case insensitive role writer")]
        [DataRow(Operation.Read, "Reader", new string[] { "col1", "col3", "col4" }, new string[] { "col3" }, "reADeR",
            new string[] { "col1", "col3" }, false, DisplayName = "Case insensitive role reader")]
        [DataRow(Operation.Create, "Creator", new string[] { "col1", "col2" }, new string[] { "col3", "col4" }, "CREator",
            new string[] { "col1", "col2" }, true, DisplayName = "Case insensitive role creator")]
        public void AreColumnsAllowedForActionWithRoleWithDifferentCasing(
            Operation operation,
            string configRole,
            string[] columnsToInclude,
            string[] columnsToExclude,
            string roleName,
=======
        /// Test to validate that the column permissions for authenticated role are derived from anonymous role
        /// when the authenticated role is not defined, but anonymous role is defined.
        /// </summary>
        [DataRow(new string[] { "col1", "col2", "col3" }, new string[] { "col4" },
            new string[] { "col2", "col3" }, true, DisplayName = "fields in include check")]
        [DataRow(new string[] { "col2", "col4" }, new string[] { "col1", "col3" },
            new string[] { "col1", "col4" }, false, DisplayName = "fields in exclude check")]
        [DataRow(new string[] { "col1" }, new string[] { "col2" },
            new string[] { "col2" }, false, DisplayName = "fields in include/exclude mix check")]
        [DataTestMethod]
        public void TestAuthenticatedRoleForColumnPermissionsWhenAnonymousRoleIsDefined(
            string[] includeCols,
            string[] excludeCols,
>>>>>>> 11aa98e4
            string[] columnsToCheck,
            bool expected)
        {
            RuntimeConfig runtimeConfig = AuthorizationHelpers.InitRuntimeConfig(
                AuthorizationHelpers.TEST_ENTITY,
<<<<<<< HEAD
                configRole,
                operation,
                includedCols: new(columnsToInclude),
                excludedCols: new(columnsToExclude)
                );
            AuthorizationResolver authZResolver = AuthorizationHelpers.InitAuthorizationResolver(runtimeConfig);

            List<Operation> operations = AuthorizationResolver.GetAllActions(operation).ToList();

            foreach (Operation op in operations)
            {
                // All calls should return true as long as column names are valid.
                Assert.AreEqual(expected,
                    authZResolver.AreColumnsAllowedForAction(AuthorizationHelpers.TEST_ENTITY,
                    roleName, op, new List<string>(columnsToCheck)));
            }
        }

        /// <summary>
        /// Test to validate the AreColumnsAllowedForAction method for case insensitivity of operationName.
        /// For eg. The action Read is equivalent to READ, rEad etc.
        /// </summary>
        /// <param name="operation">The operation configured on the entity.</param>
        /// <param name="configRole">The role configured on the entity.</param>
        /// <param name="columnsToInclude">Columns accessible for the given role and operation.</param>
        /// <param name="columnsToExclude">Columns unaccessible for the given role and operation.</param>
        /// <param name="roleName">The roleName to be tested, differs in casing with configRole.</param>
        /// <param name="columnsToCheck">Columns to be checked for access.</param>
        /// <param name="expected">Expected booolean result for the relevant method call.</param>
        [DataTestMethod]
        [DataRow(Operation.Create, "CREATE", "Writer", new string[] { "col1", "col2" }, new string[] { "col3" },
            new string[] { "col1", "col2" }, true, DisplayName = "Case insensitive action create")]
        [DataRow(Operation.Read, "reAd", "Reader", new string[] { "col1", "col3", "col4" }, new string[] { "col3" },
            new string[] { "col1", "col3" }, false, DisplayName = "Case insensitive action read")]
        [DataRow(Operation.Delete, "DelETE", "Creator", new string[] { "col1", "col2" }, new string[] { "col3", "col4" },
            new string[] { "col1", "col2" }, true, DisplayName = "Case insensitive action delete")]
        public void AreColumnsAllowedForActionWithOperationWithDifferentCasing(
            Operation configuredOperation,
            string operationName,
            string configRole,
            string[] columnsToInclude,
            string[] columnsToExclude,
            string[] columnsToCheck,
            bool expected)
        {
            RuntimeConfig runtimeConfig = AuthorizationHelpers.InitRuntimeConfig(
                AuthorizationHelpers.TEST_ENTITY,
                configRole,
                configuredOperation,
                includedCols: new(columnsToInclude),
                excludedCols: new(columnsToExclude)
                );
            AuthorizationResolver authZResolver = AuthorizationHelpers.InitAuthorizationResolver(runtimeConfig);
            Operation operationToCheck = Enum.Parse<Operation>(operationName, ignoreCase: true);

            // All calls should return true as long as column names are valid.
            Assert.AreEqual(expected,
                authZResolver.AreColumnsAllowedForAction(AuthorizationHelpers.TEST_ENTITY,
                configRole, operationToCheck, new List<string>(columnsToCheck)));
        }

=======
                AuthorizationResolver.ROLE_ANONYMOUS,
                Operation.All,
                includedCols: new HashSet<string>(includeCols),
                excludedCols: new HashSet<string>(excludeCols));

            AuthorizationResolver authZResolver = AuthorizationHelpers.InitAuthorizationResolver(runtimeConfig);

            foreach (Operation action in Action.ValidPermissionActions)
            {
                Assert.AreEqual(expected, authZResolver.AreColumnsAllowedForAction(
                    AuthorizationHelpers.TEST_ENTITY,
                    AuthorizationResolver.ROLE_AUTHENTICATED,
                    action,
                    new List<string>(columnsToCheck)));
            }
        }
>>>>>>> 11aa98e4
        #endregion

        #region Tests to validate Database policy parsing
        /// <summary>
        /// Validates the policy parsing logic by asserting that the parsed policy matches the expectedParsedPolicy.
        /// </summary>
        /// <param name="policy">The policy to be parsed.</param>
        /// <param name="expectedParsedPolicy">The policy which is expected to be generated after parsing.</param>
        [DataTestMethod]
        [DataRow("@claims.user_email ne @item.col1 and @claims.contact_no eq @item.col2 and not(@claims.name eq @item.col3)",
            "('xyz@microsoft.com') ne col1 and (1234) eq col2 and not(('Aaron') eq col3)", DisplayName = "Valid policy parsing test 1")]
        [DataRow("(@claims.isemployee eq @item.col1 and @item.col2 ne @claims.user_email) or" +
            " ('David' ne @item.col3 and @claims.contact_no ne @item.col3)", "((true) eq col1 and col2 ne ('xyz@microsoft.com')) or" +
            " ('David' ne col3 and (1234) ne col3)", DisplayName = "Valid policy parsing test 2")]
        [DataRow("(@item.rating gt @claims.emprating) and (@claims.isemployee eq true)",
            "(rating gt (4.2)) and ((true) eq true)", DisplayName = "Valid policy parsing test 3")]
        [DataRow("@item.rating eq @claims.emprating)", "rating eq (4.2))", DisplayName = "Valid policy parsing test 4")]
        public void ParseValidDbPolicy(string policy, string expectedParsedPolicy)
        {
            RuntimeConfig runtimeConfig = InitRuntimeConfig(
                TEST_ENTITY,
                TEST_ROLE,
                TEST_ACTION,
                includedCols: new HashSet<string> { "col1", "col2", "col3" },
                databasePolicy: policy
                );
            AuthorizationResolver authZResolver = AuthorizationHelpers.InitAuthorizationResolver(runtimeConfig);

            Mock<HttpContext> context = new();

            //Add identity object to the Mock context object.
            ClaimsIdentity identity = new(TEST_AUTHENTICATION_TYPE, TEST_CLAIMTYPE_NAME, TEST_ROLE_TYPE);
            identity.AddClaim(new Claim("user_email", "xyz@microsoft.com", ClaimValueTypes.String));
            identity.AddClaim(new Claim("name", "Aaron", ClaimValueTypes.String));
            identity.AddClaim(new Claim("contact_no", "1234", ClaimValueTypes.Integer64));
            identity.AddClaim(new Claim("isemployee", "true", ClaimValueTypes.Boolean));
            identity.AddClaim(new Claim("emprating", "4.2", ClaimValueTypes.Double));
            ClaimsPrincipal principal = new(identity);
            context.Setup(x => x.User).Returns(principal);
            context.Setup(x => x.Request.Headers[AuthorizationResolver.CLIENT_ROLE_HEADER]).Returns(TEST_ROLE);

            string parsedPolicy = authZResolver.TryProcessDBPolicy(TEST_ENTITY, TEST_ROLE, TEST_ACTION, context.Object);
            Assert.AreEqual(parsedPolicy, expectedParsedPolicy);
        }

        /// <summary>
        /// Test to validate that we are correctly throwing an appropriate exception when the user request
        /// lacks a claim required by the policy.
        /// </summary>
        /// <param name="policy">The policy to be parsed.</param>
        [DataTestMethod]
        [DataRow("@claims.user_email eq @item.col1 and @claims.emprating eq @item.rating",
            DisplayName = "'emprating' claim missing from request")]
        [DataRow("@claims.user_email eq @item.col1 and not ( true eq @claims.isemployee or @claims.name eq 'Aaron')",
            DisplayName = "'name' claim missing from request")]
        public void ParseInvalidDbPolicyWithUserNotPossessingAllClaims(string policy)
        {
            RuntimeConfig runtimeConfig = InitRuntimeConfig(
                TEST_ENTITY,
                TEST_ROLE,
                TEST_ACTION,
                includedCols: new HashSet<string> { "col1", "col2", "col3" },
                databasePolicy: policy
                );
            AuthorizationResolver authZResolver = AuthorizationHelpers.InitAuthorizationResolver(runtimeConfig);

            Mock<HttpContext> context = new();

            //Add identity object to the Mock context object.
            ClaimsIdentity identity = new(TEST_AUTHENTICATION_TYPE, TEST_CLAIMTYPE_NAME, TEST_ROLE_TYPE);
            identity.AddClaim(new Claim("user_email", "xyz@microsoft.com", ClaimValueTypes.String));
            identity.AddClaim(new Claim("isemployee", "true", ClaimValueTypes.Boolean));
            ClaimsPrincipal principal = new(identity);
            context.Setup(x => x.User).Returns(principal);
            context.Setup(x => x.Request.Headers[AuthorizationResolver.CLIENT_ROLE_HEADER]).Returns(TEST_ROLE);

            try
            {
                authZResolver.TryProcessDBPolicy(TEST_ENTITY, TEST_ROLE, TEST_ACTION, context.Object);
            }
            catch (DataGatewayException ex)
            {
                Assert.AreEqual(HttpStatusCode.Forbidden, ex.StatusCode);
                Assert.AreEqual("User does not possess all the claims required to perform this action.", ex.Message);
            }
        }

        /// <summary>
        /// Test to validate that duplicate claims throws an exception for everything except roles
        /// duplicate role claims are ignored, so just checks policy is parsed as expected in this case 
        /// </summary>
        /// <param name="exceptionExpected"> Whether we expect an exception (403 forbidden) to be thrown while parsing policy </param>
        /// <param name="claims"> Parameter list of claim types/keys to add to the claims dictionary that can be accessed with @claims </param>
        [DataTestMethod]
        [DataRow(true, ClaimTypes.Role, "username", "guid", "username", DisplayName = "duplicate claim expect exception")]
        [DataRow(false, ClaimTypes.Role, "username", "guid", ClaimTypes.Role, DisplayName = "duplicate role claim does not expect exception")]
        [DataRow(true, ClaimTypes.Role, ClaimTypes.Role, "username", "username", DisplayName = "duplicate claim expect exception ignoring role")]
        public void ParsePolicyWithDuplicateUserClaims(bool exceptionExpected, params string[] claimTypes)
        {
            string policy = $"@claims.guid eq 1";
            string defaultClaimValue = "unimportant";
            RuntimeConfig runtimeConfig = InitRuntimeConfig(
                TEST_ENTITY,
                TEST_ROLE,
                TEST_ACTION,
                includedCols: new HashSet<string> { "col1", "col2", "col3" },
                databasePolicy: policy
                );
            AuthorizationResolver authZResolver = AuthorizationHelpers.InitAuthorizationResolver(runtimeConfig);
            Mock<HttpContext> context = new();

            //Add identity object to the Mock context object.
            ClaimsIdentity identity = new(TEST_AUTHENTICATION_TYPE, TEST_CLAIMTYPE_NAME, TEST_ROLE_TYPE);
            foreach (string claimType in claimTypes)
            {
                identity.AddClaim(new Claim(type: claimType, value: defaultClaimValue, ClaimValueTypes.String));
            }

            ClaimsPrincipal principal = new(identity);
            context.Setup(x => x.User).Returns(principal);
            context.Setup(x => x.Request.Headers[AuthorizationResolver.CLIENT_ROLE_HEADER]).Returns(TEST_ROLE);

            // We expect an exception if duplicate claims are present EXCEPT for role claim
            if (exceptionExpected)
            {
                try
                {
                    authZResolver.TryProcessDBPolicy(TEST_ENTITY, TEST_ROLE, TEST_ACTION, context.Object);
                    Assert.Fail();
                }
                catch (DataGatewayException ex)
                {
                    Assert.AreEqual(HttpStatusCode.Forbidden, ex.StatusCode);
                    Assert.AreEqual("Duplicate claims are not allowed within a request.", ex.Message);
                }
            }
            else
            {
                // If the role claim was the only duplicate, simply verify policy parsed as expected
                string expectedPolicy = $"('{defaultClaimValue}') eq 1";
                string parsedPolicy = authZResolver.TryProcessDBPolicy(TEST_ENTITY, TEST_ROLE, TEST_ACTION, context.Object);
                Assert.AreEqual(expected: expectedPolicy, actual: parsedPolicy);
            }
        }

        // Indirectly tests the AuthorizationResolver private method GetDBPolicyForRequest(string entityName, string roleName, string action)
        // by calling public method TryProcessDBPolicy(TEST_ENTITY, clientRole, requestAction, context.Object)
        // The result of executing that method will determine whether execution behaves as expected.
        // When string.Empty is returned, then no policy is found for the provided entity, role, and action combination, therefore,
        // no predicates need to be added to the database query generated for the request.
        // When a value is returned as a result, the execution behaved as expected.
        [DataTestMethod]
        [DataRow("anonymous", "anonymous", Operation.Read, Operation.Read, "id eq 1", true, DisplayName = "Fetch Policy for existing system role - anonymous")]
        [DataRow("authenticated", "authenticated", Operation.Update, Operation.Update, "id eq 1", true, DisplayName = "Fetch Policy for existing system role - authenticated")]
        [DataRow("anonymous", "anonymous", Operation.Read, Operation.Read, null, false, DisplayName = "Fetch Policy for existing role, no policy object defined in config.")]
        [DataRow("anonymous", "authenticated", Operation.Read, Operation.Read, "id eq 1", false, DisplayName = "Fetch Policy for non-configured role")]
        [DataRow("anonymous", "anonymous", Operation.Read, Operation.Create, "id eq 1", false, DisplayName = "Fetch Policy for non-configured action")]
        public void GetDBPolicyTest(
            string clientRole,
            string configuredRole,
            Operation requestAction,
            Operation configuredAction,
            string policy,
            bool expectPolicy)
        {
            RuntimeConfig runtimeConfig = InitRuntimeConfig(
                TEST_ENTITY,
                configuredRole,
                configuredAction,
                databasePolicy: policy
                );

            AuthorizationResolver authZResolver = AuthorizationHelpers.InitAuthorizationResolver(runtimeConfig);

            Mock<HttpContext> context = new();

            // Add identity object to the Mock context object.
            ClaimsIdentity identity = new(TEST_AUTHENTICATION_TYPE, TEST_CLAIMTYPE_NAME, TEST_ROLE_TYPE);
            identity.AddClaim(new Claim("user_email", "xyz@microsoft.com", ClaimValueTypes.String));
            ClaimsPrincipal principal = new(identity);
            context.Setup(x => x.User).Returns(principal);
            context.Setup(x => x.Request.Headers[AuthorizationResolver.CLIENT_ROLE_HEADER]).Returns(clientRole);

            string parsedPolicy = authZResolver.TryProcessDBPolicy(TEST_ENTITY, clientRole, requestAction, context.Object);
            string errorMessage = "TryProcessDBPolicy returned unexpected value.";
            if (expectPolicy)
            {
                Assert.AreEqual(actual: parsedPolicy, expected: policy, message: errorMessage);
            }
            else
            {
                Assert.AreEqual(actual: parsedPolicy, expected: string.Empty, message: errorMessage);
            }
        }
        #endregion

        #region Helpers
        /// <summary>
        /// Creates code-first in-memory RuntimeConfig.
        /// </summary>
        /// <param name="entityName">Name of the entity.</param>
        /// <param name="roleName">Role permitted to access entity.</param>
        /// <param name="actionName">Action to allow on role</param>
        /// <param name="includedCols">Allowed columns to access for action defined on role.</param>
        /// <param name="excludedCols">Excluded columns to access for action defined on role.</param>
        /// <param name="requestPolicy">Request authorization policy. (Support TBD)</param>
        /// <param name="databasePolicy">Database authorization policy.</param>
        /// <returns>Mocked RuntimeConfig containing metadata provided in method arguments.</returns>
        public static RuntimeConfig InitRuntimeConfig(
            string entityName = "SampleEntity",
            string roleName = "Reader",
            Operation action = Operation.Create,
            HashSet<string>? includedCols = null,
            HashSet<string>? excludedCols = null,
            string? requestPolicy = null,
            string? databasePolicy = null
            )
        {
            Field fieldsForRole = new(
                include: includedCols,
                exclude: excludedCols);

            Policy? policy = null;

            if (databasePolicy is not null || requestPolicy is not null)
            {
                policy = new(
                    request: requestPolicy,
                    database: databasePolicy);
            }

            Action actionForRole = new(
                Name: action,
                Fields: fieldsForRole,
                Policy: policy);

            PermissionSetting permissionForEntity = new(
                role: roleName,
                actions: new object[] { JsonSerializer.SerializeToElement(actionForRole) });

            Entity sampleEntity = new(
                Source: TEST_ENTITY,
                Rest: null,
                GraphQL: null,
                Permissions: new PermissionSetting[] { permissionForEntity },
                Relationships: null,
                Mappings: null
                );

            Dictionary<string, Entity> entityMap = new();
            entityMap.Add(entityName, sampleEntity);

            RuntimeConfig runtimeConfig = new(
                Schema: "UnitTestSchema",
                MsSql: null,
                CosmosDb: null,
                PostgreSql: null,
                MySql: null,
                DataSource: new DataSource(DatabaseType: DatabaseType.mssql),
                RuntimeSettings: new Dictionary<GlobalSettingsType, object>(),
                Entities: entityMap
                );

            return runtimeConfig;
        }
        #endregion
    }
}<|MERGE_RESOLUTION|>--- conflicted
+++ resolved
@@ -246,70 +246,6 @@
         }
 
         /// <summary>
-<<<<<<< HEAD
-        /// Test to validate the AreRoleAndActionDefinedForEntity method for the case insensitivity of roleName.
-        /// For eg. The role Writer is equivalent to wrIter, wRITer, WRITER etc.
-        /// </summary>
-        /// <param name="configRole"></param>
-        /// <param name="action"></param>
-        /// <param name="roleName"></param>
-        [DataTestMethod]
-        [DataRow("Writer", Operation.Create, "wRiTeR")]
-        [DataRow("Reader", Operation.Read, "READER")]
-        [DataRow("Writer", Operation.Create, "WrIter")]
-        public void AreRoleAndActionDefinedForEntityTestForDifferentlyCasedRole(
-            string configRole,
-            Operation action,
-            string roleName
-            )
-        {
-            RuntimeConfig runtimeConfig = AuthorizationHelpers.InitRuntimeConfig(AuthorizationHelpers.TEST_ENTITY, configRole, action);
-            AuthorizationResolver authZResolver = AuthorizationHelpers.InitAuthorizationResolver(runtimeConfig);
-
-            // Assert that the roleName is case insensitive.
-            Assert.IsTrue(authZResolver.AreRoleAndActionDefinedForEntity(AuthorizationHelpers.TEST_ENTITY, roleName, action));
-        }
-
-        /// <summary>
-        /// Test to validate the AreRoleAndActionDefinedForEntity method for the case insensitivity of actionName.
-        /// For eg. The action Create is equivalent to create, CREATE, crEatE etc.
-        /// The actionName should be valid CRUD operation name. Although other operations present
-        /// in the Operation enum would also pass this test, but such configs will fail in the
-        /// RuntimeConfigValidation stage.
-        /// </summary>
-        /// <param name="configRole">The role configured on the entity.</param>
-        /// <param name="configuredOperation">The operation configured on the entity for the configRole.</param>
-        /// <param name="operationName">Differently cased string representation of configuredOperation.</param>
-        /// <param name="expected">Expected boolean result from the relevant method call.</param>
-        [DataTestMethod]
-        [DataRow("Writer", Operation.Create, "CREATE", true,
-            DisplayName = "create action configured and tested on entity")]
-        [DataRow("Reader", Operation.Read, "rEad", true,
-            DisplayName = "read action configured and tested on entity")]
-        [DataRow("Writer", Operation.Update, "UPDate", true,
-            DisplayName = "update action configured and tested on entity")]
-        [DataRow("Reader", Operation.Delete, "rEAD", false,
-            DisplayName = "delete action configured/ read tested on entity")]
-        public void AreRoleAndActionDefinedForEntityTestForValidDifferentlyCasedAction(
-            string configRole,
-            Operation configuredOperation,
-            string operationName,
-            bool expected
-            )
-        {
-            RuntimeConfig runtimeConfig = AuthorizationHelpers.InitRuntimeConfig(
-                AuthorizationHelpers.TEST_ENTITY,
-                configRole,
-                configuredOperation);
-            AuthorizationResolver authZResolver = AuthorizationHelpers.InitAuthorizationResolver(runtimeConfig);
-            Operation operationToCheck = Enum.Parse<Operation>(operationName, ignoreCase: true);
-
-            // Assert that the actionName is case insensitive and allow only configured operation.
-            Assert.AreEqual(expected,
-                authZResolver.AreRoleAndActionDefinedForEntity(AuthorizationHelpers.TEST_ENTITY, configRole, operationToCheck));
-        }
-
-=======
         /// Test to validate that the permissions for the system role "authenticated" are derived the permissions of
         /// the system role "anonymous" when authenticated role is not defined, but anonymous role is defined.
         /// </summary>
@@ -526,7 +462,69 @@
                 "col1", Operation.Update);
             CollectionAssert.AreEquivalent(expectedRolesForUpdateCol1, actualRolesForUpdateCol1.ToList());
         }
->>>>>>> 11aa98e4
+        /// <summary>
+        /// Test to validate the AreRoleAndActionDefinedForEntity method for the case insensitivity of roleName.
+        /// For eg. The role Writer is equivalent to wrIter, wRITer, WRITER etc.
+        /// </summary>
+        /// <param name="configRole"></param>
+        /// <param name="action"></param>
+        /// <param name="roleName"></param>
+        [DataTestMethod]
+        [DataRow("Writer", Operation.Create, "wRiTeR")]
+        [DataRow("Reader", Operation.Read, "READER")]
+        [DataRow("Writer", Operation.Create, "WrIter")]
+        public void AreRoleAndActionDefinedForEntityTestForDifferentlyCasedRole(
+            string configRole,
+            Operation action,
+            string roleName
+            )
+        {
+            RuntimeConfig runtimeConfig = AuthorizationHelpers.InitRuntimeConfig(AuthorizationHelpers.TEST_ENTITY, configRole, action);
+            AuthorizationResolver authZResolver = AuthorizationHelpers.InitAuthorizationResolver(runtimeConfig);
+
+            // Assert that the roleName is case insensitive.
+            Assert.IsTrue(authZResolver.AreRoleAndActionDefinedForEntity(AuthorizationHelpers.TEST_ENTITY, roleName, action));
+        }
+
+        /// <summary>
+        /// Test to validate the AreRoleAndActionDefinedForEntity method for the case insensitivity of actionName.
+        /// For eg. The action Create is equivalent to create, CREATE, crEatE etc.
+        /// The actionName should be valid CRUD operation name. Although other operations present
+        /// in the Operation enum would also pass this test, but such configs will fail in the
+        /// RuntimeConfigValidation stage.
+        /// </summary>
+        /// <param name="configRole">The role configured on the entity.</param>
+        /// <param name="configuredOperation">The operation configured on the entity for the configRole.</param>
+        /// <param name="operationName">Differently cased string representation of configuredOperation.</param>
+        /// <param name="expected">Expected boolean result from the relevant method call.</param>
+        [DataTestMethod]
+        [DataRow("Writer", Operation.Create, "CREATE", true,
+            DisplayName = "create action configured and tested on entity")]
+        [DataRow("Reader", Operation.Read, "rEad", true,
+            DisplayName = "read action configured and tested on entity")]
+        [DataRow("Writer", Operation.Update, "UPDate", true,
+            DisplayName = "update action configured and tested on entity")]
+        [DataRow("Reader", Operation.Delete, "rEAD", false,
+            DisplayName = "delete action configured/ read tested on entity")]
+        public void AreRoleAndActionDefinedForEntityTestForValidDifferentlyCasedAction(
+            string configRole,
+            Operation configuredOperation,
+            string operationName,
+            bool expected
+            )
+        {
+            RuntimeConfig runtimeConfig = AuthorizationHelpers.InitRuntimeConfig(
+                AuthorizationHelpers.TEST_ENTITY,
+                configRole,
+                configuredOperation);
+            AuthorizationResolver authZResolver = AuthorizationHelpers.InitAuthorizationResolver(runtimeConfig);
+            Operation operationToCheck = Enum.Parse<Operation>(operationName, ignoreCase: true);
+
+            // Assert that the actionName is case insensitive and allow only configured operation.
+            Assert.AreEqual(expected,
+                authZResolver.AreRoleAndActionDefinedForEntity(AuthorizationHelpers.TEST_ENTITY, configRole, operationToCheck));
+        }
+
         #endregion
 
         #region Column Tests
@@ -764,7 +762,41 @@
         }
 
         /// <summary>
-<<<<<<< HEAD
+        /// Test to validate that the column permissions for authenticated role are derived from anonymous role
+        /// when the authenticated role is not defined, but anonymous role is defined.
+        /// </summary>
+        [DataRow(new string[] { "col1", "col2", "col3" }, new string[] { "col4" },
+            new string[] { "col2", "col3" }, true, DisplayName = "fields in include check")]
+        [DataRow(new string[] { "col2", "col4" }, new string[] { "col1", "col3" },
+            new string[] { "col1", "col4" }, false, DisplayName = "fields in exclude check")]
+        [DataRow(new string[] { "col1" }, new string[] { "col2" },
+            new string[] { "col2" }, false, DisplayName = "fields in include/exclude mix check")]
+        [DataTestMethod]
+        public void TestAuthenticatedRoleForColumnPermissionsWhenAnonymousRoleIsDefined(
+            string[] includeCols,
+            string[] excludeCols,
+            string[] columnsToCheck,
+            bool expected)
+        {
+            RuntimeConfig runtimeConfig = AuthorizationHelpers.InitRuntimeConfig(
+                AuthorizationHelpers.TEST_ENTITY,
+                AuthorizationResolver.ROLE_ANONYMOUS,
+                Operation.All,
+                includedCols: new HashSet<string>(includeCols),
+                excludedCols: new HashSet<string>(excludeCols));
+
+            AuthorizationResolver authZResolver = AuthorizationHelpers.InitAuthorizationResolver(runtimeConfig);
+
+            foreach (Operation action in Action.ValidPermissionActions)
+            {
+                Assert.AreEqual(expected, authZResolver.AreColumnsAllowedForAction(
+                    AuthorizationHelpers.TEST_ENTITY,
+                    AuthorizationResolver.ROLE_AUTHENTICATED,
+                    action,
+                    new List<string>(columnsToCheck)));
+            }
+        }
+        /// <summary>
         /// Test to validate the AreColumnsAllowedForAction method for case insensitivity of roleName.
         /// For eg. The role CREATOR is equivalent to creator, cReAtOR etc.
         /// </summary>
@@ -788,27 +820,11 @@
             string[] columnsToInclude,
             string[] columnsToExclude,
             string roleName,
-=======
-        /// Test to validate that the column permissions for authenticated role are derived from anonymous role
-        /// when the authenticated role is not defined, but anonymous role is defined.
-        /// </summary>
-        [DataRow(new string[] { "col1", "col2", "col3" }, new string[] { "col4" },
-            new string[] { "col2", "col3" }, true, DisplayName = "fields in include check")]
-        [DataRow(new string[] { "col2", "col4" }, new string[] { "col1", "col3" },
-            new string[] { "col1", "col4" }, false, DisplayName = "fields in exclude check")]
-        [DataRow(new string[] { "col1" }, new string[] { "col2" },
-            new string[] { "col2" }, false, DisplayName = "fields in include/exclude mix check")]
-        [DataTestMethod]
-        public void TestAuthenticatedRoleForColumnPermissionsWhenAnonymousRoleIsDefined(
-            string[] includeCols,
-            string[] excludeCols,
->>>>>>> 11aa98e4
             string[] columnsToCheck,
             bool expected)
         {
             RuntimeConfig runtimeConfig = AuthorizationHelpers.InitRuntimeConfig(
                 AuthorizationHelpers.TEST_ENTITY,
-<<<<<<< HEAD
                 configRole,
                 operation,
                 includedCols: new(columnsToInclude),
@@ -870,24 +886,6 @@
                 configRole, operationToCheck, new List<string>(columnsToCheck)));
         }
 
-=======
-                AuthorizationResolver.ROLE_ANONYMOUS,
-                Operation.All,
-                includedCols: new HashSet<string>(includeCols),
-                excludedCols: new HashSet<string>(excludeCols));
-
-            AuthorizationResolver authZResolver = AuthorizationHelpers.InitAuthorizationResolver(runtimeConfig);
-
-            foreach (Operation action in Action.ValidPermissionActions)
-            {
-                Assert.AreEqual(expected, authZResolver.AreColumnsAllowedForAction(
-                    AuthorizationHelpers.TEST_ENTITY,
-                    AuthorizationResolver.ROLE_AUTHENTICATED,
-                    action,
-                    new List<string>(columnsToCheck)));
-            }
-        }
->>>>>>> 11aa98e4
         #endregion
 
         #region Tests to validate Database policy parsing
