--- conflicted
+++ resolved
@@ -1,27 +1,24 @@
+using System;
 using System.Collections.Generic;
-<<<<<<< HEAD
 using System.Net;
 using System.Security.Claims;
 using System.Text.Json;
 using Azure.DataGateway.Config;
 using Azure.DataGateway.Service.Authorization;
+using Azure.DataGateway.Service.Models;
 using Azure.DataGateway.Service.Exceptions;
-=======
-using Azure.DataGateway.Config;
-using Azure.DataGateway.Service.Authorization;
-using Azure.DataGateway.Service.Models;
->>>>>>> 5a6a811c
 using Microsoft.AspNetCore.Http;
 using Microsoft.Extensions.Primitives;
 using Microsoft.VisualStudio.TestTools.UnitTesting;
 using Moq;
+using Microsoft.Extensions.Options;
+using Action = Azure.DataGateway.Config.Action;
 
 namespace Azure.DataGateway.Service.Tests.Authorization
 {
     [TestClass]
     public class AuthorizationResolverUnitTests
     {
-<<<<<<< HEAD
         private const string TEST_ENTITY = "SampleEntity";
         private const string TEST_ROLE = "Writer";
         private const string TEST_ACTION = "create";
@@ -29,8 +26,6 @@
         private const string TEST_NAME_TYPE = "TestName";
         private const string TEST_ROLE_TYPE = "TestRole";
 
-=======
->>>>>>> 5a6a811c
         #region Role Context Tests
         /// <summary>
         /// When the client role header is present, validates result when
@@ -101,15 +96,9 @@
         /// Request Action does not match an action defined for role (role has >=1 defined action) -> INVALID
         /// </summary>
         [DataTestMethod]
-<<<<<<< HEAD
-        [DataRow("Writer", "create", "Writer", "create", true)]
-        [DataRow("Reader", "create", "Reader", "", false)]
-        [DataRow("Writer", "create", "Writer", "update", false)]
-=======
         [DataRow("Writer", ActionType.CREATE, "Writer", ActionType.CREATE, true)]
         [DataRow("Reader", ActionType.CREATE, "Reader", "", false)]
         [DataRow("Writer", ActionType.CREATE, "Writer", ActionType.UPDATE, false)]
->>>>>>> 5a6a811c
         public void AreRoleAndActionDefinedForEntityTest(
             string configRole,
             string configAction,
@@ -381,7 +370,7 @@
                 includedCols: new string[] { "col1", "col2", "col3" },
                 databasePolicy: policy
                 );
-            AuthorizationResolver authZResolver = InitAuthZResolver(runtimeConfig);
+            AuthorizationResolver authZResolver = AuthorizationHelpers.InitAuthorizationResolver(runtimeConfig);
 
             Mock<HttpContext> context = new();
 
@@ -419,7 +408,7 @@
                 includedCols: new string[] { "col1", "col2", "col3" },
                 databasePolicy: policy
                 );
-            AuthorizationResolver authZResolver = InitAuthZResolver(runtimeConfig);
+            AuthorizationResolver authZResolver = AuthorizationHelpers.InitAuthorizationResolver(runtimeConfig);
 
             Mock<HttpContext> context = new();
 
@@ -465,7 +454,7 @@
                 includedCols: new string[] { "col1", "col2", "col3" },
                 databasePolicy: policy
                 );
-            AuthorizationResolver authZResolver = InitAuthZResolver(runtimeConfig);
+            AuthorizationResolver authZResolver = AuthorizationHelpers.InitAuthorizationResolver(runtimeConfig);
 
             Mock<HttpContext> context = new();
             //Add identity object to the Mock context object.
@@ -489,19 +478,6 @@
         }
         #endregion
         #region Helpers
-<<<<<<< HEAD
-        public static AuthorizationResolver InitAuthZResolver(RuntimeConfig runtimeConfig)
-        {
-            RuntimeConfigPath configPath = new()
-            {
-                ConfigValue = runtimeConfig
-            };
-
-            Mock<IOptionsMonitor<RuntimeConfigPath>> runtimeConfigProvider = new();
-            runtimeConfigProvider.Setup(x => x.CurrentValue).Returns(configPath);
-
-            return new AuthorizationResolver(runtimeConfigProvider.Object);
-        }
         public static RuntimeConfig InitRuntimeConfig(
             string entityName = "SampleEntity",
             string roleName = "Reader",
@@ -554,8 +530,6 @@
 
             return runtimeConfig;
         }
-=======
->>>>>>> 5a6a811c
         #endregion
     }
 }