--- conflicted
+++ resolved
@@ -21,13 +21,10 @@
     </PackageReference>
     <PackageReference Include="HotChocolate" Version="$(HotChocolateVersion)" />
     <PackageReference Include="Newtonsoft.Json" Version="$(NewtonsoftJsonVersion)" />
-<<<<<<< HEAD
-=======
     <PackageReference Include="StyleCop.Analyzers" Version="$(StyleCopAnalyzerVersion)">
       <PrivateAssets>all</PrivateAssets>
       <IncludeAssets>runtime; build; native; contentfiles; analyzers; buildtransitive</IncludeAssets>
     </PackageReference>
->>>>>>> 2b008868
     <PackageReference Include="System.IO.Abstractions.TestingHelpers" Version="$(SystemIOAbstractionsVersion)" />
   </ItemGroup>
 
