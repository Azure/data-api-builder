--- conflicted
+++ resolved
@@ -9,13 +9,9 @@
   </PropertyGroup>
 
   <ItemGroup>
-<<<<<<< HEAD
-    <PackageReference Include="Microsoft.NET.Test.Sdk" Version="17.1.0" />
-=======
     <PackageReference Include="Microsoft.AspNetCore.Mvc.Testing" Version="5.0.15" />
     <PackageReference Include="Microsoft.AspNetCore.TestHost" Version="5.0.15" />
-    <PackageReference Include="Microsoft.NET.Test.Sdk" Version="16.7.1" />
->>>>>>> 86a0bd28
+    <PackageReference Include="Microsoft.NET.Test.Sdk" Version="17.1.0" />
     <PackageReference Include="Moq" Version="4.16.1" />
     <PackageReference Include="MSTest.TestAdapter" Version="2.2.6" />
     <PackageReference Include="MSTest.TestFramework" Version="2.2.6" />
