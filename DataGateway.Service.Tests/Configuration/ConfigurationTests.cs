using System;
using System.Collections.Generic;
using System.IO;
using System.Net;
using System.Net.Http;
using System.Net.Http.Json;
<<<<<<< HEAD
using System.Reflection;
=======
>>>>>>> a880db7f
using System.Text.Json;
using System.Text.Json.Serialization;
using System.Threading.Tasks;
using Azure.DataGateway.Config;
using Azure.DataGateway.Service.Configurations;
using Azure.DataGateway.Service.Exceptions;
using Azure.DataGateway.Service.Resolvers;
using Azure.DataGateway.Service.Services;
using Microsoft.AspNetCore.TestHost;
using Microsoft.Data.SqlClient;
using Microsoft.Extensions.Primitives;
using Microsoft.VisualStudio.TestTools.UnitTesting;
using MySqlConnector;
using Npgsql;

namespace Azure.DataGateway.Service.Tests.Configuration
{
    [TestClass]
    public class ConfigurationTests
    {
        private const string ASP_NET_CORE_ENVIRONMENT_VAR_NAME = "ASPNETCORE_ENVIRONMENT";
        private string _cosmosResolverConfig = File.ReadAllText("cosmos-config.json");
        private string _graphqlSchema = File.ReadAllText("schema.gql");
        private const string COMSMOS_DEFAULT_CONNECTION_STRING = "AccountEndpoint=https://localhost:8081/;AccountKey=C2y6yDjf5/R+ob0N8A7Cgv30VRDJIWEHLM+4QDU5DE2nQ9nDuVTqobD4b8mGGyPMbIZnqyMsEcaGQy67XIw/Jw==";
        private string _devConfig = File.ReadAllText("dev-config.json");

        [TestMethod("Validates that querying for a config that's not set returns a 503.")]
        public async Task TestNoConfigReturnsServiceUnavailable()
        {
            TestServer server = new(Program.CreateWebHostBuilder(Array.Empty<string>()));
            HttpClient httpClient = server.CreateClient();

            HttpResponseMessage result = await httpClient.GetAsync("/graphql");
            Assert.AreEqual(HttpStatusCode.ServiceUnavailable, result.StatusCode);
        }

        [TestMethod("Validates that querying for a config that's not set returns a 404.")]
        public async Task TestGettingNonSetConfigurationReturns404()
        {
            TestServer server = new(Program.CreateWebHostBuilder(Array.Empty<string>()));
            HttpClient httpClient = server.CreateClient();

            HttpResponseMessage result = await httpClient.GetAsync("/configuration?key=test");
            Assert.AreEqual(HttpStatusCode.NotFound, result.StatusCode);
        }

        [TestMethod("Validates that configurations are set and can be retrieved.")]
        public async Task TestSettingConfigurations()
        {
            TestServer server = new(Program.CreateWebHostBuilder(Array.Empty<string>()));
            HttpClient httpClient = server.CreateClient();

            Dictionary<string, string> config = new()
            {
                { "DataGatewayConfig:DatabaseType", "Cosmos" },
                { "DataGatewayConfig:ResolverConfigFile", "cosmos-config.json" },
                { "DataGatewayConfig:DatabaseConnection:ConnectionString", "Cosmos" }
            };
            HttpResponseMessage postResult = await httpClient.PostAsync("/configuration", JsonContent.Create(config));
            Assert.AreEqual(HttpStatusCode.OK, postResult.StatusCode);

            foreach (KeyValuePair<string, string> setting in config)
            {
                HttpResponseMessage result = await httpClient.GetAsync($"/configuration?key={setting.Key}");
                Assert.AreEqual(HttpStatusCode.OK, result.StatusCode);

                string text = await result.Content.ReadAsStringAsync();
                Assert.AreEqual(setting.Value, text);
            }
        }

        [TestMethod("Validates that local cosmos settings can be loaded and the correct classes are in the service provider.")]
        public void TestLoadingLocalCosmosSettings()
        {
            Environment.SetEnvironmentVariable(ASP_NET_CORE_ENVIRONMENT_VAR_NAME, "Cosmos");
            TestServer server = new(Program.CreateWebHostBuilder(Array.Empty<string>()));

            ValidateCosmosDbSetup(server);
        }

        [TestMethod("Validates that local MsSql settings can be loaded and the correct classes are in the service provider.")]
        public void TestLoadingLocalMsSqlSettings()
        {
            Environment.SetEnvironmentVariable(ASP_NET_CORE_ENVIRONMENT_VAR_NAME, "MsSql");
            TestServer server = new(Program.CreateWebHostBuilder(Array.Empty<string>()));

            object queryEngine = server.Services.GetService(typeof(IQueryEngine));
            Assert.IsInstanceOfType(queryEngine, typeof(SqlQueryEngine));

            object mutationEngine = server.Services.GetService(typeof(IMutationEngine));
            Assert.IsInstanceOfType(mutationEngine, typeof(SqlMutationEngine));

            object configValidator = server.Services.GetService(typeof(IConfigValidator));
            Assert.IsInstanceOfType(configValidator, typeof(SqlConfigValidator));

            object queryBuilder = server.Services.GetService(typeof(IQueryBuilder));
            Assert.IsInstanceOfType(queryBuilder, typeof(MsSqlQueryBuilder));

            object queryExecutor = server.Services.GetService(typeof(IQueryExecutor));
            Assert.IsInstanceOfType(queryExecutor, typeof(QueryExecutor<SqlConnection>));

            object graphQLMetadataProvider = server.Services.GetService(typeof(IGraphQLMetadataProvider));
            Assert.IsInstanceOfType(graphQLMetadataProvider, typeof(SqlGraphQLFileMetadataProvider));

            object sqlMetadataProvider = server.Services.GetService(typeof(ISqlMetadataProvider));
            Assert.IsInstanceOfType(sqlMetadataProvider, typeof(MsSqlMetadataProvider));
        }

        [TestMethod("Validates that local PostgreSql settings can be loaded and the correct classes are in the service provider.")]
        public void TestLoadingLocalPostgresSettings()
        {
            Environment.SetEnvironmentVariable(ASP_NET_CORE_ENVIRONMENT_VAR_NAME, "PostgreSql");
            TestServer server = new(Program.CreateWebHostBuilder(Array.Empty<string>()));

            object queryEngine = server.Services.GetService(typeof(IQueryEngine));
            Assert.IsInstanceOfType(queryEngine, typeof(SqlQueryEngine));

            object mutationEngine = server.Services.GetService(typeof(IMutationEngine));
            Assert.IsInstanceOfType(mutationEngine, typeof(SqlMutationEngine));

            object configValidator = server.Services.GetService(typeof(IConfigValidator));
            Assert.IsInstanceOfType(configValidator, typeof(SqlConfigValidator));

            object queryBuilder = server.Services.GetService(typeof(IQueryBuilder));
            Assert.IsInstanceOfType(queryBuilder, typeof(PostgresQueryBuilder));

            object queryExecutor = server.Services.GetService(typeof(IQueryExecutor));
            Assert.IsInstanceOfType(queryExecutor, typeof(QueryExecutor<NpgsqlConnection>));

            object graphQLMetadataProvider = server.Services.GetService(typeof(IGraphQLMetadataProvider));
            Assert.IsInstanceOfType(graphQLMetadataProvider, typeof(SqlGraphQLFileMetadataProvider));

            object sqlMetadataProvider = server.Services.GetService(typeof(ISqlMetadataProvider));
            Assert.IsInstanceOfType(sqlMetadataProvider, typeof(PostgreSqlMetadataProvider));
        }

        [TestMethod("Validates that local MySql settings can be loaded and the correct classes are in the service provider.")]
        public void TestLoadingLocalMySqlSettings()
        {
            Environment.SetEnvironmentVariable(ASP_NET_CORE_ENVIRONMENT_VAR_NAME, "MySql");
            TestServer server = new(Program.CreateWebHostBuilder(Array.Empty<string>()));

            object queryEngine = server.Services.GetService(typeof(IQueryEngine));
            Assert.IsInstanceOfType(queryEngine, typeof(SqlQueryEngine));

            object mutationEngine = server.Services.GetService(typeof(IMutationEngine));
            Assert.IsInstanceOfType(mutationEngine, typeof(SqlMutationEngine));

            object configValidator = server.Services.GetService(typeof(IConfigValidator));
            Assert.IsInstanceOfType(configValidator, typeof(SqlConfigValidator));

            object queryBuilder = server.Services.GetService(typeof(IQueryBuilder));
            Assert.IsInstanceOfType(queryBuilder, typeof(MySqlQueryBuilder));

            object queryExecutor = server.Services.GetService(typeof(IQueryExecutor));
            Assert.IsInstanceOfType(queryExecutor, typeof(QueryExecutor<MySqlConnection>));

            object graphQLMetadataProvider = server.Services.GetService(typeof(IGraphQLMetadataProvider));
            Assert.IsInstanceOfType(graphQLMetadataProvider, typeof(SqlGraphQLFileMetadataProvider));

            object sqlMetadataProvider = server.Services.GetService(typeof(ISqlMetadataProvider));
            Assert.IsInstanceOfType(sqlMetadataProvider, typeof(MySqlMetadataProvider));
        }

        [TestMethod("Validates that trying to override configs that are already set fail.")]
        public async Task TestOverridingLocalSettingsFails()
        {
            Environment.SetEnvironmentVariable(ASP_NET_CORE_ENVIRONMENT_VAR_NAME, "Cosmos");
            TestServer server = new(Program.CreateWebHostBuilder(Array.Empty<string>()));
            HttpClient client = server.CreateClient();
            Dictionary<string, string> config = new()
            {
                { "Test", "Value" },
                { "DataGatewayConfig:DatabaseType", "MsSql" }
            };

            HttpResponseMessage postResult = await client.PostAsync("/configuration", JsonContent.Create(config));
            Assert.AreEqual(HttpStatusCode.Conflict, postResult.StatusCode);
            // Since the body of the response when there's a conflict is the conflicting key:value pair, here we
            // expect DatabaseType:MsSql.
            Assert.AreEqual("DataGatewayConfig:DatabaseType:MsSql", await postResult.Content.ReadAsStringAsync());
        }

        [TestMethod("Validates that setting the configuration at runtime will instantiate the proper classes.")]
        public async Task TestSettingConfigurationCreatesCorrectClasses()
        {
            TestServer server = new(Program.CreateWebHostBuilder(Array.Empty<string>()));
            HttpClient client = server.CreateClient();
            Dictionary<string, string> config = new()
            {
                { "DataGatewayConfig:DatabaseType", "Cosmos" },
                { "DataGatewayConfig:ResolverConfigFile", "cosmos-config.json" },
                { "DataGatewayConfig:DatabaseConnection:ConnectionString", COMSMOS_DEFAULT_CONNECTION_STRING }
            };

            HttpResponseMessage postResult = await client.PostAsync("/configuration", JsonContent.Create(config));
            Assert.AreEqual(HttpStatusCode.OK, postResult.StatusCode);

            ValidateCosmosDbSetup(server);
        }

        [TestMethod("Validates setting the resolver config and graphql schema.")]
        public async Task TestSettingResolverConfigAndSchema()
        {
            TestServer server = new(Program.CreateWebHostBuilder(Array.Empty<string>()));
            HttpClient client = server.CreateClient();
            Dictionary<string, string> config = new()
            {
                { "DataGatewayConfig:DatabaseType", "Cosmos" },
                { "DataGatewayConfig:ResolverConfig", _cosmosResolverConfig },
                { "DataGatewayConfig:GraphQLSchema", _graphqlSchema },
                { "DataGatewayConfig:DatabaseConnection:ConnectionString", COMSMOS_DEFAULT_CONNECTION_STRING }
            };

            HttpResponseMessage postResult = await client.PostAsync("/configuration", JsonContent.Create(config));
            Assert.AreEqual(HttpStatusCode.OK, postResult.StatusCode);
        }

        [TestMethod("Validates that setting the resolver config without setting the schema fails.")]
        public async Task TestSettingResolverConfigAndNotSchemaFails()
        {
            TestServer server = new(Program.CreateWebHostBuilder(Array.Empty<string>()));
            HttpClient client = server.CreateClient();
            Dictionary<string, string> config = new()
            {
                { "DataGatewayConfig:DatabaseType", "Cosmos" },
                { "DataGatewayConfig:ResolverConfig", _cosmosResolverConfig },
                { "DataGatewayConfig:DatabaseConnection:ConnectionString", COMSMOS_DEFAULT_CONNECTION_STRING }
            };

            await VerifyThrowsException<NotSupportedException>(async () =>
            {
                HttpResponseMessage postResult = await client.PostAsync("/configuration", JsonContent.Create(config));
            });
        }

        [TestMethod("Validates that setting both the resolver config and the config file fails.")]
        public async Task TestSettingResolverConfigAndPathFails()
        {
            TestServer server = new(Program.CreateWebHostBuilder(Array.Empty<string>()));
            HttpClient client = server.CreateClient();
            Dictionary<string, string> config = new()
            {
                { "DataGatewayConfig:DatabaseType", "Cosmos" },
                { "DataGatewayConfig:ResolverConfig", _cosmosResolverConfig },
                { "DataGatewayConfig:ResolverConfigFile", "cosmos-config.json" },
                { "DataGatewayConfig:DatabaseConnection:ConnectionString", COMSMOS_DEFAULT_CONNECTION_STRING }
            };

            await VerifyThrowsException<NotSupportedException>(async () =>
            {
                HttpResponseMessage postResult = await client.PostAsync("/configuration", JsonContent.Create(config));
            });
        }

        [TestMethod("Validates that change notifications are raised by the InMemoryUpdateableConfigurationProvider.")]
        public void TestChangeNotificationsInMemoryUpdateableConfigurationProvider()
        {
            InMemoryUpdateableConfigurationProvider provider = new();
            Dictionary<string, string> config = new()
            {
                { "DataGatewayConfig:DatabaseType", "Cosmos" },
            };
            provider.SetManyAndReload(config);

            IChangeToken token = provider.GetReloadToken();
            string finalDatabaseType;
            string finalResolverConfigFile = "";
            if (!provider.TryGet("DataGatewayConfig:DatabaseType", out finalDatabaseType))
            {
                Assert.Fail("DataGatewayConfig:DatabaseType wasn't found in the provider.");
            }
            else
            {
                Assert.AreEqual("Cosmos", finalDatabaseType);
            }

            token.RegisterChangeCallback((state) =>
            {
                if (!provider.TryGet("DataGatewayConfig:DatabaseType", out finalDatabaseType))
                {
                    Assert.Fail("DataGatewayConfig:DatabaseType wasn't found in the provider.");
                }

                if (!provider.TryGet("DataGatewayConfig:ResolverConfigFile", out finalResolverConfigFile))
                {
                    Assert.Fail("DataGatewayConfig:ResolverConfigFile wasn't found in the provider.");
                }
            }, null);

            Dictionary<string, string> toUpdate = new()
            {
                { "DataGatewayConfig:DatabaseType", "PostgreSql" },
                { "DataGatewayConfig:ResolverConfigFile", "some-file.json" }
            };
            provider.SetManyAndReload(toUpdate);
            Assert.AreEqual("PostgreSql", finalDatabaseType);
            Assert.AreEqual("some-file.json", finalResolverConfigFile);
        }

        [TestMethod("Validates that the develeoper config is correctly read and its fields are populated appropriately.")]
        public void VerifyExceptionOnNullModelinFilterParser()
        {
            FilterParser parser = new();
            try
            {
                // FilterParser has no model so we expect exception
                parser.GetFilterClause(filterQueryString: string.Empty, resourcePath: string.Empty);
                Assert.Fail();
            }
            catch (DataGatewayException exception)
            {
                Assert.AreEqual("The runtime has not been initialized with an Edm model.", exception.Message);
                Assert.AreEqual(HttpStatusCode.InternalServerError, exception.StatusCode);
                Assert.AreEqual(DataGatewayException.SubStatusCodes.UnexpectedError, exception.SubStatusCode);
            }
        }

        /// <summary>
        /// This function will attempt to read the dev-config.json
        /// file into the DeveloperConfig class. It will then verify
        /// that none of the properties set in this class are null.
        /// </summary>
        [TestMethod]
        public void TestReadingDeveloperConfig()
        {
<<<<<<< HEAD
            string jsonString = File.ReadAllText("dev-config.json");
=======
            string jsonString = File.ReadAllText("RuntimeConfig-test.json");
>>>>>>> a880db7f
            // use camel case
            // convert Enum to strings
            // case insensitive
            JsonSerializerOptions options = new()
            {
                PropertyNameCaseInsensitive = true,
                Converters =
                {
                    new JsonStringEnumConverter(JsonNamingPolicy.CamelCase)
                }
            };
<<<<<<< HEAD
            DeveloperConfig? devConfig = JsonSerializer.Deserialize<DeveloperConfig>(jsonString, options);
            // use reflection to get and check properties of devConfig
            PropertyInfo[] properties = typeof(DeveloperConfig).GetProperties();
            foreach (PropertyInfo property in properties)
            {
                Assert.IsNotNull(property.GetValue(devConfig));
            }
=======
            RuntimeConfig? config = JsonSerializer.Deserialize<RuntimeConfig>(jsonString, options);
            Assert.IsNotNull(config);
>>>>>>> a880db7f
        }

        [TestCleanup]
        public void Cleanup()
        {
            Environment.SetEnvironmentVariable(ASP_NET_CORE_ENVIRONMENT_VAR_NAME, "");
        }

        private static void ValidateCosmosDbSetup(TestServer server)
        {
            object metadataProvider = server.Services.GetService(typeof(IGraphQLMetadataProvider));
            Assert.IsInstanceOfType(metadataProvider, typeof(GraphQLFileMetadataProvider));

            object queryEngine = server.Services.GetService(typeof(IQueryEngine));
            Assert.IsInstanceOfType(queryEngine, typeof(CosmosQueryEngine));

            object mutationEngine = server.Services.GetService(typeof(IMutationEngine));
            Assert.IsInstanceOfType(mutationEngine, typeof(CosmosMutationEngine));

            object configValidator = server.Services.GetService(typeof(IConfigValidator));
            Assert.IsInstanceOfType(configValidator, typeof(CosmosConfigValidator));

            CosmosClientProvider cosmosClientProvider = server.Services.GetService(typeof(CosmosClientProvider)) as CosmosClientProvider;
            Assert.IsNotNull(cosmosClientProvider);
            Assert.IsNotNull(cosmosClientProvider.Client);
        }

        /// <summary>
        /// Verifies that an exception of type T is thrown. Also checks AggregateException recursively.
        /// </summary>
        /// <typeparam name="T">The expected exception type.</typeparam>
        /// <param name="func">The function to execute that should throw.</param>
        private async Task VerifyThrowsException<T>(Func<Task> func) where T : Exception
        {
            bool exceptionThrown = false;
            try
            {
                await func();
            }
            catch (AggregateException aggregate)
            {
                aggregate.Handle(HandleException<T>);
                exceptionThrown = true;
            }
            catch (T)
            {
                exceptionThrown = true;
            }

            Assert.IsTrue(exceptionThrown);
        }

        private bool HandleException<T>(Exception e) where T : Exception
        {
            if (e is AggregateException aggregateException)
            {
                aggregateException.Handle(HandleException<T>);
                return true;
            }
            else if (e is T)
            {
                return true;
            }

            return false;
        }
    }
}<|MERGE_RESOLUTION|>--- conflicted
+++ resolved
@@ -4,10 +4,6 @@
 using System.Net;
 using System.Net.Http;
 using System.Net.Http.Json;
-<<<<<<< HEAD
-using System.Reflection;
-=======
->>>>>>> a880db7f
 using System.Text.Json;
 using System.Text.Json.Serialization;
 using System.Threading.Tasks;
@@ -32,7 +28,6 @@
         private string _cosmosResolverConfig = File.ReadAllText("cosmos-config.json");
         private string _graphqlSchema = File.ReadAllText("schema.gql");
         private const string COMSMOS_DEFAULT_CONNECTION_STRING = "AccountEndpoint=https://localhost:8081/;AccountKey=C2y6yDjf5/R+ob0N8A7Cgv30VRDJIWEHLM+4QDU5DE2nQ9nDuVTqobD4b8mGGyPMbIZnqyMsEcaGQy67XIw/Jw==";
-        private string _devConfig = File.ReadAllText("dev-config.json");
 
         [TestMethod("Validates that querying for a config that's not set returns a 503.")]
         public async Task TestNoConfigReturnsServiceUnavailable()
@@ -334,11 +329,7 @@
         [TestMethod]
         public void TestReadingDeveloperConfig()
         {
-<<<<<<< HEAD
-            string jsonString = File.ReadAllText("dev-config.json");
-=======
             string jsonString = File.ReadAllText("RuntimeConfig-test.json");
->>>>>>> a880db7f
             // use camel case
             // convert Enum to strings
             // case insensitive
@@ -350,18 +341,8 @@
                     new JsonStringEnumConverter(JsonNamingPolicy.CamelCase)
                 }
             };
-<<<<<<< HEAD
-            DeveloperConfig? devConfig = JsonSerializer.Deserialize<DeveloperConfig>(jsonString, options);
-            // use reflection to get and check properties of devConfig
-            PropertyInfo[] properties = typeof(DeveloperConfig).GetProperties();
-            foreach (PropertyInfo property in properties)
-            {
-                Assert.IsNotNull(property.GetValue(devConfig));
-            }
-=======
             RuntimeConfig? config = JsonSerializer.Deserialize<RuntimeConfig>(jsonString, options);
             Assert.IsNotNull(config);
->>>>>>> a880db7f
         }
 
         [TestCleanup]
