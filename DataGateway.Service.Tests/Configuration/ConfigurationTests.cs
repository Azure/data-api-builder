--- conflicted
+++ resolved
@@ -304,7 +304,24 @@
             Assert.AreEqual("some-file.json", finalResolverConfigFile);
         }
 
-<<<<<<< HEAD
+        [TestMethod("Validates that the develeoper config is correctly read and its fields are populated appropriately.")]
+        public void VerifyExceptionOnNullModelinFilterParser()
+        {
+            FilterParser parser = new();
+            try
+            {
+                // FilterParser has no model so we expect exception
+                parser.GetFilterClause(filterQueryString: string.Empty, resourcePath: string.Empty);
+                Assert.Fail();
+            }
+            catch (DataGatewayException exception)
+            {
+                Assert.AreEqual("The runtime has not been initialized with an Edm model.", exception.Message);
+                Assert.AreEqual(HttpStatusCode.InternalServerError, exception.StatusCode);
+                Assert.AreEqual(DataGatewayException.SubStatusCodes.UnexpectedError, exception.SubStatusCode);
+            }
+        }
+
         /// <summary>
         /// This function will attempt to read the dev-config.json
         /// file into the DeveloperConfig class. It will then verify
@@ -331,23 +348,6 @@
             foreach (PropertyInfo property in properties)
             {
                 Assert.IsNotNull(property.GetValue(config));
-=======
-        [TestMethod("Validates that the develeoper config is correctly read and its fields are populated appropriately.")]
-        public void VerifyExceptionOnNullModelinFilterParser()
-        {
-            FilterParser parser = new();
-            try
-            {
-                // FilterParser has no model so we expect exception
-                parser.GetFilterClause(filterQueryString: string.Empty, resourcePath: string.Empty);
-                Assert.Fail();
-            }
-            catch (DataGatewayException exception)
-            {
-                Assert.AreEqual("The runtime has not been initialized with an Edm model.", exception.Message);
-                Assert.AreEqual(HttpStatusCode.InternalServerError, exception.StatusCode);
-                Assert.AreEqual(DataGatewayException.SubStatusCodes.UnexpectedError, exception.SubStatusCode);
->>>>>>> cc344ffb
             }
         }
 
