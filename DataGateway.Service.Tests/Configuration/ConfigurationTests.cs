using System;
using System.Collections.Generic;
using System.IO;
using System.Net;
using System.Net.Http;
using System.Net.Http.Json;
using System.Text.Json;
using System.Text.Json.Serialization;
using System.Threading.Tasks;
using Azure.DataGateway.Config;
using Azure.DataGateway.Service.Configurations;
using Azure.DataGateway.Service.Exceptions;
using Azure.DataGateway.Service.Resolvers;
using Azure.DataGateway.Service.Services;
using Microsoft.AspNetCore.TestHost;
using Microsoft.Data.SqlClient;
using Microsoft.Extensions.Primitives;
using Microsoft.VisualStudio.TestTools.UnitTesting;
using MySqlConnector;
using Npgsql;

namespace Azure.DataGateway.Service.Tests.Configuration
{
    [TestClass]
    public class ConfigurationTests
    {
        private const string ASP_NET_CORE_ENVIRONMENT_VAR_NAME = "ASPNETCORE_ENVIRONMENT";
        private string _cosmosResolverConfig = File.ReadAllText("cosmos-config.json");
        private string _graphqlSchema = File.ReadAllText("schema.gql");
        private const string COMSMOS_DEFAULT_CONNECTION_STRING = "AccountEndpoint=https://localhost:8081/;AccountKey=C2y6yDjf5/R+ob0N8A7Cgv30VRDJIWEHLM+4QDU5DE2nQ9nDuVTqobD4b8mGGyPMbIZnqyMsEcaGQy67XIw/Jw==";

        [TestMethod("Validates that querying for a config that's not set returns a 503.")]
        public async Task TestNoConfigReturnsServiceUnavailable()
        {
            TestServer server = new(Program.CreateWebHostBuilder(Array.Empty<string>()));
            HttpClient httpClient = server.CreateClient();

            HttpResponseMessage result = await httpClient.GetAsync("/graphql");
            Assert.AreEqual(HttpStatusCode.ServiceUnavailable, result.StatusCode);
        }

        [TestMethod("Validates that querying for a config that's not set returns a 404.")]
        public async Task TestGettingNonSetConfigurationReturns404()
        {
            TestServer server = new(Program.CreateWebHostBuilder(Array.Empty<string>()));
            HttpClient httpClient = server.CreateClient();

            HttpResponseMessage result = await httpClient.GetAsync("/configuration?key=test");
            Assert.AreEqual(HttpStatusCode.NotFound, result.StatusCode);
        }

        [TestMethod("Validates that configurations are set and can be retrieved.")]
        public async Task TestSettingConfigurations()
        {
            TestServer server = new(Program.CreateWebHostBuilder(Array.Empty<string>()));
            HttpClient httpClient = server.CreateClient();

            Dictionary<string, string> config = new()
            {
                { "DataGatewayConfig:DatabaseType", "cosmos" },
                { "DataGatewayConfig:ResolverConfigFile", "cosmos-config.json" },
                { "DataGatewayConfig:DatabaseConnection:ConnectionString", "Cosmos" }
            };
            HttpResponseMessage postResult = await httpClient.PostAsync("/configuration", JsonContent.Create(config));
            Assert.AreEqual(HttpStatusCode.OK, postResult.StatusCode);

            foreach (KeyValuePair<string, string> setting in config)
            {
                HttpResponseMessage result = await httpClient.GetAsync($"/configuration?key={setting.Key}");
                Assert.AreEqual(HttpStatusCode.OK, result.StatusCode);

                string text = await result.Content.ReadAsStringAsync();
                Assert.AreEqual(setting.Value, text);
            }
        }

        [TestMethod("Validates that local cosmos settings can be loaded and the correct classes are in the service provider.")]
        public void TestLoadingLocalCosmosSettings()
        {
            Environment.SetEnvironmentVariable(ASP_NET_CORE_ENVIRONMENT_VAR_NAME, "Cosmos");
            TestServer server = new(Program.CreateWebHostBuilder(Array.Empty<string>()));

            ValidateCosmosDbSetup(server);
        }

        [TestMethod("Validates that local MsSql settings can be loaded and the correct classes are in the service provider.")]
        public void TestLoadingLocalMsSqlSettings()
        {
            Environment.SetEnvironmentVariable(ASP_NET_CORE_ENVIRONMENT_VAR_NAME, "MsSql");
            TestServer server = new(Program.CreateWebHostBuilder(Array.Empty<string>()));

            object queryEngine = server.Services.GetService(typeof(IQueryEngine));
            Assert.IsInstanceOfType(queryEngine, typeof(SqlQueryEngine));

            object mutationEngine = server.Services.GetService(typeof(IMutationEngine));
            Assert.IsInstanceOfType(mutationEngine, typeof(SqlMutationEngine));

            object configValidator = server.Services.GetService(typeof(IConfigValidator));
            Assert.IsInstanceOfType(configValidator, typeof(SqlConfigValidator));

            object queryBuilder = server.Services.GetService(typeof(IQueryBuilder));
            Assert.IsInstanceOfType(queryBuilder, typeof(MsSqlQueryBuilder));

            object queryExecutor = server.Services.GetService(typeof(IQueryExecutor));
            Assert.IsInstanceOfType(queryExecutor, typeof(QueryExecutor<SqlConnection>));

            object graphQLMetadataProvider = server.Services.GetService(typeof(IGraphQLMetadataProvider));
            Assert.IsInstanceOfType(graphQLMetadataProvider, typeof(SqlGraphQLFileMetadataProvider));

            object sqlMetadataProvider = server.Services.GetService(typeof(ISqlMetadataProvider));
            Assert.IsInstanceOfType(sqlMetadataProvider, typeof(MsSqlMetadataProvider));
        }

        [TestMethod("Validates that local PostgreSql settings can be loaded and the correct classes are in the service provider.")]
        public void TestLoadingLocalPostgresSettings()
        {
            Environment.SetEnvironmentVariable(ASP_NET_CORE_ENVIRONMENT_VAR_NAME, "PostgreSql");
            TestServer server = new(Program.CreateWebHostBuilder(Array.Empty<string>()));

            object queryEngine = server.Services.GetService(typeof(IQueryEngine));
            Assert.IsInstanceOfType(queryEngine, typeof(SqlQueryEngine));

            object mutationEngine = server.Services.GetService(typeof(IMutationEngine));
            Assert.IsInstanceOfType(mutationEngine, typeof(SqlMutationEngine));

            object configValidator = server.Services.GetService(typeof(IConfigValidator));
            Assert.IsInstanceOfType(configValidator, typeof(SqlConfigValidator));

            object queryBuilder = server.Services.GetService(typeof(IQueryBuilder));
            Assert.IsInstanceOfType(queryBuilder, typeof(PostgresQueryBuilder));

            object queryExecutor = server.Services.GetService(typeof(IQueryExecutor));
            Assert.IsInstanceOfType(queryExecutor, typeof(QueryExecutor<NpgsqlConnection>));

            object graphQLMetadataProvider = server.Services.GetService(typeof(IGraphQLMetadataProvider));
            Assert.IsInstanceOfType(graphQLMetadataProvider, typeof(SqlGraphQLFileMetadataProvider));

            object sqlMetadataProvider = server.Services.GetService(typeof(ISqlMetadataProvider));
            Assert.IsInstanceOfType(sqlMetadataProvider, typeof(PostgreSqlMetadataProvider));
        }

        [TestMethod("Validates that local MySql settings can be loaded and the correct classes are in the service provider.")]
        public void TestLoadingLocalMySqlSettings()
        {
            Environment.SetEnvironmentVariable(ASP_NET_CORE_ENVIRONMENT_VAR_NAME, "MySql");
            TestServer server = new(Program.CreateWebHostBuilder(Array.Empty<string>()));

            object queryEngine = server.Services.GetService(typeof(IQueryEngine));
            Assert.IsInstanceOfType(queryEngine, typeof(SqlQueryEngine));

            object mutationEngine = server.Services.GetService(typeof(IMutationEngine));
            Assert.IsInstanceOfType(mutationEngine, typeof(SqlMutationEngine));

            object configValidator = server.Services.GetService(typeof(IConfigValidator));
            Assert.IsInstanceOfType(configValidator, typeof(SqlConfigValidator));

            object queryBuilder = server.Services.GetService(typeof(IQueryBuilder));
            Assert.IsInstanceOfType(queryBuilder, typeof(MySqlQueryBuilder));

            object queryExecutor = server.Services.GetService(typeof(IQueryExecutor));
            Assert.IsInstanceOfType(queryExecutor, typeof(QueryExecutor<MySqlConnection>));

            object graphQLMetadataProvider = server.Services.GetService(typeof(IGraphQLMetadataProvider));
            Assert.IsInstanceOfType(graphQLMetadataProvider, typeof(SqlGraphQLFileMetadataProvider));

            object sqlMetadataProvider = server.Services.GetService(typeof(ISqlMetadataProvider));
            Assert.IsInstanceOfType(sqlMetadataProvider, typeof(MySqlMetadataProvider));
        }

        [TestMethod("Validates that trying to override configs that are already set fail.")]
        public async Task TestOverridingLocalSettingsFails()
        {
            Environment.SetEnvironmentVariable(ASP_NET_CORE_ENVIRONMENT_VAR_NAME, "Cosmos");
            TestServer server = new(Program.CreateWebHostBuilder(Array.Empty<string>()));
            HttpClient client = server.CreateClient();
            Dictionary<string, string> config = new()
            {
                { "Test", "Value" },
                { "DataGatewayConfig:DatabaseType", "mssql" }
            };

            HttpResponseMessage postResult = await client.PostAsync("/configuration", JsonContent.Create(config));
            Assert.AreEqual(HttpStatusCode.Conflict, postResult.StatusCode);
            // Since the body of the response when there's a conflict is the conflicting key:value pair, here we
            // expect DatabaseType:mssql.
            Assert.AreEqual("DataGatewayConfig:DatabaseType:mssql", await postResult.Content.ReadAsStringAsync());
        }

        [TestMethod("Validates that setting the configuration at runtime will instantiate the proper classes.")]
        public async Task TestSettingConfigurationCreatesCorrectClasses()
        {
            TestServer server = new(Program.CreateWebHostBuilder(Array.Empty<string>()));
            HttpClient client = server.CreateClient();
            Dictionary<string, string> config = new()
            {
                { "DataGatewayConfig:DatabaseType", "cosmos" },
                { "DataGatewayConfig:ResolverConfigFile", "cosmos-config.json" },
                { "DataGatewayConfig:DatabaseConnection:ConnectionString", COMSMOS_DEFAULT_CONNECTION_STRING }
            };

            HttpResponseMessage postResult = await client.PostAsync("/configuration", JsonContent.Create(config));
            Assert.AreEqual(HttpStatusCode.OK, postResult.StatusCode);

            ValidateCosmosDbSetup(server);
        }

        [TestMethod("Validates setting the resolver config and graphql schema.")]
        public async Task TestSettingResolverConfigAndSchema()
        {
            TestServer server = new(Program.CreateWebHostBuilder(Array.Empty<string>()));
            HttpClient client = server.CreateClient();
            Dictionary<string, string> config = new()
            {
                { "DataGatewayConfig:DatabaseType", "cosmos" },
                { "DataGatewayConfig:ResolverConfig", _cosmosResolverConfig },
                { "DataGatewayConfig:GraphQLSchema", _graphqlSchema },
                { "DataGatewayConfig:DatabaseConnection:ConnectionString", COMSMOS_DEFAULT_CONNECTION_STRING }
            };

            HttpResponseMessage postResult = await client.PostAsync("/configuration", JsonContent.Create(config));
            Assert.AreEqual(HttpStatusCode.OK, postResult.StatusCode);
        }

        [TestMethod("Validates that setting the resolver config without setting the schema fails.")]
        public async Task TestSettingResolverConfigAndNotSchemaFails()
        {
            TestServer server = new(Program.CreateWebHostBuilder(Array.Empty<string>()));
            HttpClient client = server.CreateClient();
            Dictionary<string, string> config = new()
            {
                { "DataGatewayConfig:DatabaseType", "cosmos" },
                { "DataGatewayConfig:ResolverConfig", _cosmosResolverConfig },
                { "DataGatewayConfig:DatabaseConnection:ConnectionString", COMSMOS_DEFAULT_CONNECTION_STRING }
            };

            await VerifyThrowsException<NotSupportedException>(async () =>
            {
                HttpResponseMessage postResult = await client.PostAsync("/configuration", JsonContent.Create(config));
            });
        }

        [TestMethod("Validates that setting both the resolver config and the config file fails.")]
        public async Task TestSettingResolverConfigAndPathFails()
        {
            TestServer server = new(Program.CreateWebHostBuilder(Array.Empty<string>()));
            HttpClient client = server.CreateClient();
            Dictionary<string, string> config = new()
            {
                { "DataGatewayConfig:DatabaseType", "cosmos" },
                { "DataGatewayConfig:ResolverConfig", _cosmosResolverConfig },
                { "DataGatewayConfig:ResolverConfigFile", "cosmos-config.json" },
                { "DataGatewayConfig:DatabaseConnection:ConnectionString", COMSMOS_DEFAULT_CONNECTION_STRING }
            };

            await VerifyThrowsException<NotSupportedException>(async () =>
            {
                HttpResponseMessage postResult = await client.PostAsync("/configuration", JsonContent.Create(config));
            });
        }

        [TestMethod("Validates that change notifications are raised by the InMemoryUpdateableConfigurationProvider.")]
        public void TestChangeNotificationsInMemoryUpdateableConfigurationProvider()
        {
            InMemoryUpdateableConfigurationProvider provider = new();
            Dictionary<string, string> config = new()
            {
                { "DataGatewayConfig:DatabaseType", "cosmos" },
            };
            provider.SetManyAndReload(config);

            IChangeToken token = provider.GetReloadToken();
            string finalDatabaseType;
            string finalResolverConfigFile = "";
            if (!provider.TryGet("DataGatewayConfig:DatabaseType", out finalDatabaseType))
            {
                Assert.Fail("DataGatewayConfig:DatabaseType wasn't found in the provider.");
            }
            else
            {
                Assert.AreEqual("cosmos", finalDatabaseType);
            }

            token.RegisterChangeCallback((state) =>
            {
                if (!provider.TryGet("DataGatewayConfig:DatabaseType", out finalDatabaseType))
                {
                    Assert.Fail("DataGatewayConfig:DatabaseType wasn't found in the provider.");
                }

                if (!provider.TryGet("DataGatewayConfig:ResolverConfigFile", out finalResolverConfigFile))
                {
                    Assert.Fail("DataGatewayConfig:ResolverConfigFile wasn't found in the provider.");
                }
            }, null);

            Dictionary<string, string> toUpdate = new()
            {
                { "DataGatewayConfig:DatabaseType", "postgresql" },
                { "DataGatewayConfig:ResolverConfigFile", "some-file.json" }
            };
            provider.SetManyAndReload(toUpdate);
            Assert.AreEqual("postgresql", finalDatabaseType);
            Assert.AreEqual("some-file.json", finalResolverConfigFile);
        }

        [TestMethod("Validates that the develeoper config is correctly read and its fields are populated appropriately.")]
        public void VerifyExceptionOnNullModelinFilterParser()
        {
            FilterParser parser = new();
            try
            {
                // FilterParser has no model so we expect exception
                parser.GetFilterClause(filterQueryString: string.Empty, resourcePath: string.Empty);
                Assert.Fail();
            }
            catch (DataGatewayException exception)
            {
                Assert.AreEqual("The runtime has not been initialized with an Edm model.", exception.Message);
                Assert.AreEqual(HttpStatusCode.InternalServerError, exception.StatusCode);
                Assert.AreEqual(DataGatewayException.SubStatusCodes.UnexpectedError, exception.SubStatusCode);
            }
        }

        /// <summary>
        /// This function will attempt to read the runtime-config-test.json
        /// file into the RuntimeConfig class. It verifies the deserialization succeeds.
        /// </summary>
        [TestMethod("Validates if deserialization of new runtime config format succeeds.")]
        public void TestReadingRuntimeConfig()
        {
            string jsonString = File.ReadAllText("runtime-config-test.json");
            // use camel case
            // convert Enum to strings
            // case insensitive
            JsonSerializerOptions options = new()
            {
                PropertyNameCaseInsensitive = true,
                Converters =
                {
                    new JsonStringEnumConverter(JsonNamingPolicy.CamelCase)
                }
            };
<<<<<<< HEAD
            try
            {
                RuntimeConfig runtimeConfig =
                     JsonSerializer.Deserialize<RuntimeConfig>(jsonString, options);
            }
            catch (Exception exception)
            {
                Assert.Fail($"Failed to deserialize: {exception.Message}");
=======

            RuntimeConfig runtimeConfig =
                    JsonSerializer.Deserialize<RuntimeConfig>(jsonString, options);
            Assert.IsNotNull(runtimeConfig.Schema);
            Assert.IsTrue(runtimeConfig.DataSource.GetType() == typeof(DataSource));
            Assert.IsTrue(runtimeConfig.CosmosDb == null
                || runtimeConfig.CosmosDb.GetType() == typeof(CosmosDbOptions));
            Assert.IsTrue(runtimeConfig.MsSql == null
                || runtimeConfig.MsSql.GetType() == typeof(MsSqlOptions));
            Assert.IsTrue(runtimeConfig.PostgreSql == null
                || runtimeConfig.PostgreSql.GetType() == typeof(PostgreSqlOptions));
            Assert.IsTrue(runtimeConfig.MySql == null
                || runtimeConfig.MySql.GetType() == typeof(MySqlOptions));

            Assert.IsTrue(runtimeConfig.Entities.GetType() == typeof(Dictionary<string, Entity>));
            foreach (Entity entity in runtimeConfig.Entities.Values)
            {
                Assert.IsTrue(((JsonElement)entity.Source).ValueKind == JsonValueKind.String ||
                    ((JsonElement)entity.Source).ValueKind == JsonValueKind.Object);

                Assert.IsTrue(entity.Rest == null
                    || ((JsonElement)entity.Rest).ValueKind == JsonValueKind.True
                    || ((JsonElement)entity.Rest).ValueKind == JsonValueKind.False
                    || ((JsonElement)entity.Rest).ValueKind == JsonValueKind.Object);
                if (entity.Rest != null
                    && ((JsonElement)entity.Rest).ValueKind == JsonValueKind.Object)
                {
                    RestEntitySettings rest =
                        ((JsonElement)entity.Rest).Deserialize<RestEntitySettings>();
                    Assert.IsTrue(
                        ((JsonElement)rest.Route).ValueKind == JsonValueKind.String
                        || ((JsonElement)rest.Route).ValueKind == JsonValueKind.Object);
                    if (((JsonElement)rest.Route).ValueKind == JsonValueKind.Object)
                    {
                        SingularPlural route = ((JsonElement)rest.Route).Deserialize<SingularPlural>();
                    }
                }

                Assert.IsTrue(entity.GraphQL == null
                    || ((JsonElement)entity.GraphQL).ValueKind == JsonValueKind.True
                    || ((JsonElement)entity.GraphQL).ValueKind == JsonValueKind.False
                    || ((JsonElement)entity.GraphQL).ValueKind == JsonValueKind.Object);
                if (entity.GraphQL != null
                    && ((JsonElement)entity.GraphQL).ValueKind == JsonValueKind.Object)
                {
                    GraphQLEntitySettings graphQL =
                        ((JsonElement)entity.GraphQL).Deserialize<GraphQLEntitySettings>();
                    Assert.IsTrue(
                        ((JsonElement)graphQL.Type).ValueKind == JsonValueKind.String
                        || ((JsonElement)graphQL.Type).ValueKind == JsonValueKind.Object);
                    if (((JsonElement)graphQL.Type).ValueKind == JsonValueKind.Object)
                    {
                        SingularPlural route = ((JsonElement)graphQL.Type).Deserialize<SingularPlural>();
                    }
                }

                Assert.IsTrue(entity.Permissions.GetType() == typeof(PermissionSetting[]));
                foreach (PermissionSetting permission in entity.Permissions)
                {
                    foreach (object action in permission.Actions)
                    {
                        HashSet<string> allowedActions =
                            new() { "*", "create", "read", "update", "delete" };
                        Assert.IsTrue(((JsonElement)action).ValueKind == JsonValueKind.String ||
                            ((JsonElement)action).ValueKind == JsonValueKind.Object);
                        if (((JsonElement)action).ValueKind == JsonValueKind.Object)
                        {
                            Config.Action configAction =
                                ((JsonElement)action).Deserialize<Config.Action>();
                            Assert.IsTrue(allowedActions.Contains(configAction.Name));
                            Assert.IsTrue(configAction.Policy == null
                                || configAction.Policy.GetType() == typeof(Policy));
                            Assert.IsTrue(configAction.Fields == null
                                || configAction.Fields.GetType() == typeof(Field));
                        }
                        else
                        {
                            string name = ((JsonElement)action).Deserialize<string>();
                            Assert.IsTrue(allowedActions.Contains(name));
                        }
                    }
                }

                Assert.IsTrue(entity.Relationships == null ||
                    entity.Relationships.GetType()
                        == typeof(Dictionary<string, Relationship>));
                Assert.IsTrue(entity.Mappings == null ||
                    entity.Mappings.GetType()
                        == typeof(Dictionary<string, string>));
>>>>>>> bd9e1fb7
            }
        }

        [TestCleanup]
        public void Cleanup()
        {
            Environment.SetEnvironmentVariable(ASP_NET_CORE_ENVIRONMENT_VAR_NAME, "");
        }

        private static void ValidateCosmosDbSetup(TestServer server)
        {
            object metadataProvider = server.Services.GetService(typeof(IGraphQLMetadataProvider));
            Assert.IsInstanceOfType(metadataProvider, typeof(GraphQLFileMetadataProvider));

            object queryEngine = server.Services.GetService(typeof(IQueryEngine));
            Assert.IsInstanceOfType(queryEngine, typeof(CosmosQueryEngine));

            object mutationEngine = server.Services.GetService(typeof(IMutationEngine));
            Assert.IsInstanceOfType(mutationEngine, typeof(CosmosMutationEngine));

            object configValidator = server.Services.GetService(typeof(IConfigValidator));
            Assert.IsInstanceOfType(configValidator, typeof(CosmosConfigValidator));

            CosmosClientProvider cosmosClientProvider = server.Services.GetService(typeof(CosmosClientProvider)) as CosmosClientProvider;
            Assert.IsNotNull(cosmosClientProvider);
            Assert.IsNotNull(cosmosClientProvider.Client);
        }

        /// <summary>
        /// Verifies that an exception of type T is thrown. Also checks AggregateException recursively.
        /// </summary>
        /// <typeparam name="T">The expected exception type.</typeparam>
        /// <param name="func">The function to execute that should throw.</param>
        private async Task VerifyThrowsException<T>(Func<Task> func) where T : Exception
        {
            bool exceptionThrown = false;
            try
            {
                await func();
            }
            catch (AggregateException aggregate)
            {
                aggregate.Handle(HandleException<T>);
                exceptionThrown = true;
            }
            catch (T)
            {
                exceptionThrown = true;
            }

            Assert.IsTrue(exceptionThrown);
        }

        private bool HandleException<T>(Exception e) where T : Exception
        {
            if (e is AggregateException aggregateException)
            {
                aggregateException.Handle(HandleException<T>);
                return true;
            }
            else if (e is T)
            {
                return true;
            }

            return false;
        }
    }
}<|MERGE_RESOLUTION|>--- conflicted
+++ resolved
@@ -340,16 +340,6 @@
                     new JsonStringEnumConverter(JsonNamingPolicy.CamelCase)
                 }
             };
-<<<<<<< HEAD
-            try
-            {
-                RuntimeConfig runtimeConfig =
-                     JsonSerializer.Deserialize<RuntimeConfig>(jsonString, options);
-            }
-            catch (Exception exception)
-            {
-                Assert.Fail($"Failed to deserialize: {exception.Message}");
-=======
 
             RuntimeConfig runtimeConfig =
                     JsonSerializer.Deserialize<RuntimeConfig>(jsonString, options);
@@ -439,7 +429,6 @@
                 Assert.IsTrue(entity.Mappings == null ||
                     entity.Mappings.GetType()
                         == typeof(Dictionary<string, string>));
->>>>>>> bd9e1fb7
             }
         }
 
