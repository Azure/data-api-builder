using System.Collections.Generic;
using Azure.DataGateway.Service.Models;
using Azure.DataGateway.Service.Services;
using Azure.DataGateway.Services;

namespace Azure.DataGateway.Service.Tests.CosmosTests
{
    public class MetadataStoreProviderForTest : IMetadataStoreProvider
    {
        public string GraphQLSchema { get; set; }
        private readonly FilterParser _filterParser;
        public Dictionary<string, MutationResolver> MutationResolvers { get; set; } = new();
        public Dictionary<string, GraphQLQueryResolver> QueryResolvers { get; set; } = new();
        public Dictionary<string, TableDefinition> Tables { get; set; } = new();
        public Dictionary<string, GraphqlType> GraphqlTypes { get; set; } = new();

        public string GetGraphQLSchema()
        {
            return GraphQLSchema;
        }

        public MutationResolver GetMutationResolver(string name)
        {
            MutationResolver result;
            MutationResolvers.TryGetValue(name, out result);
            return result;
        }

        public GraphQLQueryResolver GetQueryResolver(string name)
        {
            GraphQLQueryResolver result;
            QueryResolvers.TryGetValue(name, out result);
            return result;
        }

        public TableDefinition GetTableDefinition(string name)
        {
            TableDefinition result;
            Tables.TryGetValue(name, out result);
            return result;
        }

        public void StoreMutationResolver(MutationResolver mutationResolver)
        {
            MutationResolvers.Add(mutationResolver.Id, mutationResolver);
        }

        public void StoreQueryResolver(GraphQLQueryResolver queryResolver)
        {
            QueryResolvers.Add(queryResolver.Id, queryResolver);
        }

<<<<<<< HEAD
        public GraphQLType GetGraphQLType(string name)
=======
        public void StoreGraphQLType(string name, GraphqlType graphQLType)
        {
            GraphqlTypes.Add(name, graphQLType);
        }

        public GraphqlType GetGraphqlType(string name)
>>>>>>> d8f82f3d
        {
            return GraphqlTypes.TryGetValue(name, out GraphqlType graphqlType) ? graphqlType : null;
        }

        public ResolverConfig GetResolvedConfig()
        {
            throw new System.NotImplementedException();
        }

        public FilterParser GetFilterParser()
        {
            return _filterParser;
        }
    }
}<|MERGE_RESOLUTION|>--- conflicted
+++ resolved
@@ -50,16 +50,12 @@
             QueryResolvers.Add(queryResolver.Id, queryResolver);
         }
 
-<<<<<<< HEAD
-        public GraphQLType GetGraphQLType(string name)
-=======
         public void StoreGraphQLType(string name, GraphqlType graphQLType)
         {
             GraphqlTypes.Add(name, graphQLType);
         }
 
-        public GraphqlType GetGraphqlType(string name)
->>>>>>> d8f82f3d
+        public GraphQLType GetGraphQLType(string name)
         {
             return GraphqlTypes.TryGetValue(name, out GraphqlType graphqlType) ? graphqlType : null;
         }
