using System;
using System.Text.Json;
using System.Threading.Tasks;
using Microsoft.VisualStudio.TestTools.UnitTesting;

namespace Azure.DataGateway.Service.Tests.CosmosTests
{
    [TestClass, TestCategory(TestCategory.COSMOS)]
    public class MutationTests : TestBase
    {
        private static readonly string _containerName = Guid.NewGuid().ToString();
        private static readonly string _createPlanetMutation = @"
                                                mutation ($item: CreatePlanetInput!) {
                                                    createPlanet (item: $item) {
                                                        id
                                                        name
                                                    }
                                                }";
        private static readonly string _deletePlanetMutation = @"
                                                mutation ($id: ID!) {
                                                    deletePlanet (id: $id) {
                                                        id
                                                        name
                                                    }
                                                }";

        /// <summary>
        /// Executes once for the test class.
        /// </summary>
        /// <param name="context"></param>
        [ClassInitialize]
        public static void TestFixtureSetup(TestContext context)
        {
            Init(context);
            Client.CreateDatabaseIfNotExistsAsync(DATABASE_NAME).Wait();
            Client.GetDatabase(DATABASE_NAME).CreateContainerIfNotExistsAsync(_containerName, "/id").Wait();
            CreateItems(DATABASE_NAME, _containerName, 10);
            RegisterMutationResolver("createPlanet", DATABASE_NAME, _containerName);
            RegisterMutationResolver("deletePlanet", DATABASE_NAME, _containerName, "Delete");
        }

        [TestMethod]
        public async Task CanCreateItemWithVariables()
        {
            // Run mutation Add planet;
            string id = Guid.NewGuid().ToString();
            var input = new
            {
                id,
                name = "test_name"
            };
            JsonElement response = await ExecuteGraphQLRequestAsync("createPlanet", _createPlanetMutation, new() { { "item", input } });

            // Validate results
            Assert.AreEqual(id, response.GetProperty("id").GetString());
        }

        [TestMethod]
        public async Task CanDeleteItemWithVariables()
        {
            // Pop an item in to delete
            string id = Guid.NewGuid().ToString();
            var input = new
            {
                id,
                name = "test_name"
            };
            _ = await ExecuteGraphQLRequestAsync("createPlanet", _createPlanetMutation, new() { { "item", input } });

            // Run mutation delete item;
            JsonElement response = await ExecuteGraphQLRequestAsync("deletePlanet", _deletePlanetMutation, new() { { "id", id } });

            // Validate results
            Assert.IsNull(response.GetProperty("id").GetString());
        }

        [TestMethod]
        public async Task CanCreateItemWithoutVariables()
        {
            // Run mutation Add planet;
            string id = Guid.NewGuid().ToString();
            const string name = "test_name";
            string mutation = $@"
mutation {{
    createPlanet (item: {{ id: ""{id}"", name: ""{name}"" }}) {{
        id
        name
    }}
}}";
<<<<<<< HEAD
            JsonElement response = await ExecuteGraphQLRequestAsync("createPlanet", mutation, new());
=======
            JsonElement response = await ExecuteGraphQLRequestAsync("addPlanet", mutation, variables: new());
>>>>>>> 3b176657

            // Validate results
            Assert.AreEqual(id, response.GetProperty("id").GetString());
        }

        [TestMethod]
        public async Task CanDeleteItemWithoutVariables()
        {
            // Pop an item in to delete
            string id = Guid.NewGuid().ToString();
            const string name = "test_name";
            string mutation = $@"
mutation {{
    createPlanet (item: {{ id: ""{id}"", name: ""{name}"" }}) {{
        id
        name
    }}
}}";
<<<<<<< HEAD
            _ = await ExecuteGraphQLRequestAsync("createPlanet", mutation, new());
=======
            _ = await ExecuteGraphQLRequestAsync("addPlanet", addMutation, variables: new());
>>>>>>> 3b176657

            // Run mutation delete item;
            string deleteMutation = $@"
mutation {{
    deletePlanet (id: ""{id}"") {{
        id
        name
    }}
}}";
            JsonElement response = await ExecuteGraphQLRequestAsync("deletePlanet", deleteMutation, variables: new());

            // Validate results
            Assert.IsNull(response.GetProperty("id").GetString());
        }

        [TestMethod]
        public async Task MutationMissingInputReturnError()
        {
            // Run mutation Add planet without any input
            string mutation = $@"
mutation {{
    addPlanet {{
        id
        name
    }}
}}";
            JsonElement response = await ExecuteGraphQLRequestAsync("addPlanet", mutation, variables: new());
            Assert.AreEqual("inputDict is missing", response[0].GetProperty("message").ToString());
        }

        [TestMethod]
        public async Task MutationMissingRequiredIdReturnError()
        {
            // Run mutation Add planet without id
            const string name = "test_name";
            string mutation = $@"
mutation {{
    addPlanet ( name: ""{name}"") {{
        id
        name
    }}
}}";
            JsonElement response = await ExecuteGraphQLRequestAsync("addPlanet", mutation, variables: new());
            Assert.AreEqual("id field is mandatory", response[0].GetProperty("message").ToString());
        }

        /// <summary>
        /// Runs once after all tests in this class are executed
        /// </summary>
        [ClassCleanup]
        public static void TestFixtureTearDown()
        {
            Client.GetDatabase(DATABASE_NAME).GetContainer(_containerName).DeleteContainerAsync().Wait();
        }
    }
}<|MERGE_RESOLUTION|>--- conflicted
+++ resolved
@@ -87,11 +87,7 @@
         name
     }}
 }}";
-<<<<<<< HEAD
-            JsonElement response = await ExecuteGraphQLRequestAsync("createPlanet", mutation, new());
-=======
-            JsonElement response = await ExecuteGraphQLRequestAsync("addPlanet", mutation, variables: new());
->>>>>>> 3b176657
+            JsonElement response = await ExecuteGraphQLRequestAsync("createPlanet", mutation, variables: new());
 
             // Validate results
             Assert.AreEqual(id, response.GetProperty("id").GetString());
@@ -110,11 +106,7 @@
         name
     }}
 }}";
-<<<<<<< HEAD
-            _ = await ExecuteGraphQLRequestAsync("createPlanet", mutation, new());
-=======
-            _ = await ExecuteGraphQLRequestAsync("addPlanet", addMutation, variables: new());
->>>>>>> 3b176657
+            _ = await ExecuteGraphQLRequestAsync("createPlanet", mutation, variables: new());
 
             // Run mutation delete item;
             string deleteMutation = $@"
