--- conflicted
+++ resolved
@@ -154,15 +154,6 @@
         }
 
         [TestMethod]
-<<<<<<< HEAD
-        public async Task MutationMissingRequiredPartitionKeyValueReturnError()
-        {
-            // Run mutation Add planet without id
-            string id = Guid.NewGuid().ToString();
-            string mutation = $@"
-mutation {{
-    deletePlanet (id: ""{id}"") {{
-=======
         public async Task CanUpdateItemWithoutVariables()
         {
             // Run mutation Add planet;
@@ -171,15 +162,10 @@
             string mutation = $@"
 mutation {{
     createPlanet (item: {{ id: ""{id}"", name: ""{name}"" }}) {{
->>>>>>> 61ae7a0f
-        id
-        name
-    }}
-}}";
-<<<<<<< HEAD
-            JsonElement response = await ExecuteGraphQLRequestAsync("deletePlanet", mutation, variables: new());
-            Assert.AreEqual("The argument `_partitionKeyValue` is required.", response[0].GetProperty("message").ToString());
-=======
+        id
+        name
+    }}
+}}";
             _ = await ExecuteGraphQLRequestAsync("createPlanet", mutation, variables: new());
 
             const string newName = "new_name";
@@ -228,7 +214,22 @@
             // Validate results
             Assert.AreEqual(newName, response.GetProperty("name").GetString());
             Assert.AreNotEqual(input.name, response.GetProperty("name").GetString());
->>>>>>> 61ae7a0f
+        }
+
+        [TestMethod]
+        public async Task MutationMissingRequiredPartitionKeyValueReturnError()
+        {
+            // Run mutation Add planet without id
+            string id = Guid.NewGuid().ToString();
+            string mutation = $@"
+mutation {{
+    deletePlanet (id: ""{id}"") {{
+        id
+        name
+    }}
+}}";
+            JsonElement response = await ExecuteGraphQLRequestAsync("deletePlanet", mutation, variables: new());
+            Assert.AreEqual("The argument `_partitionKeyValue` is required.", response[0].GetProperty("message").ToString());
         }
 
         /// <summary>
