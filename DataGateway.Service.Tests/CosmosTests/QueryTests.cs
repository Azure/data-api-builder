using System;
using System.Collections.Generic;
using System.Linq;
using System.Text.Json;
using System.Threading.Tasks;
using Azure.DataGateway.Service.GraphQLBuilder.Queries;
using Microsoft.VisualStudio.TestTools.UnitTesting;

namespace Azure.DataGateway.Service.Tests.CosmosTests
{
    [TestClass, TestCategory(TestCategory.COSMOS)]
    public class QueryTests : TestBase
    {
        private static readonly string _containerName = Guid.NewGuid().ToString();

        public static readonly string PlanetByPKQuery = @"
query ($id: ID) {
    planet_by_pk (id: $id) {
        id
        name
    }
}";
<<<<<<< HEAD
        public static readonly string PlanetsQuery = @"
=======

        public static readonly string PlanetListQuery = @"{planetList{ id, name}}";
        public static readonly string PlanetConnectionQueryStringFormat = @"
>>>>>>> e8f7d1ad
query ($first: Int!, $after: String) {
    planets (first: $first, after: $after) {
        items {
            id
            name
        }
        after
        hasNextPage
    }
}";
        public static readonly string PlanetsWithOrderBy = @"
query{
    getPlanetsWithOrderBy (first: 10, after: null, orderBy: {id: Asc, name: null }) {
        items {
            id
            name
        },
        endCursor,
        hasNextPage
    }
}
";
        private static List<string> _idList;
        private const int TOTAL_ITEM_COUNT = 10;

        [ClassInitialize]
        public static void TestFixtureSetup(TestContext context)
        {
            Init(context);
            Client.CreateDatabaseIfNotExistsAsync(DATABASE_NAME).Wait();
            Client.GetDatabase(DATABASE_NAME).CreateContainerIfNotExistsAsync(_containerName, "/id").Wait();
            _idList = CreateItems(DATABASE_NAME, _containerName, TOTAL_ITEM_COUNT);
            RegisterGraphQLType("Planet", DATABASE_NAME, _containerName);
            RegisterGraphQLType("PlanetConnection", DATABASE_NAME, _containerName, true);
        }

        [TestMethod]
        public async Task GetByPrimaryKeyWithVariables()
        {
            // Run query
            string id = _idList[0];
            JsonElement response = await ExecuteGraphQLRequestAsync("planet_by_pk", PlanetByPKQuery, new() { { "id", id } });

            // Validate results
            Assert.AreEqual(id, response.GetProperty("id").GetString());
        }

        [TestMethod]
        public async Task GetPaginatedWithVariables()
        {
            // Run query
            JsonElement response = await ExecuteGraphQLRequestAsync("planetList", PlanetsQuery);
            int actualElements = response.GetArrayLength();
            List<string> responseTotal = new();
            ConvertJsonElementToStringList(response, responseTotal);

            // Run paginated query
            const int pagesize = TOTAL_ITEM_COUNT / 2;
            int totalElementsFromPaginatedQuery = 0;
            string afterToken = null;
            List<string> pagedResponse = new();

            do
            {
                JsonElement page = await ExecuteGraphQLRequestAsync("planets", PlanetsQuery, new() { { "first", pagesize }, { "after", afterToken } });
                JsonElement after = page.GetProperty(QueryBuilder.PAGINATION_TOKEN_FIELD_NAME);
                afterToken = after.ToString();
                totalElementsFromPaginatedQuery += page.GetProperty(QueryBuilder.PAGINATION_FIELD_NAME).GetArrayLength();
                ConvertJsonElementToStringList(page.GetProperty("items"), pagedResponse);
            } while (!string.IsNullOrEmpty(afterToken));

            // Validate results
            Assert.AreEqual(actualElements, totalElementsFromPaginatedQuery);
            Assert.IsTrue(responseTotal.SequenceEqual(pagedResponse));
        }

        [TestMethod]
        public async Task GetByPrimaryKeyWithoutVariables()
        {
            // Run query
            string id = _idList[0];
            string query = @$"
query {{
    planet_by_pk (id: ""{id}"") {{
        id
        name
    }}
}}";
            JsonElement response = await ExecuteGraphQLRequestAsync("planet_by_pk", query);

            // Validate results
            Assert.AreEqual(id, response.GetProperty("id").GetString());
        }

        [TestMethod]
        public async Task GetPaginatedWithoutVariables()
        {
            // Run query
            JsonElement response = await ExecuteGraphQLRequestAsync("planets", PlanetsQuery);
            int actualElements = response.GetArrayLength();
            List<string> responseTotal = new();
            ConvertJsonElementToStringList(response, responseTotal);

            // Run paginated query
            const int pagesize = TOTAL_ITEM_COUNT / 2;
            int totalElementsFromPaginatedQuery = 0;
            string afterToken = null;
            List<string> pagedResponse = new();

            do
            {
                string planetConnectionQueryStringFormat = @$"
query {{
    planets (first: {pagesize}, after: {(afterToken == null ? "null" : "\"" + afterToken + "\"")}) {{
        items {{
            id
            name
        }}
        after
        hasNextPage
    }}
}}";
                JsonElement page = await ExecuteGraphQLRequestAsync("planets", planetConnectionQueryStringFormat, variables: new());
                JsonElement after = page.GetProperty(QueryBuilder.PAGINATION_TOKEN_FIELD_NAME);
                afterToken = after.ToString();
                totalElementsFromPaginatedQuery += page.GetProperty(QueryBuilder.PAGINATION_FIELD_NAME).GetArrayLength();
                ConvertJsonElementToStringList(page.GetProperty(QueryBuilder.PAGINATION_FIELD_NAME), pagedResponse);
            } while (!string.IsNullOrEmpty(afterToken));

            Assert.AreEqual(actualElements, totalElementsFromPaginatedQuery);
            Assert.IsTrue(responseTotal.SequenceEqual(pagedResponse));
        }

        /// <summary>
        /// Query List Type with input parameters
        /// </summary>
        /// <returns></returns>
        [TestMethod]
        public async Task GetListTypeWithParameters()
        {
            string id = _idList[0];
            string query = @$"
query {{
    getPlanetListById (id: ""{id}"") {{
        id
        name
    }}
}}";

            JsonElement response = await ExecuteGraphQLRequestAsync("getPlanetListById", query);

            // Validate results
            Assert.AreEqual(1, response.GetArrayLength());
            Assert.AreEqual(id, response[0].GetProperty("id").ToString());
        }

        /// <summary>
        /// Query single item by non-primary key field, found no match
        /// </summary>
        /// <returns></returns>
        [TestMethod]
        public async Task GetByNonePrimaryFieldResultNotFound()
        {
            string name = "non-existed name";
            string query = @$"
query {{
    getPlanetByName (name: ""{name}"") {{
        id
        name
    }}
}}";

            JsonElement response = await ExecuteGraphQLRequestAsync("getPlanetByName", query);

            // Validate results
            Assert.IsNull(response.Deserialize<string>());
        }

        /// <summary>
        /// Query single item by non-primary key field, found record back
        /// </summary>
        /// <returns></returns>
        [TestMethod]
        public async Task GetByNonPrimaryFieldReturnsResult()
        {
            string name = "Earth";
            string query = @$"
query {{
    getPlanetByName (name: ""{name}"") {{
        id
        name
    }}
}}";

            JsonElement response = await ExecuteGraphQLRequestAsync("getPlanetByName", query);

            // Validate results
            Assert.AreEqual(name, response.GetProperty("name").ToString());
        }

        /// <summary>
        /// Query result with nested object
        /// </summary>
        /// <returns></returns>
        [TestMethod]
        public async Task GetByPrimaryKeyWithInnerObject()
        {
            // Run query
            string id = _idList[0];
            string query = @$"
query {{
    planetById (id: ""{id}"") {{
        id
        name
        character {{
            id
            name
        }}
    }}
}}";
            JsonElement response = await ExecuteGraphQLRequestAsync("planetById", query);

            // Validate results
            Assert.AreEqual(id, response.GetProperty("id").GetString());
        }

        [TestMethod]
        public async Task GetWithOrderBy()
        {
            JsonElement response = await ExecuteGraphQLRequestAsync("getPlanetsWithOrderBy", PlanetsWithOrderBy);

            int i = 0;
            // Check order matches
            foreach (string id in _idList.OrderBy(x => x))
            {
                Assert.AreEqual(id, response.GetProperty("items")[i++].GetProperty("id").GetString());
            }
        }

        private static void ConvertJsonElementToStringList(JsonElement ele, List<string> strList)
        {
            if (ele.ValueKind == JsonValueKind.Array)
            {
                JsonElement.ArrayEnumerator enumerator = ele.EnumerateArray();

                while (enumerator.MoveNext())
                {
                    JsonElement prop = enumerator.Current;
                    strList.Add(prop.ToString());
                }
            }
        }

        [ClassCleanup]
        public static void TestFixtureTearDown()
        {
            Client.GetDatabase(DATABASE_NAME).GetContainer(_containerName).DeleteContainerAsync().Wait();
        }
    }
}<|MERGE_RESOLUTION|>--- conflicted
+++ resolved
@@ -20,20 +20,14 @@
         name
     }
 }";
-<<<<<<< HEAD
         public static readonly string PlanetsQuery = @"
-=======
-
-        public static readonly string PlanetListQuery = @"{planetList{ id, name}}";
-        public static readonly string PlanetConnectionQueryStringFormat = @"
->>>>>>> e8f7d1ad
 query ($first: Int!, $after: String) {
     planets (first: $first, after: $after) {
         items {
             id
             name
         }
-        after
+        endCursor
         hasNextPage
     }
 }";
