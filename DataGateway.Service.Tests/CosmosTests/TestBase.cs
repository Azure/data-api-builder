--- conflicted
+++ resolved
@@ -12,17 +12,13 @@
 using Azure.DataGateway.Auth;
 using Azure.DataGateway.Config;
 using Azure.DataGateway.Service.Configurations;
-<<<<<<< HEAD
-=======
-using Azure.DataGateway.Service.Controllers;
->>>>>>> 27d32a7b
 using Azure.DataGateway.Service.Models;
+using Azure.DataGateway.Service.Resolvers;
 using Azure.DataGateway.Service.Tests.GraphQLBuilder.Helpers;
 using Microsoft.AspNetCore.Http;
 using Microsoft.AspNetCore.Mvc.Testing;
 using Microsoft.AspNetCore.TestHost;
 using Microsoft.Azure.Cosmos;
-using Microsoft.Azure.Cosmos.Fluent;
 using Microsoft.Extensions.DependencyInjection;
 using Microsoft.VisualStudio.TestTools.UnitTesting;
 using Moq;
@@ -33,25 +29,7 @@
     public class TestBase
     {
         internal const string DATABASE_NAME = "graphqldb";
-<<<<<<< HEAD
         private const string GRAPHQL_SCHEMA = @"
-=======
-        internal static GraphQLService _graphQLService;
-        internal static CosmosClientProvider _clientProvider;
-        internal static CosmosQueryEngine _queryEngine;
-        internal static CosmosMutationEngine _mutationEngine;
-        internal static GraphQLController _controller;
-        internal static RuntimeConfigProvider _configProvider;
-
-        internal static CosmosClient Client { get; private set; }
-
-        [ClassInitialize]
-        public static void Init(TestContext context)
-        {
-            _configProvider = TestHelper.GetRuntimeConfigProvider(CosmosTestHelper.ConfigPath);
-            _clientProvider = new CosmosClientProvider(_configProvider);
-            string jsonString = @"
->>>>>>> 27d32a7b
 type Character @model {
     id : ID,
     name : String,
@@ -70,10 +48,8 @@
 
         private static string[] _planets = { "Earth", "Mars", "Jupiter", "Tatooine", "Endor", "Dagobah", "Hoth", "Bespin", "Spec%ial" };
 
-        internal static CosmosClient CosmosClient { get; private set; }
-
         private static HttpClient _client;
-        private static WebApplicationFactory<Startup> _application;
+        internal static WebApplicationFactory<Startup> _application;
 
         [ClassInitialize(InheritanceBehavior.BeforeEachDerivedClass)]
         public static void Init(TestContext context)
@@ -83,7 +59,6 @@
                 { @"./schema.gql", new MockFileData(GRAPHQL_SCHEMA) }
             });
 
-<<<<<<< HEAD
             //create mock authorization resolver where mock entityPermissionsMap is created for Planet and Character.
             Mock<IAuthorizationResolver> authorizationResolverCosmos = new();
             _ = authorizationResolverCosmos.Setup(x => x.EntityPermissionsMap).Returns(GetEntityPermissionsMap(new string[] { "Character", "Planet" }));
@@ -94,33 +69,12 @@
                     _ = builder.ConfigureTestServices(services =>
                     {
                         services.AddSingleton<IFileSystem>(fileSystem);
-                        services.AddSingleton(TestHelper.ConfigProvider);
+                        services.AddSingleton(TestHelper.GetRuntimeConfigProvider(CosmosTestHelper.ConfigPath));
                         services.AddSingleton(authorizationResolverCosmos.Object);
                     });
                 });
-=======
-            CosmosSqlMetadataProvider _metadataStoreProvider = new(_configProvider, fileSystem);
-
-            //create mock authorization resolver where mock entityPermissionsMap is created for Planet and Character.
-            Mock<IAuthorizationResolver> authorizationResolverCosmos = new();
-            authorizationResolverCosmos.Setup(x => x.EntityPermissionsMap).Returns(GetEntityPermissionsMap(new string[] { "Character", "Planet" }));
-
-            _queryEngine = new CosmosQueryEngine(_clientProvider, _metadataStoreProvider);
-            _mutationEngine = new CosmosMutationEngine(_clientProvider, _metadataStoreProvider);
-            _graphQLService = new GraphQLService(
-                _configProvider,
-                _queryEngine,
-                _mutationEngine,
-                new DocumentCache(),
-                new Sha256DocumentHashProvider(),
-                _metadataStoreProvider,
-                authorizationResolverCosmos.Object);
-            _controller = new GraphQLController(_graphQLService);
-            Client = _clientProvider.Client;
-        }
->>>>>>> 27d32a7b
-
-            CosmosClient = new CosmosClientBuilder(TestHelper.ConfigProvider.GetRuntimeConfiguration().ConnectionString).Build();
+
+            RuntimeConfigProvider configProvider = _application.Services.GetService<RuntimeConfigProvider>();
 
             _client = _application.CreateClient();
         }
@@ -134,17 +88,13 @@
         internal static List<string> CreateItems(string dbName, string containerName, int numItems)
         {
             List<string> idList = new();
+            CosmosClient cosmosClient = _application.Services.GetService<CosmosClientProvider>().Client;
             for (int i = 0; i < numItems; i++)
             {
                 string uid = Guid.NewGuid().ToString();
                 idList.Add(uid);
-<<<<<<< HEAD
-                dynamic sourceItem = TestHelper.GetItem(uid, _planets[i % (_planets.Length)], i);
-                CosmosClient.GetContainer(dbName, containerName)
-=======
                 dynamic sourceItem = CosmosTestHelper.GetItem(uid, _planets[i % (_planets.Length)], i);
-                Client.GetContainer(dbName, containerName)
->>>>>>> 27d32a7b
+                cosmosClient.GetContainer(dbName, containerName)
                     .CreateItemAsync(sourceItem, new PartitionKey(uid)).Wait();
             }
 
@@ -178,7 +128,8 @@
         /// <param name="containerName">the container name</param>
         internal static void OverrideEntityContainer(string entityName, string containerName)
         {
-            RuntimeConfig config = _configProvider.GetRuntimeConfiguration();
+            RuntimeConfigProvider configProvider = _application.Services.GetService<RuntimeConfigProvider>();
+            RuntimeConfig config = configProvider.GetRuntimeConfiguration();
             Entity entity = config.Entities[entityName];
 
             System.Reflection.PropertyInfo prop = entity.GetType().GetProperty("Source");
@@ -230,7 +181,8 @@
             {
                 MaxItemCount = pagesize,
             };
-            Container c = CosmosClient.GetContainer(DATABASE_NAME, containerName);
+            CosmosClient cosmosClient = _application.Services.GetService<CosmosClientProvider>().Client;
+            Container c = cosmosClient.GetContainer(DATABASE_NAME, containerName);
             QueryDefinition queryDef = new(query);
             FeedIterator<JObject> resultSetIterator = c.GetItemQueryIterator<JObject>(queryDef, continuationToken, options);
             FeedResponse<JObject> firstPage = await resultSetIterator.ReadNextAsync();
