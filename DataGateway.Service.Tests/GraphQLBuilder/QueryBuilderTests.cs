--- conflicted
+++ resolved
@@ -48,17 +48,13 @@
 
             DocumentNode root = Utf8GraphQLParser.Parse(gql);
 
-<<<<<<< HEAD
-            DocumentNode queryRoot = QueryBuilder.Build(root, DatabaseType.cosmos, new Dictionary<string, Entity> { { "Foo", GenerateEmptyEntity() } }, new());
-=======
-            DocumentNode queryRoot = QueryBuilder.Build(
-                root,
-                DatabaseType.cosmos,
-                new Dictionary<string, Entity> { { "Foo", GraphQLTestHelpers.GenerateEmptyEntity() } },
-                inputTypes: new(),
-                entityPermissionsMap: _entityPermissions
-                );
->>>>>>> 2b008868
+            DocumentNode queryRoot = QueryBuilder.Build(
+                root,
+                DatabaseType.cosmos,
+                new Dictionary<string, Entity> { { "Foo", GraphQLTestHelpers.GenerateEmptyEntity() } },
+                inputTypes: new(),
+                entityPermissionsMap: _entityPermissions
+                );
 
             ObjectTypeDefinitionNode query = GetQueryNode(queryRoot);
             Assert.AreEqual(1, query.Fields.Count(f => f.Name.Value == $"foo_by_pk"));
@@ -78,17 +74,13 @@
 
             DocumentNode root = Utf8GraphQLParser.Parse(gql);
 
-<<<<<<< HEAD
-            DocumentNode queryRoot = QueryBuilder.Build(root, DatabaseType.cosmos, new Dictionary<string, Entity> { { "Foo", GenerateEmptyEntity() } }, new());
-=======
-            DocumentNode queryRoot = QueryBuilder.Build(
-                root,
-                DatabaseType.cosmos,
-                new Dictionary<string, Entity> { { "Foo", GraphQLTestHelpers.GenerateEmptyEntity() } },
-                inputTypes: new(),
-                entityPermissionsMap: _entityPermissions
-                );
->>>>>>> 2b008868
+            DocumentNode queryRoot = QueryBuilder.Build(
+                root,
+                DatabaseType.cosmos,
+                new Dictionary<string, Entity> { { "Foo", GraphQLTestHelpers.GenerateEmptyEntity() } },
+                inputTypes: new(),
+                entityPermissionsMap: _entityPermissions
+                );
 
             ObjectTypeDefinitionNode query = GetQueryNode(queryRoot);
             FieldDefinitionNode field = query.Fields.First(f => f.Name.Value == $"foo_by_pk");
@@ -115,17 +107,13 @@
 
             DocumentNode root = Utf8GraphQLParser.Parse(gql);
 
-<<<<<<< HEAD
-            DocumentNode queryRoot = QueryBuilder.Build(root, DatabaseType.cosmos, new Dictionary<string, Entity> { { "Foo", GenerateEmptyEntity() } }, new());
-=======
-            DocumentNode queryRoot = QueryBuilder.Build(
-                root,
-                DatabaseType.cosmos,
-                new Dictionary<string, Entity> { { "Foo", GraphQLTestHelpers.GenerateEmptyEntity() } },
-                inputTypes: new(),
-                entityPermissionsMap: _entityPermissions
-                );
->>>>>>> 2b008868
+            DocumentNode queryRoot = QueryBuilder.Build(
+                root,
+                DatabaseType.cosmos,
+                new Dictionary<string, Entity> { { "Foo", GraphQLTestHelpers.GenerateEmptyEntity() } },
+                inputTypes: new(),
+                entityPermissionsMap: _entityPermissions
+                );
 
             ObjectTypeDefinitionNode query = GetQueryNode(queryRoot);
             Assert.AreEqual(1, query.Fields.Count(f => f.Name.Value == $"foos"));
@@ -145,17 +133,13 @@
 
             DocumentNode root = Utf8GraphQLParser.Parse(gql);
 
-<<<<<<< HEAD
-            DocumentNode queryRoot = QueryBuilder.Build(root, DatabaseType.cosmos, new Dictionary<string, Entity> { { "Foo", GenerateEmptyEntity() } }, new());
-=======
-            DocumentNode queryRoot = QueryBuilder.Build(
-                root,
-                DatabaseType.cosmos,
-                new Dictionary<string, Entity> { { "Foo", GraphQLTestHelpers.GenerateEmptyEntity() } },
-                inputTypes: new(),
-                entityPermissionsMap: _entityPermissions
-                );
->>>>>>> 2b008868
+            DocumentNode queryRoot = QueryBuilder.Build(
+                root,
+                DatabaseType.cosmos,
+                new Dictionary<string, Entity> { { "Foo", GraphQLTestHelpers.GenerateEmptyEntity() } },
+                inputTypes: new(),
+                entityPermissionsMap: _entityPermissions
+                );
 
             ObjectTypeDefinitionNode query = GetQueryNode(queryRoot);
             string returnTypeName = query.Fields.First(f => f.Name.Value == $"foos").Type.NamedType().Name.Value;
@@ -181,9 +165,6 @@
 
             DocumentNode root = Utf8GraphQLParser.Parse(gql);
 
-<<<<<<< HEAD
-            DocumentNode queryRoot = QueryBuilder.Build(root, DatabaseType.mssql, new Dictionary<string, Entity> { { "Foo", GenerateEmptyEntity() } }, new());
-=======
             DocumentNode queryRoot = QueryBuilder.Build(
                 root,
                 DatabaseType.mssql,
@@ -191,7 +172,6 @@
                 inputTypes: new(),
                 entityPermissionsMap: _entityPermissions
                 );
->>>>>>> 2b008868
 
             ObjectTypeDefinitionNode query = GetQueryNode(queryRoot);
             FieldDefinitionNode byIdQuery = query.Fields.First(f => f.Name.Value == $"foo_by_pk");
@@ -210,9 +190,6 @@
 
             DocumentNode root = Utf8GraphQLParser.Parse(gql);
 
-<<<<<<< HEAD
-            DocumentNode queryRoot = QueryBuilder.Build(root, DatabaseType.cosmos, new Dictionary<string, Entity> { { "Foo", GenerateEmptyEntity() } }, new());
-=======
             DocumentNode queryRoot = QueryBuilder.Build(
                             root,
                             DatabaseType.cosmos,
@@ -220,7 +197,6 @@
                             inputTypes: new(),
                             entityPermissionsMap: _entityPermissions
                             );
->>>>>>> 2b008868
 
             ObjectTypeDefinitionNode query = GetQueryNode(queryRoot);
             FieldDefinitionNode byIdQuery = query.Fields.First(f => f.Name.Value == $"foo_by_pk");
