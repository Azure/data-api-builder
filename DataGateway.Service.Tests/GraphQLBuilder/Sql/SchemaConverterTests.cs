--- conflicted
+++ resolved
@@ -29,11 +29,7 @@
         [DataRow("T.est", "Test")]
         [DataRow("T_est", "T_est")]
         [DataRow("Test1", "Test1")]
-<<<<<<< HEAD
         public void EntityNameBecomesObjectName(string entityName, string expected)
-=======
-        public void TableNameBecomesObjectName(string entityName, string expected)
->>>>>>> 0e8a0079
         {
             TableDefinition table = new();
 
@@ -312,130 +308,8 @@
 
             FieldDefinitionNode field = od.Fields.First(f => f.Name.Value == relationshipName);
 
-<<<<<<< HEAD
-=======
-            Dictionary<string, Relationship> relationships =
-                new()
-                {
-                    {
-                        foreignKeyTable,
-                        new Relationship(
-                          Cardinality.One,
-                          foreignKeyTable,
-                          SourceFields: null,
-                          TargetFields: null,
-                          LinkingObject: null,
-                          LinkingSourceFields: null,
-                          LinkingTargetFields: null)
-                    }
-                };
-            Entity configEntity = GenerateEmptyEntity() with { Relationships = relationships };
-            Entity relationshipEntity = GenerateEmptyEntity();
-
-            ObjectTypeDefinitionNode od = SchemaConverter.FromTableDefinition("table", table, configEntity, new() { { foreignKeyTable, relationshipEntity } });
-
-            FieldDefinitionNode field = od.Fields.First(f => f.Name.Value == refColName);
-
-            Assert.AreEqual(refColName, field.Name.Value);
->>>>>>> 0e8a0079
             Assert.AreEqual(1, field.Directives.Count);
             Assert.AreEqual(RelationshipDirectiveType.DirectiveName, field.Directives[0].Name.Value);
-        }
-
-        [TestMethod]
-        public void MultipleForeignKeyColumnsStillSingleObjectFieldReference()
-        {
-            TableDefinition table = new();
-
-            string columnName = "columnName";
-            table.Columns.Add(columnName, new ColumnDefinition
-            {
-                SystemType = typeof(string),
-                IsNullable = false,
-            });
-            const string foreignKeyTable = "FkTable";
-
-            table.ForeignKeys.Add("foreign_key", new ForeignKeyDefinition { ReferencedTable = foreignKeyTable, ReferencingColumns = new List<string>() });
-
-            const int refColCount = 5;
-            for (int i = 0; i < refColCount; i++)
-            {
-                string refColName = $"ref_col{i}";
-                table.Columns.Add(refColName, new ColumnDefinition
-                {
-                    SystemType = typeof(long)
-                });
-                table.ForeignKeys["foreign_key"].ReferencingColumns.Add(refColName);
-            }
-
-            Dictionary<string, Relationship> relationships =
-                new()
-                {
-                    {
-                        foreignKeyTable,
-                        new Relationship(
-                          Cardinality.One,
-                          foreignKeyTable,
-                          SourceFields: null,
-                          TargetFields: null,
-                          LinkingObject: null,
-                          LinkingSourceFields: null,
-                          LinkingTargetFields: null)
-                    }
-                };
-            Entity configEntity = GenerateEmptyEntity() with { Relationships = relationships };
-            Entity relationshipEntity = GenerateEmptyEntity();
-
-            ObjectTypeDefinitionNode od = SchemaConverter.FromTableDefinition("table", table, configEntity, new() { { foreignKeyTable, relationshipEntity } });
-
-<<<<<<< HEAD
-=======
-            Assert.AreEqual(refColCount, od.Fields.Count(f => f.Directives.Any(d => d.Name.Value == RelationshipDirectiveType.DirectiveName)));
->>>>>>> 0e8a0079
-            Assert.AreEqual(1, od.Fields.Count(f => f.Type.NamedType().Name.Value == foreignKeyTable));
-        }
-
-        [TestMethod]
-        public void CardinalityOfOneWillBeSingleObjectRelationship()
-        {
-            TableDefinition table = new();
-
-            string columnName = "columnName";
-            table.Columns.Add(columnName, new ColumnDefinition
-            {
-                SystemType = typeof(string),
-                IsNullable = false,
-            });
-            const string foreignKeyTable = "FkTable";
-            const string refColName = "ref_col";
-            table.ForeignKeys.Add("foreign_key", new ForeignKeyDefinition { ReferencedTable = foreignKeyTable, ReferencingColumns = new List<string> { refColName } });
-            table.Columns.Add(refColName, new ColumnDefinition
-            {
-                SystemType = typeof(long)
-            });
-
-            Dictionary<string, Relationship> relationships =
-                new()
-                {
-                    {
-                        foreignKeyTable,
-                        new Relationship(
-                          Cardinality.One,
-                          foreignKeyTable,
-                          SourceFields: null,
-                          TargetFields: null,
-                          LinkingObject: null,
-                          LinkingSourceFields: null,
-                          LinkingTargetFields: null)
-                    }
-                };
-            Entity configEntity = GenerateEmptyEntity() with { Relationships = relationships };
-            Entity relationshipEntity = GenerateEmptyEntity();
-
-            ObjectTypeDefinitionNode od = SchemaConverter.FromTableDefinition("table", table, configEntity, new() { { foreignKeyTable, relationshipEntity } });
-
-            FieldDefinitionNode field = od.Fields.First(f => f.Type.NamedType().Name.Value == foreignKeyTable);
-            Assert.IsFalse(field.Type.IsListType());
         }
 
         [TestMethod]
@@ -521,54 +395,5 @@
 
             Assert.AreEqual(expected, od.Name.Value);
         }
-<<<<<<< HEAD
-=======
-
-        [DataTestMethod]
-        [DataRow("singularName", "pluralNameOverride", "FkTable", "pluralNameOverride")]
-        [DataRow("singularName", "", "FkTable", "singularNames")]
-        [DataRow("singularName", null, "FkTable", "singularNames")]
-        [DataRow(null, null, "FkTable", "fkTables")]
-        public void NamingRulesAppliedOnRelationshipField(string singular, string plural, string foreignKeyTable, string expected)
-        {
-            TableDefinition table = new();
-
-            string columnName = "columnName";
-            table.Columns.Add(columnName, new ColumnDefinition
-            {
-                SystemType = typeof(string),
-                IsNullable = false,
-            });
-            const string refColName = "ref_col";
-            table.ForeignKeys.Add("foreign_key", new ForeignKeyDefinition { ReferencedTable = foreignKeyTable, ReferencingColumns = new List<string> { refColName } });
-            table.Columns.Add(refColName, new ColumnDefinition
-            {
-                SystemType = typeof(long)
-            });
-
-            Dictionary<string, Relationship> relationships =
-                new()
-                {
-                    {
-                        foreignKeyTable,
-                        new Relationship(
-                          Cardinality.Many,
-                          foreignKeyTable,
-                          SourceFields: null,
-                          TargetFields: null,
-                          LinkingObject: null,
-                          LinkingSourceFields: null,
-                          LinkingTargetFields: null)
-                    }
-                };
-            Entity configEntity = GenerateEmptyEntity() with { Relationships = relationships };
-            Entity relationshipEntity = GenerateEmptyEntity() with { GraphQL = new SingularPlural(singular, plural) };
-
-            ObjectTypeDefinitionNode od = SchemaConverter.FromTableDefinition("table", table, configEntity, new() { { foreignKeyTable, relationshipEntity } });
-
-            FieldDefinitionNode field = od.Fields.First(f => f.Name.Value != columnName && f.Name.Value != refColName);
-            Assert.AreEqual(expected, field.Name.Value);
-        }
->>>>>>> 0e8a0079
     }
 }