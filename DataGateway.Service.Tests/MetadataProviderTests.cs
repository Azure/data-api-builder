using Azure.DataGateway.Service.Services;
using Azure.DataGateway.Service.Tests.CosmosTests;
using Microsoft.VisualStudio.TestTools.UnitTesting;

namespace Azure.DataGateway.Service.Tests
{
    [TestClass]
    public class MetadataProviderTests
    {
        IGraphQLMetadataProvider _fileProvider;

        public MetadataProviderTests()
        {
<<<<<<< HEAD
            _fileProvider = new CosmosGraphQLFileMetadataProvider(TestHelper.DataGatewayConfig);
=======
            _fileProvider = new GraphQLFileMetadataProvider(TestHelper.DataGatewayConfig);
>>>>>>> bd5bab9c
        }

        [TestMethod]
        public void TestGetSchema()
        {
            Assert.IsNotNull(_fileProvider.GetGraphQLSchema());
        }
    }
}<|MERGE_RESOLUTION|>--- conflicted
+++ resolved
@@ -11,11 +11,7 @@
 
         public MetadataProviderTests()
         {
-<<<<<<< HEAD
-            _fileProvider = new CosmosGraphQLFileMetadataProvider(TestHelper.DataGatewayConfig);
-=======
             _fileProvider = new GraphQLFileMetadataProvider(TestHelper.DataGatewayConfig);
->>>>>>> bd5bab9c
         }
 
         [TestMethod]
