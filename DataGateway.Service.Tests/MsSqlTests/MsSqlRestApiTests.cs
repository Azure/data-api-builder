--- conflicted
+++ resolved
@@ -124,27 +124,19 @@
 
             try
             {
-<<<<<<< HEAD
-                JsonDocument actualJson = await api(entityName, primaryKeyRoute);
-=======
                 using JsonDocument actualJson = await api(entityName, primaryKeyRoute);
->>>>>>> 05fcab02
                 Assert.IsFalse(expectException);
                 string expected = await GetDatabaseResultAsync(msSqlQuery);
                 Assert.AreEqual(expected, ToJsonString(actualJson));
             }
             catch (Exception e)
             {
-<<<<<<< HEAD
                 // Consider scenarios:
                 // no exception + expectException: true -> test fails
                 // exception + expectException: true    -> test passes
                 // no exception + expectException: false-> test passes
                 // exception + expectException: false   -> test fails
                 if (expectException && !(e is AssertFailedException))
-=======
-                if (expectException)
->>>>>>> 05fcab02
                 {
                     Assert.IsTrue(expectException);
                 }
