--- conflicted
+++ resolved
@@ -84,16 +84,9 @@
         /// <returns>string in JSON format</returns>
         public static async Task<string> GetDatabaseResultAsync(string queryText)
         {
-<<<<<<< HEAD
-            _ = JsonDocument.Parse("{ }");
-            using DbDataReader reader = await _databaseInteractor.QueryExecutor.ExecuteQueryAsync(queryText, parameters: null);
-
-            JsonDocument sqlResult = JsonDocument.Parse(await SqlQueryEngine.GetJsonStringFromDbReader(reader));
-=======
             using DbDataReader reader = await _databaseInteractor.QueryExecutor.ExecuteQueryAsync(queryText, parameters: null);
 
             using JsonDocument sqlResult = JsonDocument.Parse(await SqlQueryEngine.GetJsonStringFromDbReader(reader));
->>>>>>> 05fcab02
 
             JsonElement sqlResultData = sqlResult.RootElement;
 
