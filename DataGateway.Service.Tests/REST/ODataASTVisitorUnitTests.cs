--- conflicted
+++ resolved
@@ -220,13 +220,8 @@
             string filterString,
             string expected)
         {
-<<<<<<< HEAD
-            FilterClause ast = _sqlMetadataProvider.ODataFilterParser.
+            FilterClause ast = _sqlMetadataProvider.GetODataFilterParser().
                 GetFilterClause(filterString, $"{entityName}.{schemaName}.{tableName}");
-=======
-            FilterClause ast = _sqlMetadataProvider.GetODataFilterParser().
-                GetFilterClause(filterString, $"{schemaName}.{tableName}");
->>>>>>> 172b22ec
             ODataASTVisitor visitor = CreateVisitor(entityName, schemaName, tableName);
             string actual = ast.Expression.Accept(visitor);
             Assert.AreEqual(expected, actual);
