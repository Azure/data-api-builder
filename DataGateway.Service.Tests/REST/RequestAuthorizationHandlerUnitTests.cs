using System.Collections.Generic;
using System.Net.Http;
using System.Security.Claims;
using System.Threading.Tasks;
using Azure.DataGateway.Service.Authorization;
using Azure.DataGateway.Service.Models;
using Azure.DataGateway.Service.Services;
using Azure.DataGateway.Service.Tests.SqlTests;
using Microsoft.AspNetCore.Authorization;
using Microsoft.VisualStudio.TestTools.UnitTesting;
using Moq;

namespace Azure.DataGateway.Service.Tests.REST
{
    /// <summary>
    /// Tests that the RequestAuthorizationHandler issues correct AuthZ decisions for REST endpoints.
    /// </summary>
    [TestClass, TestCategory(TestCategory.MSSQL)]
    public class RequestAuthorizationHandlerUnitTests : SqlTestBase
    {
        private Mock<SqlGraphQLFileMetadataProvider> _metadataStore;
<<<<<<< HEAD
=======

        [ClassInitialize]
        public static async Task InitializeTestFixture(TestContext context)
        {
            await InitializeTestFixture(context, TestCategory.MSSQL);
        }
>>>>>>> bd5bab9c

        #region Positive Tests
        /// <summary>
        /// Unauthenticated GET request to table with anonymous GET operations allowed
        /// </summary>
        /// <returns></returns>
        [TestMethod]
        public async Task UnauthenticatedGetRequestToAnonymousGetEntity()
        {
            //Create Unauthenticated user by NOT defining authenticationType
            ClaimsPrincipal user = new(new ClaimsIdentity());

            SetupTable(HttpMethod.Get.ToString(), AuthorizationType.Anonymous);

            bool result = await IsAuthorizationSuccessful(entityName: "books", user);

            //Evaluate Result
            Assert.IsTrue(result);
        }

        /// <summary>
        /// Authenticated GET request to table with anonymous GET operations allowed. Should still work.
        /// </summary>
        /// <returns></returns>
        [TestMethod]
        public async Task AuthenticatedGetRequestToAnonymousGetEntity()
        {
            //Create Authenticated user by defining authenticationType
            ClaimsPrincipal user = new(new ClaimsIdentity(authenticationType: "aad"));

            SetupTable(HttpMethod.Get.ToString(), AuthorizationType.Authenticated);

            bool result = await IsAuthorizationSuccessful(entityName: "books", user);

            Assert.IsTrue(result);
        }
        #endregion
        #region Negative Tests
        /// <summary>
        /// Unauthenticated GET request to table with Authenticated GET operations enforced.
        /// </summary>
        /// <returns></returns>
        [TestMethod]
        public async Task AnonymousGetRequestToAuthenticatedGetEntity()
        {
            //Create Unauthenticated user by NOT defining authenticationType
            ClaimsPrincipal user = new(new ClaimsIdentity());

            SetupTable(HttpMethod.Get.ToString(), AuthorizationType.Authenticated);

            bool result = await IsAuthorizationSuccessful(entityName: "books", user);

            Assert.IsFalse(result);
        }
        #endregion
        #region Helper Methods
        /// <summary>
        /// Setup request and authorization context and get Authorization result
        /// </summary>
        /// <param name="entityName">Table/Entity that is being queried.</param>
        /// <param name="user">ClaimsPrincipal / user that has authentication status defined.</param>
        /// <returns></returns>
        private async Task<bool> IsAuthorizationSuccessful(string entityName, ClaimsPrincipal user)
        {
            FindRequestContext request = new(entityName, isList: false);
            AuthorizationHandlerContext context = new(new List<IAuthorizationRequirement> { HttpRestVerbs.GET }, user, request);
            RequestAuthorizationHandler handler =
                new(_metadataStore.Object,
                isMock: true); // indicates the metadata provider specified is a mock object.

            await handler.HandleAsync(context);

            return context.HasSucceeded;
        }

        /// <summary>
        /// Create Test method table definition with operation and authorization rules defined.
        /// </summary>
        /// <param name="httpOperation">Allowed Http HttpVerbs for table,</param>
        /// <param name="authZType">AuthorizationType for Http Operation for table.</param>
        private void SetupTable(string httpOperation, AuthorizationType authZType)
        {
            TableDefinition table = new();
            table.HttpVerbs.Add(httpOperation, CreateAuthZRule(authZType));

<<<<<<< HEAD
            _metadataStore = new Mock<SqlGraphQLFileMetadataProvider>();
=======
            _metadataStore = new Mock<SqlGraphQLFileMetadataProvider>(_metadataStoreProvider);
>>>>>>> bd5bab9c
            _metadataStore.Setup(x => x.GetTableDefinition(It.IsAny<string>())).Returns(table);
        }

        /// <summary>
        /// Create authorization rule for the TableDefinition's Operation.
        /// </summary>
        /// <param name="authZType"></param>
        /// <returns></returns>
        private static AuthorizationRule CreateAuthZRule(AuthorizationType authZType)
        {
            AuthorizationRule rule = new();
            rule.AuthorizationType = authZType;
            return rule;
        }
        #endregion
    }
}<|MERGE_RESOLUTION|>--- conflicted
+++ resolved
@@ -19,15 +19,6 @@
     public class RequestAuthorizationHandlerUnitTests : SqlTestBase
     {
         private Mock<SqlGraphQLFileMetadataProvider> _metadataStore;
-<<<<<<< HEAD
-=======
-
-        [ClassInitialize]
-        public static async Task InitializeTestFixture(TestContext context)
-        {
-            await InitializeTestFixture(context, TestCategory.MSSQL);
-        }
->>>>>>> bd5bab9c
 
         #region Positive Tests
         /// <summary>
@@ -113,11 +104,7 @@
             TableDefinition table = new();
             table.HttpVerbs.Add(httpOperation, CreateAuthZRule(authZType));
 
-<<<<<<< HEAD
             _metadataStore = new Mock<SqlGraphQLFileMetadataProvider>();
-=======
-            _metadataStore = new Mock<SqlGraphQLFileMetadataProvider>(_metadataStoreProvider);
->>>>>>> bd5bab9c
             _metadataStore.Setup(x => x.GetTableDefinition(It.IsAny<string>())).Returns(table);
         }
 
