--- conflicted
+++ resolved
@@ -603,21 +603,17 @@
         /// <remarks>
         /// This function does not escape special characters from column names so those might lead to errors
         /// </remarks>
-<<<<<<< HEAD
-        protected abstract string MakeQueryOnBooks(List<string> queriedColumns, string predicate);
-
-        protected override async Task<string> GetGraphQLResultAsync(string graphQLQuery, string graphQLQueryName, GraphQLController graphQLController, Dictionary<string, object> variables = null, bool failOnErrors = true)
-        {
-            string dataResult = await base.GetGraphQLResultAsync(graphQLQuery, graphQLQueryName, graphQLController, variables, failOnErrors);
-
-            return JsonDocument.Parse(dataResult).RootElement.GetProperty("items").ToString();
-        }
-=======
         protected abstract string MakeQueryOn(
             string table,
             List<string> queriedColumns,
             string predicate,
             List<string> pkColumns = null);
->>>>>>> 86a0bd28
+
+        protected override async Task<string> GetGraphQLResultAsync(string graphQLQuery, string graphQLQueryName, GraphQLController graphQLController, Dictionary<string, object> variables = null, bool failOnErrors = true)
+        {
+            string dataResult = await base.GetGraphQLResultAsync(graphQLQuery, graphQLQueryName, graphQLController, variables, failOnErrors);
+
+            return JsonDocument.Parse(dataResult).RootElement.GetProperty("items").ToString();
+        }
     }
 }