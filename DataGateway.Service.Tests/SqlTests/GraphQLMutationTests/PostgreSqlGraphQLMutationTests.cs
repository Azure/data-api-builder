using System.Threading.Tasks;
using Azure.DataGateway.Service.Controllers;
using Azure.DataGateway.Service.Services;
using HotChocolate.Language;
using Microsoft.VisualStudio.TestTools.UnitTesting;

namespace Azure.DataGateway.Service.Tests.SqlTests.GraphQLMutationTests
{

    [TestClass, TestCategory(TestCategory.POSTGRESQL)]
    public class PostgreSqlGraphQLMutationTests : GraphQLMutationTestBase
    {
<<<<<<< HEAD
        public const string FK_VIOLATION_MESSAGE = "PostgreSql Error 23503: Foreign Key Constraint Violation.";
        public const string UNQIUE_VIOLATION_MESSAGE = "PostgreSql Error 23505: Unique Constraint Violation.";

=======
>>>>>>> 8c1fc6e8
        #region Test Fixture Setup
        /// <summary>
        /// Sets up test fixture for class, only to be run once per test run, as defined by
        /// MSTest decorator.
        /// </summary>
        /// <param name="context"></param>
        [ClassInitialize]
        public static async Task InitializeTestFixture(TestContext context)
        {
            await InitializeTestFixture(context, TestCategory.POSTGRESQL);

            // Setup GraphQL Components
            _graphQLService = new GraphQLService(
                _runtimeConfigProvider,
                _queryEngine,
                _mutationEngine,
                new DocumentCache(),
                new Sha256DocumentHashProvider(),
                _sqlMetadataProvider);
            _graphQLController = new GraphQLController(_graphQLService);
        }

        /// <summary>
        /// Runs after every test to reset the database state
        /// </summary>
        [TestCleanup]
        public async Task TestCleanup()
        {
            await ResetDbStateAsync();
        }

        #endregion

        #region  Positive Tests

        /// <summary>
        /// <code>Do: </code> Inserts new book and return its id and title
        /// <code>Check: </code> If book with the expected values of the new book is present in the database and
        /// if the mutation query has returned the correct information
        /// </summary>
        [TestMethod]
        public async Task InsertMutation()
        {
            string postgresQuery = @"
                SELECT to_jsonb(subq) AS DATA
                FROM
                  (SELECT table0.id AS id,
                          table0.title AS title
                   FROM books AS table0
                   WHERE id = 5001
                     AND title = 'My New Book'
                     AND publisher_id = 1234
                   ORDER BY id
                   LIMIT 1) AS subq
            ";

            await InsertMutation(postgresQuery);
        }

        /// <summary>
        /// <code>Do: </code> Inserts new review with default content for a Review and return its id and content
        /// <code>Check: </code> If book with the given id is present in the database then
        /// the mutation query will return the review Id with the content of the review added
        /// </summary>
        [TestMethod]
        public async Task InsertMutationForConstantdefaultValue()
        {
            string postgresQuery = @"
                SELECT to_jsonb(subq) AS DATA
                FROM
                  (SELECT table0.id AS id,
                          table0.content AS content
                   FROM reviews AS table0
                   WHERE id = 5001
                     AND content = 'Its a classic'
                     AND book_id = 1
                   ORDER BY id
                   LIMIT 1) AS subq
            ";

            await InsertMutationForConstantdefaultValue(postgresQuery);
        }

        /// <summary>
        /// <code>Do: </code>Update book in database and return its updated fields
        /// <code>Check: </code>if the book with the id of the edited book and the new values exists in the database
        /// and if the mutation query has returned the values correctly
        /// </summary>
        [TestMethod]
        public async Task UpdateMutation()
        {
            string postgresQuery = @"
                SELECT to_jsonb(subq) AS DATA
                FROM
                  (SELECT table0.title AS title,
                          table0.publisher_id AS publisher_id
                   FROM books AS table0
                   WHERE id = 1
                   ORDER BY id
                   LIMIT 1) AS subq
            ";

            await UpdateMutation(postgresQuery);
        }

        /// <summary>
        /// <code>Do: </code>Delete book by id
        /// <code>Check: </code>if the mutation returned result is as expected and if book by that id has been deleted
        /// </summary>
        [TestMethod]
        public async Task DeleteMutation()
        {
            string postgresQueryForResult = @"
                SELECT to_jsonb(subq) AS DATA
                FROM
                  (SELECT table0.title AS title,
                          table0.publisher_id AS publisher_id
                   FROM books AS table0
                   WHERE id = 1
                   ORDER BY id
                   LIMIT 1) AS subq
            ";

            string postgresQueryToVerifyDeletion = @"
                SELECT to_jsonb(subq) AS DATA
                FROM
                  (SELECT COUNT(*) AS COUNT
                   FROM books AS table0
                   WHERE id = 1) AS subq
            ";

            await DeleteMutation(postgresQueryForResult, postgresQueryToVerifyDeletion);
        }

        /// <summary>
        /// <code>Do: </code>run a mutation which mutates a relationship instead of a graphql type
        /// <code>Check: </code>that the insertion of the entry in the appropriate link table was successful
        /// </summary>
        [TestMethod]
        // IGNORE FOR NOW, SEE: Issue #285
        [Ignore]
        public async Task InsertMutationForNonGraphQLTypeTable()
        {
            string postgresQuery = @"
                SELECT to_jsonb(subq) AS DATA
                FROM
                  (SELECT COUNT(*) AS COUNT
                   FROM book_author_link AS table0
                   WHERE book_id = 2
                     AND author_id = 123) AS subq
            ";

            await InsertMutationForNonGraphQLTypeTable(postgresQuery);
        }

        /// <summary>
        /// <code>Do: </code>a new Book insertion and do a nested querying of the returned book
        /// <code>Check: </code>if the result returned from the mutation is correct
        /// </summary>
        [TestMethod]
        public async Task NestedQueryingInMutation()
        {
            string postgresQuery = @"
                SELECT to_jsonb(subq3) AS DATA
                FROM
                  (SELECT table0.id AS id,
                          table0.title AS title,
                          table1_subq.data AS publishers
                   FROM books AS table0
                   LEFT OUTER JOIN LATERAL
                     (SELECT to_jsonb(subq2) AS DATA
                      FROM
                        (SELECT table1.name AS name
                         FROM publishers AS table1
                         WHERE table1.id = table0.publisher_id
                         ORDER BY table1.id
                         LIMIT 1) AS subq2) AS table1_subq ON TRUE
                   WHERE table0.id = 5001
                     AND table0.title = 'My New Book'
                     AND table0.publisher_id = 1234
                   ORDER BY table0.id
                   LIMIT 1) AS subq3
            ";

            await NestedQueryingInMutation(postgresQuery);
        }

        /// <summary>
        /// Test explicitly inserting a null column
        /// </summary>
        [TestMethod]
        public async Task TestExplicitNullInsert()
        {
            string postgresQuery = @"
                SELECT to_jsonb(subq) AS DATA
                FROM
                  (SELECT table0.id AS id,
                          table0.title AS title,
                          table0.issue_number AS issue_number
                   FROM foo.magazines AS table0
                   WHERE id = 800
                     AND title = 'New Magazine'
                     AND issue_number IS NULL
                   ORDER BY id
                   LIMIT 1) AS subq
            ";

            await TestExplicitNullInsert(postgresQuery);
        }

        /// <summary>
        /// Test implicitly inserting a null column
        /// </summary>
        [TestMethod]
        public async Task TestImplicitNullInsert()
        {
            string postgresQuery = @"
                SELECT to_jsonb(subq) AS DATA
                FROM
                  (SELECT table0.id AS id,
                          table0.title AS title,
                          table0.issue_number AS issue_number
                   FROM foo.magazines AS table0
                   WHERE id = 801
                     AND title = 'New Magazine 2'
                     AND issue_number IS NULL
                   ORDER BY id
                   LIMIT 1) AS subq
            ";

            await TestImplicitNullInsert(postgresQuery);
        }

        /// <summary>
        /// Test updating a column to null
        /// </summary>
        [TestMethod]
        public async Task TestUpdateColumnToNull()
        {
            string postgresQuery = @"
                SELECT to_jsonb(subq) AS DATA
                FROM
                  (SELECT table0.id AS id,
                          table0.issue_number AS issue_number
                   FROM foo.magazines AS table0
                   WHERE id = 1
                     AND issue_number IS NULL
                   ORDER BY id
                   LIMIT 1) AS subq
            ";

            await TestUpdateColumnToNull(postgresQuery);
        }

        /// <summary>
        /// Test updating a missing column in the update mutation will not be updated to null
        /// </summary>
        [TestMethod]
        public async Task TestMissingColumnNotUpdatedToNull()
        {
            string postgresQuery = @"
                SELECT to_jsonb(subq) AS DATA
                FROM
                  (SELECT table0.id AS id,
                          table0.title AS title,
                          table0.issue_number AS issue_number
                   FROM foo.magazines AS table0
                   WHERE id = 1
                     AND title = 'Newest Magazine'
                     AND issue_number = 1234
                   ORDER BY id
                   LIMIT 1) AS subq
            ";

            await TestMissingColumnNotUpdatedToNull(postgresQuery);
        }

        /// <summary>
        /// <code>Do: </code> Inserts new book and return its id and title with their aliases(arbitrarily set by user while making request)
        /// <code>Check: </code> If book with the expected values of the new book is present in the database and
        /// if the mutation query has returned the correct information with Aliases where provided.
        /// </summary>
        [TestMethod]
        public async Task TestAliasSupportForGraphQLMutationQueryFields()
        {
            string postgresQuery = @"
                SELECT to_jsonb(subq) AS DATA
                FROM
                  (SELECT table0.id AS book_id,
                          table0.title AS book_title
                   FROM books AS table0
                   WHERE id = 5001
                     AND title = 'My New Book'
                     AND publisher_id = 1234
                   ORDER BY id
                   LIMIT 1) AS subq
            ";

            await TestAliasSupportForGraphQLMutationQueryFields(postgresQuery);
        }

        #endregion

        #region Negative Tests

        /// <summary>
        /// <code>Do: </code>insert a new Book with an invalid foreign key
        /// <code>Check: </code>that GraphQL returns an error and that the book has not actually been added
        /// </summary>
        [TestMethod]
        public async Task InsertWithInvalidForeignKey()
        {
            string errorMessage = "23503: insert or update on table \\u0022books\\u0022 " +
                                  "violates foreign key constraint \\u0022book_publisher_fk\\u0022\"";
            string postgresQuery = @"
                SELECT to_jsonb(subq) AS DATA
                FROM
                  (SELECT COUNT(*) AS COUNT
                   FROM books
                   WHERE publisher_id = -1 ) AS subq
            ";

<<<<<<< HEAD
            await InsertWithInvalidForeignKey(postgresQuery, FK_VIOLATION_MESSAGE);
=======
            await InsertWithInvalidForeignKey(postgresQuery, errorMessage);
>>>>>>> 8c1fc6e8
        }

        /// <summary>
        /// <code>Do: </code>edit a book with an invalid foreign key
        /// <code>Check: </code>that GraphQL returns an error and the book has not been editted
        /// </summary>
        [TestMethod]
        public async Task UpdateWithInvalidForeignKey()
        {
            string errorMessage = "23503: insert or update on table \\u0022books\\u0022 " +
                                  "violates foreign key constraint \\u0022book_publisher_fk\\u0022\"";
            string postgresQuery = @"
                SELECT to_jsonb(subq) AS DATA
                FROM
                  (SELECT COUNT(*) AS COUNT
                   FROM books
                   WHERE id = 1 AND publisher_id = -1 ) AS subq
            ";

<<<<<<< HEAD
            await UpdateWithInvalidForeignKey(postgresQuery, FK_VIOLATION_MESSAGE);
=======
            await UpdateWithInvalidForeignKey(postgresQuery, errorMessage);
>>>>>>> 8c1fc6e8
        }

        /// <summary>
        /// <code>Do: </code>use an update mutation without passing any of the optional new values to update
        /// <code>Check: </code>check that GraphQL returns the appropriate message to the user
        /// </summary>
        [TestMethod]
        public override async Task UpdateWithNoNewValues()
        {
            await base.UpdateWithNoNewValues();
        }

        /// <summary>
        /// <code>Do: </code>use an update mutation with an invalid id to update
        /// <code>Check: </code>check that GraphQL returns an appropriate exception to the user
        /// </summary>
        [TestMethod]
        public override async Task UpdateWithInvalidIdentifier()
        {
            await base.UpdateWithInvalidIdentifier();
        }

        /// <summary>
        /// Test adding a website placement to a book which already has a website
        /// placement
        /// </summary>
        [TestMethod]
        public async Task TestViolatingOneToOneRelashionShip()
        {
<<<<<<< HEAD
            await TestViolatingOneToOneRelashionShip(UNQIUE_VIOLATION_MESSAGE);
=======
            string errorMessage = "23505: duplicate key value violates unique constraint " +
                                  "\\u0022book_website_placements_book_id_key\\u0022";
            await TestViolatingOneToOneRelashionShip(errorMessage);
>>>>>>> 8c1fc6e8
        }
        #endregion
    }
}<|MERGE_RESOLUTION|>--- conflicted
+++ resolved
@@ -10,12 +10,6 @@
     [TestClass, TestCategory(TestCategory.POSTGRESQL)]
     public class PostgreSqlGraphQLMutationTests : GraphQLMutationTestBase
     {
-<<<<<<< HEAD
-        public const string FK_VIOLATION_MESSAGE = "PostgreSql Error 23503: Foreign Key Constraint Violation.";
-        public const string UNQIUE_VIOLATION_MESSAGE = "PostgreSql Error 23505: Unique Constraint Violation.";
-
-=======
->>>>>>> 8c1fc6e8
         #region Test Fixture Setup
         /// <summary>
         /// Sets up test fixture for class, only to be run once per test run, as defined by
@@ -338,11 +332,7 @@
                    WHERE publisher_id = -1 ) AS subq
             ";
 
-<<<<<<< HEAD
-            await InsertWithInvalidForeignKey(postgresQuery, FK_VIOLATION_MESSAGE);
-=======
             await InsertWithInvalidForeignKey(postgresQuery, errorMessage);
->>>>>>> 8c1fc6e8
         }
 
         /// <summary>
@@ -362,11 +352,7 @@
                    WHERE id = 1 AND publisher_id = -1 ) AS subq
             ";
 
-<<<<<<< HEAD
-            await UpdateWithInvalidForeignKey(postgresQuery, FK_VIOLATION_MESSAGE);
-=======
             await UpdateWithInvalidForeignKey(postgresQuery, errorMessage);
->>>>>>> 8c1fc6e8
         }
 
         /// <summary>
@@ -396,13 +382,9 @@
         [TestMethod]
         public async Task TestViolatingOneToOneRelashionShip()
         {
-<<<<<<< HEAD
-            await TestViolatingOneToOneRelashionShip(UNQIUE_VIOLATION_MESSAGE);
-=======
             string errorMessage = "23505: duplicate key value violates unique constraint " +
                                   "\\u0022book_website_placements_book_id_key\\u0022";
             await TestViolatingOneToOneRelashionShip(errorMessage);
->>>>>>> 8c1fc6e8
         }
         #endregion
     }
