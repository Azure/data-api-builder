using System.Text.Json;
using System.Threading.Tasks;
using Azure.DataGateway.Service.Controllers;
using Azure.DataGateway.Service.Exceptions;
using Azure.DataGateway.Service.GraphQLBuilder.Queries;
using Azure.DataGateway.Service.Resolvers;
using Azure.DataGateway.Service.Services;
using Microsoft.VisualStudio.TestTools.UnitTesting;

namespace Azure.DataGateway.Service.Tests.SqlTests
{
    /// <summary>
    /// Used to store shared hard coded expected results and tests for pagination queries between
    /// MsSql and Postgres
    /// </summary>
    [TestClass]
    public abstract class GraphQLPaginationTestBase : SqlTestBase
    {
        #region Test Fixture Setup
        protected static GraphQLService _graphQLService;
        protected static GraphQLController _graphQLController;
        protected static readonly string _integrationTableName = "books";

        #endregion

        #region Tests

        /// <summary>
        /// Request a full connection object {items, after, hasNextPage}
        /// </summary>
        [TestMethod]
        public async Task RequestFullConnection()
        {
            string graphQLQueryName = "books";
            string after = SqlPaginationUtil.Base64Encode("[{\"Value\":1,\"Direction\":0,\"ColumnName\":\"id\"}]");
            string graphQLQuery = @"{
                books(first: 2," + $"after: \"{after}\")" + @"{
                    items {
                        title
                        publishers {
                            name
                        }
                    }
                    endCursor
                    hasNextPage
                }
            }";

            string actual = await GetGraphQLResultAsync(graphQLQuery, graphQLQueryName, _graphQLController);
            string expected = @"{
              ""items"": [
                {
                  ""title"": ""Also Awesome book"",
                  ""publishers"": {
                    ""name"": ""Big Company""
                  }
                },
                {
                  ""title"": ""Great wall of china explained"",
                  ""publishers"": {
                    ""name"": ""Small Town Publisher""
                  }
                }
              ],
              ""endCursor"": """ + SqlPaginationUtil.Base64Encode("[{\"Value\":3,\"Direction\":0,\"TableSchema\":\"\",\"TableName\":\"\",\"ColumnName\":\"id\"}]") + @""",
              ""hasNextPage"": true
            }";

            SqlTestHelper.PerformTestEqualJsonStrings(expected, actual);
        }

        /// <summary>
        /// Request a full connection object {items, after, hasNextPage}
        /// without providing any parameters
        /// </summary>
        [TestMethod]
        public async Task RequestNoParamFullConnection()
        {
            string graphQLQueryName = "books";
            string graphQLQuery = @"{
                books {
                    items {
                        id
                        title
                    }
                    after
                    hasNextPage
                }
            }";

            string actual = await GetGraphQLResultAsync(graphQLQuery, graphQLQueryName, _graphQLController);
            string expected = @"{
              ""items"": [
                {
                  ""id"": 1,
                  ""title"": ""Awesome book""
                },
                {
                  ""id"": 2,
                  ""title"": ""Also Awesome book""
                },
                {
                  ""id"": 3,
                  ""title"": ""Great wall of china explained""
                },
                {
                  ""id"": 4,
                  ""title"": ""US history in a nutshell""
                },
                {
                  ""id"": 5,
                  ""title"": ""Chernobyl Diaries""
                },
                {
                  ""id"": 6,
                  ""title"": ""The Palace Door""
                },
                {
                  ""id"": 7,
                  ""title"": ""The Groovy Bar""
                },
                {
                  ""id"": 8,
                  ""title"": ""Time to Eat""
                }
              ],
<<<<<<< HEAD
              ""after"": """ + SqlPaginationUtil.Base64Encode("[{\"Value\":8,\"Direction\":0,\"ColumnName\":\"id\"}]") + @""",
=======
              ""endCursor"": """ + SqlPaginationUtil.Base64Encode("[{\"Value\":8,\"Direction\":0,\"TableSchema\":\"\",\"TableName\":\"\",\"ColumnName\":\"id\"}]") + @""",
>>>>>>> e8f7d1ad
              ""hasNextPage"": false
            }";

            SqlTestHelper.PerformTestEqualJsonStrings(expected, actual);
        }

        /// <summary>
        /// Request only items from the pagination
        /// </summary>
        [TestMethod]
        public async Task RequestItemsOnly()
        {
            string graphQLQueryName = "books";
            string after = SqlPaginationUtil.Base64Encode("[{\"Value\":1,\"Direction\":0,\"ColumnName\":\"id\"}]");
            string graphQLQuery = @"{
                books(first: 2," + $"after: \"{after}\")" + @"{
                    items {
                        title
                        publisher_id
                    }
                }
            }";

            string actual = await GetGraphQLResultAsync(graphQLQuery, graphQLQueryName, _graphQLController);
            string expected = @"{
              ""items"": [
                {
                  ""title"": ""Also Awesome book"",
                  ""publisher_id"": 1234
                },
                {
                  ""title"": ""Great wall of china explained"",
                  ""publisher_id"": 2345
                }
              ]
            }";

            SqlTestHelper.PerformTestEqualJsonStrings(expected, actual);
        }

        /// <summary>
        /// Request only after from the pagination
        /// </summary>
        /// <remarks>
        /// This is probably not a common use case, but it is necessary to test graphql's capabilites to only
        /// selectively retreive data
        /// </remarks>
        [TestMethod]
        public async Task RequestAfterTokenOnly()
        {
            string graphQLQueryName = "books";
            string after = SqlPaginationUtil.Base64Encode("[{\"Value\":1,\"Direction\":0,\"ColumnName\":\"id\"}]");
            string graphQLQuery = @"{
                books(first: 2," + $"after: \"{after}\")" + @"{
                    endCursor
                }
            }";

            JsonElement root = await GetGraphQLControllerResultAsync(graphQLQuery, graphQLQueryName, _graphQLController);
            root = root.GetProperty("data").GetProperty(graphQLQueryName);
<<<<<<< HEAD
            string actual = SqlPaginationUtil.Base64Decode(root.GetProperty(QueryBuilder.PAGINATION_TOKEN_FIELD_NAME).GetString());
            string expected = "[{\"Value\":3,\"Direction\":0,\"ColumnName\":\"id\"}]";
=======
            string actual = SqlPaginationUtil.Base64Decode(root.GetProperty("endCursor").GetString());
            string expected = "[{\"Value\":3,\"Direction\":0,\"TableSchema\":\"\",\"TableName\":\"\",\"ColumnName\":\"id\"}]";
>>>>>>> e8f7d1ad

            SqlTestHelper.PerformTestEqualJsonStrings(expected, actual);
        }

        /// <summary>
        /// Request only hasNextPage from the pagination
        /// </summary>
        /// <remarks>
        /// This is probably not a common use case, but it is necessary to test graphql's capabilites to only
        /// selectively retreive data
        /// </remarks>
        [TestMethod]
        public async Task RequestHasNextPageOnly()
        {
            string graphQLQueryName = "books";
            string after = SqlPaginationUtil.Base64Encode("[{\"Value\":1,\"Direction\":0,\"ColumnName\":\"id\"}]");
            string graphQLQuery = @"{
                books(first: 2," + $"after: \"{after}\")" + @"{
                    hasNextPage
                }
            }";

            JsonElement root = await GetGraphQLControllerResultAsync(graphQLQuery, graphQLQueryName, _graphQLController);
            root = root.GetProperty("data").GetProperty(graphQLQueryName);
            bool actual = root.GetProperty(QueryBuilder.HAS_NEXT_PAGE_FIELD_NAME).GetBoolean();

            Assert.AreEqual(true, actual);
        }

        /// <summary>
        /// Request an empty page
        /// </summary>
        [TestMethod]
        public async Task RequestEmptyPage()
        {
            string graphQLQueryName = "books";
            string after = SqlPaginationUtil.Base64Encode("[{\"Value\":1000000,\"Direction\":0,\"ColumnName\":\"id\"}]");
            string graphQLQuery = @"{
                 books(first: 2," + $"after: \"{after}\")" + @"{
                    items {
                        title
                    }
                    after
                    hasNextPage
                }
            }";

            JsonElement root = await GetGraphQLControllerResultAsync(graphQLQuery, graphQLQueryName, _graphQLController);
            root = root.GetProperty("data").GetProperty(graphQLQueryName);

            SqlTestHelper.PerformTestEqualJsonStrings(expected: "[]", root.GetProperty("items").ToString());
            Assert.AreEqual(null, root.GetProperty(QueryBuilder.PAGINATION_TOKEN_FIELD_NAME).GetString());
            Assert.AreEqual(false, root.GetProperty(QueryBuilder.HAS_NEXT_PAGE_FIELD_NAME).GetBoolean());
        }

        /// <summary>
        /// Request nested pagination queries
        /// </summary>
        [TestMethod]
        public async Task RequestNestedPaginationQueries()
        {
            string graphQLQueryName = "books";
            string after = SqlPaginationUtil.Base64Encode("[{\"Value\":1,\"Direction\":0,\"TableSchema\":\"\",\"TableName\":\"\",\"ColumnName\":\"id\"}]");
            string graphQLQuery = @"{
                 books(first: 2," + $"after: \"{after}\")" + @"{
                    items {
                        title
                        publishers {
                            name
                            books(first: 2, after:""" + after + @"""){
                                items {
                                    id
                                    title
                                }
                                endCursor
                                hasNextPage
                            }
                        }
                    }
                    endCursor
                    hasNextPage
                }
            }";

            string actual = await GetGraphQLResultAsync(graphQLQuery, graphQLQueryName, _graphQLController);
            string expected = @"{
              ""items"": [
                {
                  ""title"": ""Also Awesome book"",
                  ""publishers"": {
                    ""name"": ""Big Company"",
                    ""books"": {
                      ""items"": [
                        {
                          ""id"": 2,
                          ""title"": ""Also Awesome book""
                        }
                      ],
                      ""endCursor"": """ + SqlPaginationUtil.Base64Encode("[{\"Value\":2,\"Direction\":0,\"TableSchema\":\"\",\"TableName\":\"\",\"ColumnName\":\"id\"}]") + @""",
                      ""hasNextPage"": false
                    }
                  }
                },
                {
                  ""title"": ""Great wall of china explained"",
                  ""publishers"": {
                    ""name"": ""Small Town Publisher"",
                    ""books"": {
                      ""items"": [
                        {
                          ""id"": 3,
                          ""title"": ""Great wall of china explained""
                        },
                        {
                          ""id"": 4,
                          ""title"": ""US history in a nutshell""
                        }
                      ],
                      ""endCursor"": """ + SqlPaginationUtil.Base64Encode("[{\"Value\":4,\"Direction\":0,\"TableSchema\":\"\",\"TableName\":\"\",\"ColumnName\":\"id\"}]") + @""",
                      ""hasNextPage"": false
                    }
                  }
                }
              ],
              ""endCursor"": """ + SqlPaginationUtil.Base64Encode("[{\"Value\":3,\"Direction\":0,\"TableSchema\":\"\",\"TableName\":\"\",\"ColumnName\":\"id\"}]") + @""",
              ""hasNextPage"": true
            }";

            SqlTestHelper.PerformTestEqualJsonStrings(expected, actual);
        }

        /// <summary>
        /// Does a paginated query as a subquery of a mutation result
        /// </summary>
        [TestMethod]
        public async Task RequestPaginatedQueryFromMutationResult()
        {
            string graphQLMutationName = "createBooks";
            string after = SqlPaginationUtil.Base64Encode("[{\"Value\":1,\"Direction\":0,\"ColumnName\":\"id\"}]");
            string graphQLMutation = @"
                mutation {
                    createBooks(item: { title: ""Books, Pages, and Pagination. The Book"", publisher_id: 1234 }) {
                        publishers {
                            books(first: 2, after: """ + after + @""") {
                                items {
                                    id
                                    title
                                }
                                endCursor
                                hasNextPage
                            }
                        }
                    }
                }
            ";
            string actual = await GetGraphQLResultAsync(graphQLMutation, graphQLMutationName, _graphQLController);
            string expected = @"{
              ""publishers"": {
                ""books"": {
                  ""items"": [
                    {
                      ""id"": 2,
                      ""title"": ""Also Awesome book""
                    },
                    {
                      ""id"": 5001,
                      ""title"": ""Books, Pages, and Pagination. The Book""
                    }
                  ],
                  ""endCursor"": """ + SqlPaginationUtil.Base64Encode("[{\"Value\":5001,\"Direction\":0,\"TableSchema\":\"\",\"TableName\":\"\",\"ColumnName\":\"id\"}]") + @""",
                  ""hasNextPage"": false
                }
              }
            }";

            SqlTestHelper.PerformTestEqualJsonStrings(expected, actual);

            // reset database after mutation
            await ResetDbStateAsync();
        }

        /// <summary>
        /// Request deeply nested pagination queries
        /// </summary>
        [TestMethod]
        public async Task RequestDeeplyNestedPaginationQueries()
        {
            string graphQLQueryName = "books";
            string graphQLQuery = @"{
                books(first: 2){
                    items {
                        id
                        authors(first: 2) {
                            items {
                                name
                                books(first: 2) {
                                    items {
                                        id
                                        title
                                        reviews(first: 2) {
                                            items {
                                                id
                                                books {
                                                    id
                                                }
                                            content
                                            }
                                            endCursor
                                            hasNextPage
                                        }
                                    }
                                    hasNextPage
                                    endCursor
                                }
                            }
                        }
                    }
                    hasNextPage
                    endCursor
                }
            }";

            string after = "[{\"Value\":1,\"Direction\":0,\"TableSchema\":\"\",\"TableName\":\"\",\"ColumnName\":\"book_id\"}," +
                            "{\"Value\":568,\"Direction\":0,\"TableSchema\":\"\",\"TableName\":\"\",\"ColumnName\":\"id\"}]";
            string actual = await GetGraphQLResultAsync(graphQLQuery, graphQLQueryName, _graphQLController);
            string expected = @"
{
  ""items"": [
    {
      ""id"": 1,
      ""authors"": {
        ""items"": [
          {
            ""name"": ""Jelte"",
            ""books"": {
              ""items"": [
                {
                  ""id"": 1,
<<<<<<< HEAD
                  ""title"": ""Awesome book"",
                  ""reviews"": {
                    ""items"": [
                      {
                        ""id"": 567,
                        ""books"": {
                          ""id"": 1
                        },
                        ""content"": ""Indeed a great book""
                      },
                      {
                        ""id"": 568,
                        ""books"": {
                          ""id"": 1
                        },
                        ""content"": ""I loved it""
=======
                  ""authors"": [
                    {
                      ""name"": ""Jelte"",
                      ""paginatedBooks"": {
                        ""items"": [
                          {
                            ""id"": 1,
                            ""title"": ""Awesome book"",
                            ""paginatedReviews"": {
                              ""items"": [
                                {
                                  ""id"": 567,
                                  ""book"": {
                                    ""id"": 1
                                  },
                                  ""content"": ""Indeed a great book""
                                },
                                {
                                  ""id"": 568,
                                  ""book"": {
                                    ""id"": 1
                                  },
                                  ""content"": ""I loved it""
                                }
                              ],
                              ""endCursor"": """ + SqlPaginationUtil.Base64Encode(after) + @""",
                              ""hasNextPage"": true
                            }
                          },
                          {
                            ""id"": 3,
                            ""title"": ""Great wall of china explained"",
                            ""paginatedReviews"": {
                              ""items"": [],
                              ""endCursor"": null,
                              ""hasNextPage"": false
                            }
                          }
                        ],
                        ""hasNextPage"": true,
                        ""endCursor"": """ + SqlPaginationUtil.Base64Encode("[{\"Value\":3,\"Direction\":0,\"TableSchema\":\"\",\"TableName\":\"\",\"ColumnName\":\"id\"}]") + @"""
>>>>>>> e8f7d1ad
                      }
                    ],
                    ""endCursor"":  """ + SqlPaginationUtil.Base64Encode(after) + @""",
                    ""hasNextPage"": true
                  }
                },
                {
                  ""id"": 3,
                  ""title"": ""Great wall of china explained"",
                  ""reviews"": {
                    ""items"": [],
                    ""endCursor"": null,
                    ""hasNextPage"": false
                  }
                }
              ],
              ""hasNextPage"": true,
              ""endCursor"": """ + SqlPaginationUtil.Base64Encode("[{\"Value\":3,\"Direction\":0,\"ColumnName\":\"id\"}]") + @"""
            }
          }
        ]
      }
    },
    {
      ""id"": 2,
      ""authors"": {
        ""items"": [
          {
            ""name"": ""Aniruddh"",
            ""books"": {
              ""items"": [
                {
                  ""id"": 2,
<<<<<<< HEAD
                  ""title"": ""Also Awesome book"",
                  ""reviews"": {
                    ""items"": [],
                    ""endCursor"": null,
                    ""hasNextPage"": false
                  }
                },
                {
                  ""id"": 3,
                  ""title"": ""Great wall of china explained"",
                  ""reviews"": {
                    ""items"": [],
                    ""endCursor"": null,
                    ""hasNextPage"": false
                  }
                }
              ],
              ""hasNextPage"": true,
              ""endCursor"": """ + SqlPaginationUtil.Base64Encode("[{\"Value\":3,\"Direction\":0,\"ColumnName\":\"id\"}]") + @"""
            }
          }
        ]
      }
    }
  ],
  ""hasNextPage"": true,
  ""endCursor"": """ + SqlPaginationUtil.Base64Encode("[{\"Value\":2,\"Direction\":0,\"ColumnName\":\"id\"}]") + @"""
}";
=======
                  ""authors"": [
                    {
                      ""name"": ""Aniruddh"",
                      ""paginatedBooks"": {
                        ""items"": [
                          {
                            ""id"": 2,
                            ""title"": ""Also Awesome book"",
                            ""paginatedReviews"": {
                              ""items"": [],
                              ""endCursor"": null,
                              ""hasNextPage"": false
                            }
                          },
                          {
                            ""id"": 3,
                            ""title"": ""Great wall of china explained"",
                            ""paginatedReviews"": {
                              ""items"": [],
                              ""endCursor"": null,
                              ""hasNextPage"": false
                            }
                          }
                        ],
                        ""hasNextPage"": true,
                        ""endCursor"": """ + SqlPaginationUtil.Base64Encode("[{\"Value\":3,\"Direction\":0,\"TableSchema\":\"\",\"TableName\":\"\",\"ColumnName\":\"id\"}]") + @"""
                      }
                    }
                  ]
                }
              ],
              ""hasNextPage"": true,
              ""endCursor"": """ + SqlPaginationUtil.Base64Encode("[{\"Value\":2,\"Direction\":0,\"TableSchema\":\"\",\"TableName\":\"\",\"ColumnName\":\"id\"}]") + @"""
            }";
>>>>>>> e8f7d1ad

            SqlTestHelper.PerformTestEqualJsonStrings(expected, actual);
        }

        /// <summary>
        /// Do pagination on a table with a primary key with multiple columns
        /// </summary>
        [TestMethod]
        public async Task PaginateCompositePkTable()
        {
            string graphQLQueryName = "reviews";
            string after = SqlPaginationUtil.Base64Encode("[{\"Value\":1,\"Direction\":0,\"ColumnName\":\"book_id\"}," +
                                                           "{\"Value\":567,\"Direction\":0,\"ColumnName\":\"id\"}]");
            string graphQLQuery = @"{
                reviews(first: 2, after: """ + after + @""") {
                    items {
                        id
                        content
                    }
                    hasNextPage
                    endCursor
                }
            }";

            after = SqlPaginationUtil.Base64Encode("[{\"Value\":1,\"Direction\":0,\"TableSchema\":\"\",\"TableName\":\"\",\"ColumnName\":\"book_id\"}," +
                                                    "{\"Value\":569,\"Direction\":0,\"TableSchema\":\"\",\"TableName\":\"\",\"ColumnName\":\"id\"}]");
            string actual = await GetGraphQLResultAsync(graphQLQuery, graphQLQueryName, _graphQLController);
            string expected = @"{
              ""items"": [
                {
                  ""id"": 568,
                  ""content"": ""I loved it""
                },
                {
                  ""id"": 569,
                  ""content"": ""best book I read in years""
                }
              ],
              ""hasNextPage"": false,
              ""endCursor"": """ + after + @"""
            }";

            SqlTestHelper.PerformTestEqualJsonStrings(expected, actual);
        }

        /// <summary>
        /// Restrict the pagination result using the _filter argument
        /// </summary>
        [TestMethod]
        public async Task PaginationWithFilterArgument()
        {
            string graphQLQueryName = "books";
            string after = SqlPaginationUtil.Base64Encode("[{\"Value\":1,\"Direction\":0,\"ColumnName\":\"id\"}]");
            string graphQLQuery = @"{
                books(first: 2, after: """ + after + @""", _filter: {publisher_id: {eq: 2345}}) {
                    items {
                        id
                        publisher_id
                    }
                    endCursor
                    hasNextPage
                }
            }";

            string actual = await GetGraphQLResultAsync(graphQLQuery, graphQLQueryName, _graphQLController);
            string expected = @"{
              ""items"": [
                {
                  ""id"": 3,
                  ""publisher_id"": 2345
                },
                {
                  ""id"": 4,
                  ""publisher_id"": 2345
                }
              ],
              ""endCursor"": """ + SqlPaginationUtil.Base64Encode("[{\"Value\":4,\"Direction\":0,\"TableSchema\":\"\",\"TableName\":\"\",\"ColumnName\":\"id\"}]") + @""",
              ""hasNextPage"": false
            }";

            SqlTestHelper.PerformTestEqualJsonStrings(expected, actual);
        }

        /// <summary>
        /// Test paginating while ordering by a subset of columns of a composite pk
        /// </summary>
        [Ignore]
        [TestMethod]
        public async Task TestPaginationWithOrderByWithPartialPk()
        {
            string graphQLQueryName = "stocks";
            string graphQLQuery = @"{
                stocks(first: 2 orderBy: {pieceid: Desc}) {
                    items {
                        pieceid
                        categoryid
                    }
                    endCursor
                    hasNextPage
                }
            }";

            string actual = await GetGraphQLResultAsync(graphQLQuery, graphQLQueryName, _graphQLController);
            string expected = @"{
              ""items"": [
                {
                  ""pieceid"": 1,
                  ""categoryid"": 0
                },
                {
                  ""pieceid"": 1,
                  ""categoryid"": 1
                }
              ],
              ""endCursor"": """ + SqlPaginationUtil.Base64Encode(
                  "[{\"Value\":1,\"Direction\":1,\"TableSchema\":\"\",\"TableName\":\"\",\"ColumnName\":\"pieceid\"}," +
                  "{\"Value\":1,\"Direction\":0,\"TableSchema\":\"\",\"TableName\":\"\",\"ColumnName\":\"categoryid\"}]") + @""",
              ""hasNextPage"": true
            }";

            SqlTestHelper.PerformTestEqualJsonStrings(expected, actual);
        }

        /// <summary>
        /// Paginate first two entries then paginate again with the returned after token.
        /// Verify both pagination query results
        /// </summary>
        [Ignore]
        [TestMethod]
        public async Task TestCallingPaginationTwiceWithOrderBy()
        {
            string graphQLQueryName = "books";
            string graphQLQuery1 = @"{
                books(first: 2 orderBy: {title: Desc publisher_id: Asc id: Desc}) {
                    items {
                        id
                        title
                        publisher_id
                    }
                    endCursor
                    hasNextPage
                }
            }";

            string actual1 = await GetGraphQLResultAsync(graphQLQuery1, graphQLQueryName, _graphQLController);

            string expectedAfter1 = SqlPaginationUtil.Base64Encode(
                  "[{\"Value\":\"Time to Eat\",\"Direction\":1,\"TableSchema\":\"\",\"TableName\":\"\",\"ColumnName\":\"title\"}," +
                  "{\"Value\":2324,\"Direction\":0,\"TableSchema\":\"\",\"TableName\":\"\",\"ColumnName\":\"publisher_id\"}," +
                  "{\"Value\":8,\"Direction\":1,\"TableSchema\":\"\",\"TableName\":\"\",\"ColumnName\":\"id\"}]");

            string expected1 = @"{
              ""items"": [
                {
                  ""id"": 4,
                  ""title"": ""US history in a nutshell"",
                  ""publisher_id"": 2345
                },
                {
                  ""id"": 8,
                  ""title"": ""Time to Eat"",
                  ""publisher_id"": 2324
                }
              ],
              ""endCursor"": """ + expectedAfter1 + @""",
              ""hasNextPage"": true
            }";

            SqlTestHelper.PerformTestEqualJsonStrings(expected1, actual1);

            string graphQLQuery2 = @"{
                books(first: 2, after: """ + expectedAfter1 + @""" orderBy: {title: Desc publisher_id: Asc id: Desc}) {
                    items {
                        id
                        title
                        publisher_id
                    }
                    endCursor
                    hasNextPage
                }
            }";

            string actual2 = await GetGraphQLResultAsync(graphQLQuery2, graphQLQueryName, _graphQLController);

            string expectedAfter2 = SqlPaginationUtil.Base64Encode(
                  "[{\"Value\":\"The Groovy Bar\",\"Direction\":1,\"TableSchema\":\"\",\"TableName\":\"\",\"ColumnName\":\"title\"}," +
                  "{\"Value\":2324,\"Direction\":0,\"TableSchema\":\"\",\"TableName\":\"\",\"ColumnName\":\"publisher_id\"}," +
                  "{\"Value\":7,\"Direction\":1,\"TableSchema\":\"\",\"TableName\":\"\",\"ColumnName\":\"id\"}]");

            string expected2 = @"{
              ""items"": [
                {
                  ""id"": 6,
                  ""title"": ""The Palace Door"",
                  ""publisher_id"": 2324
                },
                {
                  ""id"": 7,
                  ""title"": ""The Groovy Bar"",
                  ""publisher_id"": 2324
                }
              ],
              ""endCursor"": """ + expectedAfter2 + @""",
              ""hasNextPage"": true
            }";

            SqlTestHelper.PerformTestEqualJsonStrings(expected2, actual2);
        }

        /// <summary>
        /// Paginate ordering with a column for which multiple entries
        /// have the same value, and check that the column tie break is resolved properly
        /// </summary>
        [Ignore]
        [TestMethod]
        public async Task TestColumnTieBreak()
        {
            string graphQLQueryName = "books";
            string graphQLQuery1 = @"{
                books(first: 4 orderBy: {publisher_id: Desc}) {
                    items {
                        id
                        publisher_id
                    }
                    endCursor
                    hasNextPage
                }
            }";

            string actual1 = await GetGraphQLResultAsync(graphQLQuery1, graphQLQueryName, _graphQLController);

            string expectedAfter1 = SqlPaginationUtil.Base64Encode(
                  "[{\"Value\":2324,\"Direction\":1,\"TableSchema\":\"\",\"TableName\":\"\",\"ColumnName\":\"publisher_id\"}," +
                  "{\"Value\":7,\"Direction\":0,\"TableSchema\":\"\",\"TableName\":\"\",\"ColumnName\":\"id\"}]");

            string expected1 = @"{
              ""items"": [
                {
                  ""id"": 3,
                  ""publisher_id"": 2345
                },
                {
                  ""id"": 4,
                  ""publisher_id"": 2345
                },
                {
                  ""id"": 6,
                  ""publisher_id"": 2324
                },
                {
                  ""id"": 7,
                  ""publisher_id"": 2324
                }
              ],
              ""endCursor"": """ + expectedAfter1 + @""",
              ""hasNextPage"": true
            }";

            SqlTestHelper.PerformTestEqualJsonStrings(expected1, actual1);

            string graphQLQuery2 = @"{
                books(first: 2, after: """ + expectedAfter1 + @""" orderBy: {publisher_id: Desc}) {
                    items {
                        id
                        publisher_id
                    }
                    endCursor
                    hasNextPage
                }
            }";

            string actual2 = await GetGraphQLResultAsync(graphQLQuery2, graphQLQueryName, _graphQLController);

            string expectedAfter2 = SqlPaginationUtil.Base64Encode(
                  "[{\"Value\":2323,\"Direction\":1,\"TableSchema\":\"\",\"TableName\":\"\",\"ColumnName\":\"publisher_id\"}," +
                  "{\"Value\":5,\"Direction\":0,\"TableSchema\":\"\",\"TableName\":\"\",\"ColumnName\":\"id\"}]");

            string expected2 = @"{
              ""items"": [
                {
                  ""id"": 8,
                  ""publisher_id"": 2324
                },
                {
                  ""id"": 5,
                  ""publisher_id"": 2323
                }
              ],
              ""endCursor"": """ + expectedAfter2 + @""",
              ""hasNextPage"": true
            }";

            SqlTestHelper.PerformTestEqualJsonStrings(expected2, actual2);
        }

        #endregion

        #region Negative Tests

        /// <summary>
        /// Request an invalid number of entries for a pagination page
        /// </summary>
        [TestMethod]
        public async Task RequestInvalidFirst()
        {
            string graphQLQueryName = "books";
            string graphQLQuery = @"{
                books(first: -1) {
                    items {
                        id
                    }
                }
            }";

            JsonElement result = await GetGraphQLControllerResultAsync(graphQLQuery, graphQLQueryName, _graphQLController);
            SqlTestHelper.TestForErrorInGraphQLResponse(result.ToString(), statusCode: $"{DataGatewayException.SubStatusCodes.BadRequest}");
        }

        /// <summary>
        /// Request zero entries for a pagination page
        /// </summary>
        [TestMethod]
        public async Task RequestInvalidZeroFirst()
        {
            string graphQLQueryName = "books";
            string graphQLQuery = @"{
                books(first: 0) {
                    items {
                        id
                    }
                }
            }";

            JsonElement result = await GetGraphQLControllerResultAsync(graphQLQuery, graphQLQueryName, _graphQLController);
            SqlTestHelper.TestForErrorInGraphQLResponse(result.ToString(), statusCode: $"{DataGatewayException.SubStatusCodes.BadRequest}");
        }

        /// <summary>
        /// Supply a non JSON after parameter
        /// </summary>
        [TestMethod]
        public async Task RequestInvalidAfterWithNonJsonString()
        {
            string graphQLQueryName = "books";
            string graphQLQuery = @"{
                books(after: ""aaaaaaaaa"") {
                    items {
                        id
                    }
                }
            }";

            JsonElement result = await GetGraphQLControllerResultAsync(graphQLQuery, graphQLQueryName, _graphQLController);
            SqlTestHelper.TestForErrorInGraphQLResponse(result.ToString(), statusCode: $"{DataGatewayException.SubStatusCodes.BadRequest}");
        }

        /// <summary>
        /// Supply a null after parameter
        /// </summary>
        [TestMethod]
        public async Task RequestInvalidAfterNull()
        {
            string graphQLQueryName = "books";
            string graphQLQuery = @"{
                books(after: ""null"") {
                    items {
                        id
                    }
                }
            }";

            JsonElement result = await GetGraphQLControllerResultAsync(graphQLQuery, graphQLQueryName, _graphQLController);
            SqlTestHelper.TestForErrorInGraphQLResponse(result.ToString(), statusCode: $"{DataGatewayException.SubStatusCodes.BadRequest}");
        }

        /// <summary>
        /// Supply an invalid key to the after JSON
        /// </summary>
        [TestMethod]
        public async Task RequestInvalidAfterWithIncorrectKeys()
        {
            string graphQLQueryName = "books";
            string after = SqlPaginationUtil.Base64Encode("[{\"Value\":\"Great Book\",\"Direction\":0,\"ColumnName\":\"title\"}]");
            string graphQLQuery = @"{
                 books(" + $"after: \"{after}\")" + @"{
                    items {
                        title
                    }
                }
            }";

            JsonElement result = await GetGraphQLControllerResultAsync(graphQLQuery, graphQLQueryName, _graphQLController);
            SqlTestHelper.TestForErrorInGraphQLResponse(result.ToString(), statusCode: $"{DataGatewayException.SubStatusCodes.BadRequest}");
        }

        /// <summary>
        /// Supply an invalid type to the key in the after JSON
        /// </summary>
        [TestMethod]
        public async Task RequestInvalidAfterWithIncorrectType()
        {
            string graphQLQueryName = "books";
            // note that the current implementation will accept "2" as
            // a valid value for id since it can be parsed to an int
            string after = SqlPaginationUtil.Base64Encode("[{\"Value\":\"two\",\"Direction\":0,\"ColumnName\":\"id\"}]");
            string graphQLQuery = @"{
                 books(" + $"after: \"{after}\")" + @"{
                    items {
                        title
                    }
                }
            }";

            JsonElement result = await GetGraphQLControllerResultAsync(graphQLQuery, graphQLQueryName, _graphQLController);
            SqlTestHelper.TestForErrorInGraphQLResponse(result.ToString(), statusCode: $"{DataGatewayException.SubStatusCodes.BadRequest}");
        }

        /// <summary>
        /// Test with after which does not include all orderBy columns
        /// </summary>
        [Ignore]
        [TestMethod]
        public async Task RequestInvalidAfterWithUnmatchingOrderByColumns1()
        {
            string graphQLQueryName = "books";
            string after = SqlPaginationUtil.Base64Encode("[{\"Value\":2,\"Direction\":0,\"ColumnName\":\"id\"}]");
            string graphQLQuery = @"{
                 books(" + $"after: \"{after}\"" + @" orderBy: {id: Asc title: Desc}) {
                    items {
                        id
                        title
                    }
                }
            }";

            JsonElement result = await GetGraphQLControllerResultAsync(graphQLQuery, graphQLQueryName, _graphQLController);
            SqlTestHelper.TestForErrorInGraphQLResponse(result.ToString(), statusCode: $"{DataGatewayException.SubStatusCodes.BadRequest}");
        }

        /// <summary>
        /// Test with after which has unnecessary columns
        /// </summary>
        [Ignore]
        [TestMethod]
        public async Task RequestInvalidAfterWithUnmatchingOrderByColumns2()
        {
            string graphQLQueryName = "books";
            string after = SqlPaginationUtil.Base64Encode(
                "[{\"Value\":2,\"Direction\":0,\"ColumnName\":\"id\"}," +
                "{\"Value\":1234,\"Direction\":1,\"ColumnName\":\"publisher_id\"}]");
            string graphQLQuery = @"{
                 books(" + $"after: \"{after}\"" + @" orderBy: {id: Asc title: Desc}) {
                    items {
                        id
                        title
                    }
                }
            }";

            JsonElement result = await GetGraphQLControllerResultAsync(graphQLQuery, graphQLQueryName, _graphQLController);
            SqlTestHelper.TestForErrorInGraphQLResponse(result.ToString(), statusCode: $"{DataGatewayException.SubStatusCodes.BadRequest}");
        }

        /// <summary>
        /// Test with after which has columns which don't match the direction of
        /// orderby columns
        /// </summary>
        [Ignore]
        [TestMethod]
        public async Task RequestInvalidAfterWithUnmatchingOrderByColumns3()
        {
            string graphQLQueryName = "books";
            string after = SqlPaginationUtil.Base64Encode("[{\"Value\":2,\"Direction\":0,\"ColumnName\":\"id\"}]");
            string graphQLQuery = @"{
                 books(" + $"after: \"{after}\"" + @" orderBy: {id: Desc}) {
                    items {
                        id
                        title
                    }
                }
            }";

            JsonElement result = await GetGraphQLControllerResultAsync(graphQLQuery, graphQLQueryName, _graphQLController);
            SqlTestHelper.TestForErrorInGraphQLResponse(result.ToString(), statusCode: $"{DataGatewayException.SubStatusCodes.BadRequest}");
        }

        #endregion
    }
}<|MERGE_RESOLUTION|>--- conflicted
+++ resolved
@@ -124,11 +124,7 @@
                   ""title"": ""Time to Eat""
                 }
               ],
-<<<<<<< HEAD
-              ""after"": """ + SqlPaginationUtil.Base64Encode("[{\"Value\":8,\"Direction\":0,\"ColumnName\":\"id\"}]") + @""",
-=======
               ""endCursor"": """ + SqlPaginationUtil.Base64Encode("[{\"Value\":8,\"Direction\":0,\"TableSchema\":\"\",\"TableName\":\"\",\"ColumnName\":\"id\"}]") + @""",
->>>>>>> e8f7d1ad
               ""hasNextPage"": false
             }";
 
@@ -189,13 +185,8 @@
 
             JsonElement root = await GetGraphQLControllerResultAsync(graphQLQuery, graphQLQueryName, _graphQLController);
             root = root.GetProperty("data").GetProperty(graphQLQueryName);
-<<<<<<< HEAD
             string actual = SqlPaginationUtil.Base64Decode(root.GetProperty(QueryBuilder.PAGINATION_TOKEN_FIELD_NAME).GetString());
             string expected = "[{\"Value\":3,\"Direction\":0,\"ColumnName\":\"id\"}]";
-=======
-            string actual = SqlPaginationUtil.Base64Decode(root.GetProperty("endCursor").GetString());
-            string expected = "[{\"Value\":3,\"Direction\":0,\"TableSchema\":\"\",\"TableName\":\"\",\"ColumnName\":\"id\"}]";
->>>>>>> e8f7d1ad
 
             SqlTestHelper.PerformTestEqualJsonStrings(expected, actual);
         }
@@ -434,7 +425,6 @@
               ""items"": [
                 {
                   ""id"": 1,
-<<<<<<< HEAD
                   ""title"": ""Awesome book"",
                   ""reviews"": {
                     ""items"": [
@@ -451,49 +441,6 @@
                           ""id"": 1
                         },
                         ""content"": ""I loved it""
-=======
-                  ""authors"": [
-                    {
-                      ""name"": ""Jelte"",
-                      ""paginatedBooks"": {
-                        ""items"": [
-                          {
-                            ""id"": 1,
-                            ""title"": ""Awesome book"",
-                            ""paginatedReviews"": {
-                              ""items"": [
-                                {
-                                  ""id"": 567,
-                                  ""book"": {
-                                    ""id"": 1
-                                  },
-                                  ""content"": ""Indeed a great book""
-                                },
-                                {
-                                  ""id"": 568,
-                                  ""book"": {
-                                    ""id"": 1
-                                  },
-                                  ""content"": ""I loved it""
-                                }
-                              ],
-                              ""endCursor"": """ + SqlPaginationUtil.Base64Encode(after) + @""",
-                              ""hasNextPage"": true
-                            }
-                          },
-                          {
-                            ""id"": 3,
-                            ""title"": ""Great wall of china explained"",
-                            ""paginatedReviews"": {
-                              ""items"": [],
-                              ""endCursor"": null,
-                              ""hasNextPage"": false
-                            }
-                          }
-                        ],
-                        ""hasNextPage"": true,
-                        ""endCursor"": """ + SqlPaginationUtil.Base64Encode("[{\"Value\":3,\"Direction\":0,\"TableSchema\":\"\",\"TableName\":\"\",\"ColumnName\":\"id\"}]") + @"""
->>>>>>> e8f7d1ad
                       }
                     ],
                     ""endCursor"":  """ + SqlPaginationUtil.Base64Encode(after) + @""",
@@ -527,7 +474,6 @@
               ""items"": [
                 {
                   ""id"": 2,
-<<<<<<< HEAD
                   ""title"": ""Also Awesome book"",
                   ""reviews"": {
                     ""items"": [],
@@ -556,42 +502,6 @@
   ""hasNextPage"": true,
   ""endCursor"": """ + SqlPaginationUtil.Base64Encode("[{\"Value\":2,\"Direction\":0,\"ColumnName\":\"id\"}]") + @"""
 }";
-=======
-                  ""authors"": [
-                    {
-                      ""name"": ""Aniruddh"",
-                      ""paginatedBooks"": {
-                        ""items"": [
-                          {
-                            ""id"": 2,
-                            ""title"": ""Also Awesome book"",
-                            ""paginatedReviews"": {
-                              ""items"": [],
-                              ""endCursor"": null,
-                              ""hasNextPage"": false
-                            }
-                          },
-                          {
-                            ""id"": 3,
-                            ""title"": ""Great wall of china explained"",
-                            ""paginatedReviews"": {
-                              ""items"": [],
-                              ""endCursor"": null,
-                              ""hasNextPage"": false
-                            }
-                          }
-                        ],
-                        ""hasNextPage"": true,
-                        ""endCursor"": """ + SqlPaginationUtil.Base64Encode("[{\"Value\":3,\"Direction\":0,\"TableSchema\":\"\",\"TableName\":\"\",\"ColumnName\":\"id\"}]") + @"""
-                      }
-                    }
-                  ]
-                }
-              ],
-              ""hasNextPage"": true,
-              ""endCursor"": """ + SqlPaginationUtil.Base64Encode("[{\"Value\":2,\"Direction\":0,\"TableSchema\":\"\",\"TableName\":\"\",\"ColumnName\":\"id\"}]") + @"""
-            }";
->>>>>>> e8f7d1ad
 
             SqlTestHelper.PerformTestEqualJsonStrings(expected, actual);
         }
