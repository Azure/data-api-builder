--- conflicted
+++ resolved
@@ -617,13 +617,8 @@
                 }
               ],
               ""endCursor"": """ + SqlPaginationUtil.Base64Encode(
-<<<<<<< HEAD
-                  "[{\"Value\":1,\"Direction\":1,\"ColumnName\":\"pieceid\"}," +
-                  "{\"Value\":0,\"Direction\":0,\"ColumnName\":\"categoryid\"}]") + @""",
-=======
                   "[{\"Value\":1,\"Direction\":1,\"TableSchema\":\"\",\"TableName\":\"\",\"ColumnName\":\"pieceid\"}," +
                   "{\"Value\":1,\"Direction\":0,\"TableSchema\":\"\",\"TableName\":\"\",\"ColumnName\":\"categoryid\"}]") + @""",
->>>>>>> 953231f1
               ""hasNextPage"": true
             }";
 
