--- conflicted
+++ resolved
@@ -76,22 +76,7 @@
             JsonElement actual = await ExecuteGraphQLRequestAsync(gqlQuery, graphQLQueryName, isAuthenticated: false);
             string expected = await GetDatabaseResultAsync(dbQuery);
 
-<<<<<<< HEAD
-            PerformTestEqualsForExtendedTypes(type, expected, actual);
-=======
-            if (type == SINGLE_TYPE || type == FLOAT_TYPE || type == DECIMAL_TYPE)
-            {
-                CompareFloatResults(type, actual.ToString(), expected);
-            }
-            else if (type == DATETIME_TYPE)
-            {
-                CompareDateTimeResults(actual.ToString(), expected);
-            }
-            else
-            {
-                SqlTestHelper.PerformTestEqualJsonStrings(expected, actual.ToString());
-            }
->>>>>>> 4f02b801
+            PerformTestEqualsForExtendedTypes(type, expected, actual.ToString());
         }
 
         [DataTestMethod]
@@ -148,8 +133,7 @@
             JsonElement actual = await ExecuteGraphQLRequestAsync(gqlQuery, graphQLQueryName, isAuthenticated: true);
             string expected = await GetDatabaseResultAsync(dbQuery);
 
-<<<<<<< HEAD
-            PerformTestEqualsForExtendedTypes(type, expected, actual);
+            PerformTestEqualsForExtendedTypes(type, expected, actual.ToString());
 
             await ResetDbStateAsync();
         }
@@ -170,19 +154,6 @@
             if (!IsSupportedType(type))
             {
                 Assert.Inconclusive("Type not supported");
-=======
-            if (type == SINGLE_TYPE || type == FLOAT_TYPE || type == DECIMAL_TYPE)
-            {
-                CompareFloatResults(type, actual.ToString(), expected);
-            }
-            else if (type == DATETIME_TYPE)
-            {
-                CompareDateTimeResults(actual.ToString(), expected);
-            }
-            else
-            {
-                SqlTestHelper.PerformTestEqualJsonStrings(expected, actual.ToString());
->>>>>>> 4f02b801
             }
 
             string field = $"{type.ToLowerInvariant()}_types";
@@ -191,10 +162,10 @@
 
             string dbQuery = MakeQueryOnTypeTable(new List<string> { field }, id: 5001);
 
-            string actual = await GetGraphQLResultAsync(gqlQuery, graphQLQueryName, _graphQLController, new() { { "param", value } });
-            string expected = await GetDatabaseResultAsync(dbQuery);
-
-            PerformTestEqualsForExtendedTypes(type, expected, actual);
+            JsonElement actual = await ExecuteGraphQLRequestAsync(gqlQuery, graphQLQueryName, isAuthenticated: true, new() { { "param", value } });
+            string expected = await GetDatabaseResultAsync(dbQuery);
+
+            PerformTestEqualsForExtendedTypes(type, expected, actual.ToString());
 
             await ResetDbStateAsync();
         }
@@ -253,7 +224,7 @@
             JsonElement actual = await ExecuteGraphQLRequestAsync(gqlQuery, graphQLQueryName, isAuthenticated: true);
             string expected = await GetDatabaseResultAsync(dbQuery);
 
-            PerformTestEqualsForExtendedTypes(type, expected, actual);
+            PerformTestEqualsForExtendedTypes(type, expected, actual.ToString());
 
             await ResetDbStateAsync();
         }
@@ -282,10 +253,10 @@
 
             string dbQuery = MakeQueryOnTypeTable(new List<string> { field }, id: 1);
 
-            string actual = await GetGraphQLResultAsync(gqlQuery, graphQLQueryName, _graphQLController, new() { { "param", value } });
-            string expected = await GetDatabaseResultAsync(dbQuery);
-
-            PerformTestEqualsForExtendedTypes(type, expected, actual);
+            JsonElement actual = await ExecuteGraphQLRequestAsync(gqlQuery, graphQLQueryName, isAuthenticated: true, new() { { "param", value } });
+            string expected = await GetDatabaseResultAsync(dbQuery);
+
+            PerformTestEqualsForExtendedTypes(type, expected, actual.ToString());
 
             await ResetDbStateAsync();
         }
