using System.Threading.Tasks;
using Azure.DataGateway.Service.Controllers;
using Azure.DataGateway.Services;
using Microsoft.VisualStudio.TestTools.UnitTesting;

namespace Azure.DataGateway.Service.Tests.SqlTests
{
    /// <summary>
    /// Test REST Apis validating expected results are obtained.
    /// </summary>
    [TestClass, TestCategory(TestCategory.MSSQL)]
    public class MsSqlRestApiTests : SqlTestBase
    {
        #region Test Fixture Setup
        private static RestService _restService;
        private static RestController _restController;
        private static readonly string _integrationTableName = "books";

        /// <summary>
        /// Sets up test fixture for class, only to be run once per test run, as defined by
        /// MSTest decorator.
        /// </summary>
        /// <param name="context"></param>
        [ClassInitialize]
        public static async Task InitializeTestFixture(TestContext context)
        {
            await InitializeTestFixture(context, _integrationTableName, TestCategory.MSSQL);

            // Setup REST Components
            //
            _restService = new RestService(_queryEngine, _metadataStoreProvider);
            _restController = new RestController(_restService);
        }

        #endregion

        #region Positive Tests
        /// <summary>
        /// Tests the REST Api for FindById operation without a query string.
        /// </summary>
        [TestMethod]
        public async Task FindByIdTest()
        {
            string primaryKeyRoute = "id/2";
            string queryString = "";
            string msSqlQuery = $"SELECT * FROM { _integrationTableName} " +
                $"WHERE id = 2 FOR JSON PATH, INCLUDE_NULL_VALUES, WITHOUT_ARRAY_WRAPPER";

            ConfigureRestController(_restController, queryString);

            await SqlTestHelper.PerformApiTest(
                _restController.Find,
                _integrationTableName,
                primaryKeyRoute,
                GetDatabaseResultAsync(msSqlQuery)
            );
        }

        /// <summary>
        /// Tests the REST Api for FindById operation with a query string
        /// including the field names.
        /// </summary>
        [TestMethod]
        public async Task FindByIdTestWithQueryStringFields()
        {
            string primaryKeyRoute = "id/1";
            string queryStringWithFields = "?_f=id,title";
            string msSqlQuery = $"SELECT [id], [title] FROM { _integrationTableName } " +
                $"WHERE id = 1 FOR JSON PATH, INCLUDE_NULL_VALUES, WITHOUT_ARRAY_WRAPPER";

            ConfigureRestController(_restController, queryStringWithFields);

            await SqlTestHelper.PerformApiTest(
                _restController.Find,
<<<<<<< HEAD
                _integrationTableName,
                primaryKeyRoute,
                GetDatabaseResultAsync(msSqlQuery)
            );
        }

        /// <summary>
        /// Tests the REST Api for Find operation with a query string with 1 field
        /// including the field names.
        /// </summary>
        [TestMethod]
        public async Task FindTestWithQueryStringOneField()
        {
            string primaryKeyRoute = string.Empty;
            string queryStringWithFields = "?_f=id";
            string msSqlQuery = $"SELECT [id] FROM { _integrationTableName } " +
                $"FOR JSON PATH, INCLUDE_NULL_VALUES";

            ConfigureRestController(_restController, queryStringWithFields);

            await SqlTestHelper.PerformApiTest(
                _restController.Find,
                _integrationTableName,
                primaryKeyRoute,
                GetDatabaseResultAsync(msSqlQuery)
            );
        }

        /// <summary>
        /// Tests the REST Api for Find operation with a query string with multiple fields
        /// including the field names.
        /// </summary>
        [TestMethod]
        public async Task FindTestWithQueryStringMultipleFields()
        {
            string primaryKeyRoute = string.Empty;
            string queryStringWithFields = "?_f=id,title";
            string msSqlQuery = $"SELECT [id], [title] FROM { _integrationTableName } " +
                $"FOR JSON PATH, INCLUDE_NULL_VALUES";

            ConfigureRestController(_restController, queryStringWithFields);

            await SqlTestHelper.PerformApiTest(
                _restController.Find,
                _integrationTableName,
                primaryKeyRoute,
                GetDatabaseResultAsync(msSqlQuery)
            );
        }

        /// <summary>
        /// Tests the REST Api for Find operation with an empty query string
        /// including the field names.
        /// </summary>
        [TestMethod]
        public async Task FindTestWithQueryStringAllFields()
        {
            string primaryKeyRoute = string.Empty;
            string queryStringWithFields = string.Empty;
            string msSqlQuery = $"SELECT * FROM { _integrationTableName } " +
                $"FOR JSON PATH, INCLUDE_NULL_VALUES";

            ConfigureRestController(_restController, queryStringWithFields);

            await SqlTestHelper.PerformApiTest(
                _restController.Find,
=======
>>>>>>> 6995a5c5
                _integrationTableName,
                primaryKeyRoute,
                GetDatabaseResultAsync(msSqlQuery)
            );
        }

        /// <summary>
        /// Tests the REST Api for Find operation with a query string with 1 field
        /// including the field names.
        /// </summary>
        [TestMethod]
        public async Task FindTestWithQueryStringOneField()
        {
            string primaryKeyRoute = string.Empty;
            string queryStringWithFields = "?_f=id";
            string msSqlQuery = $"SELECT [id] FROM { _integrationTableName } " +
                $"FOR JSON PATH, INCLUDE_NULL_VALUES";

            ConfigureRestController(_restController, queryStringWithFields);

            await SqlTestHelper.PerformApiTest(
                _restController.Find,
                _integrationTableName,
                primaryKeyRoute,
                GetDatabaseResultAsync(msSqlQuery)
            );
        }

        /// <summary>
        /// Tests the REST Api for Find operation with a query string with multiple fields
        /// including the field names. Only returns fields designated in the query string.
        /// </summary>
        [TestMethod]
        public async Task FindTestWithQueryStringMultipleFields()
        {
            string primaryKeyRoute = string.Empty;
            string queryStringWithFields = "?_f=id,title";
            string msSqlQuery = $"SELECT [id], [title] FROM { _integrationTableName } " +
                $"FOR JSON PATH, INCLUDE_NULL_VALUES";

            ConfigureRestController(_restController, queryStringWithFields);

            await SqlTestHelper.PerformApiTest(
                _restController.Find,
                _integrationTableName,
                primaryKeyRoute,
                GetDatabaseResultAsync(msSqlQuery)
            );
        }

        /// <summary>
        /// Tests the REST Api for Find operation with an empty query string
        /// including the field names.
        /// </summary>
        [TestMethod]
        public async Task FindTestWithQueryStringAllFields()
        {
            string primaryKeyRoute = string.Empty;
            string queryStringWithFields = string.Empty;
            string msSqlQuery = $"SELECT * FROM { _integrationTableName } " +
                $"FOR JSON PATH, INCLUDE_NULL_VALUES";

            ConfigureRestController(_restController, queryStringWithFields);

            await SqlTestHelper.PerformApiTest(
                _restController.Find,
                _integrationTableName,
                primaryKeyRoute,
                GetDatabaseResultAsync(msSqlQuery)
            );
        }

        [TestMethod]
        public async Task FindTestWithPrimaryKeyContainingForeignKey()
        {
            string primaryKeyRoute = "id/567/book_id/1";
            string queryStringWithFields = "?_f=id,content";
            string entityName = "reviews";
            string msSqlQuery = $"SELECT [id], [content] FROM { entityName } " +
                $"WHERE id = 567 AND book_id = 1 FOR JSON PATH, INCLUDE_NULL_VALUES, WITHOUT_ARRAY_WRAPPER";

            ConfigureRestController(_restController, queryStringWithFields);

            await SqlTestHelper.PerformApiTest(
                _restController.Find,
                entityName,
                primaryKeyRoute,
                GetDatabaseResultAsync(msSqlQuery)
            );
        }

        #endregion

        #region Negative Tests

        /// <summary>
        /// Tests the REST Api for FindById operation with a query string
        /// having invalid field names.
        /// </summary>
        [TestMethod]
        public async Task FindByIdTestWithInvalidFields()
        {
            string primaryKeyRoute = "id/1";
            string queryStringWithFields = "?_f=id,null";
            string msSqlQuery = $"SELECT [id], [name], [type] FROM { _integrationTableName } " +
                $"WHERE id = 1 FOR JSON PATH, INCLUDE_NULL_VALUES, WITHOUT_ARRAY_WRAPPER";

            ConfigureRestController(_restController, queryStringWithFields);

            await SqlTestHelper.PerformApiTest(
                _restController.Find,
                _integrationTableName,
                primaryKeyRoute,
                GetDatabaseResultAsync(msSqlQuery),
                expectException: true
            );
        }

        /// <summary>
        /// Tests the REST Api for Find operation with a query string that has an invalid field
        /// having invalid field names.
        /// </summary>
        [TestMethod]
        public async Task FindTestWithInvalidFields()
        {
            string primaryKeyRoute = string.Empty;
            string queryStringWithFields = "?_f=id,null";
            string msSqlQuery = $"SELECT [id], [name], [type] FROM { _integrationTableName } " +
                $"WHERE id = 1 FOR JSON PATH, INCLUDE_NULL_VALUES, WITHOUT_ARRAY_WRAPPER";

            ConfigureRestController(_restController, queryStringWithFields);

            await SqlTestHelper.PerformApiTest(
                _restController.Find,
                _integrationTableName,
                primaryKeyRoute,
                GetDatabaseResultAsync(msSqlQuery),
                expectException: true
            );
        }

        #endregion
    }
}<|MERGE_RESOLUTION|>--- conflicted
+++ resolved
@@ -72,75 +72,6 @@
 
             await SqlTestHelper.PerformApiTest(
                 _restController.Find,
-<<<<<<< HEAD
-                _integrationTableName,
-                primaryKeyRoute,
-                GetDatabaseResultAsync(msSqlQuery)
-            );
-        }
-
-        /// <summary>
-        /// Tests the REST Api for Find operation with a query string with 1 field
-        /// including the field names.
-        /// </summary>
-        [TestMethod]
-        public async Task FindTestWithQueryStringOneField()
-        {
-            string primaryKeyRoute = string.Empty;
-            string queryStringWithFields = "?_f=id";
-            string msSqlQuery = $"SELECT [id] FROM { _integrationTableName } " +
-                $"FOR JSON PATH, INCLUDE_NULL_VALUES";
-
-            ConfigureRestController(_restController, queryStringWithFields);
-
-            await SqlTestHelper.PerformApiTest(
-                _restController.Find,
-                _integrationTableName,
-                primaryKeyRoute,
-                GetDatabaseResultAsync(msSqlQuery)
-            );
-        }
-
-        /// <summary>
-        /// Tests the REST Api for Find operation with a query string with multiple fields
-        /// including the field names.
-        /// </summary>
-        [TestMethod]
-        public async Task FindTestWithQueryStringMultipleFields()
-        {
-            string primaryKeyRoute = string.Empty;
-            string queryStringWithFields = "?_f=id,title";
-            string msSqlQuery = $"SELECT [id], [title] FROM { _integrationTableName } " +
-                $"FOR JSON PATH, INCLUDE_NULL_VALUES";
-
-            ConfigureRestController(_restController, queryStringWithFields);
-
-            await SqlTestHelper.PerformApiTest(
-                _restController.Find,
-                _integrationTableName,
-                primaryKeyRoute,
-                GetDatabaseResultAsync(msSqlQuery)
-            );
-        }
-
-        /// <summary>
-        /// Tests the REST Api for Find operation with an empty query string
-        /// including the field names.
-        /// </summary>
-        [TestMethod]
-        public async Task FindTestWithQueryStringAllFields()
-        {
-            string primaryKeyRoute = string.Empty;
-            string queryStringWithFields = string.Empty;
-            string msSqlQuery = $"SELECT * FROM { _integrationTableName } " +
-                $"FOR JSON PATH, INCLUDE_NULL_VALUES";
-
-            ConfigureRestController(_restController, queryStringWithFields);
-
-            await SqlTestHelper.PerformApiTest(
-                _restController.Find,
-=======
->>>>>>> 6995a5c5
                 _integrationTableName,
                 primaryKeyRoute,
                 GetDatabaseResultAsync(msSqlQuery)
