--- conflicted
+++ resolved
@@ -75,192 +75,9 @@
 
         #endregion
 
-<<<<<<< HEAD
-        #region Positive Tests
-        /// <summary>
-        /// Tests the REST Api for FindById operation without a query string.
-        /// </summary>
-        [TestMethod]
-        public async Task FindByIdTest()
-        {
-            string msSqlQuery = $"SELECT * FROM { _integrationTableName} " +
-                $"WHERE id = 2 FOR JSON PATH, INCLUDE_NULL_VALUES, WITHOUT_ARRAY_WRAPPER";
-
-            await SetupAndRunRestApiTest(
-                primaryKeyRoute: "id/2",
-                queryString: string.Empty,
-                entity: _integrationTableName,
-                sqlQuery: msSqlQuery,
-                controller: _restController
-            );
-        }
-
-        /// <summary>
-        /// Tests the REST Api for FindById operation with a query string
-        /// including the field names.
-        /// </summary>
-        [TestMethod]
-        public async Task FindByIdTestWithQueryStringFields()
-        {
-            string msSqlQuery = $"SELECT [id], [title] FROM { _integrationTableName } " +
-                $"WHERE id = 1 FOR JSON PATH, INCLUDE_NULL_VALUES, WITHOUT_ARRAY_WRAPPER";
-
-            await SetupAndRunRestApiTest(
-                primaryKeyRoute: "id/1",
-                queryString: "?_f=id,title",
-                entity: _integrationTableName,
-                sqlQuery: msSqlQuery,
-                controller: _restController
-            );
-        }
-
-        /// <summary>
-        /// Tests the REST Api for Find operation with a query string with 1 field
-        /// including the field names.
-        /// </summary>
-        [TestMethod]
-        public async Task FindTestWithQueryStringOneField()
-        {
-            string msSqlQuery = $"SELECT [id] FROM { _integrationTableName } " +
-                $"FOR JSON PATH, INCLUDE_NULL_VALUES";
-
-            await SetupAndRunRestApiTest(
-                primaryKeyRoute: string.Empty,
-                queryString: "?_f=id",
-                entity: _integrationTableName,
-                sqlQuery: msSqlQuery,
-                controller: _restController
-            );
-
-        }
-
-        /// <summary>
-        /// Tests the REST Api for Find operation with a query string with multiple fields
-        /// including the field names. Only returns fields designated in the query string.
-        /// </summary>
-        [TestMethod]
-        public async Task FindTestWithQueryStringMultipleFields()
-        {
-            string msSqlQuery = $"SELECT [id], [title] FROM { _integrationTableName } " +
-                $"FOR JSON PATH, INCLUDE_NULL_VALUES";
-
-            await SetupAndRunRestApiTest(
-                primaryKeyRoute: string.Empty,
-                queryString: "?_f=id,title",
-                entity: _integrationTableName,
-                sqlQuery: msSqlQuery,
-                controller: _restController
-            );
-        }
-
-        /// <summary>
-        /// Tests the REST Api for Find operation with an empty query string
-        /// including the field names.
-        /// </summary>
-        [TestMethod]
-        public async Task FindTestWithQueryStringAllFields()
-        {
-            string msSqlQuery = $"SELECT * FROM { _integrationTableName } " +
-                $"FOR JSON PATH, INCLUDE_NULL_VALUES";
-
-            await SetupAndRunRestApiTest(
-                primaryKeyRoute: string.Empty,
-                queryString: string.Empty,
-                entity: _integrationTableName,
-                sqlQuery: msSqlQuery,
-                controller: _restController
-            );
-        }
-
-        [TestMethod]
-        public async Task FindTestWithPrimaryKeyContainingForeignKey()
-        {
-            string entityName = "reviews";
-            string msSqlQuery = $"SELECT [id], [content] FROM { entityName } " +
-                $"WHERE id = 567 AND book_id = 1 FOR JSON PATH, INCLUDE_NULL_VALUES, WITHOUT_ARRAY_WRAPPER";
-
-            await SetupAndRunRestApiTest(
-                primaryKeyRoute: "id/567/book_id/1",
-                queryString: "?_f=id,content",
-                entity: entityName,
-                sqlQuery: msSqlQuery,
-                controller: _restController
-            );
-        }
-
-        #endregion
-
-        #region Negative Tests
-
-        /// <summary>
-        /// Tests the REST Api for FindById operation with a query string
-        /// having invalid field names.
-        /// </summary>
-        [TestMethod]
-        public async Task FindByIdTestWithInvalidFields()
-        {
-            string msSqlQuery = $"SELECT [id], [name], [type] FROM { _integrationTableName } " +
-                $"WHERE id = 1 FOR JSON PATH, INCLUDE_NULL_VALUES, WITHOUT_ARRAY_WRAPPER";
-
-            await SetupAndRunRestApiTest(
-                primaryKeyRoute: "id/567/book_id/1",
-                queryString: "?_f=id,content",
-                entity: _integrationTableName,
-                sqlQuery: msSqlQuery,
-                controller: _restController,
-                exception: true,
-                expectedErrorMessage: "Invalid Column name: content",
-                expectedStatusCode: 400
-            );
-        }
-
-        /// <summary>
-        /// Tests the REST Api for Find operation with a query string that has an invalid field
-        /// having invalid field names.
-        /// </summary>
-        [TestMethod]
-        public async Task FindTestWithInvalidFields()
-        {
-            string msSqlQuery = $"SELECT [id], [name], [type] FROM { _integrationTableName } " +
-                $"WHERE id = 1 FOR JSON PATH, INCLUDE_NULL_VALUES, WITHOUT_ARRAY_WRAPPER";
-
-            await SetupAndRunRestApiTest(
-                primaryKeyRoute: string.Empty,
-                queryString: "?_f=id,null",
-                entity: _integrationTableName,
-                sqlQuery: msSqlQuery,
-                controller: _restController,
-                exception: true,
-                expectedErrorMessage: "Invalid Field name: null or white space",
-                expectedStatusCode: 500,
-                expectedSubStatusCode: "InternalServerError"
-            );
-        }
-
-        /// <summary>
-        /// Tests the REST Api for the correct error condition format when 
-        /// a DatagatewayException is thrown
-        /// </summary>
-        [TestMethod]
-        public async Task RestDatagatewayExceptionErrorConditionFormat()
-        {
-            string msSqlQuery = string.Empty;
-
-            await SetupAndRunRestApiTest(
-                primaryKeyRoute: string.Empty,
-                queryString: "?_f=id,content",
-                entity: _integrationTableName,
-                sqlQuery: msSqlQuery,
-                controller: _restController,
-                exception: true,
-                expectedErrorMessage: "Invalid Column name: content",
-                expectedStatusCode: 400
-            );
-=======
         public override string GetQuery(string key)
         {
             return _queryMap[key];
->>>>>>> c67c1507
         }
     }
 }