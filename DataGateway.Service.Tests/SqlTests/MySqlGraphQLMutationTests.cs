--- conflicted
+++ resolved
@@ -28,11 +28,7 @@
             await InitializeTestFixture(context, TestCategory.MYSQL);
 
             // Setup GraphQL Components
-<<<<<<< HEAD
-            _graphQLService = new GraphQLService(_queryEngine, _mutationEngine, _metadataStoreProvider, new Configurations.DataGatewayConfig { DatabaseType = Configurations.DatabaseType.MySql });
-=======
-            _graphQLService = new GraphQLService(_queryEngine, _mutationEngine, _metadataStoreProvider, new DocumentCache(), new Sha256DocumentHashProvider());
->>>>>>> bb19fca9
+            _graphQLService = new GraphQLService(_queryEngine, _mutationEngine, _metadataStoreProvider, new DocumentCache(), new Sha256DocumentHashProvider(), new Configurations.DataGatewayConfig { DatabaseType = Configurations.DatabaseType.MySql });
             _graphQLController = new GraphQLController(_graphQLService);
         }
 
