--- conflicted
+++ resolved
@@ -405,43 +405,5 @@
         {
             return _queryMap[key];
         }
-<<<<<<< HEAD
-
-        [TestMethod]
-        [Ignore]
-        public override Task PutOne_Insert_PKAutoGen_Test()
-        {
-            throw new NotImplementedException("Insert success");
-        }
-
-        [TestMethod]
-        [Ignore]
-        public override Task PatchOne_Insert_NonAutoGenPK_Test()
-        {
-            throw new NotImplementedException();
-        }
-
-        [TestMethod]
-        [Ignore]
-        public override Task PatchOne_Update_Test()
-        {
-            throw new NotImplementedException();
-        }
-
-        [TestMethod]
-        [Ignore]
-        public override Task PatchOne_Insert_PKAutoGen_Test()
-        {
-            throw new NotImplementedException();
-        }
-
-        [TestMethod]
-        [Ignore]
-        public override Task PatchOne_Insert_WithoutNonNullableField_Test()
-        {
-            throw new NotImplementedException();
-        }
-=======
->>>>>>> d8c3f79d
     }
 }