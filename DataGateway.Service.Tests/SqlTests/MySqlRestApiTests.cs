using System;
using System.Collections.Generic;
using System.Threading.Tasks;
using Azure.DataGateway.Service.Controllers;
using Azure.DataGateway.Services;
using Microsoft.VisualStudio.TestTools.UnitTesting;

namespace Azure.DataGateway.Service.Tests.SqlTests
{

    [TestClass, TestCategory(TestCategory.MYSQL)]
    public class MySqlRestApiTests : RestApiTestBase
    {
        protected static Dictionary<string, string> _queryMap = new()
        {
            {
                "FindByIdTest",
                @"
                  SELECT JSON_OBJECT('id', id, 'title', title, 'publisher_id', publisher_id) AS data
                  FROM (
                      SELECT *
                      FROM " + _integrationTableName + @"
                      WHERE id = 2
                      ORDER BY id
                      LIMIT 1
                  ) AS subq"
            },
            {
                "FindTestWithQueryStringOneField",
                @"
                    SELECT JSON_ARRAYAGG(JSON_OBJECT('id', `subq1`.`id`)) AS `data`
                    FROM (
                        SELECT `table0`.`id` AS `id`
                        FROM `" + _integrationTableName + @"` AS `table0`
                        ORDER BY `table0`.`id`
                        LIMIT 100
                        ) AS `subq1`"
            },
            {
                "FindTestWithQueryStringAllFields",
                @"
                  SELECT JSON_ARRAYAGG(JSON_OBJECT('id', id, 'title', title, 'publisher_id', publisher_id)) AS data
                  FROM (
                      SELECT *
                      FROM " + _integrationTableName + @"
                      ORDER BY id
                      LIMIT 100
                  ) AS subq"
            },
            {
                "FindByIdTestWithQueryStringFields",
                @"
                    SELECT JSON_OBJECT('id', id, 'title', title) AS data
                    FROM (
                        SELECT id, title
                        FROM " + _integrationTableName + @"
                        WHERE id = 1
                        ORDER BY id
                        LIMIT 1
                    ) AS subq
                "
            },
            {
                "FindTestWithFilterQueryStringOneEqFilter",
                @"
                    SELECT JSON_ARRAYAGG(JSON_OBJECT('id', id, 'title', title, 'publisher_id', publisher_id)) AS data
                    FROM (
                        SELECT *
                        FROM " + _integrationTableName + @"
                        WHERE id = 1
                        ORDER BY id
                    ) AS subq
                "
            },
            {
                "FindTestWithFilterQueryStringValueFirstOneEqFilter",
                @"
                    SELECT JSON_ARRAYAGG(JSON_OBJECT('id', id, 'title', title, 'publisher_id', publisher_id)) AS data
                    FROM (
                        SELECT *
                        FROM " + _integrationTableName + @"
                        WHERE id = 2
                        ORDER BY id
                    ) AS subq
                "
            },
            {
                "FindTestWithFilterQueryOneGtFilter",
                @"
                    SELECT JSON_ARRAYAGG(JSON_OBJECT('id', id, 'title', title, 'publisher_id', publisher_id)) AS data
                    FROM (
                        SELECT *
                        FROM " + _integrationTableName + @"
                        WHERE id > 3
                        ORDER BY id
                    ) AS subq
                "
            },
            {
                "FindTestWithFilterQueryOneGeFilter",
                @"
                    SELECT JSON_ARRAYAGG(JSON_OBJECT('id', id, 'title', title, 'publisher_id', publisher_id)) AS data
                    FROM (
                        SELECT *
                        FROM " + _integrationTableName + @"
                        WHERE id >= 4
                        ORDER BY id
                    ) AS subq
                "
            },
            {
                "FindTestWithFilterQueryOneLtFilter",
                @"
                    SELECT JSON_ARRAYAGG(JSON_OBJECT('id', id, 'title', title, 'publisher_id', publisher_id)) AS data
                    FROM (
                        SELECT *
                        FROM " + _integrationTableName + @"
                        WHERE id < 5
                        ORDER BY id
                    ) AS subq
                "
            },
            {
                "FindTestWithFilterQueryOneLeFilter",
                @"
                    SELECT JSON_ARRAYAGG(JSON_OBJECT('id', id, 'title', title, 'publisher_id', publisher_id)) AS data
                    FROM (
                        SELECT *
                        FROM " + _integrationTableName + @"
                        WHERE id <= 4
                        ORDER BY id
                    ) AS subq
                "
            },
            {
                "FindTestWithFilterQueryOneNeFilter",
                @"
                    SELECT JSON_ARRAYAGG(JSON_OBJECT('id', id, 'title', title, 'publisher_id', publisher_id)) AS data
                    FROM (
                        SELECT *
                        FROM " + _integrationTableName + @"
                        WHERE id != 3
                        ORDER BY id
                    ) AS subq
                "
            },
            {
                "FindTestWithFilterQueryOneNotFilter",
                @"
                    SELECT JSON_ARRAYAGG(JSON_OBJECT('id', id, 'title', title, 'publisher_id', publisher_id)) AS data
                    FROM (
                        SELECT *
                        FROM " + _integrationTableName + @"
                        WHERE not (id < 2)
                        ORDER BY id
                    ) AS subq
                "
            },
            {
                "FindTestWithFilterQueryOneRightNullEqFilter",
                @"
                    SELECT JSON_ARRAYAGG(JSON_OBJECT('id', id, 'title', title, 'publisher_id', publisher_id)) AS data
                    FROM (
                        SELECT *
                        FROM " + _integrationTableName + @"
                        WHERE NOT (title IS NULL)
                        ORDER BY id
                    ) AS subq
                "
            },
            {
                "FindTestWithFilterQueryOneLeftNullNeFilter",
                @"
                    SELECT JSON_ARRAYAGG(JSON_OBJECT('id', id, 'title', title, 'publisher_id', publisher_id)) AS data
                    FROM (
                        SELECT *
                        FROM " + _integrationTableName + @"
                        WHERE title IS NOT NULL
                        ORDER BY id
                    ) AS subq
                "
            },
            {
                "FindTestWithFilterQueryStringSingleAndFilter",
                @"
                    SELECT JSON_ARRAYAGG(JSON_OBJECT('id', id, 'title', title, 'publisher_id', publisher_id)) AS data
                    FROM (
                        SELECT *
                        FROM " + _integrationTableName + @"
                        WHERE id < 3 AND id > 1
                        ORDER BY id
                    ) AS subq
                "
            },
            {
                "FindTestWithFilterQueryStringSingleOrFilter",
                @"
                    SELECT JSON_ARRAYAGG(JSON_OBJECT('id', id, 'title', title, 'publisher_id', publisher_id)) AS data
                    FROM (
                        SELECT *
                        FROM " + _integrationTableName + @"
                        WHERE id < 3 OR id > 4
                        ORDER BY id
                    ) AS subq
                "
            },
            {
                "FindTestWithFilterQueryStringMultipleAndFilters",
                @"
                    SELECT JSON_ARRAYAGG(JSON_OBJECT('id', id, 'title', title, 'publisher_id', publisher_id)) AS data
                    FROM (
                        SELECT *
                        FROM " + _integrationTableName + @"
                        WHERE id < 4 AND id > 1 AND title != 'Awesome book'
                        ORDER BY id
                    ) AS subq
                "
            },
            {
                "FindTestWithFilterQueryStringMultipleOrFilters",
                @"
                    SELECT JSON_ARRAYAGG(JSON_OBJECT('id', id, 'title', title, 'publisher_id', publisher_id)) AS data
                    FROM (
                        SELECT *
                        FROM " + _integrationTableName + @"
                        WHERE id = 1 OR id = 2 OR id = 3
                        ORDER BY id
                    ) AS subq
                "
            },
            {
                "FindTestWithFilterQueryStringMultipleAndOrFilters",
                @"
                    SELECT JSON_ARRAYAGG(JSON_OBJECT('id', id, 'title', title, 'publisher_id', publisher_id)) AS data
                    FROM (
                        SELECT *
                        FROM " + _integrationTableName + @"
                        WHERE (id > 2 AND id < 4) OR (title = 'Awesome book')
                        ORDER BY id
                    ) AS subq
                "
            },
            {
                "FindTestWithFilterQueryStringMultipleNotAndOrFilters",
                @"
                    SELECT JSON_ARRAYAGG(JSON_OBJECT('id', id, 'title', title, 'publisher_id', publisher_id)) AS data
                    FROM (
                        SELECT *
                        FROM " + _integrationTableName + @"
                        WHERE (NOT (id < 3) OR (id < 4) or NOT (title = 'Awesome book'))
                        ORDER BY id
                    ) AS subq
                "
            },
            {
                "FindTestWithFilterQueryStringBoolResultFilter",
                @"
                    SELECT JSON_ARRAYAGG(JSON_OBJECT('id', id, 'title', title, 'publisher_id', publisher_id)) AS data
                    FROM (
                        SELECT *
                        FROM " + _integrationTableName + @"
                        WHERE id = (publisher_id > 1)
                        ORDER BY id
                    ) AS subq
                "
            },
            {
                "FindTestWithQueryStringMultipleFields",
                @"
                    SELECT JSON_ARRAYAGG(JSON_OBJECT('id', id, 'title', title)) AS data
                    FROM (
                        SELECT id, title
                        FROM " + _integrationTableName + @"
                        ORDER BY id
                        LIMIT 100
                    ) AS subq
                "
            },
            {
                "FindTestWithPrimaryKeyContainingForeignKey",
                @"
                    SELECT JSON_OBJECT('id', id, 'content', content) AS data
                    FROM (
                        SELECT id, content
                        FROM reviews" + @"
                        WHERE id = 567 AND book_id = 1
                        ORDER BY id
                        LIMIT 1
                    ) AS subq
                "
            },
            {
                "InsertOneTest",
                @"
                    SELECT JSON_OBJECT('id', id, 'title', title, 'publisher_id', publisher_id) AS data
                    FROM (
                        SELECT id, title, publisher_id
                        FROM " + _integrationTableName + @"
                        WHERE id = 5001
                    ) AS subq
                "
            },
            {
                "InsertOneInCompositeKeyTableTest",
                @"
                    SELECT JSON_OBJECT('id', id, 'content', content, 'book_id', book_id) AS data
                    FROM (
                        SELECT id, content, book_id
                        FROM " + _tableWithCompositePrimaryKey + @"
                        WHERE id = " + STARTING_ID_FOR_TEST_INSERTS + @"
                        AND book_id = 1
                    ) AS subq
                "
            },
            {
                "DeleteOneTest",
                @"
                    SELECT JSON_OBJECT('id', id) AS data
                    FROM (
                        SELECT id
                        FROM " + _integrationTableName + @"
                        WHERE id = 5
                    ) AS subq
                "
            },
            {
                "PutOne_Update_Test",
                @"
                    SELECT JSON_OBJECT('id', id) AS data
                    FROM (
                        SELECT id, title, publisher_id
                        FROM " + _integrationTableName + @"
                        WHERE id = 7 AND title = 'The Hobbit Returns to The Shire'
                        AND publisher_id = 1234
                    ) AS subq
                "
            },
            {
                "PutOne_Insert_Test",
                @"
                    SELECT JSON_OBJECT('id', id) AS data
                    FROM (
                        SELECT id, title, publisher_id
                        FROM " + _integrationTableName + @"
                        WHERE id > 5000 AND title = 'The Hobbit Returns to The Shire'
                        AND publisher_id = 1234
                    ) AS subq
                "
            }
        };

        #region Test Fixture Setup

        /// <summary>
        /// Sets up test fixture for class, only to be run once per test run, as defined by
        /// MSTest decorator.
        /// </summary>
        /// <param name="context"></param>
        [ClassInitialize]
        public static async Task InitializeTestFixture(TestContext context)
        {
            await InitializeTestFixture(context, RestApiTestBase._integrationTableName, TestCategory.MYSQL);

            _restService = new RestService(_queryEngine,
                _mutationEngine,
                _metadataStoreProvider,
                _httpContextAccessor.Object,
                _authorizationService.Object);
            _restController = new RestController(_restService);
        }

        #endregion

        public override string GetQuery(string key)
        {
            return _queryMap[key];
        }

        [TestMethod]
        [Ignore]
        public override Task InsertOneTest()
        {
            throw new NotImplementedException();
        }

        [TestMethod]
        [Ignore]
        public override Task InsertOneInCompositeKeyTableTest()
        {
            throw new NotImplementedException();
        }

        [TestMethod]
        [Ignore]
        public override Task PutOne_Update_Test()
        {
            throw new NotImplementedException();
        }

        [TestMethod]
        [Ignore]
        public override Task PutOne_Insert_Test()
        {
            throw new NotImplementedException();
        }

        [TestMethod]
        [Ignore]
        public override Task PutOne_Insert_BadReq_Test()
        {
            throw new NotImplementedException();
        }

        [TestMethod]
        [Ignore]
        public override Task PutOne_Insert_BadReq_NonNullable_Test()
        {
            throw new NotImplementedException();
        }

        [TestMethod]
        [Ignore]
        public override Task PutOne_Insert_PKAutoGen_Test()
        {
            throw new NotImplementedException();
        }

        [TestMethod]
        [Ignore]
<<<<<<< HEAD
        public override Task PatchOne_Insert_NonAutoGenPK_Test()
        {
            throw new NotImplementedException();
        }

        [TestMethod]
        [Ignore]
        public override Task PatchOne_Update_Test()
        {
            throw new NotImplementedException();
        }

        [TestMethod]
        [Ignore]
        public override Task PatchOne_Insert_PKAutoGen_Test()
        {
            throw new NotImplementedException();
        }

        [TestMethod]
        [Ignore]
        public override Task PatchOne_Insert_WithoutNonNullableField_Test()
        {
            throw new NotImplementedException();
        }

        [TestMethod]
        [Ignore]
        public override Task PatchOne_Insert_BadReq_NullsOutANonNullableField_Test()
=======
        public override Task PutOne_Insert_BadReq_AutoGen_NonNullable_Test()
>>>>>>> c9f5e49b
        {
            throw new NotImplementedException();
        }
    }
}<|MERGE_RESOLUTION|>--- conflicted
+++ resolved
@@ -427,7 +427,6 @@
 
         [TestMethod]
         [Ignore]
-<<<<<<< HEAD
         public override Task PatchOne_Insert_NonAutoGenPK_Test()
         {
             throw new NotImplementedException();
@@ -457,9 +456,13 @@
         [TestMethod]
         [Ignore]
         public override Task PatchOne_Insert_BadReq_NullsOutANonNullableField_Test()
-=======
+        {
+            throw new NotImplementedException();
+        }
+
+        [TestMethod]
+        [Ignore]
         public override Task PutOne_Insert_BadReq_AutoGen_NonNullable_Test()
->>>>>>> c9f5e49b
         {
             throw new NotImplementedException();
         }
