--- conflicted
+++ resolved
@@ -446,20 +446,26 @@
                 "
             },
             {
-<<<<<<< HEAD
                 "PutOne_Update_NullOutMissingField_Test",
-=======
+                @"
+                    SELECT JSON_OBJECT('categoryid', categoryid, 'pieceid', pieceid, 'categoryName', categoryName,
+                                        'piecesAvailable',piecesAvailable,'piecesRequired',piecesRequired) AS data
+                    FROM (
+                        SELECT categoryid, pieceid, categoryName,piecesAvailable,piecesRequired
+                        FROM " + _Composite_NonAutoGenPK + @"
+                        WHERE categoryid = 1 AND pieceid = 1 AND categoryName ='History' AND piecesAvailable is NULL
+                        AND piecesRequired = 5
+                    ) AS subq
+                "
+            },
+            {
                 "PutOne_Update_Empty_Test",
->>>>>>> 06a39b00
-                @"
-                    SELECT JSON_OBJECT('categoryid', categoryid, 'pieceid', pieceid, 'categoryName', categoryName,
-                                        'piecesAvailable',piecesAvailable,'piecesRequired',piecesRequired) AS data
-                    FROM (
-                        SELECT categoryid, pieceid, categoryName,piecesAvailable,piecesRequired
-                        FROM " + _Composite_NonAutoGenPK + @"
-<<<<<<< HEAD
-                        WHERE categoryid = 1 AND pieceid = 1 AND categoryName ='History' AND piecesAvailable is NULL
-=======
+                @"
+                    SELECT JSON_OBJECT('categoryid', categoryid, 'pieceid', pieceid, 'categoryName', categoryName,
+                                        'piecesAvailable',piecesAvailable,'piecesRequired',piecesRequired) AS data
+                    FROM (
+                        SELECT categoryid, pieceid, categoryName,piecesAvailable,piecesRequired
+                        FROM " + _Composite_NonAutoGenPK + @"
                         WHERE categoryid = 2 AND pieceid = 1 AND categoryName ='' AND piecesAvailable = 2
                         AND piecesRequired = 3
                     ) AS subq
@@ -474,7 +480,6 @@
                         SELECT categoryid, pieceid, categoryName,piecesAvailable,piecesRequired
                         FROM " + _Composite_NonAutoGenPK + @"
                         WHERE categoryid = 2 AND pieceid = 1 AND categoryName ='FairyTales' AND piecesAvailable is NULL 
->>>>>>> 06a39b00
                         AND piecesRequired = 5
                     ) AS subq
                 "
