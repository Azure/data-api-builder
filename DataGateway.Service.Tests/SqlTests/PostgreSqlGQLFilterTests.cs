using System.Collections.Generic;
using System.Threading.Tasks;
using Azure.DataGateway.Service.Controllers;
using Azure.DataGateway.Service.Services;
using HotChocolate.Language;
using Microsoft.VisualStudio.TestTools.UnitTesting;

namespace Azure.DataGateway.Service.Tests.SqlTests
{

    [TestClass, TestCategory(TestCategory.POSTGRESQL)]
    public class PostgreSqlGQLFilterTests : GraphQLFilterTestBase
    {
        /// <summary>
        /// Sets up test fixture for class, only to be run once per test run, as defined by
        /// MSTest decorator.
        /// </summary>
        /// <param name="context"></param>
        [ClassInitialize]
        public static async Task InitializeTestFixture(TestContext context)
        {
            await InitializeTestFixture(context, TestCategory.POSTGRESQL);

            // Setup GraphQL Components
<<<<<<< HEAD
            _graphQLService = new GraphQLService(_queryEngine, mutationEngine: null, _graphQLMetadataProvider);
=======
            _graphQLService = new GraphQLService(_queryEngine, mutationEngine: null, _metadataStoreProvider, new DocumentCache(), new Sha256DocumentHashProvider());
>>>>>>> bd5bab9c
            _graphQLController = new GraphQLController(_graphQLService);
        }

        protected override string MakeQueryOnBooks(List<string> queriedColumns, string predicate)
        {
            return @"
                SELECT COALESCE(jsonb_agg(to_jsonb(subq3)), '[]') AS DATA
                FROM
                  (SELECT " + string.Join(", ", queriedColumns) + @"
                   FROM books AS table0
                   WHERE " + predicate + @"
                   ORDER BY table0.id
                   LIMIT 100) AS subq3
            ";
        }
    }
}<|MERGE_RESOLUTION|>--- conflicted
+++ resolved
@@ -22,11 +22,7 @@
             await InitializeTestFixture(context, TestCategory.POSTGRESQL);
 
             // Setup GraphQL Components
-<<<<<<< HEAD
-            _graphQLService = new GraphQLService(_queryEngine, mutationEngine: null, _graphQLMetadataProvider);
-=======
             _graphQLService = new GraphQLService(_queryEngine, mutationEngine: null, _metadataStoreProvider, new DocumentCache(), new Sha256DocumentHashProvider());
->>>>>>> bd5bab9c
             _graphQLController = new GraphQLController(_graphQLService);
         }
 
