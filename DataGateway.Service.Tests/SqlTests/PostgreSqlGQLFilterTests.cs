--- conflicted
+++ resolved
@@ -22,11 +22,7 @@
             await InitializeTestFixture(context, TestCategory.POSTGRESQL);
 
             // Setup GraphQL Components
-<<<<<<< HEAD
-            _graphQLService = new GraphQLService(_queryEngine, mutationEngine: null, _metadataStoreProvider, new Configurations.DataGatewayConfig { DatabaseType = Configurations.DatabaseType.PostgreSql });
-=======
-            _graphQLService = new GraphQLService(_queryEngine, mutationEngine: null, _metadataStoreProvider, new DocumentCache(), new Sha256DocumentHashProvider());
->>>>>>> bb19fca9
+            _graphQLService = new GraphQLService(_queryEngine, mutationEngine: null, _metadataStoreProvider, new DocumentCache(), new Sha256DocumentHashProvider(), new Configurations.DataGatewayConfig { DatabaseType = Configurations.DatabaseType.PostgreSql });
             _graphQLController = new GraphQLController(_graphQLService);
         }
 
