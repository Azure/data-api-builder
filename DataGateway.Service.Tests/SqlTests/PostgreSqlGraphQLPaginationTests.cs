--- conflicted
+++ resolved
@@ -24,11 +24,7 @@
             await InitializeTestFixture(context, TestCategory.POSTGRESQL);
 
             // Setup GraphQL Components
-<<<<<<< HEAD
-            _graphQLService = new GraphQLService(_queryEngine, _mutationEngine, _metadataStoreProvider, new Configurations.DataGatewayConfig { DatabaseType = Configurations.DatabaseType.PostgreSql });
-=======
-            _graphQLService = new GraphQLService(_queryEngine, _mutationEngine, _metadataStoreProvider, new DocumentCache(), new Sha256DocumentHashProvider());
->>>>>>> bb19fca9
+            _graphQLService = new GraphQLService(_queryEngine, _mutationEngine, _metadataStoreProvider, new DocumentCache(), new Sha256DocumentHashProvider(), new Configurations.DataGatewayConfig { DatabaseType = Configurations.DatabaseType.PostgreSql });
             _graphQLController = new GraphQLController(_graphQLService);
         }
     }
