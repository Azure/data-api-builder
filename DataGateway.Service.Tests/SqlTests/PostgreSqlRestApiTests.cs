--- conflicted
+++ resolved
@@ -602,162 +602,5 @@
         {
             return _queryMap[key];
         }
-<<<<<<< HEAD
-
-        [TestMethod]
-        [Ignore]
-        public override Task InsertOneTest()
-        {
-            throw new NotImplementedException();
-        }
-
-        [TestMethod]
-        [Ignore]
-        public override Task InsertOneInCompositeKeyTableTest()
-        {
-            throw new NotImplementedException();
-        }
-
-        [TestMethod]
-        [Ignore]
-        public override Task PutOne_Update_Test()
-        {
-            throw new NotImplementedException();
-        }
-
-        [TestMethod]
-        [Ignore]
-        public override Task PutOne_Update_IfMatchHeaders_Test()
-        {
-            throw new NotImplementedException();
-        }
-
-        [TestMethod]
-        [Ignore]
-        public override Task PutOne_Insert_Test()
-        {
-            throw new NotImplementedException();
-        }
-
-        [TestMethod]
-        [Ignore]
-        public override Task PutOne_Nulled_Test()
-        {
-            throw new NotImplementedException();
-        }
-
-        [TestMethod]
-        [Ignore]
-        public override Task PatchOne_Nulled_Test()
-        {
-            throw new NotImplementedException();
-        }
-
-        [TestMethod]
-        [Ignore]
-        public override Task PutOne_Insert_BadReq_Test()
-        {
-            throw new NotImplementedException();
-        }
-
-        [TestMethod]
-        [Ignore]
-        public override Task PutOne_Insert_BadReq_NonNullable_Test()
-        {
-            throw new NotImplementedException();
-        }
-
-        [TestMethod]
-        [Ignore]
-        public override Task PutOne_Insert_PKAutoGen_Test()
-        {
-            throw new NotImplementedException();
-        }
-
-        [TestMethod]
-        [Ignore]
-        public override Task PutOne_Insert_CompositePKAutoGen_Test()
-        {
-            throw new NotImplementedException();
-        }
-
-        [TestMethod]
-        [Ignore]
-        public override Task PutOne_Insert_BadReq_AutoGen_NonNullable_Test()
-        {
-            throw new NotImplementedException();
-        }
-
-        [TestMethod]
-        [Ignore]
-        public override Task PatchOne_Insert_NonAutoGenPK_Test()
-        {
-            throw new NotImplementedException();
-        }
-
-        [TestMethod]
-        [Ignore]
-        public override Task PatchOne_Update_Test()
-        {
-            throw new NotImplementedException();
-        }
-
-        [TestMethod]
-        [Ignore]
-        public override Task PatchOne_Update_IfMatchHeaders_Test()
-        {
-            throw new NotImplementedException();
-        }
-
-        [TestMethod]
-        [Ignore]
-        public override Task PutOneWithNonNullableFieldMissingInJsonBodyTest()
-        {
-            throw new NotImplementedException();
-        }
-
-        [TestMethod]
-        [Ignore]
-        public override Task PatchOne_Insert_PKAutoGen_Test()
-        {
-            throw new NotImplementedException();
-        }
-
-        [TestMethod]
-        [Ignore]
-        public override Task PatchOne_Insert_WithoutNonNullableField_Test()
-        {
-            throw new NotImplementedException();
-        }
-
-        [TestMethod]
-        [Ignore]
-        public override Task InsertOneWithNullFieldValue()
-        {
-            throw new NotImplementedException();
-        }
-
-        [TestMethod]
-        [Ignore]
-        public override Task InsertOneWithNonNullableFieldAsNull()
-        {
-            throw new NotImplementedException();
-        }
-
-        [TestMethod]
-        [Ignore]
-        public override Task PutOneWithNonNullableFieldAsNull()
-        {
-            throw new NotImplementedException();
-        }
-
-        [TestMethod]
-        [Ignore]
-        public override Task PatchOneWithNonNullableFieldAsNull()
-        {
-            throw new NotImplementedException();
-        }
-=======
->>>>>>> de522c0d
     }
 }