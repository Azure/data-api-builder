using System.Collections.Generic;
using System.Threading.Tasks;
using Azure.DataGateway.Service.Controllers;
using Azure.DataGateway.Service.Services;
using Microsoft.VisualStudio.TestTools.UnitTesting;

namespace Azure.DataGateway.Service.Tests.SqlTests
{

    [TestClass, TestCategory(TestCategory.POSTGRESQL)]
    public class PostgreSqlRestApiTests : RestApiTestBase
    {
        protected static Dictionary<string, string> _queryMap = new()
        {
            {
                "FindByIdTest",
                @"
                  SELECT to_jsonb(subq) AS data
                  FROM (
                      SELECT *
                      FROM " + _integrationTableName + @"
                      WHERE id = 2
                      ORDER BY id
                      LIMIT 1
                  ) AS subq"
            },
            {
                "FindTestWithQueryStringOneField",
                @"
                  SELECT json_agg(to_jsonb(subq)) AS data
                  FROM (
                      SELECT id
                      FROM " + _integrationTableName + @"
                      ORDER BY id
                  ) AS subq"
            },
            {
                "FindTestWithQueryStringAllFields",
                @"
                  SELECT json_agg(to_jsonb(subq)) AS data
                  FROM (
                      SELECT *
                      FROM " + _integrationTableName + @"
                      ORDER BY id
                  ) AS subq"
            },
            {
                "FindByIdTestWithQueryStringFields",
                @"
                    SELECT to_jsonb(subq) AS data
                    FROM (
                        SELECT id, title
                        FROM " + _integrationTableName + @"
                        WHERE id = 1
                        ORDER BY id
                        LIMIT 1
                    ) AS subq
                "
            },
            {
                "FindTestWithQueryStringMultipleFields",
                @"
                    SELECT json_agg(to_jsonb(subq)) AS data
                    FROM (
                        SELECT id, title
                        FROM " + _integrationTableName + @"
                        ORDER BY id
                    ) AS subq
                "
            },
            {
                "FindTestWithFilterQueryStringOneEqFilter",
                @"
                  SELECT json_agg(to_jsonb(subq)) AS data
                  FROM (
                      SELECT *
                      FROM " + _integrationTableName + @"
                      WHERE id = 1
                      ORDER BY id
                  ) AS subq"
            },
            {
                "FindTestWithFilterQueryStringValueFirstOneEqFilter",
                @"
                  SELECT json_agg(to_jsonb(subq)) AS data
                  FROM (
                      SELECT *
                      FROM " + _integrationTableName + @"
                      WHERE id = 2
                      ORDER BY id
                  ) AS subq"
            },
            {
                "FindTestWithFilterQueryOneGtFilter",
                @"
                  SELECT json_agg(to_jsonb(subq)) AS data
                  FROM (
                      SELECT *
                      FROM " + _integrationTableName + @"
                      WHERE id > 3
                      ORDER BY id
                  ) AS subq"
            },
            {
                "FindTestWithFilterQueryOneGeFilter",
                @"
                  SELECT json_agg(to_jsonb(subq)) AS data
                  FROM (
                      SELECT *
                      FROM " + _integrationTableName + @"
                      WHERE id >= 4
                      ORDER BY id
                  ) AS subq"
            },
            {
                "FindTestWithFilterQueryOneLtFilter",
                @"
                  SELECT json_agg(to_jsonb(subq)) AS data
                  FROM (
                      SELECT *
                      FROM " + _integrationTableName + @"
                      WHERE id < 5
                      ORDER BY id
                  ) AS subq"
            },
            {
                "FindTestWithFilterQueryOneLeFilter",
                @"
                  SELECT json_agg(to_jsonb(subq)) AS data
                  FROM (
                      SELECT *
                      FROM " + _integrationTableName + @"
                      WHERE id <= 4
                      ORDER BY id
                  ) AS subq"
            },
            {
                "FindTestWithFilterQueryOneNeFilter",
                @"
                  SELECT json_agg(to_jsonb(subq)) AS data
                  FROM (
                      SELECT *
                      FROM " + _integrationTableName + @"
                      WHERE id != 3
                      ORDER BY id
                  ) AS subq"
            },
            {
                "FindTestWithFilterQueryOneNotFilter",
                @"
                  SELECT json_agg(to_jsonb(subq)) AS data
                  FROM (
                      SELECT *
                      FROM " + _integrationTableName + @"
                      WHERE not (id < 2)
                      ORDER BY id
                  ) AS subq"
            },
            {
                "FindTestWithFilterQueryOneRightNullEqFilter",
                @"
                  SELECT json_agg(to_jsonb(subq)) AS data
                  FROM (
                      SELECT *
                      FROM " + _integrationTableName + @"
                      WHERE NOT (title IS NULL)
                      ORDER BY id
                  ) AS subq"
            },
            {
                "FindTestWithFilterQueryOneLeftNullNeFilter",
                @"
                  SELECT json_agg(to_jsonb(subq)) AS data
                  FROM (
                      SELECT *
                      FROM " + _integrationTableName + @"
                      WHERE title IS NOT NULL
                      ORDER BY id
                  ) AS subq"
            },
            {
                "FindTestWithFilterQueryOneLeftNullRightNullGtFilter",
                @"
                  SELECT json_agg(to_jsonb(subq)) AS data
                  FROM (
                      SELECT *
                      FROM " + _integrationTableName + @"
                      WHERE NULL > NULL
                      ORDER BY id
                  ) AS subq"
            },
            {
                "FindTestWithFilterQueryStringSingleAndFilter",
                @"
                  SELECT json_agg(to_jsonb(subq)) AS data
                  FROM (
                      SELECT *
                      FROM " + _integrationTableName + @"
                      WHERE id < 3 AND id > 1
                      ORDER BY id
                  ) AS subq"
            },
            {
                "FindTestWithFilterQueryStringSingleOrFilter",
                @"
                  SELECT json_agg(to_jsonb(subq)) AS data
                  FROM (
                      SELECT *
                      FROM " + _integrationTableName + @"
                      WHERE id < 3 OR id > 4
                      ORDER BY id
                  ) AS subq"
            },
            {
                "FindTestWithFilterQueryStringMultipleAndFilters",
                @"
                  SELECT json_agg(to_jsonb(subq)) AS data
                  FROM (
                      SELECT *
                      FROM " + _integrationTableName + @"
                      WHERE id < 4 AND id > 1 AND title != 'Awesome book'
                      ORDER BY id
                  ) AS subq"
            },
            {
                "FindTestWithFilterQueryStringMultipleOrFilters",
                @"
                  SELECT json_agg(to_jsonb(subq)) AS data
                  FROM (
                      SELECT *
                      FROM " + _integrationTableName + @"
                      WHERE id = 1 OR id = 2 OR id = 3
                      ORDER BY id
                  ) AS subq"
            },
            {
                "FindTestWithFilterQueryStringMultipleAndOrFilters",
                @"
                  SELECT json_agg(to_jsonb(subq)) AS data
                  FROM (
                      SELECT *
                      FROM " + _integrationTableName + @"
                      WHERE (id > 2 AND id < 4) OR (title = 'Awesome book')
                      ORDER BY id
                  ) AS subq"
            },
            {
                "FindTestWithFilterQueryStringMultipleNotAndOrFilters",
                @"
                  SELECT json_agg(to_jsonb(subq)) AS data
                  FROM (
                      SELECT *
                      FROM " + _integrationTableName + @"
                      WHERE (NOT (id < 3) OR id < 4) OR NOT (title = 'Awesome book')
                      ORDER BY id
                  ) AS subq"
            },
            {
                "FindTestWithPrimaryKeyContainingForeignKey",
                @"
                    SELECT to_jsonb(subq) AS data
                    FROM (
                        SELECT id, content
                        FROM reviews" + @"
                        WHERE id = 567 AND book_id = 1
                        ORDER BY id
                        LIMIT 1
                    ) AS subq
                "
            },
            {
                "FindTestWithFirstSingleKeyPagination",
                @"
                    SELECT to_jsonb(subq) AS data
                    FROM (
                        SELECT *
                        FROM " + _integrationTableName + @"
                        ORDER BY id
                        LIMIT 1
                    ) AS subq
                "
            },
            {
                "FindTestWithFirstMultiKeyPagination",
                @"
                    SELECT to_jsonb(subq) AS data
                    FROM (
                        SELECT *
                        FROM " + _tableWithCompositePrimaryKey + @"
                        ORDER BY book_id, id
                        LIMIT 1
                    ) AS subq
                "
            },
            {
                "FindTestWithAfterSingleKeyPagination",
                @"
                    SELECT to_jsonb(subq) AS data
                    FROM (
                        SELECT *
                        FROM " + _integrationTableName + @"
                        WHERE id > 7
                        ORDER BY id
                        LIMIT 100
                    ) AS subq
                "
            },
            {
                "FindTestWithAfterMultiKeyPagination",
                @"
                  SELECT json_agg(to_jsonb(subq)) AS data
                    FROM (
                        SELECT *
                        FROM " + _tableWithCompositePrimaryKey + @"
                        WHERE book_id > 1 OR (book_id = 1 AND id > 567)
                        ORDER BY book_id, id
                        LIMIT 100
                    ) AS subq
                "
            },
            {
                "InsertOneTest",
                @"
                    SELECT to_jsonb(subq) AS data
                    FROM (
                        SELECT id, title, publisher_id
                        FROM " + _integrationTableName + @"
                        WHERE id = " + STARTING_ID_FOR_TEST_INSERTS + @"
                    ) AS subq
                "
            },
            {
                "InsertOneInCompositeNonAutoGenPKTest",
                @"
                    SELECT to_jsonb(subq) AS data
                    FROM (
                        SELECT categoryid, pieceid, ""categoryName"", ""piecesAvailable"", ""piecesRequired""
                        FROM " + _Composite_NonAutoGenPK + @"
                        WHERE categoryid = 5 AND pieceid = 2 AND ""categoryName"" = 'FairyTales'
                            AND ""piecesAvailable"" = 0 AND ""piecesRequired"" = 0
                    ) AS subq
                "
            },
            {
                "InsertOneInCompositeKeyTableTest",
                @"
                    SELECT to_jsonb(subq) AS data
                    FROM (
                        SELECT id, content, book_id
                        FROM " + _tableWithCompositePrimaryKey + @"
                        WHERE id = " + STARTING_ID_FOR_TEST_INSERTS + @"
                        AND book_id = 1
                    ) AS subq
                "
            },
            {
                "InsertOneInDefaultTestTable",
                @"
                    SELECT to_jsonb(subq) AS data
                    FROM (
                        SELECT id, content, book_id
                        FROM " + _tableWithCompositePrimaryKey + @"
                        WHERE id = " + (STARTING_ID_FOR_TEST_INSERTS + 1) + @" AND book_id = 2
                    ) AS subq
                "
            },
            {
                "DeleteOneTest",
                @"
                    SELECT to_jsonb(subq) AS data
                    FROM (
                        SELECT id
                        FROM " + _integrationTableName + @"
                        WHERE id = 5
                    ) AS subq
                "
            },
            {
                "PutOne_Update_Test",
                @"
                    SELECT to_jsonb(subq) AS data
                    FROM (
                        SELECT id, title, publisher_id
                        FROM " + _integrationTableName + @"
                        WHERE id = 7 AND title = 'The Hobbit Returns to The Shire'
                            AND publisher_id = 1234
                    ) AS subq
                "
            },
            {
                "PutOne_Update_IfMatchHeaders_Test_Confirm_Update",
                @"
                    SELECT to_jsonb(subq) AS data
                    FROM (
                        SELECT id, title, publisher_id
                        FROM " + _integrationTableName + @"
                        WHERE id = 1 AND title = 'The Return of the King'
                    ) AS subq
                "
            },
            {
                "PutOne_Update_Default_Test",
                @"
                    SELECT to_jsonb(subq) AS data
                    FROM (
                        SELECT id, book_id, content
                        FROM " + _tableWithCompositePrimaryKey + @"
                        WHERE id = 568 AND book_id = 1 AND content ='Good book to read'
                            AND publisher_id = 1234
                    ) AS subq
                "
            },
            {
                "PutOne_Update_CompositeNonAutoGenPK_Test",
                @"
                    SELECT to_jsonb(subq) AS data
                    FROM (
                        SELECT categoryid, pieceid, ""categoryName"", ""piecesAvailable"", ""piecesRequired""
                        FROM " + _Composite_NonAutoGenPK + @"
                        WHERE categoryid = 2 AND pieceid = 1 AND ""categoryName"" = 'SciFi'
                            AND ""piecesAvailable"" = 10 AND ""piecesRequired"" = 5
                    ) AS subq
                "
            },
            {
<<<<<<< HEAD
                "PutOne_Update_NullOutMissingField_Test",
=======
                "PutOne_Update_Empty_Test",
>>>>>>> 06a39b00
                @"
                    SELECT to_jsonb(subq) AS data
                    FROM (
                        SELECT categoryid, pieceid, ""categoryName"", ""piecesAvailable"", ""piecesRequired""
                        FROM " + _Composite_NonAutoGenPK + @"
<<<<<<< HEAD
                        WHERE categoryid = 1 AND pieceid = 1 AND ""categoryName"" = 'History'
=======
                        WHERE categoryid = 2 AND pieceid = 1 AND ""categoryName"" = ''
                            AND ""piecesAvailable"" = 2 AND ""piecesRequired"" = 3
                    ) AS subq
                "
            },
            {
                "PutOne_Update_Nulled_Test",
                @"
                    SELECT to_jsonb(subq) AS data
                    FROM (
                        SELECT categoryid, pieceid, ""categoryName"", ""piecesAvailable"", ""piecesRequired""
                        FROM " + _Composite_NonAutoGenPK + @"
                        WHERE categoryid = 2 AND pieceid = 1 AND ""categoryName"" = 'FairyTales'
>>>>>>> 06a39b00
                            AND ""piecesAvailable"" is NULL AND ""piecesRequired"" = 5
                    ) AS subq
                "
            },
            {
                "PutOne_Insert_Test",
                @"
                    SELECT to_jsonb(subq) AS data
                    FROM (
                        SELECT id, title, issue_number
                        FROM " + _integration_NonAutoGenPK_TableName + @"
                        WHERE id = " + STARTING_ID_FOR_TEST_INSERTS + @" AND title = 'Batman Returns'
                            AND issue_number = 1234
                    ) AS subq
                "
            },
            {
                "PutOne_Insert_Nullable_Test",
                @"
                    SELECT to_jsonb(subq) AS data
                    FROM (
                        SELECT id, title, issue_number
                        FROM " + _integration_NonAutoGenPK_TableName + @"
                        WHERE id = " + (STARTING_ID_FOR_TEST_INSERTS + 1) + @"
                            AND title = 'Times' AND issue_number is NULL
                    ) AS subq
                "
            },
            {
                "PutOne_Insert_PKAutoGen_Test",
                $"INSERT INTO { _integrationTableName } " +
                $"(id, title, publisher_id)" +
                $"VALUES (1000,'The Hobbit Returns to The Shire',1234)"
            },
            {
                "PutOne_Insert_AutoGenNonPK_Test",
                @"
                    SELECT to_jsonb(subq) AS data
                    FROM (
                        SELECT id, title, volume, ""categoryName""
                        FROM " + _integration_AutoGenNonPK_TableName + @"
                        WHERE id = " + STARTING_ID_FOR_TEST_INSERTS + @"
                            AND title = 'Star Trek' AND volume IS NOT NULL
                    ) AS subq
                "
            },
            {
                "PutOne_Insert_CompositeNonAutoGenPK_Test",
                @"
                    SELECT to_jsonb(subq) AS data
                    FROM (
                        SELECT categoryid, pieceid, ""categoryName"", ""piecesAvailable"", ""piecesRequired""
                        FROM " + _Composite_NonAutoGenPK + @"
                        WHERE categoryid = 3 AND pieceid = 1 AND ""categoryName"" = 'SciFi'
                            AND ""piecesAvailable"" = 2 AND ""piecesRequired"" = 1
                    ) AS subq
                "
            },
            {
                "PutOne_Insert_Default_Test",
                @"
                    SELECT to_jsonb(subq) AS data
                    FROM (
                        SELECT categoryid, pieceid, ""categoryName"", ""piecesAvailable"", ""piecesRequired""
                        FROM " + _Composite_NonAutoGenPK + @"
                        WHERE categoryid = 8 AND pieceid = 1 AND ""categoryName"" = 'SciFi'
                            AND ""piecesAvailable"" = 0 AND ""piecesRequired"" = 0
                    ) AS subq
                "
            },
            {
                "PutOne_Insert_Empty_Test",
                @"
                    SELECT to_jsonb(subq) AS data
                    FROM (
                        SELECT categoryid, pieceid, ""categoryName"", ""piecesAvailable"", ""piecesRequired""
                        FROM " + _Composite_NonAutoGenPK + @"
                        WHERE categoryid = 4 AND pieceid = 1 AND ""categoryName"" = ''
                            AND ""piecesAvailable"" = 2 AND ""piecesRequired"" = 3
                    ) AS subq
                "
            },
            {
                "PutOne_Insert_Nulled_Test",
                @"
                    SELECT to_jsonb(subq) AS data
                    FROM (
                        SELECT categoryid, pieceid, ""categoryName"", ""piecesAvailable"", ""piecesRequired""
                        FROM " + _Composite_NonAutoGenPK + @"
                        WHERE categoryid = 4 AND pieceid = 1 AND ""categoryName"" = 'SciFi'
                            AND ""piecesAvailable"" is NULL AND ""piecesRequired"" = 4
                    ) AS subq
                "
            },
            {
                "PatchOne_Insert_NonAutoGenPK_Test",
                @"
                    SELECT to_jsonb(subq) AS data
                    FROM (
                        SELECT id, title, issue_number
                        FROM " + _integration_NonAutoGenPK_TableName + @"
                        WHERE id = 2 AND title = 'Batman Begins' AND issue_number = 1234
                    ) AS subq
                "
            },
            {
                "PatchOne_Insert_CompositeNonAutoGenPK_Test",
                @"
                    SELECT to_jsonb(subq) AS data
                    FROM (
                        SELECT categoryid, pieceid, ""categoryName"", ""piecesAvailable"", ""piecesRequired""
                        FROM " + _Composite_NonAutoGenPK + @"
                        WHERE categoryid = 4 AND pieceid = 1 AND ""categoryName"" = 'FairyTales'
                            AND ""piecesAvailable"" = 5 AND ""piecesRequired"" = 4
                    ) AS subq
                "
            },
            {
                "PatchOne_Insert_Empty_Test",
                @"
                    SELECT to_jsonb(subq) AS data
                    FROM (
                        SELECT categoryid, pieceid, ""categoryName"", ""piecesAvailable"", ""piecesRequired""
                        FROM " + _Composite_NonAutoGenPK + @"
                        WHERE categoryid = 5 AND pieceid = 1 AND ""categoryName"" = ''
                            AND ""piecesAvailable"" = 5 AND ""piecesRequired"" = 4
                    ) AS subq
                "
            },
            {
                "PatchOne_Insert_Default_Test",
                @"
                    SELECT to_jsonb(subq) AS data
                    FROM (
                        SELECT categoryid, pieceid, ""categoryName"", ""piecesAvailable"", ""piecesRequired""
                        FROM " + _Composite_NonAutoGenPK + @"
                        WHERE categoryid = 7 AND pieceid = 1 AND ""categoryName"" = 'SciFi'
                            AND ""piecesAvailable"" = 0 AND ""piecesRequired"" = 0
                    ) AS subq
                "
            },
            {
                "PatchOne_Insert_Nulled_Test",
                @"
                    SELECT to_jsonb(subq) AS data
                    FROM (
                        SELECT categoryid, pieceid, ""categoryName"", ""piecesAvailable"", ""piecesRequired""
                        FROM " + _Composite_NonAutoGenPK + @"
                        WHERE categoryid = 3 AND pieceid = 1 AND ""categoryName"" = 'SciFi'
                            AND ""piecesAvailable"" is NULL AND ""piecesRequired"" = 4
                    ) AS subq
                "
            },
            {
                "PatchOne_Update_Test",
                @"
                    SELECT to_jsonb(subq) AS data
                    FROM (
                        SELECT id, title, publisher_id
                        FROM " + _integrationTableName + @"
                        WHERE id = 8 AND title = 'Heart of Darkness' AND publisher_id = 2324
                    ) AS subq
                "
            },
            {
                "PatchOne_Update_IfMatchHeaders_Test_Confirm_Update",
                @"
                    SELECT to_jsonb(subq) AS data
                    FROM (
                        SELECT id, title, publisher_id
                        FROM " + _integrationTableName + @"
                        WHERE id = 1 AND title = 'The Hobbit Returns to The Shire'
                    ) AS subq
                "
            },
            {
                "PatchOne_Update_Default_Test",
                @"
                    SELECT to_jsonb(subq) AS data
                    FROM (
                        SELECT id, book_id, content
                        FROM " + _tableWithCompositePrimaryKey + @"
                        WHERE id = 567 AND book_id = 1 AND content = 'That's a great book'
                    ) AS subq
                "
            },
            {
                "PatchOne_Update_CompositeNonAutoGenPK_Test",
                @"
                    SELECT to_jsonb(subq) AS data
                    FROM (
                        SELECT categoryid, pieceid, ""categoryName"", ""piecesAvailable"", ""piecesRequired""
                        FROM " + _Composite_NonAutoGenPK + @"
                        WHERE categoryid = 1 AND pieceid = 1 AND ""categoryName"" = 'SciFi'
                            AND ""piecesAvailable"" = 10 AND ""piecesRequired"" = 0
                    ) AS subq
                "
            },
            {
                "PatchOne_Update_Empty_Test",
                @"
                    SELECT to_jsonb(subq) AS data
                    FROM (
                        SELECT categoryid, pieceid, ""categoryName"", ""piecesAvailable"", ""piecesRequired""
                        FROM " + _Composite_NonAutoGenPK + @"
                        WHERE categoryid = 1 AND pieceid = 1 AND ""categoryName"" = ''
                            AND ""piecesAvailable"" = 10 AND ""piecesRequired"" = 0
                    ) AS subq
                "
            },
            {
                "PatchOne_Update_Nulled_Test",
                @"
                    SELECT to_jsonb(subq) AS data
                    FROM (
                        SELECT categoryid, pieceid, ""categoryName"", ""piecesAvailable"", ""piecesRequired""
                        FROM " + _Composite_NonAutoGenPK + @"
                        WHERE categoryid = 1 AND pieceid = 1 AND ""categoryName"" = 'SciFi'
                            AND ""piecesAvailable"" is NULL AND ""piecesRequired"" = 0
                    ) AS subq
                "
            },
            {
                "InsertOneWithNullFieldValue",
                @"
                    SELECT to_jsonb(subq) AS data
                    FROM (
                        SELECT categoryid, pieceid, ""categoryName"", ""piecesAvailable"", ""piecesRequired""
                        FROM " + _Composite_NonAutoGenPK + @"
                        WHERE categoryid = 3 AND pieceid = 1 AND ""categoryName"" = 'SciFi'
                            AND ""piecesAvailable"" is NULL AND ""piecesRequired"" = 1
                    ) AS subq
                "
            },
            {
                "PatchOne_Insert_PKAutoGen_Test",
                $"INSERT INTO { _integrationTableName } " +
                $"(id, title, publisher_id)" +
                $"VALUES (1000,'The Hobbit Returns to The Shire',1234)"
            }
        };

        #region Test Fixture Setup

        /// <summary>
        /// Sets up test fixture for class, only to be run once per test run, as defined by
        /// MSTest decorator.
        /// </summary>
        /// <param name="context"></param>
        [ClassInitialize]
        public static async Task InitializeTestFixture(TestContext context)
        {
            await InitializeTestFixture(context, TestCategory.POSTGRESQL);

            _restService = new RestService(_queryEngine,
                _mutationEngine,
                _metadataStoreProvider,
                _httpContextAccessor.Object,
                _authorizationService.Object);
            _restController = new RestController(_restService);
        }

        #endregion

        [TestCleanup]
        public async Task TestCleanup()
        {
            await ResetDbStateAsync();
        }

        public override string GetQuery(string key)
        {
            return _queryMap[key];
        }
    }
}<|MERGE_RESOLUTION|>--- conflicted
+++ resolved
@@ -423,19 +423,24 @@
                 "
             },
             {
-<<<<<<< HEAD
                 "PutOne_Update_NullOutMissingField_Test",
-=======
+                @"
+                    SELECT to_jsonb(subq) AS data
+                    FROM (
+                        SELECT categoryid, pieceid, ""categoryName"", ""piecesAvailable"", ""piecesRequired""
+                        FROM " + _Composite_NonAutoGenPK + @"
+                        WHERE categoryid = 1 AND pieceid = 1 AND ""categoryName"" = 'History'
+                            AND ""piecesAvailable"" is NULL AND ""piecesRequired"" = 5
+                    ) AS subq
+                "
+            },
+            {
                 "PutOne_Update_Empty_Test",
->>>>>>> 06a39b00
-                @"
-                    SELECT to_jsonb(subq) AS data
-                    FROM (
-                        SELECT categoryid, pieceid, ""categoryName"", ""piecesAvailable"", ""piecesRequired""
-                        FROM " + _Composite_NonAutoGenPK + @"
-<<<<<<< HEAD
-                        WHERE categoryid = 1 AND pieceid = 1 AND ""categoryName"" = 'History'
-=======
+                @"
+                    SELECT to_jsonb(subq) AS data
+                    FROM (
+                        SELECT categoryid, pieceid, ""categoryName"", ""piecesAvailable"", ""piecesRequired""
+                        FROM " + _Composite_NonAutoGenPK + @"
                         WHERE categoryid = 2 AND pieceid = 1 AND ""categoryName"" = ''
                             AND ""piecesAvailable"" = 2 AND ""piecesRequired"" = 3
                     ) AS subq
@@ -449,7 +454,6 @@
                         SELECT categoryid, pieceid, ""categoryName"", ""piecesAvailable"", ""piecesRequired""
                         FROM " + _Composite_NonAutoGenPK + @"
                         WHERE categoryid = 2 AND pieceid = 1 AND ""categoryName"" = 'FairyTales'
->>>>>>> 06a39b00
                             AND ""piecesAvailable"" is NULL AND ""piecesRequired"" = 5
                     ) AS subq
                 "
