--- conflicted
+++ resolved
@@ -913,8 +913,7 @@
         {
             await ResetDbStateAsync();
         }
-
-<<<<<<< HEAD
+        
         [TestMethod]
         [Ignore]
         public override Task FindOnViews()
@@ -928,7 +927,7 @@
         {
             throw new NotImplementedException();
         }
-=======
+        
         public override string GetDefaultSchema()
         {
             return DEFAULT_SCHEMA;
@@ -947,7 +946,6 @@
             return $"{DEFAULT_SCHEMA}.";
         }
 
->>>>>>> 23d12e97
         public override string GetQuery(string key)
         {
             return _queryMap[key];
