--- conflicted
+++ resolved
@@ -539,7 +539,6 @@
                 expectedLocationHeader: expectedLocationHeader
                 );
 
-<<<<<<< HEAD
             // Perform a PUT UPDATE which nulls out a missing field from the request body
             // which is nullable.
             requestBody = @"
@@ -549,7 +548,18 @@
             }";
 
             expectedLocationHeader = $"categoryid/1/pieceid/1";
-=======
+            await SetupAndRunRestApiTest(
+                primaryKeyRoute: expectedLocationHeader,
+                queryString: null,
+                entity: _Composite_NonAutoGenPK,
+                sqlQuery: GetQuery("PutOne_Update_NullOutMissingField_Test"),
+                controller: _restController,
+                operationType: Operation.Upsert,
+                requestBody: requestBody,
+                expectedStatusCode: HttpStatusCode.NoContent,
+                expectedLocationHeader: expectedLocationHeader
+            );
+
             requestBody = @"
             {
                ""categoryName"":"""",
@@ -558,26 +568,17 @@
             }";
 
             expectedLocationHeader = $"categoryid/2/pieceid/1";
->>>>>>> 06a39b00
             await SetupAndRunRestApiTest(
                 primaryKeyRoute: expectedLocationHeader,
                 queryString: null,
                 entity: _Composite_NonAutoGenPK,
-<<<<<<< HEAD
-                sqlQuery: GetQuery("PutOne_Update_NullOutMissingField_Test"),
-=======
                 sqlQuery: GetQuery("PutOne_Update_Empty_Test"),
->>>>>>> 06a39b00
                 controller: _restController,
                 operationType: Operation.Upsert,
                 requestBody: requestBody,
                 expectedStatusCode: HttpStatusCode.NoContent,
                 expectedLocationHeader: expectedLocationHeader
-<<<<<<< HEAD
-            );
-=======
-                );
->>>>>>> 06a39b00
+                );
         }
 
         /// <summary>
