--- conflicted
+++ resolved
@@ -880,7 +880,6 @@
 
             requestBody = @"
             {
-<<<<<<< HEAD
                 ""categoryName"": """",
                 ""piecesAvailable"":""5"",
                 ""piecesRequired"":""4""
@@ -902,9 +901,6 @@
             requestBody = @"
             {
                 ""categoryName"": ""Drama""
-=======
-                ""categoryName"": ""SciFi""
->>>>>>> cae61e7d
             }";
             expectedLocationHeader = $"categoryid/7/pieceid/1";
 
