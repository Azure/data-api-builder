--- conflicted
+++ resolved
@@ -913,8 +913,44 @@
                     expectedStatusCode: HttpStatusCode.NoContent
                 );
         }
-
-<<<<<<< HEAD
+        /// <summary>
+        /// Tests the PatchOne functionality with a REST PUT request using
+        /// headers that include as a key "If-Match" with an item that does exist,
+        /// resulting in an update occuring. Verify update with Find.
+        /// </summary>
+        [TestMethod]
+        public virtual async Task PatchOne_Update_IfMatchHeaders_Test()
+        {
+            Dictionary<string, StringValues> headerDictionary = new();
+            headerDictionary.Add("If-Match", "*");
+            string requestBody = @"
+            {
+                ""title"": ""The Hobbit Returns to The Shire"",
+                ""publisher_id"": 1234
+            }";
+
+            await SetupAndRunRestApiTest(
+                    primaryKeyRoute: "id/1",
+                    queryString: null,
+                    entity: _integrationTableName,
+                    sqlQuery: string.Empty,
+                    controller: _restController,
+                    operationType: Operation.UpsertIncremental,
+                    headers: new HeaderDictionary(headerDictionary),
+                    requestBody: requestBody,
+                    expectedStatusCode: HttpStatusCode.NoContent
+                );
+
+            await SetupAndRunRestApiTest(
+                    primaryKeyRoute: "id/1",
+                    queryString: "?$filter=title eq 'The Hobbit Returns to The Shire' and publisher_id eq 1234",
+                    entity: _integrationTableName,
+                    sqlQuery: GetQuery("PatchOne_Update_IfMatchHeaders_Test_Confirm_Update"),
+                    controller: _restController,
+                    operationType: Operation.Find
+                );
+        }
+
         [TestMethod]
         public virtual async Task InsertOneWithNullFieldValue()
         {
@@ -940,46 +976,6 @@
                 expectedLocationHeader: expectedLocationHeader
             );
         }
-=======
-        /// <summary>
-        /// Tests the PatchOne functionality with a REST PUT request using
-        /// headers that include as a key "If-Match" with an item that does exist,
-        /// resulting in an update occuring. Verify update with Find.
-        /// </summary>
-        [TestMethod]
-        public virtual async Task PatchOne_Update_IfMatchHeaders_Test()
-        {
-            Dictionary<string, StringValues> headerDictionary = new();
-            headerDictionary.Add("If-Match", "*");
-            string requestBody = @"
-            {
-                ""title"": ""The Hobbit Returns to The Shire"",
-                ""publisher_id"": 1234
-            }";
-
-            await SetupAndRunRestApiTest(
-                    primaryKeyRoute: "id/1",
-                    queryString: null,
-                    entity: _integrationTableName,
-                    sqlQuery: string.Empty,
-                    controller: _restController,
-                    operationType: Operation.UpsertIncremental,
-                    headers: new HeaderDictionary(headerDictionary),
-                    requestBody: requestBody,
-                    expectedStatusCode: HttpStatusCode.NoContent
-                );
-
-            await SetupAndRunRestApiTest(
-                    primaryKeyRoute: "id/1",
-                    queryString: "?$filter=title eq 'The Hobbit Returns to The Shire' and publisher_id eq 1234",
-                    entity: _integrationTableName,
-                    sqlQuery: GetQuery("PatchOne_Update_IfMatchHeaders_Test_Confirm_Update"),
-                    controller: _restController,
-                    operationType: Operation.Find
-                );
-        }
-
->>>>>>> 32243bef
         #endregion
 
         #region Negative Tests
