--- conflicted
+++ resolved
@@ -1048,15 +1048,9 @@
                     operationType: Operation.UpsertIncremental,
                     requestBody: requestBody,
                     exception: true,
-<<<<<<< HEAD
                     expectedErrorMessage: $"Cannot perform INSERT and could not find books with primary key <id: 1000> to perform UPDATE on.",
                     expectedStatusCode: HttpStatusCode.NotFound,
                     expectedSubStatusCode: DataGatewayException.SubStatusCodes.EntityNotFound.ToString()
-=======
-                    expectedErrorMessage: DbExceptionParserBase.GENERIC_DB_EXCEPTION_MESSAGE,
-                    expectedStatusCode: HttpStatusCode.InternalServerError,
-                    expectedSubStatusCode: $"{DataGatewayException.SubStatusCodes.DatabaseOperationFailed}"
->>>>>>> bbc680a6
                 );
         }
 
@@ -1084,15 +1078,9 @@
                     operationType: Operation.UpsertIncremental,
                     requestBody: requestBody,
                     exception: true,
-<<<<<<< HEAD
                     expectedErrorMessage: "Cannot perform INSERT and could not find magazines with primary key <id: 1000> to perform UPDATE on.",
                     expectedStatusCode: HttpStatusCode.NotFound,
                     expectedSubStatusCode: DataGatewayException.SubStatusCodes.EntityNotFound.ToString()
-=======
-                    expectedErrorMessage: DbExceptionParserBase.GENERIC_DB_EXCEPTION_MESSAGE,
-                    expectedStatusCode: HttpStatusCode.InternalServerError,
-                    expectedSubStatusCode: $"{DataGatewayException.SubStatusCodes.DatabaseOperationFailed}"
->>>>>>> bbc680a6
                 );
         }
 
@@ -1150,15 +1138,9 @@
                     operationType: Operation.Upsert,
                     requestBody: requestBody,
                     exception: true,
-<<<<<<< HEAD
                     expectedErrorMessage: $"Cannot perform INSERT and could not find books with primary key <id: 1000> to perform UPDATE on.",
                     expectedStatusCode: HttpStatusCode.NotFound,
                     expectedSubStatusCode: DataGatewayException.SubStatusCodes.EntityNotFound.ToString()
-=======
-                    expectedErrorMessage: DbExceptionParserBase.GENERIC_DB_EXCEPTION_MESSAGE,
-                    expectedStatusCode: HttpStatusCode.InternalServerError,
-                    expectedSubStatusCode: $"{DataGatewayException.SubStatusCodes.DatabaseOperationFailed}"
->>>>>>> bbc680a6
                 );
         }
 
@@ -1179,15 +1161,9 @@
                     operationType: Operation.Upsert,
                     requestBody: requestBody,
                     exception: true,
-<<<<<<< HEAD
                     expectedErrorMessage: $"Cannot perform INSERT and could not find reviews with primary key <id: 5002, book_id: 1> to perform UPDATE on.",
                     expectedStatusCode: HttpStatusCode.NotFound,
                     expectedSubStatusCode: DataGatewayException.SubStatusCodes.EntityNotFound.ToString()
-=======
-                    expectedErrorMessage: DbExceptionParserBase.GENERIC_DB_EXCEPTION_MESSAGE,
-                    expectedStatusCode: HttpStatusCode.InternalServerError,
-                    expectedSubStatusCode: $"{DataGatewayException.SubStatusCodes.DatabaseOperationFailed}"
->>>>>>> bbc680a6
                 );
         }
         /// <summary>
