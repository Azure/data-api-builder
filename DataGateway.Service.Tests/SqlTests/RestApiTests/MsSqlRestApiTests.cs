using System;
using System.Collections.Generic;
using System.IO;
using System.Net;
using System.Reflection;
using System.Text;
using System.Threading.Tasks;
using Azure.DataGateway.Config;
using Azure.DataGateway.Service.Controllers;
using Azure.DataGateway.Service.Services;
using Microsoft.AspNetCore.Http;
using Microsoft.AspNetCore.Http.Features;
using Microsoft.AspNetCore.Mvc;
using Microsoft.VisualStudio.TestTools.UnitTesting;

namespace Azure.DataGateway.Service.Tests.SqlTests.RestApiTests
{
    /// <summary>
    /// Test REST Apis validating expected results are obtained.
    /// </summary>
    [TestClass, TestCategory(TestCategory.MSSQL)]
    public class MsSqlRestApiTests : RestApiTestBase
    {
        protected static string DEFAULT_SCHEMA = "dbo";
        private static Dictionary<string, string> _queryMap = new()
        {
            {
                "FindByIdTest",
                $"SELECT * FROM { _integrationTableName } " +
                $"WHERE id = 2 FOR JSON PATH, INCLUDE_NULL_VALUES, WITHOUT_ARRAY_WRAPPER"
            },
            {
                "FindEmptyTable",
                $"SELECT * FROM { _emptyTableTableName } " +
                $"FOR JSON PATH, INCLUDE_NULL_VALUES"
            },
            {
                "FindEmptyResultSetWithQueryFilter",
                $"SELECT * FROM { _integrationTableName } " +
                $"WHERE 1 != 1 FOR JSON PATH, INCLUDE_NULL_VALUES"
            },
            {
                "FindViewAll",
                $"SELECT * FROM { _simple_all_books } " +
                $"WHERE id = 2 FOR JSON PATH, INCLUDE_NULL_VALUES, WITHOUT_ARRAY_WRAPPER"
            },
            {
                "FindViewSelected",
                $"SELECT categoryid, pieceid, categoryName, piecesAvailable FROM {_simple_subset_stocks} " +
                $"WHERE categoryid = 2 AND pieceid = 1 FOR JSON PATH, INCLUDE_NULL_VALUES, WITHOUT_ARRAY_WRAPPER"
            },
            {
                "FindViewComposite",
                $"SELECT name ,id, publisher_id FROM {_composite_subset_bookPub} " +
                $"WHERE id=2 FOR JSON PATH, INCLUDE_NULL_VALUES, WITHOUT_ARRAY_WRAPPER"
            },
            {
                "FindTestWithFilterQueryOneGeFilterOnView",
                $"SELECT * FROM { _simple_all_books } " +
                $"WHERE id >= 4 " +
                $"FOR JSON PATH, INCLUDE_NULL_VALUES"
            },
            {
                "FindByIdTestWithQueryStringFieldsOnView",
                $"SELECT[id], [title] FROM { _simple_all_books } " +
                $"WHERE id = 1 FOR JSON PATH, INCLUDE_NULL_VALUES, WITHOUT_ARRAY_WRAPPER"
            },
            {
                "FindTestWithFilterQueryStringOneEqFilterOnView",
                $"SELECT [categoryid],[pieceid],[categoryName],[piecesAvailable] " +
                $"FROM { _simple_subset_stocks } " +
                $"WHERE [pieceid] = 1 " +
                $"FOR JSON PATH, INCLUDE_NULL_VALUES"
            },
            {
                "FindTestWithFilterQueryOneNotFilterOnView",
                $"SELECT [categoryid],[pieceid],[categoryName],[piecesAvailable] " +
                $"FROM { _simple_subset_stocks } " +
                $"WHERE NOT([categoryid] > 1)" +
                $"FOR JSON PATH, INCLUDE_NULL_VALUES"
            },
            {
                "FindTestWithFilterQueryOneLtFilterOnView",
                $"SELECT[id], [name],[publisher_id] FROM { _composite_subset_bookPub } " +
                $"WHERE id < 5 FOR JSON PATH, INCLUDE_NULL_VALUES"
            },
            {
                "FindByIdTestWithQueryStringFields",
                $"SELECT[id], [title] FROM { _integrationTableName } " +
                $"WHERE id = 1 FOR JSON PATH, INCLUDE_NULL_VALUES, WITHOUT_ARRAY_WRAPPER"
            },
            {
                "FindTestWithQueryStringOneField",
                $"SELECT [id] FROM { _integrationTableName } " +
                $"FOR JSON PATH, INCLUDE_NULL_VALUES"
            },
            {
                "FindTestWithQueryStringMultipleFields",
                $"SELECT [id], [title] FROM { _integrationTableName } " +
                $"FOR JSON PATH, INCLUDE_NULL_VALUES"
            },
            {
                "FindTestWithQueryStringAllFields",
                $"SELECT * FROM { _integrationTableName } " +
                $"FOR JSON PATH, INCLUDE_NULL_VALUES"
            },
            {
                "FindTestWithFilterQueryStringOneEqFilter",
                $"SELECT * FROM { _integrationTableName } " +
                $"WHERE id = 1 " +
                $"FOR JSON PATH, INCLUDE_NULL_VALUES"
            },
            {
                "FindTestWithFilterQueryStringValueFirstOneEqFilter",
                $"SELECT * FROM { _integrationTableName } " +
                $"WHERE id = 2 " +
                $"FOR JSON PATH, INCLUDE_NULL_VALUES"
            },
            {
                "FindTestWithFilterQueryOneGtFilter",
                $"SELECT * FROM { _integrationTableName } " +
                $"WHERE id > 3 " +
                $"FOR JSON PATH, INCLUDE_NULL_VALUES"
            },
            {
                "FindTestWithFilterQueryOneGeFilter",
                $"SELECT * FROM { _integrationTableName } " +
                $"WHERE id >= 4 " +
                $"FOR JSON PATH, INCLUDE_NULL_VALUES"
            },
            {
                "FindTestWithFilterQueryOneLtFilter",
                $"SELECT * FROM { _integrationTableName } " +
                $"WHERE id < 5 " +
                $"FOR JSON PATH, INCLUDE_NULL_VALUES"
            },
            {
                "FindTestWithFilterQueryOneLeFilter",
                $"SELECT * FROM { _integrationTableName } " +
                $"WHERE id <= 4 " +
                $"FOR JSON PATH, INCLUDE_NULL_VALUES"
            },
            {
                "FindTestWithFilterQueryOneNeFilter",
                $"SELECT * FROM { _integrationTableName } " +
                $"WHERE id != 3 " +
                $"FOR JSON PATH, INCLUDE_NULL_VALUES"
            },
            {
                "FindTestWithFilterQueryOneNotFilter",
                $"SELECT * FROM { _integrationTableName } " +
                $"WHERE NOT (id < 2) " +
                $"FOR JSON PATH, INCLUDE_NULL_VALUES"
            },
            {
                "FindTestWithFilterQueryOneRightNullEqFilter",
                $"SELECT * FROM { _integrationTableName } " +
                $"WHERE NOT (title IS NULL) " +
                $"FOR JSON PATH, INCLUDE_NULL_VALUES"
            },
            {
                "FindTestWithFilterQueryOneLeftNullNeFilter",
                $"SELECT * FROM { _integrationTableName } " +
                $"WHERE title IS NOT NULL " +
                $"FOR JSON PATH, INCLUDE_NULL_VALUES"
            },
            {
                "FindTestWithFilterQueryOneLeftNullRightNullGtFilter",
                $"SELECT * FROM { _integrationTableName } " +
                $"WHERE NULL > NULL " +
                $"FOR JSON PATH, INCLUDE_NULL_VALUES"
            },
            {
                "FindTestWithFilterQueryStringSingleAndFilter",
                $"SELECT * FROM { _integrationTableName } " +
                $"WHERE id < 3 AND id > 1 " +
                $"FOR JSON PATH, INCLUDE_NULL_VALUES"
            },
            {
                "FindTestWithFilterQueryStringSingleOrFilter",
                $"SELECT * FROM { _integrationTableName } " +
                $"WHERE id < 3 OR id > 4 " +
                $"FOR JSON PATH, INCLUDE_NULL_VALUES"
            },
            {
                "FindTestWithFilterQueryStringMultipleAndFilters",
                $"SELECT * FROM { _integrationTableName } " +
                $"WHERE id < 4 AND id > 1 AND title != 'Awesome book' " +
                $"FOR JSON PATH, INCLUDE_NULL_VALUES"
            },
            {
                "FindTestWithFilterQueryStringMultipleOrFilters",
                $"SELECT * FROM { _integrationTableName } " +
                $"WHERE id = 1 OR id = 2 OR id = 3 " +
                $"FOR JSON PATH, INCLUDE_NULL_VALUES"
            },
            {
                "FindTestWithFilterQueryStringMultipleAndOrFilters",
                $"SELECT * FROM { _integrationTableName } " +
                $"WHERE (id > 2 AND id < 4) OR title = 'Awesome book' " +
                $"FOR JSON PATH, INCLUDE_NULL_VALUES"
            },
            {
                "FindTestWithFilterQueryStringMultipleNotAndOrFilters",
                $"SELECT * FROM { _integrationTableName } " +
                $"WHERE (NOT (id < 3) OR id < 4) OR NOT (title = 'Awesome book') " +
                $"FOR JSON PATH, INCLUDE_NULL_VALUES"
            },
            {
                "FindTestWithPrimaryKeyContainingForeignKey",
                $"SELECT [id], [content] FROM reviews " +
                $"WHERE id = 567 AND book_id = 1 FOR JSON PATH, INCLUDE_NULL_VALUES, WITHOUT_ARRAY_WRAPPER"
            },
            {
                "FindTestWithFirstSingleKeyPagination",
                $"SELECT TOP 1 * FROM { _integrationTableName } " +
                $"ORDER BY id " +
                $"FOR JSON PATH, INCLUDE_NULL_VALUES"
            },
            {
                "FindTestWithFirstMultiKeyPagination",
                $"SELECT TOP 1 * FROM REVIEWS " +
                $"WHERE 1=1 " +
                $"ORDER BY book_id, id " +
                $"FOR JSON PATH, INCLUDE_NULL_VALUES"
            },
            {
                "FindTestWithAfterSingleKeyPagination",
                $"SELECT * FROM { _integrationTableName } " +
                $"WHERE id > 7 " +
                $"ORDER BY id " +
                $"FOR JSON PATH, INCLUDE_NULL_VALUES"
            },
            {
                "FindTestWithAfterMultiKeyPagination",
                $"SELECT * FROM REVIEWS " +
                "WHERE book_id > 1 OR (book_id = 1 AND id > 567) " +
                $"ORDER BY book_id, id " +
                $"FOR JSON PATH, INCLUDE_NULL_VALUES"
            },
            {
                "FindTestWithPaginationVerifSinglePrimaryKeyInAfter",
                $"SELECT TOP 1 * FROM { _integrationTableName } " +
                $"ORDER BY id " +
                $"FOR JSON PATH, INCLUDE_NULL_VALUES"
            },
            {
                "FindTestWithPaginationVerifMultiplePrimaryKeysInAfter",
                $"SELECT TOP 1 * FROM REVIEWS " +
                $"ORDER BY book_id, id " +
                $"FOR JSON PATH, INCLUDE_NULL_VALUES"
            },
            {
                "FindTestWithQueryStringAllFieldsOrderByAsc",
                $"SELECT * FROM { _integrationTableName } " +
                $"ORDER BY title, id " +
                $"FOR JSON PATH, INCLUDE_NULL_VALUES"
            },
            {
                "FindTestWithQueryStringSpaceInNamesOrderByAsc",
                $"SELECT * FROM { _integrationTableHasColumnWithSpace } " +
                $"ORDER BY [ID Number] " +
                $"FOR JSON PATH, INCLUDE_NULL_VALUES"
            },
            {
                "FindTestWithFirstAndSpacedColumnOrderBy",
                $"SELECT TOP 1 * FROM { _integrationTableHasColumnWithSpace } " +
                $"ORDER BY [Last Name] " +
                $"FOR JSON PATH, INCLUDE_NULL_VALUES"
            },
            {
                "FindTestWithQueryStringAllFieldsOrderByDesc",
                $"SELECT * FROM { _integrationTableName } " +
                $"ORDER BY publisher_id desc, id " +
                $"FOR JSON PATH, INCLUDE_NULL_VALUES"
            },
            {
                "FindTestWithFirstSingleKeyPaginationAndOrderBy",
                $"SELECT TOP 1 * FROM { _integrationTableName } " +
                $"ORDER BY title, id " +
                $"FOR JSON PATH, INCLUDE_NULL_VALUES"
            },
            {
                "FindTestVerifyMaintainColumnOrderForOrderBy",
                $"SELECT * FROM { _integrationTableName } " +
                $"ORDER BY id desc, publisher_id " +
                $"FOR JSON PATH, INCLUDE_NULL_VALUES"
            },
            {
                "FindTestVerifyMaintainColumnOrderForOrderByInReverse",
                $"SELECT * FROM { _integrationTableName } " +
                $"ORDER BY publisher_id, id desc " +
                $"FOR JSON PATH, INCLUDE_NULL_VALUES"
            },
            {
                "FindTestWithFirstSingleKeyIncludedInOrderByAndPagination",
                $"SELECT TOP 1 * FROM { _integrationTableName } " +
                $"ORDER BY id " +
                $"FOR JSON PATH, INCLUDE_NULL_VALUES"
            },

            {
                "FindTestWithFirstTwoOrderByAndPagination",
                $"SELECT TOP 2 * FROM { _integrationTableName } " +
                $"ORDER BY id " +
                $"FOR JSON PATH, INCLUDE_NULL_VALUES"
            },
            {
                "FindTestWithFirstTwoVerifyAfterFormedCorrectlyWithOrderBy",
                $"SELECT TOP 2 * FROM { _integrationTieBreakTable } " +
                $"ORDER BY birthdate, name, id desc " +
                $"FOR JSON PATH, INCLUDE_NULL_VALUES"
            },
            {
                "FindTestWithFirstTwoVerifyAfterBreaksTieCorrectlyWithOrderBy",
                $"SELECT TOP 2 * FROM { _integrationTieBreakTable } " +
                $"WHERE ((birthdate > '2001-01-01') OR (birthdate = '2001-01-01' AND name > 'Aniruddh') " +
                $"OR (birthdate = '2001-01-01' AND name = 'Aniruddh' AND id > 125)) " +
                $"ORDER BY birthdate, name, id " +
                $"FOR JSON PATH, INCLUDE_NULL_VALUES"
            },
            {
                "FindTestWithFirstMultiKeyIncludeAllInOrderByAndPagination",
                $"SELECT TOP 1 * FROM { _tableWithCompositePrimaryKey } " +
                $"ORDER BY id desc, book_id " +
                $"FOR JSON PATH, INCLUDE_NULL_VALUES"
            },
            {
                "FindTestWithFirstMultiKeyIncludeOneInOrderByAndPagination",
                $"SELECT TOP 1 * FROM { _tableWithCompositePrimaryKey } " +
                $"ORDER BY book_id, id " +
                $"FOR JSON PATH, INCLUDE_NULL_VALUES"
            },
            {
                "FindTestWithFirstAndMultiColumnOrderBy",
                $"SELECT TOP 1 * FROM { _integrationTableName } " +
                $"ORDER BY publisher_id desc, title desc " +
                $"FOR JSON PATH, INCLUDE_NULL_VALUES"
            },
            {
                "FindTestWithFirstAndTiedColumnOrderBy",
                $"SELECT TOP 1 * FROM { _integrationTableName } " +
                $"ORDER BY publisher_id desc, id asc " +
                $"FOR JSON PATH, INCLUDE_NULL_VALUES"
            },
            {
                "FindTestWithFirstMultiKeyPaginationAndOrderBy",
                $"SELECT TOP 1 * FROM { _tableWithCompositePrimaryKey } " +
                $"WHERE 1=1 " +
                $"ORDER BY content desc, book_id, id " +
                $"FOR JSON PATH, INCLUDE_NULL_VALUES"
            },
            {
                "FindTestWithMappedFieldsToBeReturned",
                $"SELECT [treeId], [species] AS [Scientific Name], [region] AS [United State's Region], [height] FROM { _integrationMappingTable } " +
                $"FOR JSON PATH, INCLUDE_NULL_VALUES"
            },
            {
                "FindTestWithSingleMappedFieldsToBeReturned",
                $"SELECT [species] AS [Scientific Name] FROM { _integrationMappingTable } " +
                $"FOR JSON PATH, INCLUDE_NULL_VALUES"
            },
            {
                "FindTestWithUnMappedFieldsToBeReturned",
                $"SELECT [treeId] FROM { _integrationMappingTable } " +
                $"FOR JSON PATH, INCLUDE_NULL_VALUES"
            },
            {
                "FindTestWithDifferentMappedFieldsAndFilter",
                $"SELECT [treeId], [species] AS [fancyName], [region], [height] FROM { _integrationMappingTable } " +
                $"WHERE [species] = 'Tsuga terophylla' " +
                $"FOR JSON PATH, INCLUDE_NULL_VALUES"
            },
            {
                "FindTestWithDifferentMappedFieldsAndOrderBy",
                $"SELECT [treeId], [species] AS [fancyName], [region], [height] FROM { _integrationMappingTable } " +
                $"ORDER BY [trees].[species] " +
                $"FOR JSON PATH, INCLUDE_NULL_VALUES"
            },
            {
                "FindTestWithDifferentMappingFirstSingleKeyPaginationAndOrderBy",
                $"SELECT TOP 1 [treeId], [species] AS [fancyName], [region], [height] FROM { _integrationMappingTable } " +
                $"ORDER BY [trees].[species] " +
                $"FOR JSON PATH, INCLUDE_NULL_VALUES"
            },
            {
                "FindTestWithDifferentMappingAfterSingleKeyPaginationAndOrderBy",
                $"SELECT TOP 101 [treeId], [species] AS [fancyName], [region], [height] FROM { _integrationMappingTable } " +
                $"WHERE [trees].[treeId] < 2 " +
                $"ORDER BY [trees].[species], [trees].[treeId] " +
                $"FOR JSON PATH, INCLUDE_NULL_VALUES"
            },
            {
                "InsertOneTest",
                // This query is the query for the result we get back from the database
                // after the insert operation. Not the query that we generate to perform
                // the insertion.
                $"SELECT [id], [title], [publisher_id] FROM { _integrationTableName } " +
                $"WHERE [id] = { STARTING_ID_FOR_TEST_INSERTS } AND [title] = 'My New Book' " +
                $"AND [publisher_id] = 1234 " +
                $"FOR JSON PATH, INCLUDE_NULL_VALUES, WITHOUT_ARRAY_WRAPPER"
            },
            {
                "InsertOneInCompositeNonAutoGenPKTest",
                // This query is the query for the result we get back from the database
                // after the insert operation. Not the query that we generate to perform
                // the insertion.
                $"SELECT [categoryid],[pieceid],[categoryName],[piecesAvailable]," +
                $"[piecesRequired] FROM { _Composite_NonAutoGenPK_TableName } " +
                $"WHERE [categoryid] = 5 AND [pieceid] = 2 AND [categoryName] = 'FairyTales' " +
                $"AND [piecesAvailable] = 0 AND [piecesRequired] = 0 " +
                $"FOR JSON PATH, INCLUDE_NULL_VALUES, WITHOUT_ARRAY_WRAPPER"
            },
            {
                "InsertOneInCompositeKeyTableTest",
                // This query is the query for the result we get back from the database
                // after the insert operation. Not the query that we generate to perform
                // the insertion.
                $"SELECT [id], [content], [book_id] FROM { _tableWithCompositePrimaryKey } " +
                $"WHERE [id] = { STARTING_ID_FOR_TEST_INSERTS } AND [book_id] = 1 " +
                $"FOR JSON PATH, INCLUDE_NULL_VALUES, WITHOUT_ARRAY_WRAPPER"
            },
            {
                "InsertOneInDefaultTestTable",
                $"SELECT [id], [book_id], [content] FROM { _tableWithCompositePrimaryKey } " +
                $"WHERE [id] = { STARTING_ID_FOR_TEST_INSERTS + 1} AND [book_id] = 2 AND [content] = 'Its a classic' " +
                $"FOR JSON PATH, INCLUDE_NULL_VALUES, WITHOUT_ARRAY_WRAPPER"
            },
            {
                "DeleteOneTest",
                // This query is used to confirm that the item no longer exists, not the
                // actual delete query.
                $"SELECT [id] FROM { _integrationTableName } " +
                $"WHERE id = 5 FOR JSON PATH, INCLUDE_NULL_VALUES, WITHOUT_ARRAY_WRAPPER"
            },
            {
                "PutOne_Update_Test",
                $"SELECT [id], [title], [publisher_id] FROM { _integrationTableName } " +
                $"WHERE id = 7 AND [title] = 'The Hobbit Returns to The Shire' " +
                $"AND [publisher_id] = 1234" +
                $"FOR JSON PATH, INCLUDE_NULL_VALUES, WITHOUT_ARRAY_WRAPPER"
            },
            {
                "PutOne_Update_IfMatchHeaders_Test_Confirm_Update",
                $"SELECT * FROM { _integrationTableName } " +
                $"WHERE id = 1 AND title = 'The Return of the King' " +
                $"FOR JSON PATH, INCLUDE_NULL_VALUES, WITHOUT_ARRAY_WRAPPER"
            },
            {
                "PutOne_Update_Default_Test",
                $"SELECT [id], [book_id], [content] FROM { _tableWithCompositePrimaryKey } " +
                $"WHERE [id] = 568 AND [book_id] = 1 AND [content]='Good book to read' " +
                $"FOR JSON PATH, INCLUDE_NULL_VALUES, WITHOUT_ARRAY_WRAPPER"
            },
            {
                "PutOne_Update_CompositeNonAutoGenPK_Test",
                $"SELECT [categoryid], [pieceid], [categoryName], [piecesAvailable]," +
                $"[piecesRequired] FROM { _Composite_NonAutoGenPK_TableName } " +
                $"WHERE [categoryid] = 2 AND [pieceid] = 1 AND [categoryName] = 'SciFi' " +
                $"AND [piecesAvailable] = 10  AND [piecesRequired] = 5 " +
                $"FOR JSON PATH, INCLUDE_NULL_VALUES, WITHOUT_ARRAY_WRAPPER"
            },
            {
                "PutOne_Update_NullOutMissingField_Test",
                $"SELECT [categoryid], [pieceid], [categoryName],[piecesAvailable]," +
                $"[piecesRequired] FROM { _Composite_NonAutoGenPK_TableName } " +
                $"WHERE [categoryid] = 1 AND [pieceid] = 1 AND [categoryName] = 'SciFi' " +
                $"AND [piecesAvailable] is NULL  AND [piecesRequired] = 5 " +
                $"FOR JSON PATH, INCLUDE_NULL_VALUES, WITHOUT_ARRAY_WRAPPER"
            },
            {
                "PutOne_Update_Empty_Test",
                $"SELECT [categoryid], [pieceid], [categoryName],[piecesAvailable]," +
                $"[piecesRequired] FROM { _Composite_NonAutoGenPK_TableName } " +
                $"WHERE [categoryid] = 2 AND [pieceid] = 1 AND [categoryName] = '' " +
                $"AND [piecesAvailable] = 2  AND [piecesRequired] = 3 " +
                $"FOR JSON PATH, INCLUDE_NULL_VALUES, WITHOUT_ARRAY_WRAPPER"
            },
            {
                "PutOne_Update_Nulled_Test",
                $"SELECT [categoryid], [pieceid], [categoryName],[piecesAvailable]," +
                $"[piecesRequired] FROM { _Composite_NonAutoGenPK_TableName } " +
                $"WHERE [categoryid] = 2 AND [pieceid] = 1 AND [categoryName] = 'FairyTales' " +
                $"AND [piecesAvailable] is NULL  AND [piecesRequired] = 4 " +
                $"FOR JSON PATH, INCLUDE_NULL_VALUES, WITHOUT_ARRAY_WRAPPER"
            },
            {
                "PutOne_Insert_Test",
                $"SELECT [id], [title], [issue_number] FROM [foo].{ _integration_NonAutoGenPK_TableName } " +
                $"WHERE id = { STARTING_ID_FOR_TEST_INSERTS } AND [title] = 'Batman Returns' " +
                $"AND [issue_number] = 1234" +
                $"FOR JSON PATH, INCLUDE_NULL_VALUES, WITHOUT_ARRAY_WRAPPER"
            },
            {
                "PutOne_Insert_Nullable_Test",
                $"SELECT [id], [title], [issue_number] FROM [foo].{ _integration_NonAutoGenPK_TableName } " +
                $"WHERE id = { STARTING_ID_FOR_TEST_INSERTS + 1 } AND [title] = 'Times' " +
                $"AND [issue_number] IS NULL " +
                $"FOR JSON PATH, INCLUDE_NULL_VALUES, WITHOUT_ARRAY_WRAPPER"
            },
            {
                "PutOne_Insert_PKAutoGen_Test",
                $"INSERT INTO { _integrationTableName } " +
                $"(id, title, publisher_id)" +
                $"VALUES (1000,'The Hobbit Returns to The Shire',1234)"
            },
            {
                "PutOne_Insert_AutoGenNonPK_Test",
                $"SELECT [id], [title], [volume], [categoryName] FROM { _integration_AutoGenNonPK_TableName } " +
                $"WHERE id = { STARTING_ID_FOR_TEST_INSERTS } AND [title] = 'Star Trek' " +
                $"AND [categoryName] = 'Suspense' " +
                $"AND [volume] IS NOT NULL " +
                $"FOR JSON PATH, INCLUDE_NULL_VALUES, WITHOUT_ARRAY_WRAPPER"
            },
            {
                "PutOne_Insert_CompositeNonAutoGenPK_Test",
                $"SELECT [categoryid], [pieceid], [categoryName],[piecesAvailable]," +
                $"[piecesRequired] FROM { _Composite_NonAutoGenPK_TableName } " +
                $"WHERE [categoryid] = 3 AND [pieceid] = 1 AND [categoryName] = 'SciFi' " +
                $"AND [piecesAvailable] = 2 AND [piecesRequired] = 1 " +
                $"FOR JSON PATH, INCLUDE_NULL_VALUES, WITHOUT_ARRAY_WRAPPER"
            },
            {
                "PutOne_Insert_Default_Test",
                $"SELECT [categoryid], [pieceid], [categoryName],[piecesAvailable]," +
                $"[piecesRequired] FROM { _Composite_NonAutoGenPK_TableName } " +
                $"WHERE [categoryid] = 8 AND [pieceid] = 1 AND [categoryName] = 'SciFi' " +
                $"AND [piecesAvailable] = 0 AND [piecesRequired] = 0 " +
                $"FOR JSON PATH, INCLUDE_NULL_VALUES, WITHOUT_ARRAY_WRAPPER"
            },
            {
                "PutOne_Insert_Empty_Test",
                $"SELECT [categoryid], [pieceid], [categoryName],[piecesAvailable]," +
                $"[piecesRequired] FROM { _Composite_NonAutoGenPK_TableName } " +
                $"WHERE [categoryid] = 4 AND [pieceid] = 1 AND [categoryName] = '' " +
                $"AND [piecesAvailable] = 2 AND [piecesRequired] = 3 " +
                $"FOR JSON PATH, INCLUDE_NULL_VALUES, WITHOUT_ARRAY_WRAPPER"
            },
            {
                "PutOne_Insert_Nulled_Test",
                $"SELECT [categoryid], [pieceid], [categoryName],[piecesAvailable]," +
                $"[piecesRequired] FROM { _Composite_NonAutoGenPK_TableName } " +
                $"WHERE [categoryid] = 4 AND [pieceid] = 1 AND [categoryName] = 'SciFi' " +
                $"AND [piecesAvailable] is NULL AND [piecesRequired] = 4 " +
                $"FOR JSON PATH, INCLUDE_NULL_VALUES, WITHOUT_ARRAY_WRAPPER"
            },
            {
                "PatchOne_Insert_NonAutoGenPK_Test",
                $"SELECT [id], [title], [issue_number] FROM [foo].{ _integration_NonAutoGenPK_TableName } " +
                $"WHERE id = 2 AND [title] = 'Batman Begins' " +
                $"AND [issue_number] = 1234 " +
                $"FOR JSON PATH, INCLUDE_NULL_VALUES, WITHOUT_ARRAY_WRAPPER"
            },
            {
                "PatchOne_Insert_CompositeNonAutoGenPK_Test",
                $"SELECT [categoryid], [pieceid], [categoryName],[piecesAvailable]," +
                $"[piecesRequired] FROM { _Composite_NonAutoGenPK_TableName } " +
                $"WHERE [categoryid] = 4 AND [pieceid] = 1 AND [categoryName] = 'FairyTales' " +
                $"AND [piecesAvailable] = 5 AND [piecesRequired] = 4 " +
                $"FOR JSON PATH, INCLUDE_NULL_VALUES, WITHOUT_ARRAY_WRAPPER"
            },
            {
                "PatchOne_Insert_Empty_Test",
                $"SELECT [categoryid], [pieceid], [categoryName],[piecesAvailable]," +
                $"[piecesRequired] FROM { _Composite_NonAutoGenPK_TableName } " +
                $"WHERE [categoryid] = 5 AND [pieceid] = 1 AND [categoryName] = '' " +
                $"AND [piecesAvailable] = 5 AND [piecesRequired] = 4 " +
                $"FOR JSON PATH, INCLUDE_NULL_VALUES, WITHOUT_ARRAY_WRAPPER"
            },
            {
                "PatchOne_Insert_Default_Test",
                $"SELECT [categoryid], [pieceid], [categoryName],[piecesAvailable]," +
                $"[piecesRequired] FROM { _Composite_NonAutoGenPK_TableName } " +
                $"WHERE [categoryid] = 7 AND [pieceid] = 1 AND [categoryName] = 'SciFi' " +
                $"AND [piecesAvailable] = 0 AND [piecesRequired] = 0 " +
                $"FOR JSON PATH, INCLUDE_NULL_VALUES, WITHOUT_ARRAY_WRAPPER"
            },
            {
                "PatchOne_Insert_Nulled_Test",
                $"SELECT [categoryid], [pieceid], [categoryName],[piecesAvailable]," +
                $"[piecesRequired] FROM { _Composite_NonAutoGenPK_TableName } " +
                $"WHERE [categoryid] = 3 AND [pieceid] = 1 AND [categoryName] = 'SciFi' " +
                $"AND [piecesAvailable] is NULL AND [piecesRequired] = 4 " +
                $"FOR JSON PATH, INCLUDE_NULL_VALUES, WITHOUT_ARRAY_WRAPPER"
            },
            {
                "PatchOne_Update_Test",
                $"SELECT [id], [title], [publisher_id] FROM { _integrationTableName } " +
                $"WHERE id = 8 AND [title] = 'Heart of Darkness' " +
                $"AND [publisher_id] = 2324 " +
                $"FOR JSON PATH, INCLUDE_NULL_VALUES, WITHOUT_ARRAY_WRAPPER"
            },
            {
                "PatchOne_Update_IfMatchHeaders_Test_Confirm_Update",
                $"SELECT * FROM { _integrationTableName } " +
                $"WHERE id = 1 AND title = 'The Hobbit Returns to The Shire' " +
                $"FOR JSON PATH, INCLUDE_NULL_VALUES, WITHOUT_ARRAY_WRAPPER"
            },
            {
                "PatchOne_Update_Default_Test",
                $"SELECT [id], [book_id], [content] FROM { _tableWithCompositePrimaryKey } " +
                $"WHERE id = 567 AND [book_id] = 1 AND [content] = 'That's a great book' " +
                $"FOR JSON PATH, INCLUDE_NULL_VALUES, WITHOUT_ARRAY_WRAPPER"
            },
            {
                "PatchOne_Update_CompositeNonAutoGenPK_Test",
                $"SELECT [categoryid], [pieceid], [categoryName],[piecesAvailable]," +
                $"[piecesRequired] FROM { _Composite_NonAutoGenPK_TableName } " +
                $"WHERE [categoryid] = 1 AND [pieceid] = 1 AND [categoryName] = 'SciFi' " +
                $"AND [piecesAvailable]= 10 AND [piecesRequired] = 0 " +
                $"FOR JSON PATH, INCLUDE_NULL_VALUES, WITHOUT_ARRAY_WRAPPER"
            },
            {
                "PatchOne_Update_Empty_Test",
                $"SELECT [categoryid], [pieceid], [categoryName],[piecesAvailable]," +
                $"[piecesRequired] FROM { _Composite_NonAutoGenPK_TableName } " +
                $"WHERE [categoryid] = 1 AND [pieceid] = 1 AND [categoryName] = '' " +
                $"AND [piecesAvailable]= 10 AND [piecesRequired] = 0 " +
                $"FOR JSON PATH, INCLUDE_NULL_VALUES, WITHOUT_ARRAY_WRAPPER"
            },
            {
                "PatchOne_Update_Nulled_Test",
                $"SELECT [categoryid], [pieceid], [categoryName],[piecesAvailable]," +
                $"[piecesRequired] FROM { _Composite_NonAutoGenPK_TableName } " +
                $"WHERE [categoryid] = 1 AND [pieceid] = 1 AND [categoryName] = 'books' " +
                $"AND [piecesAvailable] is NULL AND [piecesRequired] = 0 " +
                $"FOR JSON PATH, INCLUDE_NULL_VALUES, WITHOUT_ARRAY_WRAPPER"
            },
            {
                "InsertOneWithNullFieldValue",
                $"SELECT [categoryid], [pieceid], [categoryName],[piecesAvailable]," +
                $"[piecesRequired] FROM { _Composite_NonAutoGenPK_TableName } " +
                $"WHERE [categoryid] = 3 AND [pieceid] = 1 AND [categoryName] = 'SciFi' " +
                $"AND [piecesAvailable] is NULL AND [piecesRequired] = 1 " +
                $"FOR JSON PATH, INCLUDE_NULL_VALUES, WITHOUT_ARRAY_WRAPPER"
            },
            {
                "PatchOne_Insert_PKAutoGen_Test",
                $"INSERT INTO { _integrationTableName } " +
                $"(id, title, publisher_id)" +
                $"VALUES (1000,'The Hobbit Returns to The Shire',1234)"
            }
        };

        #region Test Fixture Setup

        /// <summary>
        /// Sets up test fixture for class, only to be run once per test run, as defined by
        /// MSTest decorator.
        /// </summary>
        /// <param name="context"></param>
        [ClassInitialize]
        public static async Task InitializeTestFixture(TestContext context)
        {
            await InitializeTestFixture(context, TestCategory.MSSQL);

            // Setup REST Components
            _restService = new RestService(_queryEngine,
                _mutationEngine,
                _sqlMetadataProvider,
                _httpContextAccessor.Object,
                _authorizationService.Object,
<<<<<<< HEAD
                _runtimeConfigProvider);
=======
                _authZResolver);
>>>>>>> 5dbcb8a6
            _restController = new RestController(_restService);
        }

        /// <summary>
        /// Runs after every test to reset the database state
        /// </summary>
        [TestCleanup]
        public async Task TestCleanup()
        {
            await ResetDbStateAsync();
        }

        #endregion

        #region Additional tests

        /// <summary>
        /// This test verifies that when we have an unsupported opration,
        /// in this case a none operation, that we return the correct error
        /// response.
        /// </summary>
        /// <returns></returns>
        [TestMethod]
        public async Task HandleAndExecuteUnsupportedOperationUnitTestAsync()
        {
            string expected = "{\"error\":{\"code\":\"BadRequest\",\"message\":\"This operation is not supported.\",\"status\":400}}";
            // need header to instantiate identity in controller
            HeaderDictionary headers = new();
            headers.Add("x-ms-client-principal", Convert.ToBase64String(Encoding.UTF8.GetBytes("{\"hello\":\"world\"}")));

            // Features are used to setup the httpcontext such that the test will run without null references
            IFeatureCollection features = new FeatureCollection();
            features.Set<IHttpRequestFeature>(new HttpRequestFeature { Headers = headers });
            features.Set<IHttpResponseBodyFeature>(new StreamResponseBodyFeature(new MemoryStream()));
            features.Set<IHttpResponseFeature>(new HttpResponseFeature { StatusCode = (int)HttpStatusCode.OK });
            DefaultHttpContext httpContext = new(features);

            ConfigureRestController(_restController, string.Empty);
            _restController.ControllerContext.HttpContext = httpContext;

            // Setup params to invoke function with
            // Must use valid entity name
            string path = "api";
            string entityName = "Book";
            Operation operationType = Operation.None;
            string primaryKeyRoute = string.Empty;

            // Reflection to invoke a private method to unit test all code paths
            PrivateObject testObject = new(_restController);
            IActionResult actionResult = await testObject.Invoke("HandleOperation", new object[] { $"{path}/{entityName}/{primaryKeyRoute}", operationType });
            SqlTestHelper.VerifyResult(actionResult, expected, System.Net.HttpStatusCode.BadRequest, string.Empty);
        }

        #endregion

        #region RestApiTestBase Overrides

        public override string GetDefaultSchema()
        {
            return DEFAULT_SCHEMA;
        }

        /// <summary>
        /// We include a '.' for the Edm Model
        /// schema to allow both MsSql/PostgreSql
        /// and MySql to share code. MySql does not
        /// include a '.' but MsSql does so
        /// we must include here.
        /// </summary>
        /// <returns></returns>
        public override string GetDefaultSchemaForEdmModel()
        {
            return $"{DEFAULT_SCHEMA}.";
        }

        public override string GetQuery(string key)
        {
            return _queryMap[key];
        }

        /// <summary>
        /// We have 1 test that is named
        /// PutOneUpdateNonNullableDefaultFieldMissingFromJsonBodyTest
        /// which will have Db specific error messages.
        /// We return the mssql specific message here.
        /// </summary>
        /// <returns></returns>
        public override string GetUniqueDbErrorMessage()
        {
            return "Cannot insert the value NULL into column 'piecesRequired', " +
                   "table 'master.dbo.stocks'; column does not allow nulls. UPDATE fails.";
        }

        #endregion

        #region Private helpers

        /// <summary>
        /// Helper function uses reflection to invoke
        /// private methods from outside class.
        /// Expects async method returning Task.
        /// </summary>
        class PrivateObject
        {
            private readonly object _classToInvoke;
            public PrivateObject(object classToInvoke)
            {
                _classToInvoke = classToInvoke;
            }

            public Task<IActionResult> Invoke(string privateMethodName, params object[] privateMethodArgs)
            {
                MethodInfo methodInfo = _classToInvoke.GetType().GetMethod(privateMethodName, BindingFlags.NonPublic | System.Reflection.BindingFlags.Instance);
                if (methodInfo is null)
                {
                    throw new System.Exception($"{privateMethodName} not found in class '{_classToInvoke.GetType()}'");
                }

                return (Task<IActionResult>)methodInfo.Invoke(_classToInvoke, privateMethodArgs);
            }
        }

        #endregion
    }
}<|MERGE_RESOLUTION|>--- conflicted
+++ resolved
@@ -660,11 +660,8 @@
                 _sqlMetadataProvider,
                 _httpContextAccessor.Object,
                 _authorizationService.Object,
-<<<<<<< HEAD
+                _authZResolver,
                 _runtimeConfigProvider);
-=======
-                _authZResolver);
->>>>>>> 5dbcb8a6
             _restController = new RestController(_restService);
         }
 
