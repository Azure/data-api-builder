--- conflicted
+++ resolved
@@ -657,11 +657,7 @@
                 _sqlMetadataProvider,
                 _httpContextAccessor.Object,
                 _authorizationService.Object,
-<<<<<<< HEAD
-                _authZResolver,
-=======
                 _authorizationResolver,
->>>>>>> 2b008868
                 _runtimeConfigProvider);
             _restController = new RestController(_restService);
         }
