--- conflicted
+++ resolved
@@ -572,7 +572,7 @@
                   SELECT JSON_ARRAYAGG(JSON_OBJECT('id', id, 'name', name, 'birthdate', birthdate)) AS data
                   FROM (
                       SELECT *
-                      FROM " + _integrationTieBreakTable + @" 
+                      FROM " + _integrationTieBreakTable + @"
                       ORDER BY birthdate, name, id desc
                       LIMIT 2
                   ) AS subq"
@@ -584,9 +584,9 @@
                   FROM (
                       SELECT *
                       FROM " + _integrationTieBreakTable + @"
-                      WHERE ((birthdate > '2001-01-01') OR(birthdate = '2001-01-01' AND name > 'Aniruddh') OR 
-                      (birthdate = '2001-01-01' AND name = 'Aniruddh' AND id > 125)) 
-                      ORDER BY birthdate, name, id 
+                      WHERE ((birthdate > '2001-01-01') OR(birthdate = '2001-01-01' AND name > 'Aniruddh') OR
+                      (birthdate = '2001-01-01' AND name = 'Aniruddh' AND id > 125))
+                      ORDER BY birthdate, name, id
                       LIMIT 2
                   ) AS subq"
             },
@@ -857,7 +857,7 @@
                     FROM (
                         SELECT categoryid, pieceid, categoryName,piecesAvailable,piecesRequired
                         FROM " + _Composite_NonAutoGenPK_TableName + @"
-                        WHERE categoryid = 2 AND pieceid = 1 AND categoryName ='FairyTales' AND piecesAvailable is NULL 
+                        WHERE categoryid = 2 AND pieceid = 1 AND categoryName ='FairyTales' AND piecesAvailable is NULL
                         AND piecesRequired = 4
                     ) AS subq
                 "
@@ -1080,7 +1080,7 @@
                     FROM (
                         SELECT categoryid, pieceid, categoryName,piecesAvailable,piecesRequired
                         FROM " + _Composite_NonAutoGenPK_TableName + @"
-                        WHERE categoryid = 1 AND pieceid = 1 AND categoryName ='books' AND piecesAvailable is NULL 
+                        WHERE categoryid = 1 AND pieceid = 1 AND categoryName ='books' AND piecesAvailable is NULL
                         AND piecesRequired = 0
                     ) AS subq
                 "
@@ -1129,11 +1129,7 @@
                 _sqlMetadataProvider,
                 _httpContextAccessor.Object,
                 _authorizationService.Object,
-<<<<<<< HEAD
-                _authZResolver,
-=======
                 _authorizationResolver,
->>>>>>> 2b008868
                 _runtimeConfigProvider);
             _restController = new RestController(_restService);
         }
