--- conflicted
+++ resolved
@@ -1115,11 +1115,7 @@
                     FROM (
                         SELECT categoryid, pieceid, categoryName,piecesAvailable,piecesRequired
                         FROM " + _Composite_NonAutoGenPK_TableName + @"
-<<<<<<< HEAD
-                        WHERE categoryid = 1 AND pieceid = 1 AND categoryName ='books' AND piecesAvailable is NULL
-=======
                         WHERE categoryid = 1 AND pieceid = 1 AND categoryName ='SciFi' AND piecesAvailable is NULL
->>>>>>> f622990a
                         AND piecesRequired = 0
                     ) AS subq
                 "
