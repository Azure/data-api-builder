--- conflicted
+++ resolved
@@ -1020,11 +1020,7 @@
                 _sqlMetadataProvider,
                 _httpContextAccessor.Object,
                 _authorizationService.Object,
-<<<<<<< HEAD
-                _authZResolver,
-=======
                 _authorizationResolver,
->>>>>>> 2b008868
                 _runtimeConfigProvider);
             _restController = new RestController(_restService);
         }
