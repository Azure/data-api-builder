--- conflicted
+++ resolved
@@ -1020,11 +1020,8 @@
                 _sqlMetadataProvider,
                 _httpContextAccessor.Object,
                 _authorizationService.Object,
-<<<<<<< HEAD
+                _authZResolver,
                 _runtimeConfigProvider);
-=======
-                _authZResolver);
->>>>>>> 5dbcb8a6
             _restController = new RestController(_restService);
         }
 
