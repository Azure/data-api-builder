--- conflicted
+++ resolved
@@ -105,7 +105,6 @@
                 _sqlMetadataProvider,
                 _authorizationResolver);
 
-<<<<<<< HEAD
             //Initialize the authorization resolver object
             _authorizationResolver = new AuthorizationResolver(_runtimeConfigProvider, _sqlMetadataProvider);
 
@@ -122,8 +121,6 @@
                 });
 
             HttpClient = _application.CreateClient();
-=======
->>>>>>> f622990a
         }
 
         protected static void SetUpSQLMetadataProvider()
