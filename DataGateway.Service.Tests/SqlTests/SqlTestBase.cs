--- conflicted
+++ resolved
@@ -38,16 +38,10 @@
         protected static IQueryBuilder _queryBuilder;
         protected static IQueryEngine _queryEngine;
         protected static IMutationEngine _mutationEngine;
-<<<<<<< HEAD
-        protected static SqlGraphQLFileMetadataProvider _graphQLMetadataProvider;
-        protected static Mock<IAuthorizationService> _authorizationService;
-        protected static Mock<IHttpContextAccessor> _httpContextAccessor;
-=======
         protected static SqlGraphQLFileMetadataProvider _metadataStoreProvider;
         protected static Mock<IAuthorizationService> _authorizationService;
         protected static Mock<IHttpContextAccessor> _httpContextAccessor;
         protected static ISqlMetadataProvider _sqlMetadataProvider;
->>>>>>> bd5bab9c
         protected static string _defaultSchemaName;
 
         /// <summary>
@@ -101,25 +95,8 @@
             _httpContextAccessor = new Mock<IHttpContextAccessor>();
             _httpContextAccessor.Setup(x => x.HttpContext.User).Returns(new ClaimsPrincipal());
 
-<<<<<<< HEAD
             _queryEngine = new SqlQueryEngine(_graphQLMetadataProvider, _queryExecutor, _queryBuilder);
             _mutationEngine = new SqlMutationEngine(_queryEngine, _graphQLMetadataProvider, _queryExecutor, _queryBuilder);
-=======
-            DataGatewayConfig dataGatewayConfig = new()
-            {
-                ResolverConfigFile = "sql-config.json",
-                DatabaseType = config.Value.DatabaseType.Value,
-                DatabaseConnection = new()
-                {
-                    ConnectionString = config.Value.DatabaseConnection.ConnectionString
-                }
-            };
-
-            _metadataStoreProvider = new SqlGraphQLFileMetadataProvider(Options.Create(dataGatewayConfig));
-            _queryEngine = new SqlQueryEngine(_metadataStoreProvider, _queryExecutor, _queryBuilder);
-            _mutationEngine = new SqlMutationEngine(_queryEngine, _metadataStoreProvider, _queryExecutor, _queryBuilder);
-
->>>>>>> bd5bab9c
             await ResetDbStateAsync();
         }
 
