using System;
using System.Collections.Generic;
using System.Data.Common;
using System.IO;
using System.Net;
using System.Security.Claims;
using System.Text;
using System.Text.Json;
using System.Threading.Tasks;
using Azure.DataGateway.Service.Configurations;
using Azure.DataGateway.Service.Controllers;
using Azure.DataGateway.Service.Models;
using Azure.DataGateway.Service.Resolvers;
using Azure.DataGateway.Service.Services;
using Microsoft.AspNetCore.Authorization;
using Microsoft.AspNetCore.Http;
using Microsoft.AspNetCore.Http.Extensions;
using Microsoft.AspNetCore.Mvc;
using Microsoft.Data.SqlClient;
using Microsoft.Extensions.Options;
using Microsoft.VisualStudio.TestTools.UnitTesting;
using Moq;
using MySqlConnector;
using Newtonsoft.Json.Linq;
using Npgsql;

namespace Azure.DataGateway.Service.Tests.SqlTests
{
    /// <summary>
    /// Base class providing common test fixture for both REST and GraphQL tests.
    /// </summary>
    [TestClass]
    public abstract class SqlTestBase
    {
        private static string _testCategory;
        protected static IQueryExecutor _queryExecutor;
        protected static IQueryBuilder _queryBuilder;
        protected static IQueryEngine _queryEngine;
        protected static IMutationEngine _mutationEngine;
        protected static SqlGraphQLFileMetadataProvider _metadataStoreProvider;
        protected static Mock<IAuthorizationService> _authorizationService;
        protected static Mock<IHttpContextAccessor> _httpContextAccessor;
<<<<<<< HEAD
        protected static IMetadataStoreProvider _sqlMetadataProvider;
        protected static DbExceptionParserBase _dbExceptionParser;
=======
        protected static ISqlMetadataProvider _sqlMetadataProvider;
>>>>>>> 92ba3b33
        protected static string _defaultSchemaName;

        /// <summary>
        /// Sets up test fixture for class, only to be run once per test run.
        /// This is a helper that is called from the non abstract versions of
        /// this class.
        /// </summary>
        /// <param name="context"></param>
        protected static async Task InitializeTestFixture(TestContext context, string testCategory)
        {
            _testCategory = testCategory;

            IOptions<DataGatewayConfig> config = SqlTestHelper.LoadConfig($"{_testCategory}IntegrationTest");
            string connectionString = config.Value.DatabaseConnection.ConnectionString;

            switch (_testCategory)
            {
                case TestCategory.POSTGRESQL:
                    _queryBuilder = new PostgresQueryBuilder();
                    _sqlMetadataProvider =
                       new SqlMetadataProvider<NpgsqlConnection, NpgsqlDataAdapter, NpgsqlCommand>(connectionString);
                    _defaultSchemaName = "public";
                    _dbExceptionParser = new PostgresDbExceptionParser();
                    _queryExecutor = new QueryExecutor<NpgsqlConnection>(config, _dbExceptionParser);
                    break;
                case TestCategory.MSSQL:
                    _queryBuilder = new MsSqlQueryBuilder();
                    _sqlMetadataProvider =
                      new SqlMetadataProvider<SqlConnection, SqlDataAdapter, SqlCommand>(connectionString);
                    _defaultSchemaName = "dbo";
                    _dbExceptionParser = new DbExceptionParserBase();
                    _queryExecutor = new QueryExecutor<SqlConnection>(config, _dbExceptionParser);
                    break;
                case TestCategory.MYSQL:
                    _queryBuilder = new MySqlQueryBuilder();
                    _sqlMetadataProvider =
                        new MySqlMetadataProvider(connectionString);
                    _defaultSchemaName = "mysql";
                    _dbExceptionParser = new MySqlDbExceptionParser();
                    _queryExecutor = new QueryExecutor<MySqlConnection>(config, _dbExceptionParser);
                    break;
            }

            // Setup AuthorizationService to always return Authorized.
            _authorizationService = new Mock<IAuthorizationService>();
            _authorizationService.Setup(x => x.AuthorizeAsync(
                It.IsAny<ClaimsPrincipal>(),
                It.IsAny<object>(),
                It.IsAny<IEnumerable<IAuthorizationRequirement>>()
                ).Result).Returns(AuthorizationResult.Success);

            // Setup Mock HttpContextAccess to return user as required when calling AuthorizationService.AuthorizeAsync
            _httpContextAccessor = new Mock<IHttpContextAccessor>();
            _httpContextAccessor.Setup(x => x.HttpContext.User).Returns(new ClaimsPrincipal());

            DataGatewayConfig dataGatewayConfig = new()
            {
                ResolverConfigFile = "sql-config.json",
                DatabaseType = config.Value.DatabaseType.Value,
                DatabaseConnection = new()
                {
                    ConnectionString = config.Value.DatabaseConnection.ConnectionString
                }
            };

            _metadataStoreProvider = new SqlGraphQLFileMetadataProvider(Options.Create(dataGatewayConfig));
            _queryEngine = new SqlQueryEngine(_metadataStoreProvider, _queryExecutor, _queryBuilder);
            _mutationEngine = new SqlMutationEngine(_queryEngine, _metadataStoreProvider, _queryExecutor, _queryBuilder);

            await ResetDbStateAsync();
        }

        protected static async Task ResetDbStateAsync()
        {
            using DbDataReader _ = await _queryExecutor.ExecuteQueryAsync(File.ReadAllText($"{_testCategory}Books.sql"), parameters: null);
        }

        /// <summary>
        /// Constructs an http context with request consisting of the given query string and/or body data.
        /// </summary>
        /// <param name="queryStringUrl">query</param>
        /// <param name="bodyData">The data to be put in the request body e.g. GraphQLQuery</param>
        /// <returns>The http context with request consisting of the given query string (if any)
        /// and request body (if any) as a stream of utf-8 bytes.</returns>
        protected static DefaultHttpContext GetRequestHttpContext(
            string queryStringUrl = null,
            string bodyData = null)
        {
            DefaultHttpContext httpContext = new();

            if (!string.IsNullOrEmpty(queryStringUrl))
            {
                httpContext.Request.QueryString = new(queryStringUrl);
            }

            if (!string.IsNullOrEmpty(bodyData))
            {
                MemoryStream stream = new(Encoding.UTF8.GetBytes(bodyData));
                httpContext.Request.Body = stream;
                httpContext.Request.ContentLength = stream.Length;
            }

            return httpContext;
        }

        /// <summary>
        /// Sends raw SQL query to database engine to retrieve expected result in JSON format.
        /// </summary>
        /// <param name="queryText">raw database query, typically a SELECT</param>
        /// <returns>string in JSON format</returns>
        protected static async Task<string> GetDatabaseResultAsync(
            string queryText,
            Operation operationType = Operation.Find)
        {
            string result;

            using DbDataReader reader = await _queryExecutor.ExecuteQueryAsync(queryText, parameters: null);

            // An empty result will cause an error with the json parser
            if (!reader.HasRows)
            {
                // Find and Delete queries have empty result sets.
                // Delete operation will return number of records affected.
                result = null;
            }
            else
            {
                using JsonDocument sqlResult = JsonDocument.Parse(await SqlQueryEngine.GetJsonStringFromDbReader(reader, _queryExecutor));
                result = sqlResult.RootElement.ToString();
            }

            return result;
        }

        /// <summary>
        /// Does the setup required to perform a test of the REST Api for both
        /// MsSql and Postgress. Shared setup logic eliminates some code duplication
        /// between MsSql and Postgress.
        /// </summary>
        /// <param name="primaryKeyRoute">string represents the primary key route</param>
        /// <param name="queryString">string represents the query string provided in URL</param>
        /// <param name="entity">string represents the name of the entity</param>
        /// <param name="sqlQuery">string represents the query to be executed</param>
        /// <param name="controller">string represents the rest controller</param>
        /// <param name="operationType">The operation type to be tested.</param>
        /// <param name="requestBody">string represents JSON data used in mutation operations</param>
        /// <param name="exception">bool represents if we expect an exception</param>
        /// <param name="expectedErrorMessage">string represents the error message in the JsonResponse</param>
        /// <param name="expectedStatusCode">int represents the returned http status code</param>
        /// <param name="expectedSubStatusCode">enum represents the returned sub status code</param>
        /// <param name="expectedLocationHeader">The expected location header in the response (if any)</param>
        /// <returns></returns>
        protected static async Task SetupAndRunRestApiTest(
            string primaryKeyRoute,
            string queryString,
            string entity,
            string sqlQuery,
            RestController controller,
            Operation operationType = Operation.Find,
            string requestBody = null,
            bool exception = false,
            string expectedErrorMessage = "",
            HttpStatusCode expectedStatusCode = HttpStatusCode.OK,
            string expectedSubStatusCode = "BadRequest",
            string expectedLocationHeader = null,
            string expectedAfterQueryString = "",
            bool paginated = false)
        {
            ConfigureRestController(
                controller,
                queryString,
                requestBody);
            string baseUrl = UriHelper.GetEncodedUrl(controller.HttpContext.Request);
            if (expectedLocationHeader != null)
            {
                expectedLocationHeader =
                    baseUrl
                    + @"/" + expectedLocationHeader;
            }

            IActionResult actionResult = await SqlTestHelper.PerformApiTest(
                        controller,
                        entity,
                        primaryKeyRoute,
                        operationType);

            // if an exception is expected we generate the correct error
            // The expected result should be a Query that confirms the result state
            // of the Operation performed for the test. However:
            // Initial DELETE request results in 204 no content, no exception thrown.
            // Subsequent DELETE requests result in 404, which result in an exception.
            string expected;
            if ((operationType == Operation.Delete || operationType == Operation.Upsert || operationType == Operation.UpsertIncremental)
                && actionResult is NoContentResult)
            {
                expected = null;
            }
            else
            {
                expected = exception ?
                    JsonSerializer.Serialize(RestController.ErrorResponse(
                        expectedSubStatusCode.ToString(),
                        expectedErrorMessage, expectedStatusCode).Value) :
                    $"{{\"value\":{FormatExpectedValue(await GetDatabaseResultAsync(sqlQuery))}{ExpectedNextLinkIfAny(paginated, baseUrl, $"{expectedAfterQueryString}")}}}";
            }

            SqlTestHelper.VerifyResult(
                actionResult,
                expected,
                expectedStatusCode,
                expectedLocationHeader,
                !exception);
        }

        /// <summary>
        /// Helper function formats the expected value to match actual response format.
        /// </summary>
        /// <param name="expected">The expected response.</param>
        /// <returns>Formatted expected response.</returns>
        private static string FormatExpectedValue(string expected)
        {
            if (!string.Equals(expected[0], '['))
            {
                expected = $"[{expected}]";
            }

            return expected;
        }

        /// <summary>
        /// Helper function will return the expected NextLink if one is
        /// required, and an empty string otherwise.
        /// </summary>
        /// <param name="paginated">Bool representing if the nextLink is needed.</param>
        /// <param name="baseUrl">The base Url.</param>
        /// <param name="queryString">The query string to add to the url.</param>
        /// <returns></returns>
        private static string ExpectedNextLinkIfAny(bool paginated, string baseUrl, string queryString)
        {
            return paginated ? $",\"nextLink\":\"{baseUrl}{queryString}\"" : string.Empty;
        }

        /// <summary>
        /// Add HttpContext with query and body(if any) to the RestController
        /// </summary>
        /// <param name="restController">The controller to configure.</param>
        /// <param name="queryString">The query string in the url.</param>
        /// <param name="requestBody">The data to be put in the request body.</param>
        protected static void ConfigureRestController(
            RestController restController,
            string queryString,
            string requestBody = null)
        {
            restController.ControllerContext.HttpContext =
                GetRequestHttpContext(
                    queryString,
                    bodyData: requestBody);

            // Set the mock context accessor's request same as the controller's request.
            _httpContextAccessor.Setup(x => x.HttpContext.Request).Returns(restController.ControllerContext.HttpContext.Request);
        }

        /// <summary>
        /// Read the data property of the GraphQLController result
        /// </summary>
        /// <param name="graphQLQuery"></param>
        /// <param name="graphQLQueryName"></param>
        /// <param name="graphQLController"></param>
        /// <param name="variables">Variables to be included in the GraphQL request. If null, no variables property is included in the request, to pass an empty object provide an empty dictionary</param>
        /// <returns>string in JSON format</returns>
        protected static async Task<string> GetGraphQLResultAsync(string graphQLQuery, string graphQLQueryName, GraphQLController graphQLController, Dictionary<string, object> variables = null)
        {
            JsonElement graphQLResult = await GetGraphQLControllerResultAsync(graphQLQuery, graphQLQueryName, graphQLController, variables);
            Console.WriteLine(graphQLResult.ToString());
            JsonElement graphQLResultData = graphQLResult.GetProperty("data").GetProperty(graphQLQueryName);

            // JsonElement.ToString() prints null values as empty strings instead of "null"
            return graphQLResultData.GetRawText();
        }

        /// <summary>
        /// Sends graphQL query through graphQL service, consisting of gql engine processing (resolvers, object serialization)
        /// returning the result as a JsonDocument
        /// </summary>
        /// <param name="query"></param>
        /// <param name="graphQLQueryName"></param>
        /// <param name="graphQLController"></param>
        /// <param name="variables">Variables to be included in the GraphQL request. If null, no variables property is included in the request, to pass an empty object provide an empty dictionary</param>
        /// <returns>JsonDocument</returns>
        protected static async Task<JsonElement> GetGraphQLControllerResultAsync(string query, string graphQLQueryName, GraphQLController graphQLController, Dictionary<string, object> variables = null)
        {
            string graphqlQueryJson = variables == null ?
                JObject.FromObject(new { query }).ToString() :
                JObject.FromObject(new
                {
                    query,
                    variables
                }).ToString();

            Console.WriteLine(graphqlQueryJson);

            graphQLController.ControllerContext.HttpContext =
                GetRequestHttpContext(
                    queryStringUrl: null,
                    bodyData: graphqlQueryJson);

            return await graphQLController.PostAsync();
        }
    }
}<|MERGE_RESOLUTION|>--- conflicted
+++ resolved
@@ -40,12 +40,8 @@
         protected static SqlGraphQLFileMetadataProvider _metadataStoreProvider;
         protected static Mock<IAuthorizationService> _authorizationService;
         protected static Mock<IHttpContextAccessor> _httpContextAccessor;
-<<<<<<< HEAD
-        protected static IMetadataStoreProvider _sqlMetadataProvider;
         protected static DbExceptionParserBase _dbExceptionParser;
-=======
         protected static ISqlMetadataProvider _sqlMetadataProvider;
->>>>>>> 92ba3b33
         protected static string _defaultSchemaName;
 
         /// <summary>
