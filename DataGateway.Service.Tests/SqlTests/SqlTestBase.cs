--- conflicted
+++ resolved
@@ -141,7 +141,6 @@
         }
 
         /// <summary>
-<<<<<<< HEAD
         /// Helper method to add test specific entities to the entity mapping.
         /// </summary>
         /// <param name="customEntities">List of test specific entities.</param>
@@ -169,7 +168,10 @@
                 {
                     await _queryExecutor.ExecuteQueryAsync(query, parameters: null);
                 }
-=======
+            }
+        }
+
+        /// <summary>
         /// Sets the database name based on the provided connection string.
         /// If connection string has no database set, we set the default based on the db type.
         /// </summary>
@@ -194,7 +196,6 @@
                     string mySqlDbName = new MySqlConnectionStringBuilder(connectionString).Database;
                     DatabaseName = !string.IsNullOrEmpty(mySqlDbName) ? mySqlDbName : string.Empty;
                     break;
->>>>>>> 3dc7cbe5
             }
         }
 
