--- conflicted
+++ resolved
@@ -10,11 +10,8 @@
 using System.Threading.Tasks;
 using System.Web;
 using Azure.DataGateway.Config;
-<<<<<<< HEAD
 using Azure.DataGateway.Service.Authorization;
-=======
 using Azure.DataGateway.Service.Configurations;
->>>>>>> d829218b
 using Azure.DataGateway.Service.Controllers;
 using Azure.DataGateway.Service.Resolvers;
 using Azure.DataGateway.Service.Services;
@@ -49,12 +46,8 @@
         protected static ISqlMetadataProvider _sqlMetadataProvider;
         protected static string _defaultSchemaName;
         protected static string _defaultSchemaVersion;
-<<<<<<< HEAD
-        protected static IOptionsMonitor<RuntimeConfigPath> _runtimeConfigPath;
+        protected static RuntimeConfigProvider _runtimeConfigProvider;
         protected static IAuthorizationResolver _authZResolver;
-=======
-        protected static RuntimeConfigProvider _runtimeConfigProvider;
->>>>>>> d829218b
 
         /// <summary>
         /// Sets up test fixture for class, only to be run once per test run.
@@ -65,19 +58,13 @@
         protected static async Task InitializeTestFixture(TestContext context, string testCategory)
         {
             _testCategory = testCategory;
-<<<<<<< HEAD
-            _runtimeConfigPath = SqlTestHelper.LoadConfig($"{_testCategory}");
-=======
-
             RuntimeConfig _runtimeConfig = SqlTestHelper.LoadConfig($"{_testCategory}").CurrentValue;
-
             Mock<RuntimeConfigProvider> mockRuntimeConfigProvider = new();
             mockRuntimeConfigProvider.Setup(x => x.IsDeveloperMode()).Returns(true);
             mockRuntimeConfigProvider.Setup(x => x.TryGetRuntimeConfiguration(out _runtimeConfig)).Returns(true);
             mockRuntimeConfigProvider.Setup(x => x.GetRuntimeConfiguration()).Returns(_runtimeConfig);
             _runtimeConfigProvider = mockRuntimeConfigProvider.Object;
 
->>>>>>> d829218b
             switch (_testCategory)
             {
                 case TestCategory.POSTGRESQL:
@@ -138,7 +125,7 @@
             await _sqlMetadataProvider.InitializeAsync();
 
             //Initialize the authorization resolver object
-            _authZResolver = new AuthorizationResolver(_runtimeConfigPath, _sqlMetadataProvider);
+            _authZResolver = new AuthorizationResolver(_runtimeConfigProvider, _sqlMetadataProvider);
         }
 
         protected static async Task ResetDbStateAsync()
