--- conflicted
+++ resolved
@@ -224,12 +224,8 @@
                 actionResult,
                 expected,
                 expectedStatusCode,
-<<<<<<< HEAD
-                expectedLocationHeader);
-=======
                 expectedLocationHeader,
                 !exception);
->>>>>>> 33972a46
         }
 
         /// <summary>
