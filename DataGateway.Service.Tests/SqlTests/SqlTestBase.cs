using System;
using System.Collections.Generic;
using System.Data.Common;
using System.IO;
using System.Net;
using System.Security.Claims;
using System.Text;
using System.Text.Encodings.Web;
using System.Text.Json;
using System.Threading.Tasks;
using System.Web;
using Azure.DataGateway.Config;
using Azure.DataGateway.Service.Controllers;
using Azure.DataGateway.Service.Resolvers;
using Azure.DataGateway.Service.Services;
using Microsoft.AspNetCore.Authorization;
using Microsoft.AspNetCore.Http;
using Microsoft.AspNetCore.Http.Extensions;
using Microsoft.AspNetCore.Http.Features;
using Microsoft.AspNetCore.Mvc;
using Microsoft.Data.SqlClient;
using Microsoft.Extensions.Options;
using Microsoft.VisualStudio.TestTools.UnitTesting;
using Moq;
using MySqlConnector;
using Newtonsoft.Json.Linq;
using Npgsql;

namespace Azure.DataGateway.Service.Tests.SqlTests
{
    /// <summary>
    /// Base class providing common test fixture for both REST and GraphQL tests.
    /// </summary>
    [TestClass]
    public abstract class SqlTestBase
    {
        private static string _testCategory;
        protected static IQueryExecutor _queryExecutor;
        protected static IQueryBuilder _queryBuilder;
        protected static IQueryEngine _queryEngine;
        protected static IMutationEngine _mutationEngine;
        protected static GraphQLFileMetadataProvider _metadataStoreProvider;
        protected static Mock<IAuthorizationService> _authorizationService;
        protected static Mock<IHttpContextAccessor> _httpContextAccessor;
        protected static DbExceptionParserBase _dbExceptionParser;
        protected static ISqlMetadataProvider _sqlMetadataProvider;
        protected static string _defaultSchemaName;
        protected static string _defaultSchemaVersion;
        protected static IOptionsMonitor<RuntimeConfigPath> _runtimeConfigPath;

        /// <summary>
        /// Sets up test fixture for class, only to be run once per test run.
        /// This is a helper that is called from the non abstract versions of
        /// this class.
        /// </summary>
        /// <param name="context"></param>
        protected static async Task InitializeTestFixture(TestContext context, string testCategory)
        {
            _testCategory = testCategory;

<<<<<<< HEAD
            IOptions<DataGatewayConfig> config = SqlTestHelper.LoadConfig($"{_testCategory}IntegrationTest");
            _runtimeConfigProvider = new RuntimeConfigProvider(SqlTestHelper.GetRuntimeConfigJsonString(_testCategory));
=======
            _runtimeConfigPath = SqlTestHelper.LoadConfig($"{_testCategory}");
>>>>>>> 3b176657
            switch (_testCategory)
            {
                case TestCategory.POSTGRESQL:
                    _queryBuilder = new PostgresQueryBuilder();
                    _defaultSchemaName = "public";
                    _dbExceptionParser = new PostgresDbExceptionParser();
                    _queryExecutor = new QueryExecutor<NpgsqlConnection>(_runtimeConfigPath, _dbExceptionParser);
                    _sqlMetadataProvider =
                        new PostgreSqlMetadataProvider(
                            _runtimeConfigPath,
                            _queryExecutor,
                            _queryBuilder);
                    break;
                case TestCategory.MSSQL:
                    _queryBuilder = new MsSqlQueryBuilder();
                    _defaultSchemaName = "dbo";
                    _dbExceptionParser = new DbExceptionParserBase();
                    _queryExecutor = new QueryExecutor<SqlConnection>(_runtimeConfigPath, _dbExceptionParser);
                    _sqlMetadataProvider = new MsSqlMetadataProvider(
                        _runtimeConfigPath,
                        _queryExecutor, _queryBuilder);
                    break;
                case TestCategory.MYSQL:
                    _queryBuilder = new MySqlQueryBuilder();
                    _defaultSchemaName = "mysql";
                    _dbExceptionParser = new MySqlDbExceptionParser();
                    _queryExecutor = new QueryExecutor<MySqlConnection>(_runtimeConfigPath, _dbExceptionParser);
                    _sqlMetadataProvider =
                         new MySqlMetadataProvider(
                             _runtimeConfigPath,
                             _queryExecutor,
                             _queryBuilder);
                    break;
            }

            _metadataStoreProvider = new GraphQLFileMetadataProvider(_runtimeConfigPath);
            // Setup AuthorizationService to always return Authorized.
            _authorizationService = new Mock<IAuthorizationService>();
            _authorizationService.Setup(x => x.AuthorizeAsync(
                It.IsAny<ClaimsPrincipal>(),
                It.IsAny<object>(),
                It.IsAny<IEnumerable<IAuthorizationRequirement>>()
                ).Result).Returns(AuthorizationResult.Success);

            // Setup Mock HttpContextAccess to return user as required when calling AuthorizationService.AuthorizeAsync
            _httpContextAccessor = new Mock<IHttpContextAccessor>();
            _httpContextAccessor.Setup(x => x.HttpContext.User).Returns(new ClaimsPrincipal());

            _queryEngine = new SqlQueryEngine(
                _metadataStoreProvider,
                _queryExecutor,
                _queryBuilder,
                _sqlMetadataProvider);
            _mutationEngine =
                new SqlMutationEngine(
                _queryEngine,
                _metadataStoreProvider,
                _queryExecutor,
                _queryBuilder,
                _sqlMetadataProvider);
            await ResetDbStateAsync();
            await _sqlMetadataProvider.InitializeAsync();
        }

        protected static async Task ResetDbStateAsync()
        {
            using DbDataReader _ = await _queryExecutor.ExecuteQueryAsync(File.ReadAllText($"{_testCategory}Books.sql"), parameters: null);
        }

        /// <summary>
        /// Constructs an http context with request consisting of the given query string and/or body data.
        /// </summary>
        /// <param name="queryStringUrl">query</param>
        /// <param name="bodyData">The data to be put in the request body e.g. GraphQLQuery</param>
        /// <returns>The http context with request consisting of the given query string (if any)
        /// and request body (if any) as a stream of utf-8 bytes.</returns>
        protected static DefaultHttpContext GetRequestHttpContext(
            string queryStringUrl = null,
            IHeaderDictionary headers = null,
            string bodyData = null)
        {

            DefaultHttpContext httpContext;
            if (headers is not null)
            {
                IFeatureCollection features = new FeatureCollection();
                features.Set<IHttpRequestFeature>(new HttpRequestFeature { Headers = headers });
                features.Set<IHttpResponseBodyFeature>(new StreamResponseBodyFeature(new MemoryStream()));
                // set Response StatusCode here to avoid null reference when returning exception in test with supplied headers
                features.Set<IHttpResponseFeature>(new HttpResponseFeature { StatusCode = 200 });
                httpContext = new(features);
            }
            else
            {
                httpContext = new();
            }

            if (!string.IsNullOrEmpty(queryStringUrl))
            {
                httpContext.Request.QueryString = new(queryStringUrl);
            }

            if (!string.IsNullOrEmpty(bodyData))
            {
                MemoryStream stream = new(Encoding.UTF8.GetBytes(bodyData));
                httpContext.Request.Body = stream;
                httpContext.Request.ContentLength = stream.Length;
            }

            return httpContext;
        }

        /// <summary>
        /// Sends raw SQL query to database engine to retrieve expected result in JSON format.
        /// </summary>
        /// <param name="queryText">raw database query, typically a SELECT</param>
        /// <returns>string in JSON format</returns>
        protected static async Task<string> GetDatabaseResultAsync(
            string queryText,
            Operation operationType = Operation.Find)
        {
            string result;

            using DbDataReader reader = await _queryExecutor.ExecuteQueryAsync(queryText, parameters: null);

            // An empty result will cause an error with the json parser
            if (!reader.HasRows)
            {
                // Find and Delete queries have empty result sets.
                // Delete operation will return number of records affected.
                result = null;
            }
            else
            {
                using JsonDocument sqlResult = JsonDocument.Parse(await SqlQueryEngine.GetJsonStringFromDbReader(reader, _queryExecutor));
                result = sqlResult.RootElement.ToString();
            }

            return result;
        }

        /// <summary>
        /// Does the setup required to perform a test of the REST Api for both
        /// MsSql and Postgress. Shared setup logic eliminates some code duplication
        /// between MsSql and Postgress.
        /// </summary>
        /// <param name="primaryKeyRoute">string represents the primary key route</param>
        /// <param name="queryString">string represents the query string provided in URL</param>
        /// <param name="entity">string represents the name of the entity</param>
        /// <param name="sqlQuery">string represents the query to be executed</param>
        /// <param name="controller">string represents the rest controller</param>
        /// <param name="operationType">The operation type to be tested.</param>
        /// <param name="requestBody">string represents JSON data used in mutation operations</param>
        /// <param name="exception">bool represents if we expect an exception</param>
        /// <param name="expectedErrorMessage">string represents the error message in the JsonResponse</param>
        /// <param name="expectedStatusCode">int represents the returned http status code</param>
        /// <param name="expectedSubStatusCode">enum represents the returned sub status code</param>
        /// <param name="expectedLocationHeader">The expected location header in the response (if any)</param>
        /// <returns></returns>
        protected static async Task SetupAndRunRestApiTest(
            string primaryKeyRoute,
            string queryString,
            string entity,
            string sqlQuery,
            RestController controller,
            Operation operationType = Operation.Find,
            IHeaderDictionary headers = null,
            string requestBody = null,
            bool exception = false,
            string expectedErrorMessage = "",
            HttpStatusCode expectedStatusCode = HttpStatusCode.OK,
            string expectedSubStatusCode = "BadRequest",
            string expectedLocationHeader = null,
            string expectedAfterQueryString = "",
            bool paginated = false,
            int verifyNumRecords = -1)
        {
            ConfigureRestController(
                controller,
                queryString,
                headers,
                requestBody);
            string baseUrl = UriHelper.GetEncodedUrl(controller.HttpContext.Request);
            if (expectedLocationHeader != null)
            {
                expectedLocationHeader =
                    baseUrl
                    + @"/" + expectedLocationHeader;
            }

            IActionResult actionResult = await SqlTestHelper.PerformApiTest(
                        controller,
                        entity,
                        primaryKeyRoute,
                        operationType);

            // if an exception is expected we generate the correct error
            // The expected result should be a Query that confirms the result state
            // of the Operation performed for the test. However:
            // Initial DELETE request results in 204 no content, no exception thrown.
            // Subsequent DELETE requests result in 404, which result in an exception.
            string expected;
            if ((operationType == Operation.Delete ||
                 operationType == Operation.Upsert ||
                 operationType == Operation.UpsertIncremental ||
                 operationType == Operation.Update ||
                 operationType == Operation.UpdateIncremental)
                && actionResult is NoContentResult)
            {
                expected = null;
            }
            else
            {
                JsonSerializerOptions options = new()
                {
                    Encoder = JavaScriptEncoder.UnsafeRelaxedJsonEscaping
                };
                expected = exception ?
                    JsonSerializer.Serialize(RestController.ErrorResponse(
                        expectedSubStatusCode.ToString(),
                        expectedErrorMessage,
                        expectedStatusCode).Value,
                        options) :
                    $"{{\"value\":{FormatExpectedValue(await GetDatabaseResultAsync(sqlQuery))}{ExpectedNextLinkIfAny(paginated, EncodeQueryString(baseUrl), $"{expectedAfterQueryString}")}}}";
            }

            SqlTestHelper.VerifyResult(
                actionResult,
                expected,
                expectedStatusCode,
                expectedLocationHeader,
                !exception,
                verifyNumRecords);
        }

        /// <summary>
        /// Helper function encodes the url with query string into the correct
        /// format. We utilize the toString() of the HttpValueCollection
        /// which is used by the NameValueCollection returned from
        /// ParseQueryString to avoid writing this ourselves.
        /// </summary>
        /// <param name="fullUrl">Url to be encoded as query string.</param>
        /// <returns>query string encoded url.</returns>
        private static string EncodeQueryString(string fullUrl)
        {
            return HttpUtility.ParseQueryString(fullUrl).ToString();
        }

        /// <summary>
        /// Helper function formats the expected value to match actual response format.
        /// </summary>
        /// <param name="expected">The expected response.</param>
        /// <returns>Formatted expected response.</returns>
        private static string FormatExpectedValue(string expected)
        {
            return string.IsNullOrWhiteSpace(expected) ? string.Empty : (!Equals(expected[0], '[')) ? $"[{expected}]" : expected;
        }

        /// <summary>
        /// Helper function will return the expected NextLink if one is
        /// required, and an empty string otherwise.
        /// </summary>
        /// <param name="paginated">Bool representing if the nextLink is needed.</param>
        /// <param name="baseUrl">The base Url.</param>
        /// <param name="queryString">The query string to add to the url.</param>
        /// <returns></returns>
        private static string ExpectedNextLinkIfAny(bool paginated, string baseUrl, string queryString)
        {
            return paginated ? $",\"nextLink\":\"{baseUrl}{queryString}\"" : string.Empty;
        }

        /// <summary>
        /// Add HttpContext with query and body(if any) to the RestController
        /// </summary>
        /// <param name="restController">The controller to configure.</param>
        /// <param name="queryString">The query string in the url.</param>
        /// <param name="requestBody">The data to be put in the request body.</param>
        protected static void ConfigureRestController(
            RestController restController,
            string queryString,
            IHeaderDictionary headers = null,
            string requestBody = null)
        {
            restController.ControllerContext.HttpContext =
                GetRequestHttpContext(
                    queryString,
                    headers,
                    bodyData: requestBody);

            // Set the mock context accessor's request same as the controller's request.
            _httpContextAccessor.Setup(x => x.HttpContext.Request).Returns(restController.ControllerContext.HttpContext.Request);
        }

        /// <summary>
        /// Read the data property of the GraphQLController result
        /// </summary>
        /// <param name="graphQLQuery"></param>
        /// <param name="graphQLQueryName"></param>
        /// <param name="graphQLController"></param>
        /// <param name="variables">Variables to be included in the GraphQL request. If null, no variables property is included in the request, to pass an empty object provide an empty dictionary</param>
        /// <returns>string in JSON format</returns>
        protected static async Task<string> GetGraphQLResultAsync(string graphQLQuery, string graphQLQueryName, GraphQLController graphQLController, Dictionary<string, object> variables = null)
        {
            JsonElement graphQLResult = await GetGraphQLControllerResultAsync(graphQLQuery, graphQLQueryName, graphQLController, variables);
            Console.WriteLine(graphQLResult.ToString());
            JsonElement graphQLResultData = graphQLResult.GetProperty("data").GetProperty(graphQLQueryName);

            // JsonElement.ToString() prints null values as empty strings instead of "null"
            return graphQLResultData.GetRawText();
        }

        /// <summary>
        /// Sends graphQL query through graphQL service, consisting of gql engine processing (resolvers, object serialization)
        /// returning the result as a JsonDocument
        /// </summary>
        /// <param name="query"></param>
        /// <param name="graphQLQueryName"></param>
        /// <param name="graphQLController"></param>
        /// <param name="variables">Variables to be included in the GraphQL request. If null, no variables property is included in the request, to pass an empty object provide an empty dictionary</param>
        /// <returns>JsonDocument</returns>
        protected static async Task<JsonElement> GetGraphQLControllerResultAsync(string query, string graphQLQueryName, GraphQLController graphQLController, Dictionary<string, object> variables = null)
        {
            string graphqlQueryJson = variables == null ?
                JObject.FromObject(new { query }).ToString() :
                JObject.FromObject(new
                {
                    query,
                    variables
                }).ToString();

            Console.WriteLine(graphqlQueryJson);

            graphQLController.ControllerContext.HttpContext =
                GetRequestHttpContext(
                    queryStringUrl: null,
                    bodyData: graphqlQueryJson);

            return await graphQLController.PostAsync();
        }
    }
}<|MERGE_RESOLUTION|>--- conflicted
+++ resolved
@@ -58,12 +58,7 @@
         {
             _testCategory = testCategory;
 
-<<<<<<< HEAD
-            IOptions<DataGatewayConfig> config = SqlTestHelper.LoadConfig($"{_testCategory}IntegrationTest");
-            _runtimeConfigProvider = new RuntimeConfigProvider(SqlTestHelper.GetRuntimeConfigJsonString(_testCategory));
-=======
             _runtimeConfigPath = SqlTestHelper.LoadConfig($"{_testCategory}");
->>>>>>> 3b176657
             switch (_testCategory)
             {
                 case TestCategory.POSTGRESQL:
