--- conflicted
+++ resolved
@@ -26,11 +26,8 @@
 using Microsoft.AspNetCore.Mvc.Testing;
 using Microsoft.AspNetCore.TestHost;
 using Microsoft.Data.SqlClient;
-<<<<<<< HEAD
 using Microsoft.Extensions.DependencyInjection;
-=======
 using Microsoft.Extensions.Logging;
->>>>>>> 27d32a7b
 using Microsoft.VisualStudio.TestTools.UnitTesting;
 using Moq;
 using MySqlConnector;
@@ -71,17 +68,12 @@
         /// <param name="context"></param>
         protected static async Task InitializeTestFixture(TestContext context)
         {
-<<<<<<< HEAD
-            _runtimeConfig = SqlTestHelper.LoadConfig($"{DatabaseEngine}").CurrentValue;
-=======
-            _testCategory = testCategory;
-            RuntimeConfigPath configPath = TestHelper.GetRuntimeConfigPath($"{_testCategory}");
+            RuntimeConfigPath configPath = TestHelper.GetRuntimeConfigPath($"{DatabaseEngine}");
             Mock<ILogger<RuntimeConfigProvider>> configProviderLogger = new();
             RuntimeConfigProvider.ConfigProviderLogger = configProviderLogger.Object;
             RuntimeConfigProvider.LoadRuntimeConfigValue(configPath, out _runtimeConfig);
             TestHelper.AddMissingEntitiesToConfig(_runtimeConfig);
             _runtimeConfigProvider = TestHelper.GetRuntimeConfigProvider(_runtimeConfig);
->>>>>>> 27d32a7b
 
             SetUpSQLMetadataProvider();
             // Setup AuthorizationService to always return Authorized.
