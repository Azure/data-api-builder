--- conflicted
+++ resolved
@@ -99,8 +99,6 @@
             _httpContextAccessor = new Mock<IHttpContextAccessor>();
             _httpContextAccessor.Setup(x => x.HttpContext.User).Returns(new ClaimsPrincipal());
 
-<<<<<<< HEAD
-=======
             DataGatewayConfig dataGatewayConfig = new()
             {
                 ResolverConfigFile = "sql-config.json",
@@ -112,7 +110,6 @@
             };
 
             _metadataStoreProvider = new FileMetadataStoreProvider(Options.Create(dataGatewayConfig));
->>>>>>> d2e44dcd
             _queryEngine = new SqlQueryEngine(_metadataStoreProvider, _queryExecutor, _queryBuilder);
             _mutationEngine = new SqlMutationEngine(_queryEngine, _metadataStoreProvider, _queryExecutor, _queryBuilder);
             await ResetDbStateAsync();
