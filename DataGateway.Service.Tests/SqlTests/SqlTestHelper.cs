--- conflicted
+++ resolved
@@ -39,29 +39,9 @@
                 .Build();
 
             RuntimeConfigPath configPath = config.Get<RuntimeConfigPath>();
-<<<<<<< HEAD
-            configPath.SetRuntimeConfigValue();
-            AddMissingEntitiesToConfig(configPath);
-            return Mock.Of<IOptionsMonitor<RuntimeConfigPath>>(_ => _.CurrentValue == configPath);
-        }
-
-        public static void RemoveAllRelationshipBetweenEntities(IOptionsMonitor<RuntimeConfigPath> runtimeConfigPath)
-        {
-            RuntimeConfig runtimeConfig = runtimeConfigPath.CurrentValue.ConfigValue;
-
-            foreach ((string entityName, Entity entity) in runtimeConfig.Entities.ToList())
-            {
-                Entity updatedEntity = new(entity.Source, entity.Rest,
-                                           entity.GraphQL, entity.Permissions,
-                                           Relationships: null, Mappings: null);
-                runtimeConfig.Entities.Remove(entityName);
-                runtimeConfig.Entities.Add(entityName, updatedEntity);
-            }
-=======
             RuntimeConfig runtimeConfig = configPath.LoadRuntimeConfigValue();
             AddMissingEntitiesToConfig(runtimeConfig);
             return Mock.Of<IOptionsMonitor<RuntimeConfig>>(_ => _.CurrentValue == runtimeConfig);
->>>>>>> e912452e
         }
 
         /// <summary>
