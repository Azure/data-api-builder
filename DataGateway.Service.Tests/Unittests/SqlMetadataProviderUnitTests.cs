using System.Threading.Tasks;
using Azure.DataGateway.Config;
using Azure.DataGateway.Service.Configurations;
using Azure.DataGateway.Service.Services;
using Azure.DataGateway.Service.Tests.SqlTests;
using Microsoft.Extensions.Logging;
using Microsoft.VisualStudio.TestTools.UnitTesting;
using Moq;

namespace Azure.DataGateway.Service.Tests.UnitTests
{
    /// <summary>
    /// Units testing for our connection string parser
    /// to retreive schema.
    /// </summary>
    [TestClass, TestCategory(TestCategory.POSTGRESQL)]
    public class SqlMetadataProviderUnitTests : SqlTestBase
    {
        /// <summary>
        /// Verify we parse the connection string for the
        /// schema correctly when it is of various relevant
        /// formats.
        /// </summary>
        [DataTestMethod]
        [DataRow("", "Host=localhost;Database=graphql;SearchPath=\"\"")]
        [DataRow("", "Host=localhost;Database=graphql;SearchPath=")]
        [DataRow("foobar", "Host=localhost;Database=graphql;SearchPath=foobar")]
        [DataRow("foobar", "Host=localhost;Database=graphql;SearchPath=\"foobar\"")]
        [DataRow("baz", "SearchPath=\"baz\";Host=localhost;Database=graphql")]
        [DataRow("baz", "SearchPath=baz;Host=localhost;Database=graphql")]
        [DataRow("", "Host=localhost;Database=graphql")]
        [DataRow("", "SearchPath=;Host=localhost;Database=graphql")]
        [DataRow("", "SearchPath=\"\";Host=localhost;Database=graphql")]
        public void CheckConnectionStringParsingTest(string expected, string connectionString)
        {
            PostgreSqlMetadataProvider.TryGetSchemaFromConnectionString(out string actual, connectionString);
            Assert.AreEqual(expected, actual);
        }

        /// <summary>
        /// <code>Do: </code> Fills the table definition with information of the foreign keys
        /// for all the tables based on the entities relationship.
        /// <code>Check: </code> Making sure no exception is thrown if there are no Foriegn Keys.
        /// </summary>
        [TestMethod]
        public async Task CheckNoExceptionForNoForiegnKey()
        {
<<<<<<< HEAD
            _runtimeConfig = SqlTestHelper.LoadConfig(DatabaseEngine).CurrentValue;
            SqlTestHelper.RemoveAllRelationshipBetweenEntities(_runtimeConfig);
=======
            _testCategory = TestCategory.POSTGRESQL;
            RuntimeConfigPath configPath = TestHelper.GetRuntimeConfigPath(_testCategory);
            Mock<ILogger<RuntimeConfigProvider>> configProviderLogger = new();
            RuntimeConfigProvider.ConfigProviderLogger = configProviderLogger.Object;
            RuntimeConfigProvider.LoadRuntimeConfigValue(configPath, out _runtimeConfig);
            SqlTestHelper.RemoveAllRelationshipBetweenEntities(_runtimeConfig);
            _runtimeConfigProvider = TestHelper.GetRuntimeConfigProvider(_runtimeConfig);
>>>>>>> 27d32a7b
            SetUpSQLMetadataProvider();
            await ResetDbStateAsync();
            await _sqlMetadataProvider.InitializeAsync();
        }
    }
}<|MERGE_RESOLUTION|>--- conflicted
+++ resolved
@@ -43,20 +43,15 @@
         /// <code>Check: </code> Making sure no exception is thrown if there are no Foriegn Keys.
         /// </summary>
         [TestMethod]
-        public async Task CheckNoExceptionForNoForiegnKey()
+        public async Task CheckNoExceptionForNoForeignKey()
         {
-<<<<<<< HEAD
-            _runtimeConfig = SqlTestHelper.LoadConfig(DatabaseEngine).CurrentValue;
-            SqlTestHelper.RemoveAllRelationshipBetweenEntities(_runtimeConfig);
-=======
-            _testCategory = TestCategory.POSTGRESQL;
-            RuntimeConfigPath configPath = TestHelper.GetRuntimeConfigPath(_testCategory);
+            string databaseEngine = TestCategory.POSTGRESQL;
+            RuntimeConfigPath configPath = TestHelper.GetRuntimeConfigPath(databaseEngine);
             Mock<ILogger<RuntimeConfigProvider>> configProviderLogger = new();
             RuntimeConfigProvider.ConfigProviderLogger = configProviderLogger.Object;
             RuntimeConfigProvider.LoadRuntimeConfigValue(configPath, out _runtimeConfig);
             SqlTestHelper.RemoveAllRelationshipBetweenEntities(_runtimeConfig);
             _runtimeConfigProvider = TestHelper.GetRuntimeConfigProvider(_runtimeConfig);
->>>>>>> 27d32a7b
             SetUpSQLMetadataProvider();
             await ResetDbStateAsync();
             await _sqlMetadataProvider.InitializeAsync();
