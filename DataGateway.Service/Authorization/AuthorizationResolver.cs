--- conflicted
+++ resolved
@@ -268,18 +268,12 @@
                             }
                         }
 
-<<<<<<< HEAD
                         // Populate allowed exposed columns for each entity/role/action combination during startup,
                         // so that it doesn't need to be evaluated per request.
                         PopulateAllowedExposedColumns(actionToColumn.AllowedExposedColumns, entityName, allowedColumns);
 
-                        // Try to add the actionName to the map if not present.
-                        // Builds up mapping: i.e. ActionType.CREATE permitted in {Role1, Role2, ..., RoleN}
-                        if (!string.IsNullOrWhiteSpace(actionName) && !entityToRoleMap.ActionToRolesMap.TryAdd(actionName, new List<string>(new string[] { role })))
-=======
                         IEnumerable<string> actionNames = GetAllActions(action);
                         foreach (string actionName in actionNames)
->>>>>>> 55dae5f7
                         {
                             // Try to add the actionName to the map if not present.
                             // Builds up mapping: i.e. ActionType.CREATE permitted in {Role1, Role2, ..., RoleN}
@@ -289,19 +283,11 @@
                                 entityToRoleMap.ActionToRolesMap[actionName].Add(role);
                             }
 
-<<<<<<< HEAD
-                        foreach (string allowedColumn in allowedColumns)
-                        {
-                            entityToRoleMap.FieldToRolesMap.TryAdd(key: allowedColumn, CreateActionToRoleMap());
-                            entityToRoleMap.FieldToRolesMap[allowedColumn][actionName].Add(role);
-                        }
-=======
-                            foreach (string allowedColumn in actionToColumn.Allowed)
+                            foreach (string allowedColumn in allowedColumns)
                             {
                                 entityToRoleMap.FieldToRolesMap.TryAdd(key: allowedColumn, CreateActionToRoleMap());
                                 entityToRoleMap.FieldToRolesMap[allowedColumn][actionName].Add(role);
                             }
->>>>>>> 55dae5f7
 
                             roleToAction.ActionToColumnMap[actionName] = actionToColumn;
                         }
