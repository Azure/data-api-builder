--- conflicted
+++ resolved
@@ -9,11 +9,6 @@
 using Azure.DataGateway.Config;
 using Azure.DataGateway.Service.Configurations;
 using Azure.DataGateway.Service.Exceptions;
-<<<<<<< HEAD
-using Azure.DataGateway.Service.Models.Authorization;
-=======
-using Azure.DataGateway.Service.Models;
->>>>>>> 5dbcb8a6
 using Azure.DataGateway.Service.Services;
 using Microsoft.AspNetCore.Http;
 using Microsoft.Extensions.Primitives;
@@ -31,11 +26,7 @@
         private ISqlMetadataProvider _metadataProvider;
         private const string WILDCARD = "*";
         public const string CLIENT_ROLE_HEADER = "X-MS-API-ROLE";
-<<<<<<< HEAD
-=======
-        private static readonly HashSet<string> _validActions = new() { ActionType.CREATE, ActionType.READ, ActionType.UPDATE, ActionType.DELETE };
         public Dictionary<string, EntityMetadata> EntityPermissionsMap { get; private set; } = new();
->>>>>>> 5dbcb8a6
 
         public AuthorizationResolver(
             RuntimeConfigProvider runtimeConfigProvider,
@@ -260,11 +251,7 @@
                                     }
                                     else
                                     {
-<<<<<<< HEAD
-                                        actionToColumn.included = actionObj.Fields.Include!;
-=======
-                                        actionToColumn.Included = new(actionObj.Fields.Include);
->>>>>>> 5dbcb8a6
+                                        actionToColumn.Included = actionObj.Fields.Include!;
                                     }
                                 }
 
@@ -278,11 +265,7 @@
                                     }
                                     else
                                     {
-<<<<<<< HEAD
-                                        actionToColumn.excluded = actionObj.Fields.Exclude!;
-=======
-                                        actionToColumn.Excluded = new(actionObj.Fields.Exclude);
->>>>>>> 5dbcb8a6
+                                        actionToColumn.Excluded = actionObj.Fields.Exclude!;
                                     }
                                 }
 
