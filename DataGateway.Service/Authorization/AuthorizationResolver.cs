using System;
using System.Collections.Generic;
using System.Linq;
using System.Net;
using System.Security.Claims;
using System.Text.Json;
using System.Text.RegularExpressions;
using Azure.DataGateway.Auth;
using Azure.DataGateway.Config;
using Azure.DataGateway.Service.Configurations;
using Azure.DataGateway.Service.Exceptions;
<<<<<<< HEAD
using Azure.DataGateway.Service.Models;
=======
>>>>>>> 2b008868
using Azure.DataGateway.Service.Services;
using Microsoft.AspNetCore.Http;
using Microsoft.Extensions.Primitives;
using Microsoft.VisualStudio.TestTools.UnitTesting;
using Action = Azure.DataGateway.Config.Action;

namespace Azure.DataGateway.Service.Authorization
{
    /// <summary>
    /// Authorization stages that require passing before a request is executed
    /// against a database.
    /// </summary>
    public class AuthorizationResolver : IAuthorizationResolver
    {
        private ISqlMetadataProvider _metadataProvider;
        private const string WILDCARD = "*";
        public const string CLAIM_PREFIX = "@claims.";
        public const string FIELD_PREFIX = "@item.";
        public const string CLIENT_ROLE_HEADER = "X-MS-API-ROLE";
<<<<<<< HEAD
        private static readonly HashSet<string> _validActions = new() { ActionType.CREATE, ActionType.READ, ActionType.UPDATE, ActionType.DELETE };
=======
        private const string SHORT_CLAIM_TYPE_NAME = "http://schemas.xmlsoap.org/ws/2005/05/identity/claimproperties/ShortTypeName";
>>>>>>> 2b008868
        public Dictionary<string, EntityMetadata> EntityPermissionsMap { get; private set; } = new();

        public AuthorizationResolver(
            RuntimeConfigProvider runtimeConfigProvider,
            ISqlMetadataProvider sqlMetadataProvider
            )
        {
            _metadataProvider = sqlMetadataProvider;
            if (runtimeConfigProvider.TryGetRuntimeConfiguration(out RuntimeConfig? runtimeConfig))
            {
                // Datastructure constructor will pull required properties from metadataprovider.
                SetEntityPermissionMap(runtimeConfig);
            }
            else
            {
                runtimeConfigProvider.RuntimeConfigLoaded +=
                    (object? sender, RuntimeConfig config) => SetEntityPermissionMap(config);
            }
        }

        /// <summary>
        /// Whether client role header defined role is present in httpContext.Identity.Claims.Roles
        /// and if the header is present, whether the authenticated user is a member of the role defined
        /// in the header.
        /// </summary>
        /// <param name="httpContext">Contains request headers and metadata of the authenticated user.</param>
        /// <returns>
        /// Client Role Header
        ///     Header not present -> FALSE, anonymous request must still provide required header.
        ///     Header present, no value -> FALSE
        ///     Header present, invalid value -> FALSE
        ///     Header present, valid value -> TRUE
        /// </returns>
        /// <exception cref="NotImplementedException"></exception>
        public bool IsValidRoleContext(HttpContext httpContext)
        {
            StringValues clientRoleHeader = httpContext.Request.Headers[CLIENT_ROLE_HEADER];

            // The clientRoleHeader must be present on requests.
            // Consequentially, anonymous requests must specifically set
            // the clientRoleHeader value to Anonymous.
            if (clientRoleHeader.Count == 0)
            {
                return false;
            }

            // Multiple header fields with the same field-name MAY be present in a message,
            // but are NOT supported, specifically for the client role header.
            // Valid scenario per HTTP Spec: http://www.w3.org/Protocols/rfc2616/rfc2616-sec4.html#sec4.2
            // Discussion: https://stackoverflow.com/a/3097052/18174950
            if (clientRoleHeader.Count > 1)
            {
                return false;
            }

            string clientRoleHeaderValue = clientRoleHeader.ToString();

            // The clientRoleHeader must have a value.
            if (clientRoleHeaderValue.Length == 0)
            {
                return false;
            }

            return httpContext.User.IsInRole(clientRoleHeaderValue);
        }

        /// <inheritdoc />
        public bool AreRoleAndActionDefinedForEntity(string entityName, string roleName, string action)
        {
            if (EntityPermissionsMap.TryGetValue(entityName, out EntityMetadata? valueOfEntityToRole))
            {
                if (valueOfEntityToRole.RoleToActionMap.TryGetValue(roleName, out RoleMetadata? valueOfRoleToAction))
                {
                    if (valueOfRoleToAction!.ActionToColumnMap.ContainsKey(WILDCARD) ||
                        valueOfRoleToAction!.ActionToColumnMap.ContainsKey(action))
                    {
                        return true;
                    }
                }
            }

            return false;
        }

        /// <inheritdoc />
        public bool AreColumnsAllowedForAction(string entityName, string roleName, string actionName, IEnumerable<string> columns)
        {
            // Columns.Count() will never be zero because this method is called after a check ensures Count() > 0
            Assert.IsFalse(columns.Count() == 0, message: "columns.Count() should be greater than 0.");

            ActionMetadata actionToColumnMap;
            RoleMetadata roleInEntity = EntityPermissionsMap[entityName].RoleToActionMap[roleName];

            try
            {
                actionToColumnMap = roleInEntity.ActionToColumnMap[actionName];
            }
            catch (KeyNotFoundException)
            {
                actionToColumnMap = roleInEntity.ActionToColumnMap[WILDCARD];
            }

            // Each column present in the request is an "exposedColumn".
            // Authorization permissions reference "backingColumns"
            // Resolve backingColumn name to check authorization.
            // Failure indicates that request contain invalid exposedColumn for entity.
            foreach (string exposedColumn in columns)
            {
                if (_metadataProvider.TryGetBackingColumn(entityName, field: exposedColumn, out string? backingColumn))
                {
                    // backingColumn will not be null when TryGetBackingColumn() is true.
                    if (actionToColumnMap.Excluded.Contains(backingColumn!) || actionToColumnMap.Excluded.Contains(WILDCARD) ||
                    !(actionToColumnMap.Included.Contains(WILDCARD) || actionToColumnMap.Included.Contains(backingColumn!)))
                    {
                        // If column is present in excluded OR excluded='*'
                        // If column is absent from included and included!=*
                        // return false
                        return false;
                    }
                }
                else
                {
                    // This check will not be needed once exposedName mapping validation is added.
                    throw new DataGatewayException(
                        message: "Invalid field name provided.",
                        statusCode: HttpStatusCode.BadRequest,
                        subStatusCode: DataGatewayException.SubStatusCodes.ExposedColumnNameMappingError
                        );
                }
            }

            return true;
        }

        /// <inheritdoc />
        public string TryProcessDBPolicy(string entityName, string roleName, string action, HttpContext httpContext)
        {
            string dBpolicyWithClaimTypes = GetDBPolicyForRequest(entityName, roleName, action);
            return string.IsNullOrWhiteSpace(dBpolicyWithClaimTypes) ? string.Empty :
                   ProcessClaimsForPolicy(dBpolicyWithClaimTypes, httpContext);
        }

        /// <summary>
        /// Helper function to fetch the database policy associated with the current request based on the entity under
        /// action, the role defined in the the request and the action to be executed.
        /// </summary>
        /// <param name="entityName">Entity from request.</param>
        /// <param name="roleName">Role defined in client role header.</param>
        /// <param name="action">Action type: create, read, update, delete.</param>
        /// <returns></returns>
        private string GetDBPolicyForRequest(string entityName, string roleName, string action)
        {
            // Fetch the database policy by using the sequence of following steps:
            // _entityPermissionMap[entityName] finds the entityMetaData for the current entityName
            // entityMetaData.RoleToActionMap[roleName] finds the roleMetaData for the current roleName
            // roleMetaData.ActionToColumnMap[action] finds the actionMetaData for the current action
            // actionMetaData.databasePolicy finds the required database policy
            RoleMetadata roleMetadata = EntityPermissionsMap[entityName].RoleToActionMap[roleName];
            roleMetadata.ActionToColumnMap.TryGetValue(action, out ActionMetadata? actionMetadata);

            // If action exists in map (explicitly specified in config), use its policy
            // action should only be absent in roleMetadata if WILDCARD is in the map instead of specific actions,
            // as authorization happens before policy parsing (would have already returned forbidden)
            string? dbPolicy;
            if (actionMetadata is not null)
            {
                dbPolicy = actionMetadata.DatabasePolicy;

            } // else check if wildcard exists in action map, if so use its policy, else null
            else
            {
                roleMetadata.ActionToColumnMap.TryGetValue(WILDCARD, out ActionMetadata? wildcardMetadata);
                dbPolicy = wildcardMetadata is not null ? wildcardMetadata.DatabasePolicy : null;
            }

            return dbPolicy is not null ? dbPolicy : string.Empty;
        }

        #region Helpers
        /// <summary>
        /// Method to read in data from the config class into a Dictionary for quick lookup
        /// during runtime.
        /// </summary>
        /// <param name="runtimeConfig"></param>
        /// <returns></returns>
        public void SetEntityPermissionMap(RuntimeConfig? runtimeConfig)
        {
            foreach ((string entityName, Entity entity) in runtimeConfig!.Entities)
            {
                EntityMetadata entityToRoleMap = new();

                foreach (PermissionSetting permission in entity.Permissions)
                {
                    string role = permission.Role;
                    RoleMetadata roleToAction = new();
                    object[] Actions = permission.Actions;
                    foreach (JsonElement actionElement in Actions)
                    {
                        string actionName = string.Empty;
                        ActionMetadata actionToColumn = new();
                        IEnumerable<string> allTableColumns = ResolveTableDefinitionColumns(entityName);
                        if (actionElement.ValueKind is JsonValueKind.String)
                        {
                            actionName = actionElement.ToString();
<<<<<<< HEAD
                            actionToColumn.Included.UnionWith(ResolveTableDefinitionColumns(entityName));
=======
                            actionToColumn.Included.UnionWith(allTableColumns);
                            actionToColumn.Allowed.UnionWith(allTableColumns);
>>>>>>> 2b008868
                        }
                        else
                        {
                            // If not a string, the actionObj is expected to be an object that can be deserialised into Action object.
                            // We will put validation checks later to make sure this is the case.
                            Action? actionObj = JsonSerializer.Deserialize<Action>(actionElement.ToString(), RuntimeConfig.GetDeserializationOptions());
                            if (actionObj is not null)
                            {
                                actionName = actionObj.Name;
                                if (actionObj.Fields!.Include is not null)
                                {
                                    // When a wildcard (*) is defined for Included columns, all of the table's
                                    // columns must be resolved and placed in the actionToColumn Key/Value store.
                                    // This is especially relevant for find requests, where actual column names must be
                                    // resolved when no columns were included in a request.
                                    if (actionObj.Fields.Include.Count == 1 && actionObj.Fields.Include.Contains(WILDCARD))
                                    {
                                        actionToColumn.Included.UnionWith(ResolveTableDefinitionColumns(entityName));
                                    }
                                    else
                                    {
<<<<<<< HEAD
                                        actionToColumn.Included = new(actionObj.Fields.Include);
=======
                                        actionToColumn.Included = actionObj.Fields.Include!;
>>>>>>> 2b008868
                                    }
                                }

                                if (actionObj.Fields!.Exclude is not null)
                                {
                                    // When a wildcard (*) is defined for Excluded columns, all of the table's
                                    // columns must be resolved and placed in the actionToColumn Key/Value store.
                                    if (actionObj.Fields.Exclude.Count == 1 && actionObj.Fields.Exclude.Contains(WILDCARD))
                                    {
                                        actionToColumn.Excluded.UnionWith(ResolveTableDefinitionColumns(entityName));
                                    }
                                    else
                                    {
<<<<<<< HEAD
                                        actionToColumn.Excluded = new(actionObj.Fields.Exclude);
=======
                                        actionToColumn.Excluded = actionObj.Fields.Exclude!;
>>>>>>> 2b008868
                                    }
                                }

                                if (actionObj.Policy is not null && actionObj.Policy.Database is not null)
                                {
                                    actionToColumn.DatabasePolicy = actionObj.Policy.Database;
                                }

                                // Calculate the set of allowed backing column names.
                                actionToColumn.Allowed.UnionWith(actionToColumn.Included.Except(actionToColumn.Excluded));
                            }
                        }

                        // Try to add the actionName to the map if not present.
                        // Builds up mapping: i.e. ActionType.CREATE permitted in {Role1, Role2, ..., RoleN}
                        if (!string.IsNullOrWhiteSpace(actionName) && !entityToRoleMap.ActionToRolesMap.TryAdd(actionName, new List<string>(new string[] { role })))
                        {
                            entityToRoleMap.ActionToRolesMap[actionName].Add(role);
                        }

                        roleToAction.ActionToColumnMap[actionName] = actionToColumn;
                    }

                    entityToRoleMap.RoleToActionMap[role] = roleToAction;
                }

                EntityPermissionsMap[entityName] = entityToRoleMap;
            }
        }

        /// <inheritdoc />
        public IEnumerable<string> GetAllowedColumns(string entityName, string roleName, string action)
        {
            ActionMetadata actionMetadata = EntityPermissionsMap[entityName].RoleToActionMap[roleName].ActionToColumnMap[action];
<<<<<<< HEAD
            IEnumerable<string> allowedDBColumns = actionMetadata.Included.Except(actionMetadata.Excluded);
=======
            IEnumerable<string> allowedDBColumns = actionMetadata.Allowed;
>>>>>>> 2b008868
            List<string> allowedExposedColumns = new();

            foreach (string dbColumn in allowedDBColumns)
            {
                if (_metadataProvider.TryGetExposedColumnName(entityName, backingFieldName: dbColumn, out string? exposedName))
                {
                    allowedExposedColumns.Append(exposedName);
                }
            }

            return allowedExposedColumns;
        }

        /// <summary>
        /// Helper method to process the given policy obtained from config, and convert it into an injectable format in
        /// the HttpContext object by substituting @claim.xyz claims with their values.
        /// </summary>
        /// <param name="policy">The policy to be processed.</param>
        /// <param name="context">HttpContext object used to extract all the claims available in the request.</param>
        /// <returns>Processed policy string that can be injected into the HttpContext object.</returns>
        private static string ProcessClaimsForPolicy(string policy, HttpContext context)
        {
            Dictionary<string, Claim> claimsInRequestContext = GetAllUserClaims(context);
            policy = GetPolicyWithClaimValues(policy, claimsInRequestContext);
            return policy;
        }

        /// <summary>
        /// Helper method to extract all claims available in the HttpContext object and
        /// add them all in the claimsInRequestContext dictionary which is used later for quick lookup
        /// of different claimTypes and their corresponding claimValues.
        /// </summary>
        /// <param name="context">HttpContext object used to extract all the claims available in the request.</param>
        /// <param name="claimsInRequestContext">Dictionary to hold all the claims available in the request.</param>
        private static Dictionary<string, Claim> GetAllUserClaims(HttpContext context)
        {
            Dictionary<string, Claim> claimsInRequestContext = new();
            ClaimsIdentity? identity = (ClaimsIdentity?)context.User.Identity;

            if (identity is null)
            {
                return claimsInRequestContext;
            }

            foreach (Claim claim in identity.Claims)
            {
                /*
                 * An example claim would be of format:
                 * claim.Type: "user_email"
                 * claim.Value: "authz@microsoft.com"
                 * claim.ValueType: "string"
                 */
                // If a claim has a short type name, use it (i.e. 'roles' instead of 'http://schemas.microsoft.com/ws/2008/06/identity/claims/role')
                string type = claim.Properties.TryGetValue(SHORT_CLAIM_TYPE_NAME, out string? shortName) ? shortName : claim.Type;
                // Don't add roles to the claims dictionary and don't throw an exception in the case of multiple role claims,
                // since a user can have multiple roles assigned and role resolution happens beforehand
                if (claim.Type is not ClaimTypes.Role && !claimsInRequestContext.TryAdd(type, claim))
                {
                    // If there are duplicate claims present in the request, return an exception.
                    throw new DataGatewayException(
                        message: $"Duplicate claims are not allowed within a request.",
                        statusCode: System.Net.HttpStatusCode.Forbidden,
                        subStatusCode: DataGatewayException.SubStatusCodes.AuthorizationCheckFailed
                        );
                }
            }

            return claimsInRequestContext;
        }

        /// <summary>
        /// Helper method to substitute all the claimTypes(denoted with @claims.claimType) in
        /// the policy string with their corresponding claimValues.
        /// </summary>
        /// <param name="policy">The policy to be processed.</param>
        /// <param name="claimsInRequestContext">Dictionary holding all the claims available in the request.</param>
        /// <returns>Processed policy with claim values substituted for claim types.</returns>
        /// <exception cref="DataGatewayException"></exception>
        private static string GetPolicyWithClaimValues(string policy, Dictionary<string, Claim> claimsInRequestContext)
        {
            // Regex used to extract all claimTypes in policy. It finds all the substrings which are
            // of the form @claims.*** where *** contains characters from a-zA-Z0-9._ .
            string claimCharsRgx = @"@claims\.[a-zA-Z0-9_\.]*";

            // Find all the claimTypes from the policy
            string processedPolicy = Regex.Replace(policy, claimCharsRgx,
                (claimTypeMatch) => GetClaimValueFromClaim(claimTypeMatch, claimsInRequestContext));

            //Remove occurences of @item. directives
            processedPolicy = processedPolicy.Replace(AuthorizationResolver.FIELD_PREFIX, "");
            return processedPolicy;
        }

        /// <summary>
        /// Helper function used to retrieve the claim value for the given claim type from the user's claims.
        /// </summary>
        /// <param name="claimTypeMatch">The claimType present in policy with a prefix of @claims..</param>
        /// <param name="claimsInRequestContext">Dictionary populated with all the user claims.</param>
        /// <returns>The claim value for the given claimTypeMatch.</returns>
        /// <exception cref="DataGatewayException"> Throws exception when the user does not possess the given claim.</exception>
        private static string GetClaimValueFromClaim(Match claimTypeMatch, Dictionary<string, Claim> claimsInRequestContext)
        {
            string claimType = claimTypeMatch.Value.ToString().Substring(AuthorizationResolver.CLAIM_PREFIX.Length);
            if (claimsInRequestContext.TryGetValue(claimType, out Claim? claim))
            {
                return GetClaimValueByDataType(claim);
            }
            else
            {
                // User lacks a claim which is required to perform the action.
                throw new DataGatewayException(
                    message: "User does not possess all the claims required to perform this action.",
                    statusCode: System.Net.HttpStatusCode.Forbidden,
                    subStatusCode: DataGatewayException.SubStatusCodes.AuthorizationCheckFailed
                    );
            }
        }

        /// <summary>
        /// Helper function to return the claim value enclosed within a parenthesis alongwith the required additonal
        /// quotes if required. This makes sure we adhere to JSON specifications where strings are enclosed in
        /// single quotes while int,bool,double etc are not.
        /// </summary>
        /// <param name="claim">The claim whose value is to be returned.</param>
        /// <returns>Processed claim value based on its data type.</returns>
        /// <exception cref="DataGatewayException">Exception thrown when the claim's datatype is not supported.</exception>
        private static string GetClaimValueByDataType(Claim claim)
        {
            /* An example claim would be of format:
             * claim.Type: "user_email"
             * claim.Value: "authz@microsoft.com"
             * claim.ValueType: "string"
             */

            switch (claim.ValueType)
            {
                case ClaimValueTypes.String:
                    return $"('{claim.Value}')";
                case ClaimValueTypes.Boolean:
                case ClaimValueTypes.Integer32:
                case ClaimValueTypes.Integer64:
                case ClaimValueTypes.Double:
                    return $"({claim.Value})";
                default:
                    // One of the claims in the request had unsupported data type.
                    throw new DataGatewayException(
                        message: "One or more claims have data types which are not supported yet.",
                        statusCode: System.Net.HttpStatusCode.Forbidden,
                        subStatusCode: DataGatewayException.SubStatusCodes.AuthorizationCheckFailed
                    );
            }
        }

        /// <summary>
        /// Get list of roles defined for entity within runtime configuration.. This is applicable for GraphQL when creating authorization
        /// directive on Object type.
        /// </summary>
        /// <param name="entityName">Name of entity.</param>
        /// <returns>Collection of role names.</returns>
        public IEnumerable<string> GetRolesForEntity(string entityName)
        {
            return EntityPermissionsMap[entityName].RoleToActionMap.Keys;
        }

        /// <summary>
        /// Returns a list of roles which define permissions for the provided action.
        /// i.e. list of roles which allow the action "read" on entityName.
        /// </summary>
        /// <param name="entityName">Entity to lookup permissions</param>
        /// <param name="actionName">Action to lookup applicable roles</param>
        /// <returns>Collection of roles.</returns>
        public IEnumerable<string> GetRolesForAction(string entityName, string actionName)
        {
            if (EntityPermissionsMap[entityName].ActionToRolesMap.TryGetValue(actionName, out List<string>? roleList) && roleList is not null)
            {
                return roleList;
            }

            return new List<string>();
        }

        /// <summary>
        /// Returns the collection of roles which can perform {actionName} the provided field.
        /// Applicable to GraphQL field directive @authorize on ObjectType fields.
        /// </summary>
        /// <param name="entityName">EntityName whose actionMetadata will be searched.</param>
        /// <param name="actionName">ActionName to lookup field permissions</param>
        /// <param name="field">Specific field to get collection of roles</param>
        /// <returns>Collection of role names allowed to perform actionName on Entity's field.</returns>
        public IEnumerable<string> GetRolesForField(string entityName, string actionName, string field)
        {
            return EntityPermissionsMap[entityName].FieldToRolesMap[actionName][field];
        }

        /// <summary>
        /// For a given entityName, retrieve the column names on the associated table
        /// from the metadataProvider.
        /// </summary>
        /// <param name="entityName">Used to lookup table definition of specific entity</param>
        /// <returns>Collection of columns in table definition.</returns>
        private IEnumerable<string> ResolveTableDefinitionColumns(string entityName)
        {
            if (_metadataProvider.GetDatabaseType() is DatabaseType.cosmos)
            {
                return new List<string>();
            }

            return _metadataProvider.GetTableDefinition(entityName).Columns.Keys;
        }
        #endregion
    }
}<|MERGE_RESOLUTION|>--- conflicted
+++ resolved
@@ -9,10 +9,7 @@
 using Azure.DataGateway.Config;
 using Azure.DataGateway.Service.Configurations;
 using Azure.DataGateway.Service.Exceptions;
-<<<<<<< HEAD
 using Azure.DataGateway.Service.Models;
-=======
->>>>>>> 2b008868
 using Azure.DataGateway.Service.Services;
 using Microsoft.AspNetCore.Http;
 using Microsoft.Extensions.Primitives;
@@ -32,11 +29,7 @@
         public const string CLAIM_PREFIX = "@claims.";
         public const string FIELD_PREFIX = "@item.";
         public const string CLIENT_ROLE_HEADER = "X-MS-API-ROLE";
-<<<<<<< HEAD
-        private static readonly HashSet<string> _validActions = new() { ActionType.CREATE, ActionType.READ, ActionType.UPDATE, ActionType.DELETE };
-=======
         private const string SHORT_CLAIM_TYPE_NAME = "http://schemas.xmlsoap.org/ws/2005/05/identity/claimproperties/ShortTypeName";
->>>>>>> 2b008868
         public Dictionary<string, EntityMetadata> EntityPermissionsMap { get; private set; } = new();
 
         public AuthorizationResolver(
@@ -241,12 +234,8 @@
                         if (actionElement.ValueKind is JsonValueKind.String)
                         {
                             actionName = actionElement.ToString();
-<<<<<<< HEAD
-                            actionToColumn.Included.UnionWith(ResolveTableDefinitionColumns(entityName));
-=======
                             actionToColumn.Included.UnionWith(allTableColumns);
                             actionToColumn.Allowed.UnionWith(allTableColumns);
->>>>>>> 2b008868
                         }
                         else
                         {
@@ -268,11 +257,7 @@
                                     }
                                     else
                                     {
-<<<<<<< HEAD
-                                        actionToColumn.Included = new(actionObj.Fields.Include);
-=======
                                         actionToColumn.Included = actionObj.Fields.Include!;
->>>>>>> 2b008868
                                     }
                                 }
 
@@ -286,11 +271,7 @@
                                     }
                                     else
                                     {
-<<<<<<< HEAD
-                                        actionToColumn.Excluded = new(actionObj.Fields.Exclude);
-=======
                                         actionToColumn.Excluded = actionObj.Fields.Exclude!;
->>>>>>> 2b008868
                                     }
                                 }
 
@@ -325,11 +306,7 @@
         public IEnumerable<string> GetAllowedColumns(string entityName, string roleName, string action)
         {
             ActionMetadata actionMetadata = EntityPermissionsMap[entityName].RoleToActionMap[roleName].ActionToColumnMap[action];
-<<<<<<< HEAD
-            IEnumerable<string> allowedDBColumns = actionMetadata.Included.Except(actionMetadata.Excluded);
-=======
             IEnumerable<string> allowedDBColumns = actionMetadata.Allowed;
->>>>>>> 2b008868
             List<string> allowedExposedColumns = new();
 
             foreach (string dbColumn in allowedDBColumns)
