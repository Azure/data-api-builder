using System;
using System.Collections.Generic;
<<<<<<< HEAD
using System.Security.Claims;
using System.Text;
=======
using System.Linq;
using System.Net;
>>>>>>> 5a6a811c
using System.Text.Json;
using System.Text.RegularExpressions;
using Azure.DataGateway.Config;
using Azure.DataGateway.Service.Exceptions;
<<<<<<< HEAD
=======
using Azure.DataGateway.Service.Models;
>>>>>>> 5a6a811c
using Azure.DataGateway.Service.Models.Authorization;
using Azure.DataGateway.Service.Services;
using Microsoft.AspNetCore.Http;
using Microsoft.Extensions.Options;
using Microsoft.Extensions.Primitives;
using Microsoft.VisualStudio.TestTools.UnitTesting;
using Action = Azure.DataGateway.Config.Action;

namespace Azure.DataGateway.Service.Authorization
{
    /// <summary>
    /// Authorization stages that require passing before a request is executed
    /// against a database.
    /// </summary>
    public class AuthorizationResolver : IAuthorizationResolver
    {
        private ISqlMetadataProvider _metadataProvider;
        private Dictionary<string, EntityMetadata> _entityPermissionMap = new();
        private const string WILDCARD = "*";
<<<<<<< HEAD
        private static readonly HashSet<string> _validActions = new() { "create", "read", "update", "delete" };

        // Regex to check if extracted claimType is invalid. It checks if the string contains any character
        // other than a-z,A-Z,0-9,_,. .. if it does, than thats an invalid claimType.
        private static readonly string _invalidChars = @"[^a-zA-Z0-9_\.]+";
        private static readonly Regex _invalidCharsRgx = new(_invalidChars, RegexOptions.Compiled);
=======
        private static readonly HashSet<string> _validActions = new() { ActionType.CREATE, ActionType.READ, ActionType.UPDATE, ActionType.DELETE };
>>>>>>> 5a6a811c

        public const string CLIENT_ROLE_HEADER = "X-MS-API-ROLE";

        public AuthorizationResolver(
            IOptionsMonitor<RuntimeConfigPath> runtimeConfigPath,
            ISqlMetadataProvider sqlMetadataProvider
            )
        {
            // Datastructure constructor will pull required properties from metadataprovider.
            _metadataProvider = sqlMetadataProvider;
            SetEntityPermissionMap(runtimeConfigPath.CurrentValue.ConfigValue!);
        }

        /// <summary>
        /// Whether client role header defined role is present in httpContext.Identity.Claims.Roles
        /// and if the header is present, whether the authenticated user is a member of the role defined
        /// in the header.
        /// </summary>
        /// <param name="httpContext">Contains request headers and metadata of the authenticated user.</param>
        /// <returns>
        /// Client Role Header
        ///     Header not present -> FALSE, anonymous request must still provide required header.
        ///     Header present, no value -> FALSE
        ///     Header present, invalid value -> FALSE
        ///     Header present, valid value -> TRUE
        /// </returns>
        /// <exception cref="NotImplementedException"></exception>
        public bool IsValidRoleContext(HttpContext httpContext)
        {
            StringValues clientRoleHeader = httpContext.Request.Headers[CLIENT_ROLE_HEADER];

            // The clientRoleHeader must be present on requests.
            // Consequentially, anonymous requests must specifically set
            // the clientRoleHeader value to Anonymous.
            if (clientRoleHeader.Count == 0)
            {
                return false;
            }

            // Multiple header fields with the same field-name MAY be present in a message,
            // but are NOT supported, specifically for the client role header.
            // Valid scenario per HTTP Spec: http://www.w3.org/Protocols/rfc2616/rfc2616-sec4.html#sec4.2
            // Discussion: https://stackoverflow.com/a/3097052/18174950
            if (clientRoleHeader.Count > 1)
            {
                return false;
            }

            string clientRoleHeaderValue = clientRoleHeader.ToString();

            // The clientRoleHeader must have a value.
            if (clientRoleHeaderValue.Length == 0)
            {
                return false;
            }

            return httpContext.User.IsInRole(clientRoleHeaderValue);
        }

        /// <inheritdoc />
        public bool AreRoleAndActionDefinedForEntity(string entityName, string roleName, string action)
        {
            if (_entityPermissionMap.TryGetValue(entityName, out EntityMetadata? valueOfEntityToRole))
            {
                if (valueOfEntityToRole.RoleToActionMap.TryGetValue(roleName, out RoleMetadata? valueOfRoleToAction))
                {
                    if (valueOfRoleToAction!.ActionToColumnMap.ContainsKey(WILDCARD) ||
                        valueOfRoleToAction!.ActionToColumnMap.ContainsKey(action))
                    {
                        return true;
                    }
                }
            }

            return false;
        }

        /// <inheritdoc />
        public bool AreColumnsAllowedForAction(string entityName, string roleName, string actionName, IEnumerable<string> columns)
        {
            // Columns.Count() will never be zero because this method is called after a check ensures Count() > 0
            Assert.IsFalse(columns.Count() == 0, message: "columns.Count() should be greater than 0.");

            ActionMetadata actionToColumnMap;
            RoleMetadata roleInEntity = _entityPermissionMap[entityName].RoleToActionMap[roleName];

            try
            {
                actionToColumnMap = roleInEntity.ActionToColumnMap[WILDCARD];
            }
            catch (KeyNotFoundException)
            {
                actionToColumnMap = roleInEntity.ActionToColumnMap[actionName];
            }

            // Each column present in the request is an "exposedColumn".
            // Authorization permissions reference "backingColumns"
            // Resolve backingColumn name to check authorization.
            // Failure indicates that request contain invalid exposedColumn for entity.
            foreach (string exposedColumn in columns)
            {
                if (_metadataProvider.TryGetBackingColumn(entityName, field: exposedColumn, out string? backingColumn))
                {
                    // backingColumn will not be null when TryGetBackingColumn() is true. 
                    if (actionToColumnMap.excluded.Contains(backingColumn!) || actionToColumnMap.excluded.Contains(WILDCARD) ||
                    !(actionToColumnMap.included.Contains(WILDCARD) || actionToColumnMap.included.Contains(backingColumn!)))
                    {
                        // If column is present in excluded OR excluded='*'
                        // If column is absent from included and included!=*
                        // return false
                        return false;
                    }
                }
                else
                {
                    // This check will not be needed once exposedName mapping validation is added.
                    throw new DataGatewayException(
                        message: "Invalid field name provided.",
                        statusCode: HttpStatusCode.BadRequest,
                        subStatusCode: DataGatewayException.SubStatusCodes.ExposedColumnNameMappingError
                        );
                }
            }

            return true;
        }

        /// <inheritdoc />
        public string TryProcessDBPolicy(string entityName, string roleName, string action, HttpContext httpContext)
        {
            string dBpolicyWithClaimTypes = GetDBPolicyForRequest(entityName, roleName, action);
            return string.IsNullOrWhiteSpace(dBpolicyWithClaimTypes) ? string.Empty :
                   ProcessTokenClaimsForPolicy(dBpolicyWithClaimTypes, httpContext);
        }

        /// <summary>
        /// Helper function to fetch the database policy associated with the current request based on the entity under
        /// action, the role defined in the the request and the action to be executed.
        /// </summary>
        /// <param name="entityName">Entity from request.</param>
        /// <param name="roleName">Role defined in client role header.</param>
        /// <param name="action">Action type: create, read, update, delete.</param>
        /// <returns></returns>
        private string GetDBPolicyForRequest(string entityName, string roleName, string action)
        {
            // Fetch the database policy by using the sequence of following steps:
            // _entityPermissionMap[entityName] finds the entityMetaData for the current entityName
            // entityMetaData.RoleToActionMap[roleName] finds the roleMetaData for the current roleName
            // roleMetaData.ActionToColumnMap[action] finds the actionMetaData for the current action
            // actionMetaData.database finds the required database policy

            string? dbPolicy = _entityPermissionMap[entityName].RoleToActionMap[roleName].ActionToColumnMap[action].database;
            return dbPolicy is not null ? dbPolicy : string.Empty;
        }

        #region Helpers
        /// <summary>
        /// Method to read in data from the config class into a Dictionary for quick lookup
        /// during runtime.
        /// </summary>
        /// <param name="runtimeConfig"></param>
        /// <returns></returns>
        public void SetEntityPermissionMap(RuntimeConfig? runtimeConfig)
        {
            foreach ((string entityName, Entity entity) in runtimeConfig!.Entities)
            {
                EntityMetadata entityToRoleMap = new();

                foreach (PermissionSetting permission in entity.Permissions)
                {
                    string role = permission.Role;
                    RoleMetadata roleToAction = new();
                    object[] Actions = permission.Actions;
                    foreach (JsonElement actionElement in Actions)
                    {
                        string actionName = string.Empty;
                        ActionMetadata actionToColumn = new();
                        if (actionElement.ValueKind == JsonValueKind.String)
                        {
                            actionName = actionElement.ToString();
                            actionToColumn.included.UnionWith(ResolveTableDefinitionColumns(entityName));
                        }
                        else if (actionElement.ValueKind == JsonValueKind.Object)
                        {
                            Action? actionObj = JsonSerializer.Deserialize<Action>(actionElement.ToString(), RuntimeConfig.GetDeserializationOptions());
                            if (actionObj is not null)
                            {
                                actionName = actionObj.Name;

                                //Assert the assumption that the actionName is valid.
                                Assert.IsTrue(IsValidActionName(actionName));

                                if (actionObj.Fields!.Include is not null)
                                {
                                    // When a wildcard (*) is defined for Included columns, all of the table's
                                    // columns must be resolved and placed in the actionToColumn Key/Value store.
                                    // This is especially relevant for find requests, where actual column names must be
                                    // resolved when no columns were included in a request.
                                    if (actionObj.Fields.Include.Length == 1 && actionObj.Fields.Include[0] == WILDCARD)
                                    {
                                        actionToColumn.included.UnionWith(ResolveTableDefinitionColumns(entityName));
                                    }
                                    else
                                    {
                                        actionToColumn.included = new(actionObj.Fields.Include);
                                    }
                                }

                                if (actionObj.Fields!.Exclude is not null)
                                {
                                    // When a wildcard (*) is defined for Excluded columns, all of the table's
                                    // columns must be resolved and placed in the actionToColumn Key/Value store.
                                    if (actionObj.Fields.Exclude.Length == 1 && actionObj.Fields.Exclude[0] == WILDCARD)
                                    {
                                        actionToColumn.excluded.UnionWith(ResolveTableDefinitionColumns(entityName));
                                    }
                                    else
                                    {
                                        actionToColumn.excluded = new(actionObj.Fields.Exclude);
                                    }
                                }

                                if (actionObj.Policy is not null && actionObj.Policy.Database is not null)
                                {
                                    actionToColumn.database = actionObj.Policy.Database;
                                }
                            }
                        }

                        roleToAction.ActionToColumnMap[actionName] = actionToColumn;
                    }

                    entityToRoleMap.RoleToActionMap[role] = roleToAction;
                }

                _entityPermissionMap[entityName] = entityToRoleMap;
            }
        }

<<<<<<< HEAD
        /// <summary>
        /// Helper method to check if the given actionName is valid/allowed.
        /// </summary>
        /// <param name="actionName">The actionName to be validated.</param>
=======
        /// <inheritdoc />
        public IEnumerable<string> GetAllowedColumns(string entityName, string roleName, string action)
        {
            ActionMetadata actionMetadata = _entityPermissionMap[entityName].RoleToActionMap[roleName].ActionToColumnMap[action];
            IEnumerable<string> allowedDBColumns = actionMetadata.included.Except(actionMetadata.excluded);
            List<string> allowedExposedColumns = new();

            foreach (string dbColumn in allowedDBColumns)
            {
                if (_metadataProvider.TryGetExposedColumnName(entityName, backingFieldName: dbColumn, out string? exposedName))
                {
                    allowedExposedColumns.Append(exposedName);
                }
            }

            return allowedExposedColumns;
        }

        /// <summary>
        /// Returns whether the actionName is a valid
        /// - Create, Read, Update, Delete (CRUD) operation
        /// - Wildcard (*)
        /// </summary>
        /// <param name="actionName"></param>
>>>>>>> 5a6a811c
        /// <returns></returns>
        private static bool IsValidActionName(string actionName)
        {
            return actionName.Equals(WILDCARD) || _validActions.Contains(actionName);
        }

        /// <summary>
        /// Helper method to process the given policy obtained from config, and convert it into an injectable format in
        /// the HttpContext object by substituting/removing @claim./@item. directives.
        /// </summary>
        /// <param name="policy">The policy to be processed.</param>
        /// <param name="context">HttpContext object used to extract all the claims available in the request.</param>
        /// <returns>Processed policy string that can be injected into the HttpContext object.</returns>
        private static string ProcessTokenClaimsForPolicy(string policy, HttpContext context)
        {
            Dictionary<string, Claim> claimsInRequestContext = PopulateAllClaimsInReqCtxt(context);
            policy = GetPolicyWithClaimValues(policy, claimsInRequestContext);
            return policy;
        }

        /// <summary>
        /// Helper method to extract all claims available in the HttpContext object and
        /// add them all in the claimsInRequestContext dictionary which is used later for quick lookup
        /// of different claimTypes and their corresponding claimValues.
        /// </summary>
        /// <param name="context">HttpContext object used to extract all the claims available in the request.</param>
        /// <param name="claimsInRequestContext">Dictionary to hold all the claims available in the request.</param>
        private static Dictionary<string, Claim> PopulateAllClaimsInReqCtxt(HttpContext context)
        {
            Dictionary<string, Claim> claimsInRequestContext = new();
            ClaimsIdentity? identity = (ClaimsIdentity?)context.User.Identity;

            if (identity is null)
            {
                return claimsInRequestContext;
            }

            foreach (Claim claim in identity.Claims)
            {
                /*
                 * An example claim would be of format:
                 * claim.Type: "user_email"
                 * claim.Value: "authz@microsoft.com"
                 * claim.ValueType: "string"
                 */
                string type = claim.Type;

                if (!claimsInRequestContext.ContainsKey(type))
                {
                    claimsInRequestContext.Add(type, claim);
                }
                else
                {
                    // If there are duplicate claims present in the request, return an exception.
                    throw new DataGatewayException(
                        message: $"Duplicate claims are not allowed within a request.",
                        statusCode: System.Net.HttpStatusCode.Forbidden,
                        subStatusCode: DataGatewayException.SubStatusCodes.AuthorizationCheckFailed
                        );
                }
            }

            return claimsInRequestContext;
        }

        /// <summary>
        /// Helper method to substitute all the claimTypes in the policy string with their corresponding
        /// claimValues.
        /// </summary>
        /// <param name="policy">The policy to be processed.</param>
        /// <param name="claimsInRequestContext">Dictionary holding all the claims available in the request.</param>
        /// <returns>Processed policy with claim values substituted for claim types.</returns>
        /// <exception cref="DataGatewayException"></exception>
        private static string GetPolicyWithClaimValues(string policy, Dictionary<string, Claim> claimsInRequestContext)
        {
            // Regex used to extract all claimTypes in policy. It finds all the substrings which are
            // of the form @claims.*** delimited by space character,end of the line or end of the string.
            string claimCharsRgx = @"@claims\.[^\s\)]*";

            // Pre-process the policy to replace "( " with "(", i.e. remove
            // extra spaces after opening parenthesis. This will prevent allowed claimTypes
            // from being invalidated.
            string reduntantSpaceRgx = @"\(\s*";
            policy = Regex.Replace(policy, reduntantSpaceRgx, "(");
            // Find all the claimTypes from the policy
            MatchCollection claimTypes = Regex.Matches(policy, claimCharsRgx);

            // The resultant parsed policy string is likely to be greater than the original policy
            // string, hence starting with an estimate of 2*length.
            StringBuilder policyWithClaims = new(2 * policy.Length);

            // parsedIdx indicates the last index int the policy string from which we need to append to the
            // resulting policy.
            int parsedIdx = 0;

            foreach (Match claimType in claimTypes)
            {
                // Remove the prefix @claims. from the claimType
                string typeOfClaimWithOpParenthesis = claimType.Value.Substring("@claims.".Length);

                //Process typeOfClaimWithParenthesis to remove opening parenthesis.
                string typeOfClaim = GetClaimTypeWithoutOpeningParenthesis(typeOfClaimWithOpParenthesis);

                if (string.Empty.Equals(typeOfClaim))
                {
                    // Empty claimType is not allowed
                    throw new DataGatewayException(
                        message: $"Invalid format for claim type {typeOfClaim} supplied in policy.",
                        statusCode: System.Net.HttpStatusCode.InternalServerError,
                        subStatusCode: DataGatewayException.SubStatusCodes.UnexpectedError
                        );
                }

                if (_invalidCharsRgx.IsMatch(typeOfClaim))
                {
                    // Not a valid claimType containing allowed characters
                    throw new DataGatewayException(
                        message: $"Invalid format for claim type {typeOfClaim} supplied in policy.",
                        statusCode: System.Net.HttpStatusCode.InternalServerError,
                        subStatusCode: DataGatewayException.SubStatusCodes.UnexpectedError
                        );
                }

                if (claimsInRequestContext.TryGetValue(typeOfClaim, out Claim? claim))
                {
                    int claimIdx = claimType.Index;

                    // Append the portion of policy string between the current and the previous @claims.*** claimType
                    // to the resulting policy string
                    policyWithClaims.Append(policy.Substring(parsedIdx, claimIdx - parsedIdx));

                    // Append the claimValue to the resulting policy string
                    policyWithClaims.Append(GetClaimValueByDataType(claim));

                    // Move the parsedIdx to the index following a claimType in the policy string
                    parsedIdx = claimIdx + claimType.Value.Length;

                    // Expected number of closing parenthesis after the claimType,
                    // equal to the number of opening parenthesis before the claimType.
                    int expNumClosingParenthesis = typeOfClaimWithOpParenthesis.Length - typeOfClaim.Length ;

                    // Ensure that there are atleast expectedNumClosingParenthesis following
                    // a claim type. However we don't need to include unnecessary parenthesis
                    // in our parsed policy, so we don't append.
                    while (expNumClosingParenthesis > 0)
                    {
                        if (parsedIdx >= policy.Length || (policy[parsedIdx] != ')' && policy[parsedIdx] != ' '))
                        {
                            // No. of closing parenthesis is less than opening parenthesis,
                            // which does not form a valid claimType.
                            throw new DataGatewayException(
                                message: $"Invalid format for claim type {typeOfClaim} supplied in policy.",
                                statusCode: System.Net.HttpStatusCode.InternalServerError,
                                subStatusCode: DataGatewayException.SubStatusCodes.UnexpectedError
                                );
                        }

                        // If the code reaches here, either the character is ')' or ' '.
                        // If its a ' ', we ignore as it is an extra space.
                        // If its a ')', we decrement the required closing parenthesis by 1.
                        if (policy[parsedIdx] == ')')
                        {
                            expNumClosingParenthesis--;
                        }

                        parsedIdx++;
                    }
                }
                else
                {
                    // User lacks a claim which is required to perform the action.
                    throw new DataGatewayException(
                        message: "User does not possess all the claims required to perform this action.",
                        statusCode: System.Net.HttpStatusCode.Forbidden,
                        subStatusCode: DataGatewayException.SubStatusCodes.AuthorizationCheckFailed
                        );
                }
            }

            if (parsedIdx < policy.Length)
            {
                // Append if there is still some part of policy string left to be appended to the result.
                policyWithClaims.Append(policy.Substring(parsedIdx));
            }

            //Remove @item. occurences from the policy string
            policyWithClaims.Replace("@item.", "");

            return policyWithClaims.ToString();
        }

        /// <summary>
        /// Helper method to extract the claimType without opening parenthesis from
        /// the typeOfClaimWithParenthesis.
        /// </summary>
        /// <param name="typeOfClaimWithParenthesis">The claimType which potentially has opening parenthesis</param>
        /// <returns>claimType without opening parenthesis</returns>
        private static string GetClaimTypeWithoutOpeningParenthesis(string typeOfClaimWithParenthesis)
        {
            // Find the index of first non parenthesis character in the claimType
            int idx = 0;
            while (idx < typeOfClaimWithParenthesis.Length && typeOfClaimWithParenthesis[idx] == '(')
            {
                idx++;
            }

            return typeOfClaimWithParenthesis.Substring(idx);
        }

        /// <summary>
        /// Helper function to return the claim value alongwith the required additonal
        /// quotes if required.
        /// </summary>
        /// <param name="claim">The claim whose value is to be returned.</param>
        /// <returns>Processed claim value based on its data type.</returns>
        /// <exception cref="DataGatewayException">Exception thrown when the claim's datatype is not supported.</exception>
        private static string GetClaimValueByDataType(Claim claim)
        {
            /* An example claim would be of format:
             * claim.Type: "user_email"
             * claim.Value: "authz@microsoft.com"
             * claim.ValueType: "string"
             */

            string claimValue = claim.Value;
            string claimValueType = claim.ValueType;

            switch (claimValueType)
            {
                case ClaimValueTypes.String:
                    return $"'{claimValue}'";
                case ClaimValueTypes.Boolean:
                case ClaimValueTypes.Integer32:
                case ClaimValueTypes.Integer64:
                case ClaimValueTypes.Double:
                    return claimValue;
                default:
                    // One of the claims in the request had unsupported data type.
                    throw new DataGatewayException(
                        message: "One or more claims have data types which are not supported yet.",
                        statusCode: System.Net.HttpStatusCode.Forbidden,
                        subStatusCode: DataGatewayException.SubStatusCodes.AuthorizationCheckFailed
                    );
            }
        }

        /// <summary>
        /// For a given entityName, retrieve the column names on the associated table
        /// from the metadataProvider.
        /// </summary>
        /// <param name="entityName">Used to lookup table definition of specific entity</param>
        /// <returns>Collection of columns in table definition.</returns>
        private IEnumerable<string> ResolveTableDefinitionColumns(string entityName)
        {
            return _metadataProvider.GetTableDefinition(entityName).Columns.Keys;
        }
        #endregion
    }
}<|MERGE_RESOLUTION|>--- conflicted
+++ resolved
@@ -1,20 +1,14 @@
 using System;
 using System.Collections.Generic;
-<<<<<<< HEAD
+using System.Linq;
+using System.Net;
 using System.Security.Claims;
 using System.Text;
-=======
-using System.Linq;
-using System.Net;
->>>>>>> 5a6a811c
 using System.Text.Json;
 using System.Text.RegularExpressions;
 using Azure.DataGateway.Config;
 using Azure.DataGateway.Service.Exceptions;
-<<<<<<< HEAD
-=======
 using Azure.DataGateway.Service.Models;
->>>>>>> 5a6a811c
 using Azure.DataGateway.Service.Models.Authorization;
 using Azure.DataGateway.Service.Services;
 using Microsoft.AspNetCore.Http;
@@ -34,16 +28,12 @@
         private ISqlMetadataProvider _metadataProvider;
         private Dictionary<string, EntityMetadata> _entityPermissionMap = new();
         private const string WILDCARD = "*";
-<<<<<<< HEAD
-        private static readonly HashSet<string> _validActions = new() { "create", "read", "update", "delete" };
+        private static readonly HashSet<string> _validActions = new() { ActionType.CREATE, ActionType.READ, ActionType.UPDATE, ActionType.DELETE };
 
         // Regex to check if extracted claimType is invalid. It checks if the string contains any character
         // other than a-z,A-Z,0-9,_,. .. if it does, than thats an invalid claimType.
         private static readonly string _invalidChars = @"[^a-zA-Z0-9_\.]+";
         private static readonly Regex _invalidCharsRgx = new(_invalidChars, RegexOptions.Compiled);
-=======
-        private static readonly HashSet<string> _validActions = new() { ActionType.CREATE, ActionType.READ, ActionType.UPDATE, ActionType.DELETE };
->>>>>>> 5a6a811c
 
         public const string CLIENT_ROLE_HEADER = "X-MS-API-ROLE";
 
@@ -254,16 +244,7 @@
 
                                 if (actionObj.Fields!.Exclude is not null)
                                 {
-                                    // When a wildcard (*) is defined for Excluded columns, all of the table's
-                                    // columns must be resolved and placed in the actionToColumn Key/Value store.
-                                    if (actionObj.Fields.Exclude.Length == 1 && actionObj.Fields.Exclude[0] == WILDCARD)
-                                    {
-                                        actionToColumn.excluded.UnionWith(ResolveTableDefinitionColumns(entityName));
-                                    }
-                                    else
-                                    {
-                                        actionToColumn.excluded = new(actionObj.Fields.Exclude);
-                                    }
+                                    actionToColumn.excluded = new(actionObj.Fields.Exclude);
                                 }
 
                                 if (actionObj.Policy is not null && actionObj.Policy.Database is not null)
@@ -283,12 +264,6 @@
             }
         }
 
-<<<<<<< HEAD
-        /// <summary>
-        /// Helper method to check if the given actionName is valid/allowed.
-        /// </summary>
-        /// <param name="actionName">The actionName to be validated.</param>
-=======
         /// <inheritdoc />
         public IEnumerable<string> GetAllowedColumns(string entityName, string roleName, string action)
         {
@@ -313,7 +288,6 @@
         /// - Wildcard (*)
         /// </summary>
         /// <param name="actionName"></param>
->>>>>>> 5a6a811c
         /// <returns></returns>
         private static bool IsValidActionName(string actionName)
         {
