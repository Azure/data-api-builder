--- conflicted
+++ resolved
@@ -9,6 +9,7 @@
 using Azure.DataGateway.Config;
 using Azure.DataGateway.Service.Configurations;
 using Azure.DataGateway.Service.Exceptions;
+using Azure.DataGateway.Service.Models;
 using Azure.DataGateway.Service.Services;
 using Microsoft.AspNetCore.Http;
 using Microsoft.Extensions.Primitives;
@@ -28,11 +29,8 @@
         public const string CLAIM_PREFIX = "@claims.";
         public const string FIELD_PREFIX = "@item.";
         public const string CLIENT_ROLE_HEADER = "X-MS-API-ROLE";
-<<<<<<< HEAD
-=======
         private const string SHORT_CLAIM_TYPE_NAME = "http://schemas.xmlsoap.org/ws/2005/05/identity/claimproperties/ShortTypeName";
         private static readonly HashSet<string> _validActions = new() { ActionType.CREATE, ActionType.READ, ActionType.UPDATE, ActionType.DELETE };
->>>>>>> e974ab04
         public Dictionary<string, EntityMetadata> EntityPermissionsMap { get; private set; } = new();
 
         public AuthorizationResolver(
