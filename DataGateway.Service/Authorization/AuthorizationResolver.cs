using System;
using System.Collections.Generic;
using System.Linq;
using System.Net;
using System.Security.Claims;
using System.Text.Json;
using System.Text.RegularExpressions;
using Azure.DataGateway.Config;
using Azure.DataGateway.Service.Configurations;
using Azure.DataGateway.Service.Exceptions;
using Azure.DataGateway.Service.Models;
using Azure.DataGateway.Service.Models.Authorization;
using Azure.DataGateway.Service.Services;
using Microsoft.AspNetCore.Http;
using Microsoft.Extensions.Primitives;
using Microsoft.VisualStudio.TestTools.UnitTesting;
using Action = Azure.DataGateway.Config.Action;

namespace Azure.DataGateway.Service.Authorization
{
    /// <summary>
    /// Authorization stages that require passing before a request is executed
    /// against a database.
    /// </summary>
    public class AuthorizationResolver : IAuthorizationResolver
    {
        private ISqlMetadataProvider _metadataProvider;
        private Dictionary<string, EntityMetadata> _entityPermissionMap = new();
        private const string WILDCARD = "*";
        public const string CLIENT_ROLE_HEADER = "X-MS-API-ROLE";
        private static readonly HashSet<string> _validActions = new() { ActionType.CREATE, ActionType.READ, ActionType.UPDATE, ActionType.DELETE };

        public AuthorizationResolver(
            RuntimeConfigProvider runtimeConfigProvider,
            ISqlMetadataProvider sqlMetadataProvider
            )
        {
            _metadataProvider = sqlMetadataProvider;
            if (runtimeConfigProvider.TryGetRuntimeConfiguration(out RuntimeConfig? runtimeConfig))
            {
                // Datastructure constructor will pull required properties from metadataprovider.
                SetEntityPermissionMap(runtimeConfig);
            }
            else
            {
                runtimeConfigProvider.RuntimeConfigLoaded +=
                    (object? sender, RuntimeConfig config) => SetEntityPermissionMap(config);
            }
        }

        /// <summary>
        /// Whether client role header defined role is present in httpContext.Identity.Claims.Roles
        /// and if the header is present, whether the authenticated user is a member of the role defined
        /// in the header.
        /// </summary>
        /// <param name="httpContext">Contains request headers and metadata of the authenticated user.</param>
        /// <returns>
        /// Client Role Header
        ///     Header not present -> FALSE, anonymous request must still provide required header.
        ///     Header present, no value -> FALSE
        ///     Header present, invalid value -> FALSE
        ///     Header present, valid value -> TRUE
        /// </returns>
        /// <exception cref="NotImplementedException"></exception>
        public bool IsValidRoleContext(HttpContext httpContext)
        {
            StringValues clientRoleHeader = httpContext.Request.Headers[CLIENT_ROLE_HEADER];

            // The clientRoleHeader must be present on requests.
            // Consequentially, anonymous requests must specifically set
            // the clientRoleHeader value to Anonymous.
            if (clientRoleHeader.Count == 0)
            {
                return false;
            }

            // Multiple header fields with the same field-name MAY be present in a message,
            // but are NOT supported, specifically for the client role header.
            // Valid scenario per HTTP Spec: http://www.w3.org/Protocols/rfc2616/rfc2616-sec4.html#sec4.2
            // Discussion: https://stackoverflow.com/a/3097052/18174950
            if (clientRoleHeader.Count > 1)
            {
                return false;
            }

            string clientRoleHeaderValue = clientRoleHeader.ToString();

            // The clientRoleHeader must have a value.
            if (clientRoleHeaderValue.Length == 0)
            {
                return false;
            }

            return httpContext.User.IsInRole(clientRoleHeaderValue);
        }

        /// <inheritdoc />
        public bool AreRoleAndActionDefinedForEntity(string entityName, string roleName, string action)
        {
            if (_entityPermissionMap.TryGetValue(entityName, out EntityMetadata? valueOfEntityToRole))
            {
                if (valueOfEntityToRole.RoleToActionMap.TryGetValue(roleName, out RoleMetadata? valueOfRoleToAction))
                {
                    if (valueOfRoleToAction!.ActionToColumnMap.ContainsKey(WILDCARD) ||
                        valueOfRoleToAction!.ActionToColumnMap.ContainsKey(action))
                    {
                        return true;
                    }
                }
            }

            return false;
        }

        /// <inheritdoc />
        public bool AreColumnsAllowedForAction(string entityName, string roleName, string actionName, IEnumerable<string> columns)
        {
            // Columns.Count() will never be zero because this method is called after a check ensures Count() > 0
            Assert.IsFalse(columns.Count() == 0, message: "columns.Count() should be greater than 0.");

            ActionMetadata actionToColumnMap;
            RoleMetadata roleInEntity = _entityPermissionMap[entityName].RoleToActionMap[roleName];

            try
            {
                actionToColumnMap = roleInEntity.ActionToColumnMap[WILDCARD];
            }
            catch (KeyNotFoundException)
            {
                actionToColumnMap = roleInEntity.ActionToColumnMap[actionName];
            }

            // Each column present in the request is an "exposedColumn".
            // Authorization permissions reference "backingColumns"
            // Resolve backingColumn name to check authorization.
            // Failure indicates that request contain invalid exposedColumn for entity.
            foreach (string exposedColumn in columns)
            {
                if (_metadataProvider.TryGetBackingColumn(entityName, field: exposedColumn, out string? backingColumn))
                {
                    // backingColumn will not be null when TryGetBackingColumn() is true.
                    if (actionToColumnMap.excluded.Contains(backingColumn!) || actionToColumnMap.excluded.Contains(WILDCARD) ||
                    !(actionToColumnMap.included.Contains(WILDCARD) || actionToColumnMap.included.Contains(backingColumn!)))
                    {
                        // If column is present in excluded OR excluded='*'
                        // If column is absent from included and included!=*
                        // return false
                        return false;
                    }
                }
                else
                {
                    // This check will not be needed once exposedName mapping validation is added.
                    throw new DataGatewayException(
                        message: "Invalid field name provided.",
                        statusCode: HttpStatusCode.BadRequest,
                        subStatusCode: DataGatewayException.SubStatusCodes.ExposedColumnNameMappingError
                        );
                }
            }

            return true;
        }

        /// <inheritdoc />
        public string TryProcessDBPolicy(string entityName, string roleName, string action, HttpContext httpContext)
        {
            string dBpolicyWithClaimTypes = GetDBPolicyForRequest(entityName, roleName, action);
            return string.IsNullOrWhiteSpace(dBpolicyWithClaimTypes) ? string.Empty :
                   ProcessTokenClaimsForPolicy(dBpolicyWithClaimTypes, httpContext);
        }

        /// <summary>
        /// Helper function to fetch the database policy associated with the current request based on the entity under
        /// action, the role defined in the the request and the action to be executed.
        /// </summary>
        /// <param name="entityName">Entity from request.</param>
        /// <param name="roleName">Role defined in client role header.</param>
        /// <param name="action">Action type: create, read, update, delete.</param>
        /// <returns></returns>
        private string GetDBPolicyForRequest(string entityName, string roleName, string action)
        {
            // Fetch the database policy by using the sequence of following steps:
            // _entityPermissionMap[entityName] finds the entityMetaData for the current entityName
            // entityMetaData.RoleToActionMap[roleName] finds the roleMetaData for the current roleName
            // roleMetaData.ActionToColumnMap[action] finds the actionMetaData for the current action
            // actionMetaData.database finds the required database policy

            string? dbPolicy = _entityPermissionMap[entityName].RoleToActionMap[roleName].ActionToColumnMap[action].databasePolicy;
            return dbPolicy is not null ? dbPolicy : string.Empty;
        }

        #region Helpers
        /// <summary>
        /// Method to read in data from the config class into a Dictionary for quick lookup
        /// during runtime.
        /// </summary>
        /// <param name="runtimeConfig"></param>
        /// <returns></returns>
        public void SetEntityPermissionMap(RuntimeConfig? runtimeConfig)
        {
            foreach ((string entityName, Entity entity) in runtimeConfig!.Entities)
            {
                EntityMetadata entityToRoleMap = new();

                foreach (PermissionSetting permission in entity.Permissions)
                {
                    string role = permission.Role;
                    RoleMetadata roleToAction = new();
                    object[] Actions = permission.Actions;
                    foreach (JsonElement actionElement in Actions)
                    {
                        string actionName = string.Empty;
                        ActionMetadata actionToColumn = new();
<<<<<<< HEAD
                        IEnumerable<string> allTableColumns = ResolveTableDefinitionColumns(entityName);
                        if (actionElement.ValueKind == JsonValueKind.String)
=======
                        if (actionElement.ValueKind is JsonValueKind.String)
>>>>>>> 99aa0d11
                        {
                            actionName = actionElement.ToString();
                            actionToColumn.included.UnionWith(allTableColumns);
                            actionToColumn.allowed.UnionWith(allTableColumns);
                        }
                        else
                        {
                            // If not a string, the actionObj is expected to be an object that can be deserialised into Action object.
                            // We will put validation checks later to make sure this is the case.
                            Action? actionObj = JsonSerializer.Deserialize<Action>(actionElement.ToString(), RuntimeConfig.GetDeserializationOptions());
                            if (actionObj is not null)
                            {
                                actionName = actionObj.Name;

                                //Assert the assumption that the actionName is valid.
                                Assert.IsTrue(IsValidActionName(actionName));

                                if (actionObj.Fields!.Include is not null)
                                {
                                    // When a wildcard (*) is defined for Included columns, all of the table's
                                    // columns must be resolved and placed in the actionToColumn Key/Value store.
                                    // This is especially relevant for find requests, where actual column names must be
                                    // resolved when no columns were included in a request.
                                    if (actionObj.Fields.Include.Length == 1 && actionObj.Fields.Include[0] == WILDCARD)
                                    {
                                        actionToColumn.included.UnionWith(ResolveTableDefinitionColumns(entityName));
                                    }
                                    else
                                    {
                                        actionToColumn.included = new(actionObj.Fields.Include);
                                    }
                                }

                                if (actionObj.Fields!.Exclude is not null)
                                {
                                    // When a wildcard (*) is defined for Excluded columns, all of the table's
                                    // columns must be resolved and placed in the actionToColumn Key/Value store.
                                    if (actionObj.Fields.Exclude.Length == 1 && actionObj.Fields.Exclude[0] == WILDCARD)
                                    {
                                        actionToColumn.excluded.UnionWith(ResolveTableDefinitionColumns(entityName));
                                    }
                                    else
                                    {
                                        actionToColumn.excluded = new(actionObj.Fields.Exclude);
                                    }
                                }

<<<<<<< HEAD
                                // Calculate the set of allowed backing column names.
                                actionToColumn.allowed.UnionWith(actionToColumn.included.Except(actionToColumn.excluded));
=======
                                if (actionObj.Policy is not null && actionObj.Policy.Database is not null)
                                {
                                    actionToColumn.databasePolicy = actionObj.Policy.Database;
                                }
>>>>>>> 99aa0d11
                            }
                        }

                        // Try to add the actionName to the map if not present.
                        // Builds up mapping: i.e. ActionType.CREATE permitted in {Role1, Role2, ..., RoleN}
                        if (!string.IsNullOrWhiteSpace(actionName) && !entityToRoleMap.ActionToRolesMap.TryAdd(actionName, new List<string>(new string[] { role })))
                        {
                            entityToRoleMap.ActionToRolesMap[actionName].Add(role);
                        }

                        roleToAction.ActionToColumnMap[actionName] = actionToColumn;
                    }

                    entityToRoleMap.RoleToActionMap[role] = roleToAction;
                }

                _entityPermissionMap[entityName] = entityToRoleMap;
            }
        }

        /// <inheritdoc />
        public IEnumerable<string> GetAllowedColumns(string entityName, string roleName, string action)
        {
            ActionMetadata actionMetadata = _entityPermissionMap[entityName].RoleToActionMap[roleName].ActionToColumnMap[action];
            IEnumerable<string> allowedDBColumns = actionMetadata.allowed;
            List<string> allowedExposedColumns = new();

            foreach (string dbColumn in allowedDBColumns)
            {
                if (_metadataProvider.TryGetExposedColumnName(entityName, backingFieldName: dbColumn, out string? exposedName))
                {
                    allowedExposedColumns.Append(exposedName);
                }
            }

            return allowedExposedColumns;
        }

        /// <summary>
        /// Returns whether the actionName is a valid
        /// - Create, Read, Update, Delete (CRUD) operation
        /// - Wildcard (*)
        /// </summary>
        /// <param name="actionName"></param>
        /// <returns></returns>
        private static bool IsValidActionName(string actionName)
        {
            return actionName.Equals(WILDCARD) || _validActions.Contains(actionName);
        }

        /// <summary>
        /// Helper method to process the given policy obtained from config, and convert it into an injectable format in
        /// the HttpContext object by substituting/removing @claim./@item. directives.
        /// </summary>
        /// <param name="policy">The policy to be processed.</param>
        /// <param name="context">HttpContext object used to extract all the claims available in the request.</param>
        /// <returns>Processed policy string that can be injected into the HttpContext object.</returns>
        private static string ProcessTokenClaimsForPolicy(string policy, HttpContext context)
        {
            Dictionary<string, Claim> claimsInRequestContext = GetAllUserClaims(context);
            policy = GetPolicyWithClaimValues(policy, claimsInRequestContext);
            return policy;
        }

        /// <summary>
        /// Helper method to extract all claims available in the HttpContext object and
        /// add them all in the claimsInRequestContext dictionary which is used later for quick lookup
        /// of different claimTypes and their corresponding claimValues.
        /// </summary>
        /// <param name="context">HttpContext object used to extract all the claims available in the request.</param>
        /// <param name="claimsInRequestContext">Dictionary to hold all the claims available in the request.</param>
        private static Dictionary<string, Claim> GetAllUserClaims(HttpContext context)
        {
            Dictionary<string, Claim> claimsInRequestContext = new();
            ClaimsIdentity? identity = (ClaimsIdentity?)context.User.Identity;

            if (identity is null)
            {
                return claimsInRequestContext;
            }

            foreach (Claim claim in identity.Claims)
            {
                /*
                 * An example claim would be of format:
                 * claim.Type: "user_email"
                 * claim.Value: "authz@microsoft.com"
                 * claim.ValueType: "string"
                 */
                string type = claim.Type;

                if (!claimsInRequestContext.TryAdd(type, claim))
                {
                    // If there are duplicate claims present in the request, return an exception.
                    throw new DataGatewayException(
                        message: $"Duplicate claims are not allowed within a request.",
                        statusCode: System.Net.HttpStatusCode.Forbidden,
                        subStatusCode: DataGatewayException.SubStatusCodes.AuthorizationCheckFailed
                        );
                }
            }

            return claimsInRequestContext;
        }

        /// <summary>
        /// Helper method to substitute all the claimTypes(denoted with @claims.claimType) in
        /// the policy string with their corresponding claimValues.
        /// </summary>
        /// <param name="policy">The policy to be processed.</param>
        /// <param name="claimsInRequestContext">Dictionary holding all the claims available in the request.</param>
        /// <returns>Processed policy with claim values substituted for claim types.</returns>
        /// <exception cref="DataGatewayException"></exception>
        private static string GetPolicyWithClaimValues(string policy, Dictionary<string, Claim> claimsInRequestContext)
        {
            // Regex used to extract all claimTypes in policy. It finds all the substrings which are
            // of the form @claims.*** where *** contains characters from a-zA-Z0-9._ .
            string claimCharsRgx = @"@claims\.[a-zA-Z0-9_\.]*";

            // Find all the claimTypes from the policy
            string processedPolicy = Regex.Replace(policy, claimCharsRgx,
                (claimTypeMatch) => GetClaimValueFromClaim(claimTypeMatch, claimsInRequestContext));

            //Remove occurences of @item. directives
            processedPolicy = processedPolicy.Replace("@item.", "");
            return processedPolicy;
        }

        /// <summary>
        /// Helper function used to retrieve the claim value for the given claim type from the user's claims.
        /// </summary>
        /// <param name="claimTypeMatch">The claimType present in policy with a prefix of @claims..</param>
        /// <param name="claimsInRequestContext">Dictionary populated with all the user claims.</param>
        /// <returns>The claim value for the given claimTypeMatch.</returns>
        /// <exception cref="DataGatewayException"> Throws exception when the user does not possess the given claim.</exception>
        private static string GetClaimValueFromClaim(Match claimTypeMatch, Dictionary<string, Claim> claimsInRequestContext)
        {
            string claimType = claimTypeMatch.Value.ToString().Substring("@claims.".Length);
            if (claimsInRequestContext.TryGetValue(claimType, out Claim? claim))
            {
                return GetClaimValueByDataType(claim);
            }
            else
            {
                // User lacks a claim which is required to perform the action.
                throw new DataGatewayException(
                    message: "User does not possess all the claims required to perform this action.",
                    statusCode: System.Net.HttpStatusCode.Forbidden,
                    subStatusCode: DataGatewayException.SubStatusCodes.AuthorizationCheckFailed
                    );
            }
        }

        /// <summary>
        /// Helper function to return the claim value enclosed within a parenthesis alongwith the required additonal
        /// quotes if required. This makes sure we adhere to JSON specifications where strings are enclosed in
        /// single quotes while int,bool,double etc are not.
        /// </summary>
        /// <param name="claim">The claim whose value is to be returned.</param>
        /// <returns>Processed claim value based on its data type.</returns>
        /// <exception cref="DataGatewayException">Exception thrown when the claim's datatype is not supported.</exception>
        private static string GetClaimValueByDataType(Claim claim)
        {
            /* An example claim would be of format:
             * claim.Type: "user_email"
             * claim.Value: "authz@microsoft.com"
             * claim.ValueType: "string"
             */

            switch (claim.ValueType)
            {
                case ClaimValueTypes.String:
                    return $"('{claim.Value}')";
                case ClaimValueTypes.Boolean:
                case ClaimValueTypes.Integer32:
                case ClaimValueTypes.Integer64:
                case ClaimValueTypes.Double:
                    return $"({claim.Value})";
                default:
                    // One of the claims in the request had unsupported data type.
                    throw new DataGatewayException(
                        message: "One or more claims have data types which are not supported yet.",
                        statusCode: System.Net.HttpStatusCode.Forbidden,
                        subStatusCode: DataGatewayException.SubStatusCodes.AuthorizationCheckFailed
                    );
            }
        }

        /// <summary>
        /// Get list of roles defined for entity within runtime configuration.. This is applicable for GraphQL when creating authorization
        /// directive on Object type.
        /// </summary>
        /// <param name="entityName">Name of entity.</param>
        /// <returns>Collection of role names.</returns>
        public IEnumerable<string> GetRolesForEntity(string entityName)
        {
            return _entityPermissionMap[entityName].RoleToActionMap.Keys;
        }

        /// <summary>
        /// Returns a list of roles which define permissions for the provided action.
        /// i.e. list of roles which allow the action "read" on entityName.
        /// </summary>
        /// <param name="entityName">Entity to lookup permissions</param>
        /// <param name="actionName">Action to lookup applicable roles</param>
        /// <returns>Collection of roles.</returns>
        public IEnumerable<string> GetRolesForAction(string entityName, string actionName)
        {
            if (_entityPermissionMap[entityName].ActionToRolesMap.TryGetValue(actionName, out List<string>? roleList) && roleList is not null)
            {
                return roleList;
            }

            return new List<string>();
        }

        /// <summary>
        /// Returns the collection of roles which can READ the provided field.
        /// Applicable to GraphQL field directive @authorize on ObjectType fields.
        /// </summary>
        /// <param name="entityName"></param>
        /// <param name="actionName"></param>
        /// <param name="field"></param>
        /// <returns></returns>
        public IEnumerable<string> GetRolesForField(string entityName, string actionName, string field)
        {
            return _entityPermissionMap[entityName].FieldToRolesMap[actionName][field];
        }

        /// <summary>
        /// For a given entityName, retrieve the column names on the associated table
        /// from the metadataProvider.
        /// </summary>
        /// <param name="entityName">Used to lookup table definition of specific entity</param>
        /// <returns>Collection of columns in table definition.</returns>
        private IEnumerable<string> ResolveTableDefinitionColumns(string entityName)
        {
            return _metadataProvider.GetTableDefinition(entityName).Columns.Keys;
        }
        #endregion
    }
}<|MERGE_RESOLUTION|>--- conflicted
+++ resolved
@@ -212,12 +212,8 @@
                     {
                         string actionName = string.Empty;
                         ActionMetadata actionToColumn = new();
-<<<<<<< HEAD
                         IEnumerable<string> allTableColumns = ResolveTableDefinitionColumns(entityName);
-                        if (actionElement.ValueKind == JsonValueKind.String)
-=======
                         if (actionElement.ValueKind is JsonValueKind.String)
->>>>>>> 99aa0d11
                         {
                             actionName = actionElement.ToString();
                             actionToColumn.included.UnionWith(allTableColumns);
@@ -265,15 +261,13 @@
                                     }
                                 }
 
-<<<<<<< HEAD
-                                // Calculate the set of allowed backing column names.
-                                actionToColumn.allowed.UnionWith(actionToColumn.included.Except(actionToColumn.excluded));
-=======
                                 if (actionObj.Policy is not null && actionObj.Policy.Database is not null)
                                 {
                                     actionToColumn.databasePolicy = actionObj.Policy.Database;
                                 }
->>>>>>> 99aa0d11
+
+                                // Calculate the set of allowed backing column names.
+                                actionToColumn.allowed.UnionWith(actionToColumn.included.Except(actionToColumn.excluded));
                             }
                         }
 
