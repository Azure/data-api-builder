--- conflicted
+++ resolved
@@ -7,11 +7,6 @@
 
   <ItemGroup>
     <None Remove="schema.gql" />
-<<<<<<< HEAD
-    <None Remove="books.gql" />
-=======
-    <None Remove="books.sql" />
->>>>>>> 71ec1632
   </ItemGroup>
 
   <!--
