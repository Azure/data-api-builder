using System;
using System.Collections.Generic;
using System.IO;
using System.IO.Abstractions;
using System.Text.Json;
using System.Text.RegularExpressions;
using Azure.DataGateway.Config;
using Azure.DataGateway.Service.Authorization;
using Azure.DataGateway.Service.Exceptions;
using Azure.DataGateway.Service.Models;
using Microsoft.Extensions.Logging;
using Action = Azure.DataGateway.Config.Action;

namespace Azure.DataGateway.Service.Configurations
{
    /// <summary>
    /// This class encapsulates methods to validate the runtime config file.
    /// </summary>
    public class RuntimeConfigValidator : IConfigValidator
    {
        private readonly IFileSystem _fileSystem;
        private readonly RuntimeConfigProvider _runtimeConfigProvider;
        private readonly ILogger<RuntimeConfigValidator> _logger;

        // Only characters from a-z,A-Z,0-9,.,_ are allowed to be present within the claimType.
        private static readonly string _invalidClaimChars = @"[^a-zA-Z0-9_\.]+";

        // Regex to check occurence of any character not among [a-z,A-Z,0-9,.,_] in the claimType.
        // The claimType is invalid if there is a match found.
        private static readonly Regex _invalidClaimCharsRgx = new(_invalidClaimChars, RegexOptions.Compiled);

        // Regex used to extract all claimTypes in policy. It finds all the substrings which are
        // of the form @claims.*** delimited by space character,end of the line or end of the string.
        private static readonly string _claimChars = @"@claims\.[^\s\)]*";

        // Set of allowed actions for a request.
        public static readonly HashSet<string> ValidActions = new() { ActionType.CREATE, ActionType.READ, ActionType.UPDATE, ActionType.DELETE };

        public RuntimeConfigValidator(
            RuntimeConfigProvider runtimeConfigProvider,
            IFileSystem fileSystem,
            ILogger<RuntimeConfigValidator> logger)
        {
            _runtimeConfigProvider = runtimeConfigProvider;
            _fileSystem = fileSystem;
            _logger = logger;
        }

        /// <summary>
        /// The driver for validation of the runtime configuration file.
        /// </summary>
        /// <exception cref="ArgumentNullException"></exception>
        /// <exception cref="NotSupportedException"></exception>
        public void ValidateConfig()
        {
            RuntimeConfig runtimeConfig = _runtimeConfigProvider.GetRuntimeConfiguration();

            if (string.IsNullOrWhiteSpace(runtimeConfig.DatabaseType.ToString()))
            {
                const string databaseTypeNotSpecified =
                    "The database-type should be provided with the runtime config.";
                _logger.LogCritical(databaseTypeNotSpecified);
                throw new NotSupportedException(databaseTypeNotSpecified);
            }

            if (string.IsNullOrWhiteSpace(runtimeConfig.ConnectionString))
            {
                throw new NotSupportedException($"The Connection String should be provided.");
            }

            if (runtimeConfig.DatabaseType == DatabaseType.cosmos)
            {
                if (runtimeConfig.CosmosDb is null)
                {
                    throw new NotSupportedException("CosmosDB is specified but no CosmosDB configuration information has been provided.");
                }

                if (string.IsNullOrEmpty(runtimeConfig.CosmosDb.GraphQLSchema))
                {
                    if (string.IsNullOrEmpty(runtimeConfig.CosmosDb.GraphQLSchemaPath))
                    {
                        throw new NotSupportedException("No GraphQL schema file has been provided for CosmosDB. Ensure you provide a GraphQL schema containing the GraphQL object types to expose.");
                    }

                    if (!_fileSystem.File.Exists(runtimeConfig.CosmosDb.GraphQLSchemaPath))
                    {
                        throw new FileNotFoundException($"The GraphQL schema file at '{runtimeConfig.CosmosDb.GraphQLSchemaPath}' could not be found. Ensure that it is a path relative to the runtime.");
                    }
                }
            }

            ValidateAuthenticationConfig();
        }

        private void ValidateAuthenticationConfig()
        {
            RuntimeConfig runtimeConfig = _runtimeConfigProvider.GetRuntimeConfiguration();

            bool isAudienceSet =
                runtimeConfig.AuthNConfig is not null &&
                runtimeConfig.AuthNConfig.Jwt is not null &&
                !string.IsNullOrEmpty(runtimeConfig.AuthNConfig.Jwt.Audience);
            bool isIssuerSet =
                runtimeConfig.AuthNConfig is not null &&
                runtimeConfig.AuthNConfig.Jwt is not null &&
                !string.IsNullOrEmpty(runtimeConfig.AuthNConfig.Jwt.Issuer);
            if (!runtimeConfig.IsEasyAuthAuthenticationProvider() && (!isAudienceSet || !isIssuerSet))
            {
                throw new NotSupportedException("Audience and Issuer must be set when not using EasyAuth.");
            }

            if (runtimeConfig!.IsEasyAuthAuthenticationProvider() && (isAudienceSet || isIssuerSet))
            {
                throw new NotSupportedException("Audience and Issuer should not be set and are not used with EasyAuth.");
            }
        }

        /// <summary>
        /// Method to perform all the different validations related to the semantic correctness of the
        /// runtime configuration, focusing on the permissions section of the entity.
        /// </summary>
        /// <exception cref="DataGatewayException">Throws exception whenever some validation fails.</exception>
        public void ValidatePermissionsInConfig(RuntimeConfig runtimeConfig)
        {
            foreach ((string entityName, Entity entity) in runtimeConfig.Entities)
            {
                foreach (PermissionSetting permissionSetting in entity.Permissions)
                {
                    Object[] actions = permissionSetting.Actions;
                    foreach (Object action in actions)
                    {
                        string actionName;
                        if (((JsonElement)action).ValueKind == JsonValueKind.String)
                        {
                            actionName = action.ToString()!;
                            // If we have reached this point, it means that we don't have any invalid
                            // data type in actions. However we need to ensure that the actionName is valid.
                            ValidateActionName(actionName, entityName, permissionSetting.Role);
                        }
                        else
                        {
                            Action configAction;
                            try
                            {
                                configAction = JsonSerializer.Deserialize<Config.Action>(action.ToString()!)!;

                            }
                            catch
                            {
                                throw new DataGatewayException(
                                    message: $"One of the action specified for entity:{entityName} is not well formed.",
                                    statusCode: System.Net.HttpStatusCode.InternalServerError,
                                    subStatusCode: DataGatewayException.SubStatusCodes.ConfigValidationError);
                            }

                            actionName = configAction.Name;

                            // If we have reached this point, it means that we don't have any invalid
                            // data type in actions. However we need to ensure that the actionName is valid.
                            ValidateActionName(actionName, entityName, permissionSetting.Role);

                            if (configAction.Fields is not null)
                            {
<<<<<<< HEAD
                                // Check if the IncludeSet/ExcludeSet contain wildcard. If they contain wildcard, we make sure that they
                                // don't contain any other field. If they do, we throw an appropriate exception.
                                if (configAction.Fields!.Include.Contains(AuthorizationResolver.WILDCARD) && configAction.Fields.Include.Count > 1 ||
                                    configAction.Fields.Exclude.Contains(AuthorizationResolver.WILDCARD) && configAction.Fields.Exclude.Count > 1)
                                {
                                    string incExc = configAction.Fields.Include.Contains(AuthorizationResolver.WILDCARD)
                                        && configAction.Fields.Include.Count > 1 ? "included" : "excluded";
                                    throw new DataGatewayException(
                                            message: $"No other field can be present with wildcard in the {incExc} set for: entity:{entityName}," +
                                                     $" role:{permissionSetting.Role}, action:{actionName}",
                                            statusCode: System.Net.HttpStatusCode.InternalServerError,
                                            subStatusCode: DataGatewayException.SubStatusCodes.ConfigValidationError);
                                }

                                if (configAction.Policy is not null && configAction.Policy.Database is not null)
                                {
                                    // validate that all the fields mentioned in database policy are accessible to user.
                                    AreFieldsAccessible(configAction.Policy.Database,
                                        configAction.Fields.Include, configAction.Fields.Exclude);

                                    // validate that all the claimTypes in the policy are well formed.
                                    ValidateOrProcessClaimsInPolicy(configAction.Policy.Database, true);
                                }
=======
                                string incExc = configAction.Fields.Include.Contains(AuthorizationResolver.WILDCARD) && configAction.Fields.Include.Count > 1 ? "included" : "excluded";
                                throw new DataGatewayException(
                                        message: $"No other field can be present with wildcard in the {incExc} set for: entity:{entityName}," +
                                                 $" role:{permissionSetting.Role}, action:{actionName}",
                                        statusCode: System.Net.HttpStatusCode.InternalServerError,
                                        subStatusCode: DataGatewayException.SubStatusCodes.ConfigValidationError);
                            }

                            if (configAction.Policy is not null && configAction.Policy.Database is not null)
                            {
                                // validate that all the fields mentioned in database policy are accessible to user.
                                AreFieldsAccessible(configAction.Policy.Database,
                                    configAction.Fields.Include, configAction.Fields.Exclude);

                                // validate that all the claimTypes in the policy are well formed.
                                ValidateClaimsInPolicy(configAction.Policy.Database);
>>>>>>> e2447f6c
                            }
                        }
                    }
                }
            }
        }

        /// <summary>
        /// Method to do the pre-processing needed in the permissions section of the runtimeconfig object.
        /// For eg. removing the @item. directives, checking for invalid characters in claimTypes etc.
        /// </summary>
        /// <param name="runtimeConfig">The deserialised config object obtained from the json config supplied.</param>
        public void ProcessPermissionsInConfig(RuntimeConfig runtimeConfig)
        {
            foreach ((string entityName, Entity entity) in runtimeConfig.Entities)
            {
                foreach (PermissionSetting permissionSetting in entity.Permissions)
                {
                    Object[] actions = permissionSetting.Actions;

                    // processedActions will contain the processed actions which are formed after performing all kind of
                    // validations and pre-processing.
                    List<Object> processedActions = new();
                    foreach (Object action in actions)
                    {
                        if (((JsonElement)action).ValueKind == JsonValueKind.String)
                        {
                            processedActions.Add(action);
                        }
                        else
                        {
                            Action configAction;
                            configAction = JsonSerializer.Deserialize<Config.Action>(action.ToString()!)!;

                            if (configAction.Policy is not null && configAction.Policy.Database is not null)
                            {
                                // Remove all the occurences of @item. directive from the policy.
                                configAction.Policy.Database = ProcessFieldsInPolicy(configAction.Policy.Database);
                            }

                            processedActions.Add(JsonSerializer.SerializeToElement(configAction));
                        }
                    }

                    // Update the permissionsetting.Actions to point to the processedActions.
                    permissionSetting.Actions = processedActions.ToArray();
                }
            }
        }

        /// <summary>
        /// Helper method which takes in the database policy and returns the processed policy
        /// without @item. directives before field names.
        /// </summary>
        /// <param name="policy">Raw database policy</param>
        /// <returns>Processed policy without @item. directives before field names.</returns>
        private static string ProcessFieldsInPolicy(string policy)
        {
            string fieldCharsRgx = @"@item\.[a-zA-Z0-9_]*";

            // processedPolicy would be devoid of @item. directives.
            string processedPolicy = Regex.Replace(policy, fieldCharsRgx, (columnNameMatch) =>
            columnNameMatch.Value.Substring(AuthorizationResolver.FIELD_PREFIX.Length));
            return processedPolicy;
        }

        /// <summary>
        /// Method to do different validations on claims in the policy.
        /// </summary>
        /// <param name="policy">The policy to be validated and processed.</param>
        /// <returns>Processed policy</returns>
        /// <exception cref="DataGatewayException">Throws exception when one or the other validations fail.</exception>
        private static void ValidateClaimsInPolicy(string policy)
        {
            // Find all the claimTypes from the policy
            MatchCollection claimTypes = GetClaimTypesInPolicy(policy);

            foreach (Match claimType in claimTypes)
            {
                // Remove the prefix @claims. from the claimType
                string typeOfClaim = claimType.Value.Substring(AuthorizationResolver.CLAIM_PREFIX.Length);

                if (string.IsNullOrWhiteSpace(typeOfClaim))
                {
                    // Empty claimType is not allowed
                    throw new DataGatewayException(
                        message: $"Claimtype cannot be empty.",
                        statusCode: System.Net.HttpStatusCode.InternalServerError,
                        subStatusCode: DataGatewayException.SubStatusCodes.ConfigValidationError
                        );
                }

                if (_invalidClaimCharsRgx.IsMatch(typeOfClaim))
                {
                    // Not a valid claimType containing allowed characters
                    throw new DataGatewayException(
                        message: $"Invalid format for claim type {typeOfClaim} supplied in policy.",
                        statusCode: System.Net.HttpStatusCode.InternalServerError,
                        subStatusCode: DataGatewayException.SubStatusCodes.ConfigValidationError
                        );
                }
            } // MatchType claimType
        }

        /// <summary>
        /// Helper method which takes in the policy string and checks whether all fields referenced
        /// within the policy are accessible to the user.
        /// </summary>
        /// <param name="policy">Database policy</param>
        /// <param name="include">Array of fields which are accessible to the user.</param>
        /// <param name="exclude">Array of fields which are not accessible to the user.</param>
        private static void AreFieldsAccessible(string policy, HashSet<string> includedFields, HashSet<string> excludedFields)
        {
            // Pattern of field references in the policy
            string fieldCharsRgx = @"@item\.[a-zA-Z0-9_]*";
            MatchCollection fieldNameMatches = Regex.Matches(policy, fieldCharsRgx);

            foreach (Match fieldNameMatch in fieldNameMatches)
            {
                if (!IsFieldAccessible(fieldNameMatch, includedFields, excludedFields))
                {
                    throw new DataGatewayException(
                    message: $"Not all the columns required by policy are accessible.",
                    statusCode: System.Net.HttpStatusCode.InternalServerError,
                    subStatusCode: DataGatewayException.SubStatusCodes.ConfigValidationError);
                }
            }
        }

        /// <summary>
        /// Helper method which takes in field prefixed with @item. directive and check if its
        /// accessible based on include/exclude fields.
        /// </summary>
        /// <param name="columnNameMatch"></param>
        /// <param name="included">Set of fields which are accessible to the user.</param>
        /// <param name="excluded">Set of fields which are not accessible to the user.</param>
        /// <returns>Boolean value indicating whether the field is accessible or not.</returns>
        /// <exception cref="DataGatewayException">Throws exception if the field is not accessible.</exception>
        private static bool IsFieldAccessible(Match columnNameMatch, HashSet<string> includedFields, HashSet<string> excludedFields)
        {
            string columnName = columnNameMatch.Value.Substring(AuthorizationResolver.FIELD_PREFIX.Length);
            if (excludedFields.Contains(columnName!) || excludedFields.Contains(AuthorizationResolver.WILDCARD) ||
                !(includedFields.Contains(AuthorizationResolver.WILDCARD) || includedFields.Contains(columnName)))
            {
                // If column is present in excluded OR excluded='*'
                // If column is absent from included and included!=*
                // In this case, the column is not accessible to the user
                return false;
            }

            return true;
        }

        /// <summary>
        /// Helper method to get all the claimTypes from the policy.
        /// </summary>
        /// <param name="policy">Policy from which the claimTypes are to be looked</param>
        /// <returns>Collection of all matches i.e. claimTypes.</returns>
        private static MatchCollection GetClaimTypesInPolicy(string policy)
        {
            return Regex.Matches(policy, _claimChars);
        }

        /// <summary>
        /// Helper function to throw an exception if the actionName is not valid.
        /// </summary>
        /// <param name="actionName">The actionName to be validated.</param>
        /// <param name="entityName">Name of the entity on which the action is to be executed.</param>
        /// <exception cref="DataGatewayException">Exception thrown if the actionName is invalid.</exception>
        private static void ValidateActionName(string actionName, string entityName, string roleName)
        {
            if (!IsValidActionName(actionName))
            {
                // If the actionName is invalid, we throw an appropriate exception for the same.
                throw new DataGatewayException(
                        message: $"One of the action specified for entity:{entityName}, role:{roleName} is not valid.",
                        statusCode: System.Net.HttpStatusCode.InternalServerError,
                        subStatusCode: DataGatewayException.SubStatusCodes.ConfigValidationError);
            }
        }

        /// <summary>
        /// Returns whether the actionName is a valid
        /// - Create, Read, Update, Delete (CRUD) operation
        /// - Wildcard (*)
        /// </summary>
        /// <param name="actionName"></param>
        /// <returns>Boolean value indicating whether the actionName is valid or not.</returns>
        public static bool IsValidActionName(string actionName)
        {
            return actionName.Equals(AuthorizationResolver.WILDCARD) || ValidActions.Contains(actionName);
        }
    }
}<|MERGE_RESOLUTION|>--- conflicted
+++ resolved
@@ -161,7 +161,6 @@
 
                             if (configAction.Fields is not null)
                             {
-<<<<<<< HEAD
                                 // Check if the IncludeSet/ExcludeSet contain wildcard. If they contain wildcard, we make sure that they
                                 // don't contain any other field. If they do, we throw an appropriate exception.
                                 if (configAction.Fields!.Include.Contains(AuthorizationResolver.WILDCARD) && configAction.Fields.Include.Count > 1 ||
@@ -182,27 +181,8 @@
                                     AreFieldsAccessible(configAction.Policy.Database,
                                         configAction.Fields.Include, configAction.Fields.Exclude);
 
-                                    // validate that all the claimTypes in the policy are well formed.
-                                    ValidateOrProcessClaimsInPolicy(configAction.Policy.Database, true);
-                                }
-=======
-                                string incExc = configAction.Fields.Include.Contains(AuthorizationResolver.WILDCARD) && configAction.Fields.Include.Count > 1 ? "included" : "excluded";
-                                throw new DataGatewayException(
-                                        message: $"No other field can be present with wildcard in the {incExc} set for: entity:{entityName}," +
-                                                 $" role:{permissionSetting.Role}, action:{actionName}",
-                                        statusCode: System.Net.HttpStatusCode.InternalServerError,
-                                        subStatusCode: DataGatewayException.SubStatusCodes.ConfigValidationError);
-                            }
-
-                            if (configAction.Policy is not null && configAction.Policy.Database is not null)
-                            {
-                                // validate that all the fields mentioned in database policy are accessible to user.
-                                AreFieldsAccessible(configAction.Policy.Database,
-                                    configAction.Fields.Include, configAction.Fields.Exclude);
-
                                 // validate that all the claimTypes in the policy are well formed.
                                 ValidateClaimsInPolicy(configAction.Policy.Database);
->>>>>>> e2447f6c
                             }
                         }
                     }
