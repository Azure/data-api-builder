--- conflicted
+++ resolved
@@ -763,9 +763,6 @@
         }
 
         /// <summary>
-<<<<<<< HEAD
-        /// Validate if argument names match the required arguments and optional arguments
-=======
         /// Validate that type has no fields which return a custom type
         /// </summary>
         /// <remarks>
@@ -787,12 +784,11 @@
 
         /// <summary>
         /// Validate if argument names match required arguments
->>>>>>> b1b9404e
         /// </summary>
         private void ValidateFieldArguments(
             IEnumerable<string> fieldArgumentNames,
-            IEnumerable<string> requiredArguments = null,
-            IEnumerable<string> optionalArguments = null)
+            IEnumerable<string>? requiredArguments = null,
+            IEnumerable<string>? optionalArguments = null)
         {
             IEnumerable<string> empty = Enumerable.Empty<string>();
             IEnumerable<string> missingArguments = requiredArguments?.Except(fieldArgumentNames) ?? empty;
