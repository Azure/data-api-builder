--- conflicted
+++ resolved
@@ -399,14 +399,6 @@
         }
 
         /// <summary>
-<<<<<<< HEAD
-        /// Checks if the given GraphQL typename has at least 1 non scalar
-        /// field type which means it is either a custom type or a list type
-        /// </summary>
-        private bool HasAnyNonScalarFieldInGraphQLType(Dictionary<string, FieldDefinitionNode> fieldDefinitions)
-        {
-            bool hasNonScalarField = false;
-=======
         /// Checks if the given GraphQL typename has at least 1 custom
         /// field type which means it is either
         /// - a custom type or
@@ -416,20 +408,10 @@
         private bool HasAnyCustomFieldInGraphQLType(Dictionary<string, FieldDefinitionNode> fieldDefinitions)
         {
             bool hasAnyCustomField = false;
->>>>>>> 94be44ee
             foreach (KeyValuePair<string, FieldDefinitionNode> nameFieldPair in fieldDefinitions)
             {
                 FieldDefinitionNode field = nameFieldPair.Value;
 
-<<<<<<< HEAD
-                if (!IsScalarType(field.Type))
-                {
-                    hasNonScalarField = true;
-                }
-            }
-
-            return hasNonScalarField;
-=======
                 if (IsInnerTypeCustom(field.Type))
                 {
                     hasAnyCustomField = true;
@@ -438,7 +420,6 @@
             }
 
             return hasAnyCustomField;
->>>>>>> 94be44ee
         }
 
         /// <summary>
