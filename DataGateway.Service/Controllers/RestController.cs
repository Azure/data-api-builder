--- conflicted
+++ resolved
@@ -198,12 +198,6 @@
                 }
                 else
                 {
-<<<<<<< HEAD
-                    throw new DatagatewayException(
-                        message: $"Not Found",
-                        statusCode: HttpStatusCode.NotFound,
-                        subStatusCode: DatagatewayException.SubStatusCodes.EntityNotFound);
-=======
                     switch (operationType)
                     {
                         case Operation.Upsert:
@@ -212,21 +206,16 @@
                         default:
                             throw new DatagatewayException(
                                 message: $"Not Found",
-                                statusCode: (int)HttpStatusCode.NotFound,
+                                statusCode: HttpStatusCode.NotFound,
                                 subStatusCode: DatagatewayException.SubStatusCodes.EntityNotFound);
                     }
->>>>>>> aff6e0cf
                 }
             }
             catch (DatagatewayException ex)
             {
-<<<<<<< HEAD
-                Response.StatusCode = (int)ex.StatusCode;
-=======
                 Console.Error.WriteLine(ex.Message);
                 Console.Error.WriteLine(ex.StackTrace);
-                Response.StatusCode = ex.StatusCode;
->>>>>>> aff6e0cf
+                Response.StatusCode = (int)ex.StatusCode;
                 return ErrorResponse(ex.SubStatusCode.ToString(), ex.Message, ex.StatusCode);
             }
             catch (Exception ex)
