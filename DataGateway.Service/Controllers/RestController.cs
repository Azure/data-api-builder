--- conflicted
+++ resolved
@@ -105,19 +105,8 @@
             }
             catch (DatagatewayException ex)
             {
-<<<<<<< HEAD
-                switch (ex.StatusCode)
-                {
-                    case 401:
-                    case 403:
-                        return new UnauthorizedResult();
-                    default:
-                        return BadRequest(ex.Message);
-                }
-=======
                 Response.StatusCode = ex.StatusCode;
                 return ErrorResponse(ex.SubStatusCode.ToString(), ex.Message, ex.StatusCode);
->>>>>>> 80cab1b5
             }
             catch (Exception ex)
             {
