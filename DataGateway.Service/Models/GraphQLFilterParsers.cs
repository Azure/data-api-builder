using System;
using System.Collections.Generic;
using Azure.DataGateway.Config;
using Azure.DataGateway.Service.Services;
using HotChocolate.Language;
using HotChocolate.Resolvers;

namespace Azure.DataGateway.Service.Models
{
    /// <summary>
    /// Contains methods to parse a GQL _filter parameter
    /// </summary>
    public static class GQLFilterParser
    {
        public static readonly string NullStringValue = "NULL";

        /// <summary>
        /// Parse a predicate for a *FilterInput input type
        /// </summary>
        /// <param name="fields">The fields in the *FilterInput being processed</param>
        /// <param name="tableAlias">The table alias underlyin the *FilterInput being processed</param>
        /// <param name="table">The table underlyin the *FilterInput being processed</param>
        /// <param name="processLiterals">Parametrizes literals before they are written in string predicate operands</param>
        public static Predicate Parse(
            IMiddlewareContext ctx,
            List<ObjectFieldNode> fields,
            string schemaName,
            string tableName,
            string tableAlias,
            TableDefinition table,
            Func<object, string> processLiterals)
        {
            List<PredicateOperand> predicates = new();

            foreach (ObjectFieldNode field in fields)
            {
                object? fieldValue = ResolverMiddleware.ArgumentValue(field.Value);
                if (fieldValue is null)
                {
                    continue;
                }

                string name = field.Name.ToString();

                bool fieldIsAnd = string.Equals(name, $"{PredicateOperation.AND}", StringComparison.OrdinalIgnoreCase);
                bool fieldIsOr = string.Equals(name, $"{PredicateOperation.OR}", StringComparison.OrdinalIgnoreCase);

                if (fieldIsAnd || fieldIsOr)
                {
                    PredicateOperation op = fieldIsAnd ? PredicateOperation.AND : PredicateOperation.OR;

<<<<<<< HEAD
                    List<IValueNode> otherPredicates = (List<IValueNode>)fieldValue;
                    predicates.Push(new PredicateOperand(ParseAndOr(ctx, otherPredicates, tableAlias, table, op, processLiterals)));
                }
                else
                {
                    List<ObjectFieldNode> subfields = (List<ObjectFieldNode>)fieldValue;
                    predicates.Push(new PredicateOperand(ParseScalarType(ctx, name, subfields, tableAlias, table, processLiterals)));
=======
                    List<IValueNode> otherPredicates = (List<IValueNode>)field.Value.Value!;
                    predicates.Push(new PredicateOperand(ParseAndOr(otherPredicates, schemaName, tableName, tableAlias, table, op, processLiterals)));
                }
                else
                {
                    List<ObjectFieldNode> subfields = (List<ObjectFieldNode>)field.Value.Value!;
                    predicates.Push(new PredicateOperand(ParseScalarType(name, subfields, schemaName, tableName, tableAlias, processLiterals)));
>>>>>>> 953231f1
                }
            }

            return MakeChainPredicate(predicates, PredicateOperation.AND);
        }

        /// <summary>
        /// Calls the appropriate scalar type filter parser based on the type of
        /// the fields
        /// </summary>
        private static Predicate ParseScalarType(
            IMiddlewareContext ctx,
            string name,
            List<ObjectFieldNode> fields,
            string schemaName,
            string tableName,
            string tableAlias,
            Func<object, string> processLiterals)
        {
<<<<<<< HEAD
            Column column = new(tableAlias, name);
            Type columnType = table.Columns[name].SystemType;
            switch (columnType.ToString())
            {
                case "System.String":
                    return StringTypeFilterParser.Parse(ctx, column, fields, processLiterals);
                case "System.Int64":
                    return IntTypeFilterParser.Parse(ctx, column, fields, processLiterals);
                default:
                    throw new NotSupportedException($"Unexpected system type {columnType} found for column.");
            }
=======
            Column column = new(schemaName, tableName, columnName: name, tableAlias);

            return FieldFilterParser.Parse(column, fields, processLiterals);
>>>>>>> 953231f1
        }

        /// <summary>
        /// Parse the list of *FilterInput objects passed in and/or fields into a single predicate
        /// </summary>
        /// <returns>
        /// The predicate representation of the and/or.
        /// If and/or is passed as empty, a predicate representing 1 != 1 is returned
        /// </returns>
        private static Predicate ParseAndOr(
            IMiddlewareContext ctx,
            List<IValueNode> predicates,
            string schemaName,
            string tableName,
            string tableAlias,
            TableDefinition table,
            PredicateOperation op,
            Func<object, string> processLiterals)
        {
            if (predicates.Count == 0)
            {
                return Predicate.MakeFalsePredicate();
            }

            List<PredicateOperand> operands = new();
            foreach (IValueNode predicate in predicates)
            {
<<<<<<< HEAD
                object? predicateValue = ResolverMiddleware.ArgumentValue(predicate);

                // should be impossible
                if (predicateValue is null)
                {
                    throw new ArgumentNullException("GraphQL Schema should not allow nullable and/or list members.");
                }

                List<ObjectFieldNode> fields = (List<ObjectFieldNode>)predicateValue;
                operands.Add(new PredicateOperand(Parse(ctx, fields, tableAlias, table, processLiterals)));
=======
                List<ObjectFieldNode> fields = (List<ObjectFieldNode>)predicate.Value!;
                operands.Add(new PredicateOperand(Parse(fields, schemaName, tableName, tableAlias, table, processLiterals)));
>>>>>>> 953231f1
            }

            return MakeChainPredicate(operands, op);
        }

        /// <summary>
        /// Merge a list of predicate operands into a single predicate
        /// </summary>
        public static Predicate MakeChainPredicate(
            List<PredicateOperand> operands,
            PredicateOperation op,
            int pos = 0,
            bool addParenthesis = true)
        {
            if (operands.Count == 0)
            {
                return Predicate.MakeFalsePredicate();
            }

            if (pos == operands.Count - 1)
            {
                return operands[pos].AsPredicate()!;
            }

            return new Predicate(
                operands[pos],
                op,
                new PredicateOperand(MakeChainPredicate(operands, op, pos + 1, false)),
                addParenthesis: addParenthesis && operands.Count > 1
            );
        }
    }

    public static class FieldFilterParser
    {
<<<<<<< HEAD
        /// <summary>
        /// Parse a predicate for a IntFilterInput input type
        /// </summary>
        /// <param name="column">A Column representing the table column being filtered by the IntFilterInput</param>
        /// <param name="fields">The fields in the IntFilterInput being processed</param>
        /// <param name="processLiterals">Parametrizes literals before they are written in string predicate operands</param>
=======
>>>>>>> 953231f1
        public static Predicate Parse(
            IMiddlewareContext ctx,
            Column column,
            List<ObjectFieldNode> fields,
            Func<object, string> processLiterals)
        {
            List<PredicateOperand> predicates = new();

            foreach (ObjectFieldNode field in fields)
            {
                string name = field.Name.ToString();
                object? value = ResolverMiddleware.ArgumentValue(field.Value, ctx.Variables);

                bool processLiteral = true;

                if (value is null)
                {
                    continue;
                }

                PredicateOperation op;
                switch (name)
                {
                    case "eq":
                        op = PredicateOperation.Equal;
                        break;
                    case "neq":
                        op = PredicateOperation.NotEqual;
                        break;
                    case "lt":
                        op = PredicateOperation.LessThan;
                        break;
                    case "gt":
                        op = PredicateOperation.GreaterThan;
                        break;
                    case "lte":
                        op = PredicateOperation.LessThanOrEqual;
                        break;
                    case "gte":
                        op = PredicateOperation.GreaterThanOrEqual;
                        break;
<<<<<<< HEAD
                    case "isNull":
                        processLiteral = false;
                        bool isNull = (bool)value;
                        op = isNull ? PredicateOperation.IS : PredicateOperation.IS_NOT;
                        value = "NULL";
                        break;
                    default:
                        throw new NotSupportedException($"Operation {name} on int type not supported.");
                }

                predicates.Push(new PredicateOperand(new Predicate(
                    new PredicateOperand(column),
                    op,
                    new PredicateOperand(processLiteral ? $"@{processLiterals(value)}" : value.ToString()))
                ));
            }

            return GQLFilterParser.MakeChainPredicate(predicates, PredicateOperation.AND);
        }
    }

    /// <summary>
    /// Contains methods to parse a StringFilterInput
    /// </summary>
    public static class StringTypeFilterParser
    {
        /// <summary>
        /// Parse a predicate for a StringFilterInput input type
        /// </summary>
        /// <param name="column">A Column representing the table column being filtered by the StringFilterInput</param>
        /// <param name="fields">The fields in the StringFilterInput being processed</param>
        /// <param name="processLiterals">Parametrizes literals before they are written in string predicate operands</param>
        public static Predicate Parse(
            IMiddlewareContext ctx,
            Column column,
            List<ObjectFieldNode> fields,
            Func<object, string> processLiterals)
        {
            List<PredicateOperand> predicates = new();

            foreach (ObjectFieldNode field in fields)
            {
                string ruleName = field.Name.ToString();
                object? ruleValue = ResolverMiddleware.ArgumentValue(field.Value, ctx.Variables);

                bool processLiteral = true;

                if (ruleValue is null)
                {
                    continue;
                }

                PredicateOperation op;

                switch (ruleName)
                {
                    case "eq":
                        op = PredicateOperation.Equal;
                        break;
                    case "neq":
                        op = PredicateOperation.NotEqual;
                        break;
=======
>>>>>>> 953231f1
                    case "contains":
                        op = PredicateOperation.LIKE;
                        value = $"%{EscapeLikeString((string)value)}%";
                        break;
                    case "notContains":
                        op = PredicateOperation.NOT_LIKE;
                        value = $"%{EscapeLikeString((string)value)}%";
                        break;
                    case "startsWith":
                        op = PredicateOperation.LIKE;
                        value = $"{EscapeLikeString((string)value)}%";
                        break;
                    case "endsWith":
                        op = PredicateOperation.LIKE;
<<<<<<< HEAD
                        ruleValue = $"%{EscapeLikeString((string)ruleValue)}";
=======
                        value = $"%{EscapeLikeString((string)value)}";
>>>>>>> 953231f1
                        break;
                    case "isNull":
                        processLiteral = false;
                        bool isNull = (bool)value;
                        op = isNull ? PredicateOperation.IS : PredicateOperation.IS_NOT;
                        value = GQLFilterParser.NullStringValue;
                        break;
                    default:
                        throw new NotSupportedException($"Operation {name} on int type not supported.");
                }

                predicates.Push(new PredicateOperand(new Predicate(
                    new PredicateOperand(column),
                    op,
                    new PredicateOperand(processLiteral ? $"@{processLiterals(value)}" : value.ToString()))
                ));
            }

            return GQLFilterParser.MakeChainPredicate(predicates, PredicateOperation.AND);
        }

        private static string EscapeLikeString(string input)
        {
            input = input.Replace(@"\", @"\\");
            input = input.Replace(@"%", @"\%");
            input = input.Replace(@"[", @"\[");
            input = input.Replace(@"]", @"\]");
            input = input.Replace(@"_", @"\_");
            return input;
        }
    }
}<|MERGE_RESOLUTION|>--- conflicted
+++ resolved
@@ -49,23 +49,13 @@
                 {
                     PredicateOperation op = fieldIsAnd ? PredicateOperation.AND : PredicateOperation.OR;
 
-<<<<<<< HEAD
                     List<IValueNode> otherPredicates = (List<IValueNode>)fieldValue;
-                    predicates.Push(new PredicateOperand(ParseAndOr(ctx, otherPredicates, tableAlias, table, op, processLiterals)));
+                    predicates.Push(new PredicateOperand(ParseAndOr(ctx, otherPredicates, schemaName, tableName, tableAlias, table, op, processLiterals)));
                 }
                 else
                 {
                     List<ObjectFieldNode> subfields = (List<ObjectFieldNode>)fieldValue;
-                    predicates.Push(new PredicateOperand(ParseScalarType(ctx, name, subfields, tableAlias, table, processLiterals)));
-=======
-                    List<IValueNode> otherPredicates = (List<IValueNode>)field.Value.Value!;
-                    predicates.Push(new PredicateOperand(ParseAndOr(otherPredicates, schemaName, tableName, tableAlias, table, op, processLiterals)));
-                }
-                else
-                {
-                    List<ObjectFieldNode> subfields = (List<ObjectFieldNode>)field.Value.Value!;
-                    predicates.Push(new PredicateOperand(ParseScalarType(name, subfields, schemaName, tableName, tableAlias, processLiterals)));
->>>>>>> 953231f1
+                    predicates.Push(new PredicateOperand(ParseScalarType(ctx, name, subfields, schemaName, tableName, tableAlias, processLiterals)));
                 }
             }
 
@@ -85,23 +75,9 @@
             string tableAlias,
             Func<object, string> processLiterals)
         {
-<<<<<<< HEAD
-            Column column = new(tableAlias, name);
-            Type columnType = table.Columns[name].SystemType;
-            switch (columnType.ToString())
-            {
-                case "System.String":
-                    return StringTypeFilterParser.Parse(ctx, column, fields, processLiterals);
-                case "System.Int64":
-                    return IntTypeFilterParser.Parse(ctx, column, fields, processLiterals);
-                default:
-                    throw new NotSupportedException($"Unexpected system type {columnType} found for column.");
-            }
-=======
             Column column = new(schemaName, tableName, columnName: name, tableAlias);
 
-            return FieldFilterParser.Parse(column, fields, processLiterals);
->>>>>>> 953231f1
+            return FieldFilterParser.Parse(ctx, column, fields, processLiterals);
         }
 
         /// <summary>
@@ -129,21 +105,8 @@
             List<PredicateOperand> operands = new();
             foreach (IValueNode predicate in predicates)
             {
-<<<<<<< HEAD
-                object? predicateValue = ResolverMiddleware.ArgumentValue(predicate);
-
-                // should be impossible
-                if (predicateValue is null)
-                {
-                    throw new ArgumentNullException("GraphQL Schema should not allow nullable and/or list members.");
-                }
-
-                List<ObjectFieldNode> fields = (List<ObjectFieldNode>)predicateValue;
-                operands.Add(new PredicateOperand(Parse(ctx, fields, tableAlias, table, processLiterals)));
-=======
                 List<ObjectFieldNode> fields = (List<ObjectFieldNode>)predicate.Value!;
-                operands.Add(new PredicateOperand(Parse(fields, schemaName, tableName, tableAlias, table, processLiterals)));
->>>>>>> 953231f1
+                operands.Add(new PredicateOperand(Parse(ctx, fields, schemaName, tableName, tableAlias, table, processLiterals)));
             }
 
             return MakeChainPredicate(operands, op);
@@ -179,15 +142,6 @@
 
     public static class FieldFilterParser
     {
-<<<<<<< HEAD
-        /// <summary>
-        /// Parse a predicate for a IntFilterInput input type
-        /// </summary>
-        /// <param name="column">A Column representing the table column being filtered by the IntFilterInput</param>
-        /// <param name="fields">The fields in the IntFilterInput being processed</param>
-        /// <param name="processLiterals">Parametrizes literals before they are written in string predicate operands</param>
-=======
->>>>>>> 953231f1
         public static Predicate Parse(
             IMiddlewareContext ctx,
             Column column,
@@ -229,71 +183,6 @@
                     case "gte":
                         op = PredicateOperation.GreaterThanOrEqual;
                         break;
-<<<<<<< HEAD
-                    case "isNull":
-                        processLiteral = false;
-                        bool isNull = (bool)value;
-                        op = isNull ? PredicateOperation.IS : PredicateOperation.IS_NOT;
-                        value = "NULL";
-                        break;
-                    default:
-                        throw new NotSupportedException($"Operation {name} on int type not supported.");
-                }
-
-                predicates.Push(new PredicateOperand(new Predicate(
-                    new PredicateOperand(column),
-                    op,
-                    new PredicateOperand(processLiteral ? $"@{processLiterals(value)}" : value.ToString()))
-                ));
-            }
-
-            return GQLFilterParser.MakeChainPredicate(predicates, PredicateOperation.AND);
-        }
-    }
-
-    /// <summary>
-    /// Contains methods to parse a StringFilterInput
-    /// </summary>
-    public static class StringTypeFilterParser
-    {
-        /// <summary>
-        /// Parse a predicate for a StringFilterInput input type
-        /// </summary>
-        /// <param name="column">A Column representing the table column being filtered by the StringFilterInput</param>
-        /// <param name="fields">The fields in the StringFilterInput being processed</param>
-        /// <param name="processLiterals">Parametrizes literals before they are written in string predicate operands</param>
-        public static Predicate Parse(
-            IMiddlewareContext ctx,
-            Column column,
-            List<ObjectFieldNode> fields,
-            Func<object, string> processLiterals)
-        {
-            List<PredicateOperand> predicates = new();
-
-            foreach (ObjectFieldNode field in fields)
-            {
-                string ruleName = field.Name.ToString();
-                object? ruleValue = ResolverMiddleware.ArgumentValue(field.Value, ctx.Variables);
-
-                bool processLiteral = true;
-
-                if (ruleValue is null)
-                {
-                    continue;
-                }
-
-                PredicateOperation op;
-
-                switch (ruleName)
-                {
-                    case "eq":
-                        op = PredicateOperation.Equal;
-                        break;
-                    case "neq":
-                        op = PredicateOperation.NotEqual;
-                        break;
-=======
->>>>>>> 953231f1
                     case "contains":
                         op = PredicateOperation.LIKE;
                         value = $"%{EscapeLikeString((string)value)}%";
@@ -308,11 +197,7 @@
                         break;
                     case "endsWith":
                         op = PredicateOperation.LIKE;
-<<<<<<< HEAD
-                        ruleValue = $"%{EscapeLikeString((string)ruleValue)}";
-=======
                         value = $"%{EscapeLikeString((string)value)}";
->>>>>>> 953231f1
                         break;
                     case "isNull":
                         processLiteral = false;
