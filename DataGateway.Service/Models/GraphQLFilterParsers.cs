using System;
using System.Collections.Generic;
using Azure.DataGateway.Config;
using Azure.DataGateway.Service.Services;
using HotChocolate.Language;

namespace Azure.DataGateway.Service.Models
{
    /// <summary>
    /// Contains methods to parse a GQL _filter parameter
    /// </summary>
    public static class GQLFilterParser
    {
        public static readonly string NullStringValue = "NULL";

        /// <summary>
        /// Parse a predicate for a *FilterInput input type
        /// </summary>
        /// <param name="fields">The fields in the *FilterInput being processed</param>
        /// <param name="tableAlias">The table alias underlyin the *FilterInput being processed</param>
        /// <param name="table">The table underlyin the *FilterInput being processed</param>
        /// <param name="processLiterals">Parametrizes literals before they are written in string predicate operands</param>
        public static Predicate Parse(
            List<ObjectFieldNode> fields,
            string schemaName,
            string tableName,
            string tableAlias,
            TableDefinition table,
            Func<object, string> processLiterals)
        {
            List<PredicateOperand> predicates = new();

            foreach (ObjectFieldNode field in fields)
            {
                if (field.Value is NullValueNode)
                {
                    continue;
                }

                string name = field.Name.ToString();

                bool fieldIsAnd = string.Equals(name, $"{PredicateOperation.AND}", StringComparison.OrdinalIgnoreCase);
                bool fieldIsOr = string.Equals(name, $"{PredicateOperation.OR}", StringComparison.OrdinalIgnoreCase);

                if (fieldIsAnd || fieldIsOr)
                {
                    PredicateOperation op = fieldIsAnd ? PredicateOperation.AND : PredicateOperation.OR;

                    List<IValueNode> otherPredicates = (List<IValueNode>)field.Value.Value!;
                    predicates.Push(new PredicateOperand(ParseAndOr(otherPredicates, schemaName, tableName, tableAlias, table, op, processLiterals)));
                }
                else
                {
                    List<ObjectFieldNode> subfields = (List<ObjectFieldNode>)field.Value.Value!;
<<<<<<< HEAD
                    predicates.Push(new PredicateOperand(ParseScalarType(name, subfields, tableAlias, processLiterals)));
=======
                    predicates.Push(new PredicateOperand(ParseScalarType(name, subfields, schemaName, tableName, tableAlias, table, processLiterals)));
>>>>>>> 5c441411
                }
            }

            return MakeChainPredicate(predicates, PredicateOperation.AND);
        }

        /// <summary>
        /// Calls the appropriate scalar type filter parser based on the type of
        /// the fields
        /// </summary>
        private static Predicate ParseScalarType(
            string name,
            List<ObjectFieldNode> fields,
            string schemaName,
            string tableName,
            string tableAlias,
            Func<object, string> processLiterals)
        {
<<<<<<< HEAD
            Column column = new(tableAlias, name);

            return FieldFilterParser.Parse(column, fields, processLiterals);
=======
            Column column = new(schemaName, tableName, columnName: name, tableAlias);
            Type columnType = table.Columns[name].SystemType;
            switch (columnType.ToString())
            {
                case "System.String":
                    return StringTypeFilterParser.Parse(column, fields, processLiterals);
                case "System.Int64":
                    return IntTypeFilterParser.Parse(column, fields, processLiterals);
                default:
                    throw new NotSupportedException($"Unexpected system type {columnType} found for column.");
            }
>>>>>>> 5c441411
        }

        /// <summary>
        /// Parse the list of *FilterInput objects passed in and/or fields into a single predicate
        /// </summary>
        /// <returns>
        /// The predicate representation of the and/or.
        /// If and/or is passed as empty, a predicate representing 1 != 1 is returned
        /// </returns>
        private static Predicate ParseAndOr(
            List<IValueNode> predicates,
            string schemaName,
            string tableName,
            string tableAlias,
            TableDefinition table,
            PredicateOperation op,
            Func<object, string> processLiterals)
        {
            if (predicates.Count == 0)
            {
                return Predicate.MakeFalsePredicate();
            }

            List<PredicateOperand> operands = new();
            foreach (IValueNode predicate in predicates)
            {
                List<ObjectFieldNode> fields = (List<ObjectFieldNode>)predicate.Value!;
                operands.Add(new PredicateOperand(Parse(fields, schemaName, tableName, tableAlias, table, processLiterals)));
            }

            return MakeChainPredicate(operands, op);
        }

        /// <summary>
        /// Merge a list of predicate operands into a single predicate
        /// </summary>
        public static Predicate MakeChainPredicate(
            List<PredicateOperand> operands,
            PredicateOperation op,
            int pos = 0,
            bool addParenthesis = true)
        {
            if (operands.Count == 0)
            {
                return Predicate.MakeFalsePredicate();
            }

            if (pos == operands.Count - 1)
            {
                return operands[pos].AsPredicate()!;
            }

            return new Predicate(
                operands[pos],
                op,
                new PredicateOperand(MakeChainPredicate(operands, op, pos + 1, false)),
                addParenthesis: addParenthesis && operands.Count > 1
            );
        }
    }

    public static class FieldFilterParser
    {
        public static Predicate Parse(
            Column column,
            List<ObjectFieldNode> fields,
            Func<object, string> processLiterals)
        {
            List<PredicateOperand> predicates = new();

            foreach (ObjectFieldNode field in fields)
            {
                string name = field.Name.ToString();
                object? value = ResolverMiddleware.ArgumentValue(field.Value);
                bool processLiteral = true;

                if (value is null)
                {
                    continue;
                }

                PredicateOperation op;
                switch (name)
                {
                    case "eq":
                        op = PredicateOperation.Equal;
                        break;
                    case "neq":
                        op = PredicateOperation.NotEqual;
                        break;
                    case "lt":
                        op = PredicateOperation.LessThan;
                        break;
                    case "gt":
                        op = PredicateOperation.GreaterThan;
                        break;
                    case "lte":
                        op = PredicateOperation.LessThanOrEqual;
                        break;
                    case "gte":
                        op = PredicateOperation.GreaterThanOrEqual;
                        break;
                    case "contains":
                        op = PredicateOperation.LIKE;
                        value = $"%{EscapeLikeString((string)value)}%";
                        break;
                    case "notContains":
                        op = PredicateOperation.NOT_LIKE;
                        value = $"%{EscapeLikeString((string)value)}%";
                        break;
                    case "startsWith":
                        op = PredicateOperation.LIKE;
                        value = $"{EscapeLikeString((string)value)}%";
                        break;
                    case "endsWith":
                        op = PredicateOperation.LIKE;
                        value = $"%{EscapeLikeString((string)value)}";
                        break;
                    case "isNull":
                        processLiteral = false;
                        bool isNull = (bool)value;
                        op = isNull ? PredicateOperation.IS : PredicateOperation.IS_NOT;
                        value = GQLFilterParser.NullStringValue;
                        break;
                    default:
                        throw new NotSupportedException($"Operation {name} on int type not supported.");
                }

                predicates.Push(new PredicateOperand(new Predicate(
                    new PredicateOperand(column),
                    op,
                    new PredicateOperand(processLiteral ? $"@{processLiterals(value)}" : value.ToString()))
                ));
            }

            return GQLFilterParser.MakeChainPredicate(predicates, PredicateOperation.AND);
        }

        private static string EscapeLikeString(string input)
        {
            input = input.Replace(@"\", @"\\");
            input = input.Replace(@"%", @"\%");
            input = input.Replace(@"[", @"\[");
            input = input.Replace(@"]", @"\]");
            input = input.Replace(@"_", @"\_");
            return input;
        }
    }
}<|MERGE_RESOLUTION|>--- conflicted
+++ resolved
@@ -52,11 +52,7 @@
                 else
                 {
                     List<ObjectFieldNode> subfields = (List<ObjectFieldNode>)field.Value.Value!;
-<<<<<<< HEAD
-                    predicates.Push(new PredicateOperand(ParseScalarType(name, subfields, tableAlias, processLiterals)));
-=======
-                    predicates.Push(new PredicateOperand(ParseScalarType(name, subfields, schemaName, tableName, tableAlias, table, processLiterals)));
->>>>>>> 5c441411
+                    predicates.Push(new PredicateOperand(ParseScalarType(name, subfields, schemaName, tableName, tableAlias, processLiterals)));
                 }
             }
 
@@ -75,23 +71,9 @@
             string tableAlias,
             Func<object, string> processLiterals)
         {
-<<<<<<< HEAD
-            Column column = new(tableAlias, name);
+            Column column = new(schemaName, tableName, columnName: name, tableAlias);
 
             return FieldFilterParser.Parse(column, fields, processLiterals);
-=======
-            Column column = new(schemaName, tableName, columnName: name, tableAlias);
-            Type columnType = table.Columns[name].SystemType;
-            switch (columnType.ToString())
-            {
-                case "System.String":
-                    return StringTypeFilterParser.Parse(column, fields, processLiterals);
-                case "System.Int64":
-                    return IntTypeFilterParser.Parse(column, fields, processLiterals);
-                default:
-                    throw new NotSupportedException($"Unexpected system type {columnType} found for column.");
-            }
->>>>>>> 5c441411
         }
 
         /// <summary>
