using System;
using System.Collections.Generic;
using Azure.DataGateway.Config;
using Azure.DataGateway.Service.Services;
using HotChocolate.Language;

namespace Azure.DataGateway.Service.Models
{
    /// <summary>
    /// Contains methods to parse a GQL _filter parameter
    /// </summary>
    public static class GQLFilterParser
    {
        public static readonly string NullStringValue = "NULL";

        /// <summary>
        /// Parse a predicate for a *FilterInput input type
        /// </summary>
        /// <param name="fields">The fields in the *FilterInput being processed</param>
        /// <param name="tableAlias">The table alias underlyin the *FilterInput being processed</param>
        /// <param name="table">The table underlyin the *FilterInput being processed</param>
        /// <param name="processLiterals">Parametrizes literals before they are written in string predicate operands</param>
        public static Predicate Parse(
            List<ObjectFieldNode> fields,
            string schemaName,
            string tableName,
            string tableAlias,
            TableDefinition table,
            Func<object, string> processLiterals)
        {
            List<PredicateOperand> predicates = new();

            foreach (ObjectFieldNode field in fields)
            {
                if (field.Value is NullValueNode)
                {
                    continue;
                }

                string name = field.Name.ToString();

                bool fieldIsAnd = string.Equals(name, $"{PredicateOperation.AND}", StringComparison.OrdinalIgnoreCase);
                bool fieldIsOr = string.Equals(name, $"{PredicateOperation.OR}", StringComparison.OrdinalIgnoreCase);

                if (fieldIsAnd || fieldIsOr)
                {
                    PredicateOperation op = fieldIsAnd ? PredicateOperation.AND : PredicateOperation.OR;

                    List<IValueNode> otherPredicates = (List<IValueNode>)field.Value.Value!;
                    predicates.Push(new PredicateOperand(ParseAndOr(otherPredicates, schemaName, tableName, tableAlias, table, op, processLiterals)));
                }
                else
                {
                    List<ObjectFieldNode> subfields = (List<ObjectFieldNode>)field.Value.Value!;
                    predicates.Push(new PredicateOperand(ParseScalarType(name, subfields, schemaName, tableName, tableAlias, processLiterals)));
                }
            }

            return MakeChainPredicate(predicates, PredicateOperation.AND);
        }

        /// <summary>
        /// Calls the appropriate scalar type filter parser based on the type of
        /// the fields
        /// </summary>
        private static Predicate ParseScalarType(
            string name,
            List<ObjectFieldNode> fields,
            string schemaName,
            string tableName,
            string tableAlias,
            Func<object, string> processLiterals)
        {
<<<<<<< HEAD
            Column column = new(tableAlias, name);
            Type columnType = table.Columns[name].SystemType;
            switch (Type.GetTypeCode(columnType))
            {
                case TypeCode.String:
                    return StringTypeFilterParser.Parse(column, fields, processLiterals);
                case TypeCode.Int32:
                    return IntTypeFilterParser.Parse(column, fields, processLiterals);
                default:
                    throw new NotSupportedException($"Unexpected system type {columnType} found for column.");
            }
=======
            Column column = new(schemaName, tableName, columnName: name, tableAlias);

            return FieldFilterParser.Parse(column, fields, processLiterals);
>>>>>>> 953231f1
        }

        /// <summary>
        /// Parse the list of *FilterInput objects passed in and/or fields into a single predicate
        /// </summary>
        /// <returns>
        /// The predicate representation of the and/or.
        /// If and/or is passed as empty, a predicate representing 1 != 1 is returned
        /// </returns>
        private static Predicate ParseAndOr(
            List<IValueNode> predicates,
            string schemaName,
            string tableName,
            string tableAlias,
            TableDefinition table,
            PredicateOperation op,
            Func<object, string> processLiterals)
        {
            if (predicates.Count == 0)
            {
                return Predicate.MakeFalsePredicate();
            }

            List<PredicateOperand> operands = new();
            foreach (IValueNode predicate in predicates)
            {
                List<ObjectFieldNode> fields = (List<ObjectFieldNode>)predicate.Value!;
                operands.Add(new PredicateOperand(Parse(fields, schemaName, tableName, tableAlias, table, processLiterals)));
            }

            return MakeChainPredicate(operands, op);
        }

        /// <summary>
        /// Merge a list of predicate operands into a single predicate
        /// </summary>
        public static Predicate MakeChainPredicate(
            List<PredicateOperand> operands,
            PredicateOperation op,
            int pos = 0,
            bool addParenthesis = true)
        {
            if (operands.Count == 0)
            {
                return Predicate.MakeFalsePredicate();
            }

            if (pos == operands.Count - 1)
            {
                return operands[pos].AsPredicate()!;
            }

            return new Predicate(
                operands[pos],
                op,
                new PredicateOperand(MakeChainPredicate(operands, op, pos + 1, false)),
                addParenthesis: addParenthesis && operands.Count > 1
            );
        }
    }

    public static class FieldFilterParser
    {
        public static Predicate Parse(
            Column column,
            List<ObjectFieldNode> fields,
            Func<object, string> processLiterals)
        {
            List<PredicateOperand> predicates = new();

            foreach (ObjectFieldNode field in fields)
            {
                string name = field.Name.ToString();
                object? value = ResolverMiddleware.ArgumentValue(field.Value);
                bool processLiteral = true;

                if (value is null)
                {
                    continue;
                }

                PredicateOperation op;
                switch (name)
                {
                    case "eq":
                        op = PredicateOperation.Equal;
                        break;
                    case "neq":
                        op = PredicateOperation.NotEqual;
                        break;
                    case "lt":
                        op = PredicateOperation.LessThan;
                        break;
                    case "gt":
                        op = PredicateOperation.GreaterThan;
                        break;
                    case "lte":
                        op = PredicateOperation.LessThanOrEqual;
                        break;
                    case "gte":
                        op = PredicateOperation.GreaterThanOrEqual;
                        break;
                    case "contains":
                        op = PredicateOperation.LIKE;
                        value = $"%{EscapeLikeString((string)value)}%";
                        break;
                    case "notContains":
                        op = PredicateOperation.NOT_LIKE;
                        value = $"%{EscapeLikeString((string)value)}%";
                        break;
                    case "startsWith":
                        op = PredicateOperation.LIKE;
                        value = $"{EscapeLikeString((string)value)}%";
                        break;
                    case "endsWith":
                        op = PredicateOperation.LIKE;
                        value = $"%{EscapeLikeString((string)value)}";
                        break;
                    case "isNull":
                        processLiteral = false;
                        bool isNull = (bool)value;
                        op = isNull ? PredicateOperation.IS : PredicateOperation.IS_NOT;
                        value = GQLFilterParser.NullStringValue;
                        break;
                    default:
                        throw new NotSupportedException($"Operation {name} on int type not supported.");
                }

                predicates.Push(new PredicateOperand(new Predicate(
                    new PredicateOperand(column),
                    op,
                    new PredicateOperand(processLiteral ? $"@{processLiterals(value)}" : value.ToString()))
                ));
            }

            return GQLFilterParser.MakeChainPredicate(predicates, PredicateOperation.AND);
        }

        private static string EscapeLikeString(string input)
        {
            input = input.Replace(@"\", @"\\");
            input = input.Replace(@"%", @"\%");
            input = input.Replace(@"[", @"\[");
            input = input.Replace(@"]", @"\]");
            input = input.Replace(@"_", @"\_");
            return input;
        }
    }
}<|MERGE_RESOLUTION|>--- conflicted
+++ resolved
@@ -71,23 +71,9 @@
             string tableAlias,
             Func<object, string> processLiterals)
         {
-<<<<<<< HEAD
-            Column column = new(tableAlias, name);
-            Type columnType = table.Columns[name].SystemType;
-            switch (Type.GetTypeCode(columnType))
-            {
-                case TypeCode.String:
-                    return StringTypeFilterParser.Parse(column, fields, processLiterals);
-                case TypeCode.Int32:
-                    return IntTypeFilterParser.Parse(column, fields, processLiterals);
-                default:
-                    throw new NotSupportedException($"Unexpected system type {columnType} found for column.");
-            }
-=======
             Column column = new(schemaName, tableName, columnName: name, tableAlias);
 
             return FieldFilterParser.Parse(column, fields, processLiterals);
->>>>>>> 953231f1
         }
 
         /// <summary>
