--- conflicted
+++ resolved
@@ -18,12 +18,9 @@
 DROP TABLE IF EXISTS trees;
 DROP TABLE IF EXISTS fungi;
 DROP TABLE IF EXISTS empty_table;
-<<<<<<< HEAD
 DROP TABLE IF EXISTS notebooks;
 DROP TABLE IF EXISTS journals;
-=======
 DROP TABLE IF EXISTS aow;
->>>>>>> 3dc7cbe5
 DROP SCHEMA IF EXISTS [foo];
 COMMIT;
 
@@ -141,7 +138,6 @@
     id int PRIMARY KEY
 );
 
-<<<<<<< HEAD
 CREATE TABLE notebooks (
     id int PRIMARY KEY,
     notebookname varchar(max),
@@ -154,13 +150,13 @@
     journalname varchar(max),
     color varchar(max),
     ownername varchar(max)
-=======
+);
+
 CREATE TABLE aow (
     NoteNum int PRIMARY KEY,
     DetailAssessmentAndPlanning varchar(max),
     WagingWar varchar(max),
     StrategicAttack varchar(max)
->>>>>>> 3dc7cbe5
 );
 
 ALTER TABLE books
