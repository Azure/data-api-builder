using System;
using System.Collections.Generic;
using System.Linq;
using System.Net;
using Azure.DataGateway.Service.Exceptions;
using Azure.DataGateway.Service.Models;
using Azure.DataGateway.Service.Services;
using Microsoft.OData.UriParser;

namespace Azure.DataGateway.Service.Parsers
{
    /// <summary>
    /// Class providing parsing logic for different portions of the request url.
    /// </summary>
    public class RequestParser
    {
        /// <summary>
        /// Prefix used for specifying the fields in the query string of the URL.
        /// </summary>
        private const string FIELDS_URL = "$f";
        /// <summary>
        /// Prefix used for specifying the fields to be used to sort the result in the query string of the URL.
        /// </summary>
        private const string SORT_URL = "$orderby";
        /// <summary>
        /// Prefix used for specifying filter in the query string of the URL.
        /// </summary>
        public const string FILTER_URL = "$filter";
        /// <summary>
        /// Prefix used for specifying limit in the query string of the URL.
        /// </summary>
        private const string FIRST_URL = "$first";
        /// <summary>
        /// Prefix used for specifying paging in the query string of the URL.
        /// </summary>
        private const string AFTER_URL = "$after";
        /// <summary>
        /// Parses the primary key string to identify the field names composing the key
        /// and their values.
        /// </summary>
        /// <param name="primaryKeyRoute">The primary key route. e.g. tablename/{saleOrderId/123/customerName/Xyz/}.</param>
        /// <param name="context">The RestRequestContext holding the major components of the query.</param>
        public static void ParsePrimaryKey(string primaryKeyRoute, RestRequestContext context)
        {
            if (!string.IsNullOrWhiteSpace(primaryKeyRoute))
            {
                string[] primaryKeyValues = primaryKeyRoute.Split("/");

                if (primaryKeyValues.Length % 2 != 0)
                {
                    throw new DataGatewayException(
                        message: "Support for url template with implicit primary key field names is not yet added.",
                        statusCode: HttpStatusCode.BadRequest,
                        subStatusCode: DataGatewayException.SubStatusCodes.BadRequest);
                }

                for (int primaryKeyIndex = 0; primaryKeyIndex < primaryKeyValues.Length; primaryKeyIndex += 2)
                {
                    string primaryKey = primaryKeyValues[primaryKeyIndex];

                    if (string.IsNullOrWhiteSpace(primaryKeyValues[primaryKeyIndex + 1]))
                    {
                        throw new DataGatewayException(
                            message: "The request is invalid since it contains a primary key with no value specified.",
                            statusCode: HttpStatusCode.BadRequest,
                            subStatusCode: DataGatewayException.SubStatusCodes.BadRequest);
                    }

                    if (!context.PrimaryKeyValuePairs.ContainsKey(primaryKey))
                    {
                        context.PrimaryKeyValuePairs.Add(primaryKeyValues[primaryKeyIndex],
                            primaryKeyValues[primaryKeyIndex + 1]);
                    }
                    else
                    {
                        throw new DataGatewayException(
                            message: "The request is invalid since it contains duplicate primary keys.",
                            statusCode: HttpStatusCode.BadRequest,
                            subStatusCode: DataGatewayException.SubStatusCodes.BadRequest);
                    }
                }
            }
        }

        /// <summary>
        /// ParseQueryString is a helper function used to parse the query String provided
        /// in the URL of the http request. It parses and saves the values that are needed to
        /// later generate queries in the given RestRequestContext.
        /// </summary>
        /// <param name="context">The RestRequestContext holding the major components of the query.</param>
        public static void ParseQueryString(RestRequestContext context, FilterParser filterParser, List<string> primaryKeys)
        {
            foreach (string key in context.ParsedQueryString!.Keys)
            {
                switch (key)
                {
                    case FIELDS_URL:
                        CheckListForNullElement(context.ParsedQueryString[key]!.Split(",").ToList());
                        context.FieldsToBeReturned = context.ParsedQueryString[key]!.Split(",").ToList();
                        break;
                    case FILTER_URL:
                        // save the AST that represents the filter for the query
                        // ?$filter=<filter clause using microsoft api guidelines>
                        string filterQueryString = $"?{FILTER_URL}={context.ParsedQueryString[key]}";
                        context.FilterClauseInUrl = filterParser.GetFilterClause(filterQueryString, $"{context.DatabaseObject.FullName}");
                        break;
                    case SORT_URL:
                        string sortQueryString = $"?{SORT_URL}={context.ParsedQueryString[key]}";
                        context.OrderByClauseInUrl = GenerateOrderByList(filterParser.GetOrderByClause(sortQueryString, $"{context.DatabaseObject.FullName}"),
                                                                         context.DatabaseObject.SchemaName,
                                                                         context.DatabaseObject.Name,
                                                                         primaryKeys);
                        // to allow spaces in columns we accept constant value node
                        // which means the model no longer validates all columns
                        // automatically, so we must do so explicitly
                        RequestValidator.CheckOrderByValidity(context);
                        break;
                    case AFTER_URL:
                        context.After = context.ParsedQueryString[key];
                        break;
                    case FIRST_URL:
                        context.First = RequestValidator.CheckFirstValidity(context.ParsedQueryString[key]!);
                        break;
                    default:
                        throw new ArgumentException($"Invalid Query Parameter: {key.ToString()}");
                }
            }
        }

        /// <summary>
        /// Create List of OrderByColumn from an OrderByClause Abstract Syntax Tree
        /// and return that list as List<Column> since OrderByColumn is a Column.
        /// </summary>
        /// <param name="node">The OrderByClause.</param>
        /// <param name="tableAlias">The name of the Table the columns are from.</param>
        /// <paramref name="primaryKeys">A list of the primaryKeys of the given table.</paramref>/>
        /// <returns>A List<OrderByColumns></returns>
        private static List<OrderByColumn>? GenerateOrderByList(OrderByClause node, string schemaName, string tableName, List<string> primaryKeys)
        {
            // used for performant Remove operations
            HashSet<string> remainingKeys = new(primaryKeys);

            List<OrderByColumn> orderByList = new();
            // OrderBy AST is in the form of a linked list
            // so we traverse by calling node.ThenBy until
            // node is null
            while (node is not null)
            {
                // Column name is stored in node.Expression either as SingleValuePropertyNode, or ConstantNode
                // ConstantNode is used in the case of spaces in column names, and can also be used to support
                // column name of null. ie: $orderby='hello world', or $orderby=null
                // note: null support is not currently implemented.
                QueryNode? expression = node.Expression is not null ? node.Expression :
                                        throw new DataGatewayException(message: "OrderBy property is not supported.",
                                                                       HttpStatusCode.BadRequest,
                                                                       DataGatewayException.SubStatusCodes.BadRequest);

                string columnName;
                if (expression.Kind is QueryNodeKind.SingleValuePropertyAccess)
                {
                    // assignment of columnName will need to change when mapping work item merges
                    // see: https://github.com/Azure/hawaii-gql/pull/421
                    columnName = ((SingleValuePropertyAccessNode)expression).Property.Name;
                }
                else if (expression.Kind is QueryNodeKind.Constant &&
                        ((ConstantNode)expression).Value is not null)
                {
<<<<<<< HEAD
                    // assignment of columnName will need to change when mapping work item merges
                    // see: https://github.com/Azure/hawaii-gql/pull/421
                    columnName = ((ConstantNode)expression).Value.ToString()!;
=======
                    throw new DataGatewayException(
                        message: "OrderBy property is not supported.",
                        statusCode: HttpStatusCode.BadRequest,
                        subStatusCode: DataGatewayException.SubStatusCodes.BadRequest);
>>>>>>> 172b22ec
                }
                else
                {
                    throw new DataGatewayException(message: "OrderBy property is not supported.",
                                                   HttpStatusCode.BadRequest,
                                                   DataGatewayException.SubStatusCodes.BadRequest);
                }

                // Sorting order is stored in node.Direction as OrderByDirection Enum
                // We convert to an Enum of our own that matches the SQL text we want
                Models.OrderByDir direction = GetDirection(node.Direction);
                // Add OrderByColumn and remove any matching columns from our primary key set
                orderByList.Add(new OrderByColumn(schemaName, tableName, columnName, direction: direction));
                remainingKeys.Remove(columnName);
                node = node.ThenBy;
            }

            // Remaining primary key columns are added here
            // Note that the values of remainingKeys hashset are not printed
            // directly because the hashset does not guarantee order
            foreach (string column in primaryKeys)
            {
                if (remainingKeys.Contains(column))
                {
                    orderByList.Add(new OrderByColumn(schemaName, tableName, column));
                }
            }

            return orderByList;
        }

        /// <summary>
        /// Helper function returns the OrderByDirection associated with a given string
        /// </summary>
        /// <param name="direction">String reprenting the orderby direction.</param>
        /// <returns>Enum representing the direction.</returns>
        private static Models.OrderByDir GetDirection(OrderByDirection direction)
        {
            switch (direction)
            {
                case OrderByDirection.Descending:
                    return Models.OrderByDir.Desc;
                case OrderByDirection.Ascending:
                    return Models.OrderByDir.Asc;
                default:
                    throw new DataGatewayException(message: "Invalid order specified in the OrderBy clause.",
                                                   statusCode: HttpStatusCode.BadRequest,
                                                   subStatusCode: DataGatewayException.SubStatusCodes.BadRequest);
            }
        }

        /// <summary>
        /// CheckListForNullElement is a helper function which checks if any element
        /// in the list meets our definition for null as a column name, and throws an
        /// exception if they do.
        /// </summary>
        /// <param name="list">List of string which represents field names.</param>
        private static void CheckListForNullElement(List<string> list)
        {
            foreach (string word in list)
            {
                if (IsNull(word))
                {
                    throw new ArgumentException("Invalid Field name: null or white space");
                }
            }
        }

        /// <summary>
        /// Helper function checks if string is null or whitespace or contains "null" ignoring caps.
        /// </summary>
        /// <param name="value">String to check for null properties.</param>
        /// <returns>true if null as we have defined it, false otherwise.</returns>
        private static bool IsNull(string value)
        {
            return string.IsNullOrWhiteSpace(value) || string.Equals(value, "null", StringComparison.OrdinalIgnoreCase);
        }
    }
}<|MERGE_RESOLUTION|>--- conflicted
+++ resolved
@@ -165,16 +165,9 @@
                 else if (expression.Kind is QueryNodeKind.Constant &&
                         ((ConstantNode)expression).Value is not null)
                 {
-<<<<<<< HEAD
                     // assignment of columnName will need to change when mapping work item merges
                     // see: https://github.com/Azure/hawaii-gql/pull/421
                     columnName = ((ConstantNode)expression).Value.ToString()!;
-=======
-                    throw new DataGatewayException(
-                        message: "OrderBy property is not supported.",
-                        statusCode: HttpStatusCode.BadRequest,
-                        subStatusCode: DataGatewayException.SubStatusCodes.BadRequest);
->>>>>>> 172b22ec
                 }
                 else
                 {
