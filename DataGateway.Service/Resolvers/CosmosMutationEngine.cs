--- conflicted
+++ resolved
@@ -28,11 +28,7 @@
             _metadataStoreProvider = metadataStoreProvider;
         }
 
-<<<<<<< HEAD
-        private async Task<JObject> ExecuteAsync(IDictionary<string, object> queryArgs, MutationResolver resolver)
-=======
-        private async Task<JObject> ExecuteAsync(IDictionary<string, object?> inputDict, MutationResolver resolver)
->>>>>>> 86a0bd28
+        private async Task<JObject> ExecuteAsync(IDictionary<string, object?> queryArgs, MutationResolver resolver)
         {
             // TODO: add support for all mutation types
             // we only support CreateOrUpdate (Upsert) for now
