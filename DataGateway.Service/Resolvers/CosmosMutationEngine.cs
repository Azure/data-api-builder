--- conflicted
+++ resolved
@@ -1,6 +1,7 @@
 using System;
 using System.Collections.Generic;
 using System.IO;
+using System.Linq;
 using System.Net;
 using System.Text.Json;
 using System.Threading.Tasks;
@@ -14,6 +15,7 @@
 using HotChocolate.Resolvers;
 using HotChocolate.Types;
 using Microsoft.Azure.Cosmos;
+using Microsoft.Extensions.Options;
 using Newtonsoft.Json.Linq;
 
 namespace Azure.DataGateway.Service.Resolvers
@@ -79,7 +81,6 @@
             {
                 throw new InvalidDataException("id field is mandatory");
             }
-<<<<<<< HEAD
 
             if (queryArgs.TryGetValue(QueryBuilder.PARTITION_KEY_FIELD_NAME, out object? partitionKeyObj))
             {
@@ -121,31 +122,17 @@
             if (queryArgs.TryGetValue(QueryBuilder.ID_FIELD_NAME, out object? idObj))
             {
                 id = idObj.ToString();
-=======
+            }
+
+            if (string.IsNullOrEmpty(id))
+            {
+                throw new InvalidDataException("id field is mandatory");
+            }
 
             if (queryArgs.TryGetValue(QueryBuilder.PARTITION_KEY_FIELD_NAME, out object? partitionKeyObj))
             {
                 partitionKey = partitionKeyObj.ToString();
->>>>>>> 6398078e
-            }
-
-            if (string.IsNullOrEmpty(partitionKey))
-            {
-<<<<<<< HEAD
-                throw new InvalidDataException("id field is mandatory");
-            }
-
-            if (queryArgs.TryGetValue(QueryBuilder.PARTITION_KEY_FIELD_NAME, out object? partitionKeyObj))
-            {
-                partitionKey = partitionKeyObj.ToString();
-            }
-=======
-                throw new InvalidDataException("Partition Key field is mandatory");
-            }
-
-            return await container.DeleteItemAsync<JObject>(id, new PartitionKey(partitionKey));
-        }
->>>>>>> 6398078e
+            }
 
             if (string.IsNullOrEmpty(partitionKey))
             {
@@ -219,98 +206,6 @@
                 }
 
                 return jarrayObj;
-            }
-
-            return item;
-        }
-
-        private static async Task<ItemResponse<JObject>> HandleUpdateAsync(IDictionary<string, object> queryArgs, Container container)
-        {
-            string? partitionKey = null;
-            string? id = null;
-
-            if (queryArgs.TryGetValue(QueryBuilder.ID_FIELD_NAME, out object? idObj))
-            {
-                id = idObj.ToString();
-            }
-
-            if (string.IsNullOrEmpty(id))
-            {
-                throw new InvalidDataException("id field is mandatory");
-            }
-
-            if (queryArgs.TryGetValue(QueryBuilder.PARTITION_KEY_FIELD_NAME, out object? partitionKeyObj))
-            {
-                partitionKey = partitionKeyObj.ToString();
-            }
-
-            if (string.IsNullOrEmpty(partitionKey))
-            {
-                throw new InvalidDataException("Partition Key field is mandatory");
-            }
-
-            object item = queryArgs[CreateMutationBuilder.INPUT_ARGUMENT_NAME];
-
-            JObject? input;
-            // Variables were provided to the mutation
-            if (item is Dictionary<string, object?>)
-            {
-                input = (JObject?)ParseVariableInputItem(item);
-            }
-            else
-            {
-                // An inline argument was set
-                input = (JObject?)ParseInlineInputItem(item);
-            }
-
-            return await container.ReplaceItemAsync<JObject>(input, id, new PartitionKey(partitionKey), new ItemRequestOptions());
-        }
-
-        /// <summary>
-        /// The method is for parsing the mutation input object with nested inner objects when input is passed in as variables.
-        /// </summary>
-        /// <param name="item"></param>
-        /// <returns></returns>
-        private static object? ParseVariableInputItem(object? item)
-        {
-            if (item is Dictionary<string, object?> inputItem)
-            {
-                JObject? createInput = new();
-
-                foreach (string key in inputItem.Keys)
-                {
-                    createInput.Add(new JProperty(key, ParseVariableInputItem(inputItem.GetValueOrDefault(key))));
-                }
-
-                return createInput;
-            }
-
-            return item;
-        }
-
-        /// <summary>
-        /// The method is for parsing the mutation input object with nested inner objects when input is passing inline.
-        /// </summary>
-        /// <param name="item"> In the form of ObjectFieldNode, or List<ObjectFieldNode></param>
-        /// <returns>In the form of JObject</returns>
-        private static object? ParseInlineInputItem(object? item)
-        {
-            JObject? createInput = new();
-
-            if (item is ObjectFieldNode node)
-            {
-                createInput.Add(new JProperty(node.Name.Value, ParseInlineInputItem(node.Value.Value)));
-                return createInput;
-            }
-
-            if (item is List<ObjectFieldNode> nodeList)
-            {
-                foreach (ObjectFieldNode subfield in nodeList)
-                {
-                    createInput.Add(new JProperty(subfield.Name.Value, ParseInlineInputItem(subfield.Value.Value)));
-                }
-
-                return createInput;
             }
 
             return item;
