--- conflicted
+++ resolved
@@ -35,16 +35,10 @@
             this._metadataStoreProvider.StoreQueryResolver(resolver);
         }
 
-<<<<<<< HEAD
-        // <summary>
-        // ExecuteFindAsync the given named graphql query on the backend.
-        // </summary>
-=======
         /// <summary>
         /// Executes the given IMiddlewareContext of the GraphQL query and
         /// expecting a single Json back.
         /// </summary>
->>>>>>> 05fcab02
         public async Task<JsonDocument> ExecuteAsync(IMiddlewareContext context, IDictionary<string, object> parameters)
         {
             // TODO: fixme we have multiple rounds of serialization/deserialization JsomDocument/JObject
