using System;
using System.Collections.Generic;
using System.Text.Json;
using System.Threading.Tasks;
using Azure.DataGateway.Service.Models;
using Azure.DataGateway.Service.Resolvers;
using HotChocolate.Resolvers;
using Microsoft.Azure.Cosmos;
using Newtonsoft.Json.Linq;

namespace Azure.DataGateway.Services
{
    //<summary>
    // CosmosQueryEngine to execute queries against CosmosDb.
    //</summary>
    public class CosmosQueryEngine : IQueryEngine
    {
        private readonly CosmosClientProvider _clientProvider;
        private readonly IMetadataStoreProvider _metadataStoreProvider;

        // <summary>
        // Constructor.
        // </summary>
        public CosmosQueryEngine(CosmosClientProvider clientProvider, IMetadataStoreProvider metadataStoreProvider)
        {
            this._clientProvider = clientProvider;
            this._metadataStoreProvider = metadataStoreProvider;
        }

<<<<<<< HEAD
        // <summary>
        // Register the given resolver with this query engine.
        // </summary>
        public void RegisterResolver(GraphQLQueryResolver resolver)
        {
            this._metadataStoreProvider.StoreQueryResolver(resolver);
        }

        // <summary>
        // ExecuteFindAsync the given named graphql query on the backend.
        // </summary>
        public async Task<JsonDocument> ExecuteAsync(string graphQLQueryName, IDictionary<string, object> parameters, bool isContinuationQuery)
=======
        /// <summary>
        /// Executes the given IMiddlewareContext of the GraphQL query and
        /// expecting a single Json back.
        /// </summary>
        public async Task<JsonDocument> ExecuteAsync(IMiddlewareContext context, IDictionary<string, object> parameters)
>>>>>>> aed9b7e4
        {
            // TODO: fixme we have multiple rounds of serialization/deserialization JsomDocument/JObject
            // TODO: add support for nesting
            // TODO: add support for join query against another container
            // TODO: add support for TOP and Order-by push-down

            string graphQLQueryName = context.Selection.Field.Name.Value;
            GraphQLQueryResolver resolver = this._metadataStoreProvider.GetQueryResolver(graphQLQueryName);
            Container container = this._clientProvider.Client.GetDatabase(resolver.DatabaseName).GetContainer(resolver.ContainerName);

            QueryRequestOptions queryRequestOptions = new();
            string requestContinuation = null;

            QueryDefinition querySpec = new(resolver.ParametrizedQuery);

            if (parameters != null)
            {
                foreach (KeyValuePair<string, object> parameterEntry in parameters)
                {
                    querySpec.WithParameter("@" + parameterEntry.Key, parameterEntry.Value);
                }
            }

            if (parameters.TryGetValue("first", out object maxSize))
            {
                queryRequestOptions.MaxItemCount = Convert.ToInt32(maxSize);
            }

            if (parameters.TryGetValue("after", out object after))
            {
                requestContinuation = after as string;
            }

            FeedResponse<JObject> firstPage = await container.GetItemQueryIterator<JObject>(querySpec, requestContinuation, queryRequestOptions).ReadNextAsync();

            if (isContinuationQuery)
            {
                JArray jarray = new();
                IEnumerator<JObject> enumerator = firstPage.GetEnumerator();
                while (enumerator.MoveNext())
                {
                    JObject item = enumerator.Current;
                    jarray.Add(item);
                }

                string responseContinuation = firstPage.ContinuationToken;
                if (String.IsNullOrEmpty(responseContinuation))
                {
                    responseContinuation = null;
                }

                JObject res = new(
                   new JProperty("endCursor", responseContinuation),
                   new JProperty("hasNextPage", responseContinuation != null),
                   new JProperty("nodes", jarray));

                // This extra deserialize/serialization will be removed after moving to Newtonsoft from System.Text.Json
                JsonDocument resultJsonDoc = JsonDocument.Parse(res.ToString());
                return resultJsonDoc;
            }

            JObject firstItem = null;

            IEnumerator<JObject> iterator = firstPage.GetEnumerator();

            while (iterator.MoveNext() && firstItem == null)
            {
                firstItem = iterator.Current;
            }

            JsonDocument jsonDocument = JsonDocument.Parse(firstItem.ToString());

            return jsonDocument;
        }

        public async Task<IEnumerable<JsonDocument>> ExecuteListAsync(IMiddlewareContext context, IDictionary<string, object> parameters)
        {
            // TODO: fixme we have multiple rounds of serialization/deserialization JsomDocument/JObject
            // TODO: add support for nesting
            // TODO: add support for join query against another container
            // TODO: add support for TOP and Order-by push-down

            string graphQLQueryName = context.Selection.Field.Name.Value;
            GraphQLQueryResolver resolver = this._metadataStoreProvider.GetQueryResolver(graphQLQueryName);
            Container container = this._clientProvider.Client.GetDatabase(resolver.DatabaseName).GetContainer(resolver.ContainerName);
            QueryDefinition querySpec = new(resolver.ParametrizedQuery);

            if (parameters != null)
            {
                foreach (KeyValuePair<string, object> parameterEntry in parameters)
                {
                    querySpec.WithParameter("@" + parameterEntry.Key, parameterEntry.Value);
                }
            }

            FeedIterator<JObject> resultSetIterator = container.GetItemQueryIterator<JObject>(querySpec);

            List<JsonDocument> resultsAsList = new();
            while (resultSetIterator.HasMoreResults)
            {
                FeedResponse<JObject> nextPage = await resultSetIterator.ReadNextAsync();
                IEnumerator<JObject> enumerator = nextPage.GetEnumerator();
                while (enumerator.MoveNext())
                {
                    JObject item = enumerator.Current;
                    resultsAsList.Add(JsonDocument.Parse(item.ToString()));
                }
            }

            return resultsAsList;
        }

        // <summary>
        // Given the SqlQueryStructure structure, obtains the query text and executes it against the backend.
        // </summary>
        public Task<JsonDocument> ExecuteAsync(FindRequestContext queryStructure)
        {
            throw new NotImplementedException();
        }
    }
}<|MERGE_RESOLUTION|>--- conflicted
+++ resolved
@@ -27,26 +27,12 @@
             this._metadataStoreProvider = metadataStoreProvider;
         }
 
-<<<<<<< HEAD
-        // <summary>
-        // Register the given resolver with this query engine.
-        // </summary>
-        public void RegisterResolver(GraphQLQueryResolver resolver)
-        {
-            this._metadataStoreProvider.StoreQueryResolver(resolver);
-        }
-
-        // <summary>
-        // ExecuteFindAsync the given named graphql query on the backend.
-        // </summary>
-        public async Task<JsonDocument> ExecuteAsync(string graphQLQueryName, IDictionary<string, object> parameters, bool isContinuationQuery)
-=======
         /// <summary>
         /// Executes the given IMiddlewareContext of the GraphQL query and
         /// expecting a single Json back.
         /// </summary>
-        public async Task<JsonDocument> ExecuteAsync(IMiddlewareContext context, IDictionary<string, object> parameters)
->>>>>>> aed9b7e4
+        public async Task<JsonDocument> ExecuteAsync(IMiddlewareContext context, IDictionary<string, object> parameters, bool isContinuationQuery)
+
         {
             // TODO: fixme we have multiple rounds of serialization/deserialization JsomDocument/JObject
             // TODO: add support for nesting
