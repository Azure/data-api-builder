# nullable disable
using System;
using System.Collections.Generic;
using System.Text.Json;
using System.Threading.Tasks;
using Azure.DataGateway.Service;
using Azure.DataGateway.Service.Models;
using Azure.DataGateway.Service.Resolvers;
using HotChocolate.Resolvers;
using HotChocolate.Types;
using Microsoft.Azure.Cosmos;
using Newtonsoft.Json.Linq;

namespace Azure.DataGateway.Services
{
    //<summary>
    // CosmosQueryEngine to execute queries against CosmosDb.
    //</summary>
    public class CosmosQueryEngine : IQueryEngine
    {
        private readonly CosmosClientProvider _clientProvider;
        private readonly IMetadataStoreProvider _metadataStoreProvider;
        private readonly CosmosQueryBuilder _queryBuilder;

        // <summary>
        // Constructor.
        // </summary>
        public CosmosQueryEngine(CosmosClientProvider clientProvider, IMetadataStoreProvider metadataStoreProvider)
        {
            this._clientProvider = clientProvider;
            this._metadataStoreProvider = metadataStoreProvider;
            this._queryBuilder = new CosmosQueryBuilder();
        }

        /// <summary>
        /// Executes the given IMiddlewareContext of the GraphQL query and
        /// expecting a single Json back.
        /// </summary>
        public async Task<Tuple<JsonDocument, IMetadata>> ExecuteAsync(IMiddlewareContext context, IDictionary<string, object> parameters)
        {
            // TODO: fixme we have multiple rounds of serialization/deserialization JsomDocument/JObject
            // TODO: add support for nesting
            // TODO: add support for join query against another container
            // TODO: add support for TOP and Order-by push-down

            CosmosQueryStructure structure = new(context, parameters, _metadataStoreProvider);

            Container container = this._clientProvider.Client.GetDatabase(structure.Database).GetContainer(structure.Container);

            QueryRequestOptions queryRequestOptions = new();
            string requestContinuation = null;

            string queryString = _queryBuilder.Build(structure);

<<<<<<< HEAD
            if (parameters != null)
            {
                foreach (KeyValuePair<string, object> parameterEntry in parameters)
                {
                    querySpec.WithParameter("@" + parameterEntry.Key, parameterEntry.Value);
                }

                if (parameters.TryGetValue("first", out object maxSize))
                {
                    queryRequestOptions.MaxItemCount = Convert.ToInt32(maxSize);
                }

                if (parameters.TryGetValue("after", out object after))
                {
                    requestContinuation = Base64Decode((string)after);
                }
=======
            QueryDefinition querySpec = new(queryString);

            foreach (KeyValuePair<string, object> parameterEntry in structure.Parameters)
            {
                querySpec.WithParameter("@" + parameterEntry.Key, parameterEntry.Value);
            }

            if (structure.IsPaginated)
            {
                queryRequestOptions.MaxItemCount = (int?)structure.MaxItemCount;
                requestContinuation = Base64Decode(structure.Continuation);
>>>>>>> d8f82f3d
            }

            FeedResponse<JObject> firstPage = await container.GetItemQueryIterator<JObject>(querySpec, requestContinuation, queryRequestOptions).ReadNextAsync();

            if (structure.IsPaginated)
            {
                JArray jarray = new();
                IEnumerator<JObject> enumerator = firstPage.GetEnumerator();
                while (enumerator.MoveNext())
                {
                    JObject item = enumerator.Current;
                    jarray.Add(item);
                }

                string responseContinuation = firstPage.ContinuationToken;
                if (string.IsNullOrEmpty(responseContinuation))
                {
                    responseContinuation = null;
                }

                JObject res = new(
                   new JProperty("endCursor", Base64Encode(responseContinuation)),
                   new JProperty("hasNextPage", responseContinuation != null),
                   new JProperty("items", jarray));

                // This extra deserialize/serialization will be removed after moving to Newtonsoft from System.Text.Json
                return new Tuple<JsonDocument, IMetadata>(JsonDocument.Parse(res.ToString()), null);
            }

            static JObject FindFirstItem(IEnumerator<JObject> iterator)
            {
                JObject firstItem;
                if (iterator.MoveNext() && (firstItem = iterator.Current) == null)
                {
                    return FindFirstItem(iterator);
                }

                return iterator.Current;
            }

            JObject firstItem = FindFirstItem(firstPage.GetEnumerator());

            JsonDocument jsonDocument = JsonDocument.Parse(firstItem.ToString());

            return new Tuple<JsonDocument, IMetadata>(jsonDocument, null);
        }

        public async Task<Tuple<IEnumerable<JsonDocument>, IMetadata>> ExecuteListAsync(IMiddlewareContext context, IDictionary<string, object> parameters)
        {
            // TODO: fixme we have multiple rounds of serialization/deserialization JsomDocument/JObject
            // TODO: add support for nesting
            // TODO: add support for join query against another container
            // TODO: add support for TOP and Order-by push-down

            CosmosQueryStructure structure = new(context, parameters, _metadataStoreProvider);

            Container container = this._clientProvider.Client.GetDatabase(structure.Database).GetContainer(structure.Container);
            QueryDefinition querySpec = new(_queryBuilder.Build(structure));

            if (parameters != null)
            {
                foreach (KeyValuePair<string, object> parameterEntry in parameters)
                {
                    querySpec.WithParameter("@" + parameterEntry.Key, parameterEntry.Value);
                }
            }

            FeedIterator<JObject> resultSetIterator = container.GetItemQueryIterator<JObject>(querySpec);

            List<JsonDocument> resultsAsList = new();
            while (resultSetIterator.HasMoreResults)
            {
                FeedResponse<JObject> nextPage = await resultSetIterator.ReadNextAsync();
                IEnumerator<JObject> enumerator = nextPage.GetEnumerator();
                while (enumerator.MoveNext())
                {
                    JObject item = enumerator.Current;
                    resultsAsList.Add(JsonDocument.Parse(item.ToString()));
                }
            }

            return new Tuple<IEnumerable<JsonDocument>, IMetadata>(resultsAsList, null);
        }

        // <summary>
        // Given the SqlQueryStructure structure, obtains the query text and executes it against the backend.
        // </summary>
        public Task<JsonDocument> ExecuteAsync(RestRequestContext queryStructure)
        {
            throw new NotImplementedException();
        }

        /// <inheritdoc />
        public JsonDocument ResolveInnerObject(JsonElement element, IObjectField fieldSchema, ref IMetadata metadata)
        {
            //TODO: Try to avoid additional deserialization/serialization here.
            return JsonDocument.Parse(element.ToString());
        }

        /// <inheritdoc />
        public IEnumerable<JsonDocument> ResolveListType(JsonElement element, IObjectField fieldSchema, ref IMetadata metadata)
        {
            //TODO: Try to avoid additional deserialization/serialization here.
            return JsonSerializer.Deserialize<List<JsonDocument>>(element.ToString());
        }

        private static string Base64Encode(string plainText)
        {
            if (plainText == default)
            {
                return null;
            }

            byte[] plainTextBytes = System.Text.Encoding.UTF8.GetBytes(plainText);
            return System.Convert.ToBase64String(plainTextBytes);
        }

        private static string Base64Decode(string base64EncodedData)
        {
            if (base64EncodedData == default)
            {
                return null;
            }

            byte[] base64EncodedBytes = System.Convert.FromBase64String(base64EncodedData);
            return System.Text.Encoding.UTF8.GetString(base64EncodedBytes);
        }
    }
}<|MERGE_RESOLUTION|>--- conflicted
+++ resolved
@@ -52,24 +52,6 @@
 
             string queryString = _queryBuilder.Build(structure);
 
-<<<<<<< HEAD
-            if (parameters != null)
-            {
-                foreach (KeyValuePair<string, object> parameterEntry in parameters)
-                {
-                    querySpec.WithParameter("@" + parameterEntry.Key, parameterEntry.Value);
-                }
-
-                if (parameters.TryGetValue("first", out object maxSize))
-                {
-                    queryRequestOptions.MaxItemCount = Convert.ToInt32(maxSize);
-                }
-
-                if (parameters.TryGetValue("after", out object after))
-                {
-                    requestContinuation = Base64Decode((string)after);
-                }
-=======
             QueryDefinition querySpec = new(queryString);
 
             foreach (KeyValuePair<string, object> parameterEntry in structure.Parameters)
@@ -81,7 +63,6 @@
             {
                 queryRequestOptions.MaxItemCount = (int?)structure.MaxItemCount;
                 requestContinuation = Base64Decode(structure.Continuation);
->>>>>>> d8f82f3d
             }
 
             FeedResponse<JObject> firstPage = await container.GetItemQueryIterator<JObject>(querySpec, requestContinuation, queryRequestOptions).ReadNextAsync();
