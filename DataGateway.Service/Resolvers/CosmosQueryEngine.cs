# nullable disable
using System;
using System.Collections.Generic;
using System.Linq;
using System.Text;
using System.Text.Json;
using System.Threading.Tasks;
using Azure.DataGateway.Service.GraphQLBuilder.Queries;
using Azure.DataGateway.Service.Models;
using Azure.DataGateway.Service.Services;
using HotChocolate.Resolvers;
using HotChocolate.Types;
using Microsoft.Azure.Cosmos;
using Newtonsoft.Json.Linq;

namespace Azure.DataGateway.Service.Resolvers
{
    //<summary>
    // CosmosQueryEngine to execute queries against CosmosDb.
    //</summary>
    public class CosmosQueryEngine : IQueryEngine
    {
        private readonly CosmosClientProvider _clientProvider;
        private readonly IGraphQLMetadataProvider _metadataStoreProvider;
        private readonly CosmosQueryBuilder _queryBuilder;

        // <summary>
        // Constructor.
        // </summary>
        public CosmosQueryEngine(
            CosmosClientProvider clientProvider,
            IGraphQLMetadataProvider metadataStoreProvider)
        {
            _clientProvider = clientProvider;
            _metadataStoreProvider = metadataStoreProvider;
            _queryBuilder = new CosmosQueryBuilder();
        }

        /// <summary>
        /// Executes the given IMiddlewareContext of the GraphQL query and
        /// expecting a single Json back.
        /// </summary>
        public async Task<Tuple<JsonDocument, IMetadata>> ExecuteAsync(IMiddlewareContext context, IDictionary<string, object?> parameters)
        {
            // TODO: fixme we have multiple rounds of serialization/deserialization JsomDocument/JObject
            // TODO: add support for nesting
            // TODO: add support for join query against another container
            // TODO: add support for TOP and Order-by push-down

            CosmosQueryStructure structure = new(context, parameters, _metadataStoreProvider);

            Container container = _clientProvider.Client.GetDatabase(structure.Database).GetContainer(structure.Container);

            QueryRequestOptions queryRequestOptions = new();
            string requestAfterField = null;

            string queryString = _queryBuilder.Build(structure);

            QueryDefinition querySpec = new(queryString);

            foreach (KeyValuePair<string, object> parameterEntry in structure.Parameters)
            {
                querySpec.WithParameter("@" + parameterEntry.Key, parameterEntry.Value);
            }

            if (structure.IsPaginated)
            {
                queryRequestOptions.MaxItemCount = (int?)structure.MaxItemCount;
                requestAfterField = Base64Decode(structure.After);
            }

<<<<<<< HEAD
            FeedResponse<JObject> firstPage = await container.GetItemQueryIterator<JObject>(querySpec, requestAfterField, queryRequestOptions).ReadNextAsync();

            if (structure.IsPaginated)
=======
            using (FeedIterator<JObject> query = container.GetItemQueryIterator<JObject>(querySpec, requestContinuation, queryRequestOptions))
>>>>>>> 3b176657
            {
                do
                {
                    FeedResponse<JObject> page = await query.ReadNextAsync();

                    // For connection type, return first page result directly
                    if (structure.IsPaginated)
                    {
                        JArray jarray = new();
                        IEnumerator<JObject> enumerator = page.GetEnumerator();
                        while (enumerator.MoveNext())
                        {
                            JObject item = enumerator.Current;
                            jarray.Add(item);
                        }

                        string responseContinuation = page.ContinuationToken;
                        if (string.IsNullOrEmpty(responseContinuation))
                        {
                            responseContinuation = null;
                        }

                        JObject res = new(
                           new JProperty("endCursor", Base64Encode(responseContinuation)),
                           new JProperty("hasNextPage", responseContinuation != null),
                           new JProperty("items", jarray));

                        // This extra deserialize/serialization will be removed after moving to Newtonsoft from System.Text.Json
                        return new Tuple<JsonDocument, IMetadata>(JsonDocument.Parse(res.ToString()), null);
                    }

                    if (page.Count > 0)
                    {
                        return new Tuple<JsonDocument, IMetadata>(JsonDocument.Parse(page.First().ToString()), null);
                    }
                }
<<<<<<< HEAD

                string responseAfterToken = firstPage.ContinuationToken;
                if (string.IsNullOrEmpty(responseAfterToken))
                {
                    responseAfterToken = null;
                }

                JObject res = new(
                   new JProperty(QueryBuilder.PAGINATION_TOKEN_FIELD_NAME, Base64Encode(responseAfterToken)),
                   new JProperty(QueryBuilder.HAS_NEXT_PAGE_FIELD_NAME, responseAfterToken != null),
                   new JProperty(QueryBuilder.PAGINATION_FIELD_NAME, jarray));

                // This extra deserialize/serialization will be removed after moving to Newtonsoft from System.Text.Json
                return new Tuple<JsonDocument, IMetadata>(JsonDocument.Parse(res.ToString()), null);
=======
                while (query.HasMoreResults);
>>>>>>> 3b176657
            }

            // Return empty list when query gets no result back
            return new Tuple<JsonDocument, IMetadata>(null, null);
        }

        public async Task<Tuple<IEnumerable<JsonDocument>, IMetadata>> ExecuteListAsync(IMiddlewareContext context, IDictionary<string, object> parameters)
        {
            // TODO: fixme we have multiple rounds of serialization/deserialization JsomDocument/JObject
            // TODO: add support for nesting
            // TODO: add support for join query against another container
            // TODO: add support for TOP and Order-by push-down

            CosmosQueryStructure structure = new(context, parameters, _metadataStoreProvider);

            Container container = _clientProvider.Client.GetDatabase(structure.Database).GetContainer(structure.Container);
            QueryDefinition querySpec = new(_queryBuilder.Build(structure));

            foreach (KeyValuePair<string, object> parameterEntry in structure.Parameters)
            {
                querySpec.WithParameter("@" + parameterEntry.Key, parameterEntry.Value);
            }

            FeedIterator<JObject> resultSetIterator = container.GetItemQueryIterator<JObject>(querySpec);

            List<JsonDocument> resultsAsList = new();
            while (resultSetIterator.HasMoreResults)
            {
                FeedResponse<JObject> nextPage = await resultSetIterator.ReadNextAsync();
                IEnumerator<JObject> enumerator = nextPage.GetEnumerator();
                while (enumerator.MoveNext())
                {
                    JObject item = enumerator.Current;
                    resultsAsList.Add(JsonDocument.Parse(item.ToString()));
                }
            }

            return new Tuple<IEnumerable<JsonDocument>, IMetadata>(resultsAsList, null);
        }

        // <summary>
        // Given the SqlQueryStructure structure, obtains the query text and executes it against the backend.
        // </summary>
        public Task<JsonDocument> ExecuteAsync(RestRequestContext queryStructure)
        {
            throw new NotImplementedException();
        }

        /// <inheritdoc />
        public JsonDocument ResolveInnerObject(JsonElement element, IObjectField fieldSchema, ref IMetadata metadata)
        {
            //TODO: Try to avoid additional deserialization/serialization here.
            return JsonDocument.Parse(element.ToString());
        }

        /// <inheritdoc />
        public IEnumerable<JsonDocument> ResolveListType(JsonElement element, IObjectField fieldSchema, ref IMetadata metadata)
        {
            //TODO: Try to avoid additional deserialization/serialization here.
            return JsonSerializer.Deserialize<List<JsonDocument>>(element.ToString());
        }

        private static string Base64Encode(string plainText)
        {
            if (plainText == default)
            {
                return null;
            }

            byte[] plainTextBytes = Encoding.UTF8.GetBytes(plainText);
            return Convert.ToBase64String(plainTextBytes);
        }

        private static string Base64Decode(string base64EncodedData)
        {
            if (base64EncodedData == default)
            {
                return null;
            }

            byte[] base64EncodedBytes = Convert.FromBase64String(base64EncodedData);
            return Encoding.UTF8.GetString(base64EncodedBytes);
        }
    }
}<|MERGE_RESOLUTION|>--- conflicted
+++ resolved
@@ -69,13 +69,7 @@
                 requestAfterField = Base64Decode(structure.After);
             }
 
-<<<<<<< HEAD
-            FeedResponse<JObject> firstPage = await container.GetItemQueryIterator<JObject>(querySpec, requestAfterField, queryRequestOptions).ReadNextAsync();
-
-            if (structure.IsPaginated)
-=======
-            using (FeedIterator<JObject> query = container.GetItemQueryIterator<JObject>(querySpec, requestContinuation, queryRequestOptions))
->>>>>>> 3b176657
+            using (FeedIterator<JObject> query = container.GetItemQueryIterator<JObject>(querySpec, requestAfterField, queryRequestOptions))
             {
                 do
                 {
@@ -92,28 +86,6 @@
                             jarray.Add(item);
                         }
 
-                        string responseContinuation = page.ContinuationToken;
-                        if (string.IsNullOrEmpty(responseContinuation))
-                        {
-                            responseContinuation = null;
-                        }
-
-                        JObject res = new(
-                           new JProperty("endCursor", Base64Encode(responseContinuation)),
-                           new JProperty("hasNextPage", responseContinuation != null),
-                           new JProperty("items", jarray));
-
-                        // This extra deserialize/serialization will be removed after moving to Newtonsoft from System.Text.Json
-                        return new Tuple<JsonDocument, IMetadata>(JsonDocument.Parse(res.ToString()), null);
-                    }
-
-                    if (page.Count > 0)
-                    {
-                        return new Tuple<JsonDocument, IMetadata>(JsonDocument.Parse(page.First().ToString()), null);
-                    }
-                }
-<<<<<<< HEAD
-
                 string responseAfterToken = firstPage.ContinuationToken;
                 if (string.IsNullOrEmpty(responseAfterToken))
                 {
@@ -121,15 +93,20 @@
                 }
 
                 JObject res = new(
-                   new JProperty(QueryBuilder.PAGINATION_TOKEN_FIELD_NAME, Base64Encode(responseAfterToken)),
-                   new JProperty(QueryBuilder.HAS_NEXT_PAGE_FIELD_NAME, responseAfterToken != null),
-                   new JProperty(QueryBuilder.PAGINATION_FIELD_NAME, jarray));
+                    new JProperty(QueryBuilder.PAGINATION_TOKEN_FIELD_NAME, Base64Encode(responseAfterToken)),
+                    new JProperty(QueryBuilder.HAS_NEXT_PAGE_FIELD_NAME, responseAfterToken != null),
+                    new JProperty(QueryBuilder.PAGINATION_FIELD_NAME, jarray));
 
                 // This extra deserialize/serialization will be removed after moving to Newtonsoft from System.Text.Json
                 return new Tuple<JsonDocument, IMetadata>(JsonDocument.Parse(res.ToString()), null);
-=======
+            }
+
+                    if (page.Count > 0)
+                    {
+                        return new Tuple<JsonDocument, IMetadata>(JsonDocument.Parse(page.First().ToString()), null);
+                    }
+                }
                 while (query.HasMoreResults);
->>>>>>> 3b176657
             }
 
             // Return empty list when query gets no result back
