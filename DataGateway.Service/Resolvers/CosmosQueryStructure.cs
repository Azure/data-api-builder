--- conflicted
+++ resolved
@@ -46,26 +46,18 @@
 
                 if (fieldNode != null)
                 {
-<<<<<<< HEAD
                     Columns.AddRange(fieldNode.SelectionSet!.Selections.Select(x => new LabelledColumn(tableSchema: string.Empty,
                                                                                                        tableName: _containerAlias,
                                                                                                        columnName: string.Empty,
-                                                                                                       label: x.ToString())));
-=======
-                    Columns.AddRange(fieldNode.SelectionSet!.Selections.Select(x => new LabelledColumn(_containerAlias, "", x.GetNodes().First().ToString())));
->>>>>>> 3b176657
+                                                                                                       label: x.GetNodes().First().ToString())));
                 }
             }
             else
             {
-<<<<<<< HEAD
                 Columns.AddRange(selection.SyntaxNode.SelectionSet!.Selections.Select(x => new LabelledColumn(tableSchema: string.Empty,
                                                                                                               tableName: _containerAlias,
                                                                                                               columnName: string.Empty,
-                                                                                                              label: x.ToString())));
-=======
-                Columns.AddRange(selection.SyntaxNode.SelectionSet!.Selections.Select(x => new LabelledColumn(_containerAlias, "", x.GetNodes().First().ToString())));
->>>>>>> 3b176657
+                                                                                                              label: x.GetNodes().First().ToString())));
             }
 
             Container = graphqlType.ContainerName;
