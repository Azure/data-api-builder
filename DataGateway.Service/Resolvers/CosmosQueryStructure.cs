using System.Collections.Generic;
using System.Diagnostics.CodeAnalysis;
using System.Linq;
using Azure.DataGateway.Service.Models;
using Azure.DataGateway.Service.Services;
using HotChocolate.Language;
using HotChocolate.Resolvers;

namespace Azure.DataGateway.Service.Resolvers
{
    public class CosmosQueryStructure : BaseQueryStructure
    {
        private IMiddlewareContext _context;
        public bool IsPaginated { get; internal set; }

        private readonly string _containerAlias = "c";
        public string Container { get; internal set; }
        public string Database { get; internal set; }
        public string? Continuation { get; internal set; }
        public int MaxItemCount { get; internal set; }
        public List<OrderByColumn> OrderByColumns { get; internal set; }

        protected IGraphQLMetadataProvider MetadataStoreProvider { get; }

        public CosmosQueryStructure(IMiddlewareContext context,
            IDictionary<string, object> parameters,
            IGraphQLMetadataProvider metadataStoreProvider)
            : base()
        {
            MetadataStoreProvider = metadataStoreProvider;
            _context = context;
            Init(parameters);
        }

        [MemberNotNull(nameof(Container))]
        [MemberNotNull(nameof(Database))]
        private void Init(IDictionary<string, object> queryParams)
        {
            IFieldSelection selection = _context.Selection;
            GraphQLType graphqlType = MetadataStoreProvider.GetGraphQLType(UnderlyingType(selection.Field.Type).Name);
            IsPaginated = graphqlType.IsPaginationType;
            OrderByColumns = new();

            if (IsPaginated)
            {
                FieldNode? fieldNode = ExtractItemsQueryField(selection.SyntaxNode);
                graphqlType = MetadataStoreProvider.GetGraphQLType(UnderlyingType(ExtractItemsSchemaField(selection.Field).Type).Name);

                if (fieldNode != null)
                {
                    Columns.AddRange(fieldNode.SelectionSet!.Selections.Select(x => new LabelledColumn(tableSchema: string.Empty,
                                                                                                       tableName: _containerAlias,
                                                                                                       columnName: string.Empty,
                                                                                                       label: x.GetNodes().First().ToString())));
                }
            }
            else
            {
                Columns.AddRange(selection.SyntaxNode.SelectionSet!.Selections.Select(x => new LabelledColumn(tableSchema: string.Empty,
                                                                                                              tableName: _containerAlias,
                                                                                                              columnName: string.Empty,
                                                                                                              label: x.GetNodes().First().ToString())));
            }

            Container = graphqlType.ContainerName;
            Database = graphqlType.DatabaseName;

            // first and after will not be part of query parameters. They will be going into headers instead.
            // TODO: Revisit 'first' while adding support for TOP queries
            if (queryParams.ContainsKey("first"))
            {
                MaxItemCount = (int)queryParams["first"];
                queryParams.Remove("first");
            }

            if (queryParams.ContainsKey("after"))
            {
                Continuation = (string)queryParams["after"];
                queryParams.Remove("after");
            }

            if (queryParams.ContainsKey("orderBy"))
            {
                object? orderByObject = queryParams["orderBy"];

                if (orderByObject != null)
                {
                    OrderByColumns = ProcessGqlOrderByArg((List<ObjectFieldNode>)orderByObject);
                }
            }
            else
            {

                foreach (KeyValuePair<string, object> parameter in queryParams)
                {
                    Predicates.Add(new Predicate(
                        new PredicateOperand(new Column(_containerAlias, parameter.Key)),
                        PredicateOperation.Equal,
                        new PredicateOperand($"@{MakeParamWithValue(parameter.Value)}")
                    ));
                }
            }
        }

        /// <summary>
        /// Create a list of orderBy columns from the orderBy argument
        /// passed to the gql query
        /// </summary>
        private List<OrderByColumn> ProcessGqlOrderByArg(List<ObjectFieldNode> orderByFields)
        {
            // Create list of primary key columns
            // we always have the primary keys in
            // the order by statement for the case
            // of tie breaking and pagination
            List<OrderByColumn> orderByColumnsList = new();

            foreach (ObjectFieldNode field in orderByFields)
            {
                if (field.Value is NullValueNode)
                {
                    continue;
                }

<<<<<<< HEAD
                Predicates.Add(new Predicate(
                    new PredicateOperand(new Column(tableSchema: null, _containerAlias, parameter.Key)),
                    PredicateOperation.Equal,
                    new PredicateOperand($"@{MakeParamWithValue(parameter.Value)}")
                ));
=======
                string fieldName = field.Name.ToString();

                EnumValueNode enumValue = (EnumValueNode)field.Value;

                if (enumValue.Value == $"{OrderByDir.Desc}")
                {
                    orderByColumnsList.Add(new OrderByColumn(_containerAlias, fieldName, OrderByDir.Desc));
                }
                else
                {
                    orderByColumnsList.Add(new OrderByColumn(_containerAlias, fieldName));
                }
>>>>>>> dde86e63
            }

            return orderByColumnsList;
        }
    }
}<|MERGE_RESOLUTION|>--- conflicted
+++ resolved
@@ -94,7 +94,7 @@
                 foreach (KeyValuePair<string, object> parameter in queryParams)
                 {
                     Predicates.Add(new Predicate(
-                        new PredicateOperand(new Column(_containerAlias, parameter.Key)),
+                        new PredicateOperand(new Column(tableSchema: null, _containerAlias, parameter.Key)),
                         PredicateOperation.Equal,
                         new PredicateOperand($"@{MakeParamWithValue(parameter.Value)}")
                     ));
@@ -121,13 +121,6 @@
                     continue;
                 }
 
-<<<<<<< HEAD
-                Predicates.Add(new Predicate(
-                    new PredicateOperand(new Column(tableSchema: null, _containerAlias, parameter.Key)),
-                    PredicateOperation.Equal,
-                    new PredicateOperand($"@{MakeParamWithValue(parameter.Value)}")
-                ));
-=======
                 string fieldName = field.Name.ToString();
 
                 EnumValueNode enumValue = (EnumValueNode)field.Value;
@@ -140,7 +133,6 @@
                 {
                     orderByColumnsList.Add(new OrderByColumn(_containerAlias, fieldName));
                 }
->>>>>>> dde86e63
             }
 
             return orderByColumnsList;
