using System;
using System.Collections.Generic;
using System.Text.Json;
using System.Threading.Tasks;
using Azure.DataGateway.Service.Models;
using HotChocolate.Resolvers;
using Azure.DataGateway.Service.Models;

namespace Azure.DataGateway.Service.Resolvers
{
    /// <summary>
    /// Interface for execution of GraphQL mutations against a database.
    /// </summary>
    public interface IMutationEngine
    {
        /// <summary>
        /// Executes the mutation query and returns result as JSON object asynchronously.
        /// </summary>
        /// <param name="context">Middleware context of the mutation</param>
        /// <param name="parameters">parameters in the mutation query.</param>
<<<<<<< HEAD
        /// <returns>JSON object result</returns>
        public Task<JsonDocument> ExecuteAsync(IMiddlewareContext context,
            IDictionary<string, object> parameters);

        /// <summary>
        /// Executes the mutation query and returns result as JSON object asynchronously.
        /// </summary>
        /// <param name="context">Middleware context of the mutation</param>
        /// <param name="parameters">parameters in the mutation query.</param>
        /// <returns>JSON object result</returns>
        public Task<JsonDocument> ExecuteAsync(RequestContext context);
=======
        /// <returns>JSON object result and a metadata object required to resolve the result</returns>
        public Task<Tuple<JsonDocument, IMetadata>> ExecuteAsync(IMiddlewareContext context, IDictionary<string, object> parameters);
>>>>>>> 52bb2db1
    }
}<|MERGE_RESOLUTION|>--- conflicted
+++ resolved
@@ -18,9 +18,8 @@
         /// </summary>
         /// <param name="context">Middleware context of the mutation</param>
         /// <param name="parameters">parameters in the mutation query.</param>
-<<<<<<< HEAD
-        /// <returns>JSON object result</returns>
-        public Task<JsonDocument> ExecuteAsync(IMiddlewareContext context,
+        /// <returns>JSON object result and a metadata object required to resolve the result</returns>
+        public Task<Tuple<JsonDocument, IMetadata>> ExecuteAsync(IMiddlewareContext context,
             IDictionary<string, object> parameters);
 
         /// <summary>
@@ -30,9 +29,5 @@
         /// <param name="parameters">parameters in the mutation query.</param>
         /// <returns>JSON object result</returns>
         public Task<JsonDocument> ExecuteAsync(RequestContext context);
-=======
-        /// <returns>JSON object result and a metadata object required to resolve the result</returns>
-        public Task<Tuple<JsonDocument, IMetadata>> ExecuteAsync(IMiddlewareContext context, IDictionary<string, object> parameters);
->>>>>>> 52bb2db1
     }
 }