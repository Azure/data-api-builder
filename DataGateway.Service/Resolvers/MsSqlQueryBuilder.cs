using System.Data.Common;
using System.Linq;
using Microsoft.Data.SqlClient;

namespace Azure.DataGateway.Service.Resolvers
{
    /// <summary>
    /// Class for building MsSql queries.
    /// </summary>
    public class MsSqlQueryBuilder : IQueryBuilder
    {
        private const string FOR_JSON_SUFFIX = " FOR JSON PATH, INCLUDE_NULL_VALUES";
        private const string WITHOUT_ARRAY_WRAPPER_SUFFIX = "WITHOUT_ARRAY_WRAPPER";

        private static DbCommandBuilder _builder = new SqlCommandBuilder();

        public string DataIdent { get; } = "[data]";

        /// <summary>
        /// Enclose the given string within [] specific for MsSql.
        /// </summary>
        /// <param name="ident">The unquoted identifier to be enclosed.</param>
        /// <returns>The quoted identifier.</returns>
        public string QuoteIdentifier(string ident)
        {
            return _builder.QuoteIdentifier(ident);
        }

        public string WrapSubqueryColumn(string column, SqlQueryStructure subquery)
        {
            if (subquery.IsListQuery)
            {
                return $"JSON_QUERY (COALESCE({column}, '[]'))";
            }

            return $"JSON_QUERY ({column})";
        }

        public string Build(SqlQueryStructure structure)
        {
            string fromSql = structure.TableSql();
            fromSql += string.Join(
                    "",
                    structure.JoinQueries.Select(
                        x => $" OUTER APPLY ({Build(x.Value)}) AS {QuoteIdentifier(x.Key)}({DataIdent})"));
            string query = $"SELECT TOP {structure.Limit()} {structure.ColumnsSql()}"
                + $" FROM {fromSql}"
<<<<<<< HEAD
                + $" WHERE {structure.ConditionsSql()}"
=======
                + $" WHERE {structure.PredicatesSql()}"
>>>>>>> 05fcab02
                + $" ORDER BY {structure.OrderBySql()}";

            query += FOR_JSON_SUFFIX;
            if (!structure.IsListQuery)
            {
                query += "," + WITHOUT_ARRAY_WRAPPER_SUFFIX;
            }

            return query;
        }
    }
}<|MERGE_RESOLUTION|>--- conflicted
+++ resolved
@@ -45,11 +45,7 @@
                         x => $" OUTER APPLY ({Build(x.Value)}) AS {QuoteIdentifier(x.Key)}({DataIdent})"));
             string query = $"SELECT TOP {structure.Limit()} {structure.ColumnsSql()}"
                 + $" FROM {fromSql}"
-<<<<<<< HEAD
-                + $" WHERE {structure.ConditionsSql()}"
-=======
                 + $" WHERE {structure.PredicatesSql()}"
->>>>>>> 05fcab02
                 + $" ORDER BY {structure.OrderBySql()}";
 
             query += FOR_JSON_SUFFIX;
