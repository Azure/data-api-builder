--- conflicted
+++ resolved
@@ -103,8 +103,6 @@
                     $"case when xmax::text::int > 0 then '{UPDATE_UPSERT}' else '{INSERT_UPSERT}' end AS {UPSERT_IDENTIFIER_COLUMN_NAME};";
             }
         }
-<<<<<<< HEAD
-=======
 
         /// <inheritdoc />
         protected override string Build(KeysetPaginationPredicate? predicate)
@@ -156,6 +154,5 @@
 
             throw new ArgumentException($"Invalid {UPSERT_IDENTIFIER_COLUMN_NAME} column value.");
         }
->>>>>>> c8d6bf7b
     }
 }