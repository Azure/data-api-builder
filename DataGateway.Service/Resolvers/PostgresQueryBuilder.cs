using System;
using System.Data.Common;
using System.Linq;
using System.Text;
using Azure.DataGateway.Service.Models;
using Npgsql;

namespace Azure.DataGateway.Service.Resolvers
{
    /// <summary>
    /// Modifies a query that returns regular rows to return JSON for Postgres
    /// </summary>
    public class PostgresQueryBuilder : BaseSqlQueryBuilder, IQueryBuilder
    {
        private static DbCommandBuilder _builder = new NpgsqlCommandBuilder();

        /// <inheritdoc />
        protected override string QuoteIdentifier(string ident)
        {
            return _builder.QuoteIdentifier(ident);
        }

        /// <inheritdoc />
        public string Build(SqlQueryStructure structure)
        {
            string fromSql = $"{QuoteIdentifier(structure.TableName)} AS {QuoteIdentifier(structure.TableAlias)}{Build(structure.Joins)}";
            fromSql += string.Join("", structure.JoinQueries.Select(x => $" LEFT OUTER JOIN LATERAL ({Build(x.Value)}) AS {QuoteIdentifier(x.Key)} ON TRUE"));

            string predicates = JoinPredicateStrings(
                                    structure.FilterPredicates,
                                    Build(structure.Predicates),
                                    Build(structure.PaginationMetadata.PaginationPredicate));

            string query = $"SELECT {Build(structure.Columns)}"
                + $" FROM {fromSql}"
                + $" WHERE {predicates}"
                + $" ORDER BY {Build(structure.PrimaryKeyAsColumns())}"
                + $" LIMIT {structure.Limit()}";

            string subqueryName = QuoteIdentifier($"subq{structure.Counter.Next()}");

            StringBuilder result = new();
            if (structure.IsListQuery)
            {
                result.Append($"SELECT COALESCE(jsonb_agg(to_jsonb({subqueryName})), '[]') ");
            }
            else
            {
                result.Append($"SELECT to_jsonb({subqueryName}) ");
            }

            result.Append($"AS {QuoteIdentifier(SqlQueryStructure.DATA_IDENT)} FROM ( ");
            result.Append(query);
            result.Append($" ) AS {subqueryName}");

            return result.ToString();
        }

        /// <inheritdoc />
        public string Build(SqlInsertStructure structure)
        {
            return $"INSERT INTO {QuoteIdentifier(structure.TableName)} ({Build(structure.InsertColumns)}) " +
                    $"VALUES ({string.Join(", ", (structure.Values))}) " +
                    $"RETURNING {Build(structure.PrimaryKey())};";
        }

        /// <inheritdoc />
        public string Build(SqlUpdateStructure structure)
        {
            return $"UPDATE {QuoteIdentifier(structure.TableName)} " +
                    $"SET {Build(structure.UpdateOperations, ", ")} " +
                    $"WHERE {Build(structure.Predicates)} " +
                    $"RETURNING {Build(structure.PrimaryKey())};";
        }

        /// <inheritdoc />
        public string Build(SqlDeleteStructure structure)
        {
            return $"DELETE FROM {QuoteIdentifier(structure.TableName)} " +
                    $"WHERE {Build(structure.Predicates)}";
        }

        public string Build(SqlUpsertQueryStructure structure)
        {
            throw new NotImplementedException();
        }

        /// <inheritdoc />
<<<<<<< HEAD
        public override string BuildColumnInfoQuery(
            string databaseNameParam,
            string schemaNameParam,
            string tableNameParam)
        {
            throw new NotImplementedException();
        }

        /// <inheritdoc />
        protected override string Build(KeysetPaginationPredicate predicate)
=======
        protected override string Build(KeysetPaginationPredicate? predicate)
>>>>>>> 9e360c96
        {
            if (predicate == null)
            {
                return string.Empty;
            }

            string left = Build(predicate.PrimaryKey);
            string right = string.Join(", ", predicate.Values);

            if (predicate.PrimaryKey.Count > 1)
            {
                return $"({left}) > ({right})";
            }
            else
            {
                return $"{left} > {right}";
            }
        }
    }
}<|MERGE_RESOLUTION|>--- conflicted
+++ resolved
@@ -86,7 +86,6 @@
         }
 
         /// <inheritdoc />
-<<<<<<< HEAD
         public override string BuildColumnInfoQuery(
             string databaseNameParam,
             string schemaNameParam,
@@ -96,10 +95,7 @@
         }
 
         /// <inheritdoc />
-        protected override string Build(KeysetPaginationPredicate predicate)
-=======
         protected override string Build(KeysetPaginationPredicate? predicate)
->>>>>>> 9e360c96
         {
             if (predicate == null)
             {
