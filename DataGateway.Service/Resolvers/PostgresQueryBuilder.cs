--- conflicted
+++ resolved
@@ -67,7 +67,6 @@
                     $"RETURNING {structure.ReturnColumnsSql()};";
         }
 
-<<<<<<< HEAD
         public string MakeKeysetPaginationPredicate(List<string> primaryKey, List<string> pkValues)
         {
             string left = string.Join(", ", primaryKey);
@@ -81,12 +80,12 @@
             {
                 return $"{left} > {right}";
             }
-=======
+        }
+
         public string Build(SqlDeleteStructure structure)
         {
             return $"DELETE FROM {QuoteIdentifier(structure.TableName)} " +
                     $"WHERE {structure.PredicatesSql()} ";
->>>>>>> 9b715249
         }
     }
 }