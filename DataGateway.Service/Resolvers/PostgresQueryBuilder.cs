using System.Data.Common;
using System.Linq;
using Npgsql;

namespace Azure.DataGateway.Service.Resolvers
{
    /// <summary>
    /// Modifies a query that returns regular rows to return JSON for Postgres
    /// </summary>
    public class PostgresQueryBuilder : IQueryBuilder
    {
        private static DbCommandBuilder _builder = new NpgsqlCommandBuilder();

        public string DataIdent { get; } = "\"data\"";

        public string QuoteIdentifier(string ident)
        {
            return _builder.QuoteIdentifier(ident);
        }

        public string WrapSubqueryColumn(string column, SqlQueryStructure subquery)
        {
            return column;
        }

        public string Build(SqlQueryStructure structure)
        {
            string fromSql = structure.TableSql();
            fromSql += string.Join("", structure.JoinQueries.Select(x => $" LEFT OUTER JOIN LATERAL ({Build(x.Value)}) AS {QuoteIdentifier(x.Key)} ON TRUE"));

            string query = $"SELECT {structure.ColumnsSql()}"
                + $" FROM {fromSql}"
<<<<<<< HEAD
                + $" WHERE {structure.ConditionsSql()}"
=======
                + $" WHERE {structure.PredicatesSql()}"
>>>>>>> 05fcab02
                + $" ORDER BY {structure.OrderBySql()}"
                + $" LIMIT {structure.Limit()}";

            string subqueryName = QuoteIdentifier($"subq{structure.Counter.Next()}");

            string start;
            if (structure.IsListQuery)
            {
                start = $"SELECT COALESCE(jsonb_agg(to_jsonb({subqueryName})), '[]') AS {DataIdent} FROM (";
            }
            else
            {
                start = $"SELECT to_jsonb({subqueryName}) AS {DataIdent} FROM (";
            }

            string end = $") AS {subqueryName}";
            query = $"{start} {query} {end}";
            return query;
        }
    }
}<|MERGE_RESOLUTION|>--- conflicted
+++ resolved
@@ -30,11 +30,7 @@
 
             string query = $"SELECT {structure.ColumnsSql()}"
                 + $" FROM {fromSql}"
-<<<<<<< HEAD
-                + $" WHERE {structure.ConditionsSql()}"
-=======
                 + $" WHERE {structure.PredicatesSql()}"
->>>>>>> 05fcab02
                 + $" ORDER BY {structure.OrderBySql()}"
                 + $" LIMIT {structure.Limit()}";
 
