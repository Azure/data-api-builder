--- conflicted
+++ resolved
@@ -3,11 +3,6 @@
 using System.Linq;
 using Azure.DataGateway.Service.Models;
 using Azure.DataGateway.Service.Services;
-<<<<<<< HEAD
-=======
-using HotChocolate.Language;
-using HotChocolate.Types;
->>>>>>> d2e44dcd
 
 namespace Azure.DataGateway.Service.Resolvers
 {
@@ -82,17 +77,6 @@
 
         /// <summary>
         /// get all columns of the table
-<<<<<<< HEAD
-=======
-        /// </summary>
-        public List<string> AllColumns()
-        {
-            return GetTableDefinition().Columns.Select(col => col.Key).ToList();
-        }
-
-        /// <summary>
-        ///  Add parameter to Parameters and return the name associated with it
->>>>>>> d2e44dcd
         /// </summary>
         public List<string> AllColumns()
         {
