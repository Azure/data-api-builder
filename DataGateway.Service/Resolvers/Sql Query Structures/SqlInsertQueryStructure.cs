--- conflicted
+++ resolved
@@ -37,7 +37,6 @@
 
             TableDefinition tableDefinition = GetTableDefinition();
 
-<<<<<<< HEAD
             // return primary key so the inserted row can be identified
             //ReturnColumns = tableDefinition.PrimaryKey;
             ReturnColumns = tableDefinition.Columns.Keys.ToList();
@@ -45,11 +44,6 @@
             IDictionary<string, object?> createInput = ArgumentToDictionary(mutationParams, CreateMutationBuilder.INPUT_ARGUMENT_NAME);
 
             foreach (KeyValuePair<string, object?> param in createInput)
-=======
-            ReturnColumns = tableDefinition.Columns.Keys.ToList<string>();
-
-            foreach (KeyValuePair<string, object?> param in mutationParams)
->>>>>>> 86a0bd28
             {
                 PopulateColumnsAndParams(param.Key, param.Value);
             }
