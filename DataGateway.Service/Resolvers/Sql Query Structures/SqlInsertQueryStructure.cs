using System;
using System.Collections.Generic;
using System.Linq;
using System.Net;
using Azure.DataGateway.Config;
using Azure.DataGateway.Service.Exceptions;
using Azure.DataGateway.Service.GraphQLBuilder.Mutations;
using Azure.DataGateway.Service.Services;

namespace Azure.DataGateway.Service.Resolvers
{
    /// <summary>
    /// Wraps all the required data and logic to write a SQL INSERT query
    /// </summary>
    public class SqlInsertStructure : BaseSqlQueryStructure
    {
        /// <summary>
        /// Column names to insert into the given columns
        /// </summary>
        public List<string> InsertColumns { get; }

        /// <summary>
        /// Values to insert into the given columns
        /// </summary>
        public List<string> Values { get; }

        /// <summary>
        /// The inserted columns that the insert will return
        /// </summary>
        public List<string> ReturnColumns { get; }

        public SqlInsertStructure(
<<<<<<< HEAD
            string tableName,
            ISqlMetadataProvider sqlMetadataProvider,
            IDictionary<string, object?> mutationParams)
        : base(sqlMetadataProvider, tableName: tableName)
=======
            string entityName,
            IGraphQLMetadataProvider metadataStoreProvider,
            ISqlMetadataProvider sqlMetadataProvider,
            IDictionary<string, object?> mutationParams)
        : base(metadataStoreProvider, sqlMetadataProvider, entityName: entityName)
>>>>>>> e8f7d1ad
        {
            InsertColumns = new();
            Values = new();

            TableDefinition tableDefinition = GetUnderlyingTableDefinition();

            // return primary key so the inserted row can be identified
            //ReturnColumns = tableDefinition.PrimaryKey;
            ReturnColumns = tableDefinition.Columns.Keys.ToList();

            IDictionary<string, object?> createInput = ArgumentToDictionary(mutationParams, CreateMutationBuilder.INPUT_ARGUMENT_NAME);

            foreach (KeyValuePair<string, object?> param in createInput)
            {
                PopulateColumnsAndParams(param.Key, param.Value);
            }
        }

        /// <summary>
        /// Populates the column name in Columns, creates parameter
        /// and adds its value to Values.
        /// </summary>
        /// <param name="columnName">The name of the column.</param>
        /// <param name="value">The value of the column.</param>
        private void PopulateColumnsAndParams(string columnName, object? value)
        {
            InsertColumns.Add(columnName);
            string paramName;

            try
            {
                if (value != null)
                {
                    paramName = MakeParamWithValue(
                        GetParamAsColumnSystemType(value.ToString()!, columnName));
                }
                else
                {
                    paramName = MakeParamWithValue(null);
                }

                Values.Add($"@{paramName}");
            }
            catch (ArgumentException ex)
            {
                throw new DataGatewayException(
                    message: ex.Message,
                    statusCode: HttpStatusCode.BadRequest,
                    subStatusCode: DataGatewayException.SubStatusCodes.BadRequest);
            }
        }

        /// <summary>
        /// Get the definition of a column by name
        /// </summary>
        public ColumnDefinition GetColumnDefinition(string columnName)
        {
            return GetUnderlyingTableDefinition().Columns[columnName];
        }
    }
}<|MERGE_RESOLUTION|>--- conflicted
+++ resolved
@@ -30,18 +30,10 @@
         public List<string> ReturnColumns { get; }
 
         public SqlInsertStructure(
-<<<<<<< HEAD
-            string tableName,
+            string entityName,
             ISqlMetadataProvider sqlMetadataProvider,
             IDictionary<string, object?> mutationParams)
-        : base(sqlMetadataProvider, tableName: tableName)
-=======
-            string entityName,
-            IGraphQLMetadataProvider metadataStoreProvider,
-            ISqlMetadataProvider sqlMetadataProvider,
-            IDictionary<string, object?> mutationParams)
-        : base(metadataStoreProvider, sqlMetadataProvider, entityName: entityName)
->>>>>>> e8f7d1ad
+        : base(sqlMetadataProvider, entityName: entityName)
         {
             InsertColumns = new();
             Values = new();
