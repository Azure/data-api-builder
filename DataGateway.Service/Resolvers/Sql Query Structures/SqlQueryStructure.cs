using System;
using System.Collections.Generic;
using System.Linq;
using System.Net;
using Azure.DataGateway.Service.Exceptions;
using Azure.DataGateway.Service.Models;
using Azure.DataGateway.Services;
using HotChocolate.Language;
using HotChocolate.Resolvers;
using HotChocolate.Types;

namespace Azure.DataGateway.Service.Resolvers
{
    /// <summary>
    /// SqlQueryStructure is an intermediate representation of a SQL query.
    /// This intermediate structure can be used to generate a Postgres or MSSQL
    /// query. In some sense this is an AST (abstract syntax tree) of a SQL
    /// query. However, it only supports the very limited set of SQL constructs
    /// that we are needed to represent a GraphQL query or REST request as SQL.
    /// </summary>
    public class SqlQueryStructure : BaseSqlQueryStructure
    {
        public const string DATA_IDENT = "data";

        /// <summary>
        /// All tables that should be in the FROM clause of the query. The key
        /// is the alias of the table and the value is the actual table name.
        /// </summary>
        public List<SqlJoinStructure> Joins { get; }

        /// <summary>
        /// The subqueries with which this query should be joined. The key are
        /// the aliases of the query.
        /// </summary>
        public Dictionary<string, SqlQueryStructure> JoinQueries { get; }

        /// <summary>
        /// Is the result supposed to be a list or not.
        /// </summary>
        public bool IsListQuery { get; set; }

        /// <summary>
        /// Hold the pagination metadata for the query
        /// </summary>
        public PaginationMetadata PaginationMetadata { get; set; }

        /// <summary>
        /// Default limit when no first param is specified for list queries
        /// </summary>
        private const uint DEFAULT_LIST_LIMIT = 100;

        /// <summary>
        /// The maximum number of results this query should return.
        /// </summary>
        private uint _limit = DEFAULT_LIST_LIMIT;

        /// <summary>
        /// If this query is built because of a GraphQL query (as opposed to
        /// REST), then this is set to the resolver context of that query.
        /// </summary>
        IResolverContext _ctx;

        /// <summary>
        /// The underlying type of the type returned by this query see, the
        /// comment on UnderlyingType to understand what an underlying type is.
        /// </summary>
        ObjectType _underlyingFieldType;

        private readonly GraphqlType _typeInfo;
        private List<Column> _primaryKey;

        /// <summary>
        /// Generate the structure for a SQL query based on GraphQL query
        /// information.
        /// Only use as constructor for the outermost queries not subqueries
        /// </summary>
        public SqlQueryStructure(IResolverContext ctx, IDictionary<string, object> queryParams, IMetadataStoreProvider metadataStoreProvider)
            // This constructor simply forwards to the more general constructor
            // that is used to create GraphQL queries. We give it some values
            // that make sense for the outermost query.
            : this(ctx,
                queryParams,
                metadataStoreProvider,
                ctx.Selection.Field,
                ctx.Selection.SyntaxNode,
                // The outermost query is where we start, so this can define
                // create the IncrementingInteger that will be shared between
                // all subqueries in this query.
                new IncrementingInteger())
        {
            // support identification of entities by primary key when query is non list type nor paginated
            // only perform this action for the outermost query as subqueries shouldn't provide primary key search
            if (!IsListQuery && !PaginationMetadata.IsPaginated)
            {
                AddPrimaryKeyPredicates(queryParams);
            }
        }

        /// <summary>
        /// Extracts the *Connection.items schema field from the *Connection schema field
        /// </summary>
        private static IObjectField ExtractItemsSchemaField(IObjectField connectionSchemaField)
        {
            return UnderlyingType(connectionSchemaField.Type).Fields["items"];
        }

        /// <summary>
        /// Extracts the *Connection.items query field from the *Connection query field
        /// </summary>
        /// <returns> The query field or null if **Conneciton.items is not requested in the query</returns>
        private static FieldNode ExtractItemsQueryField(FieldNode connectionQueryField)
        {
            FieldNode itemsField = null;
            foreach (ISelectionNode node in connectionQueryField.SelectionSet.Selections)
            {
                FieldNode field = node as FieldNode;
                string fieldName = field.Name.Value;

                if (fieldName == "items")
                {
                    itemsField = field;
                    break;
                }
            }

            return itemsField;
        }

        /// <summary>
        /// Generate the structure for a SQL query based on FindRequestContext,
        /// which is created by a FindById or FindMany REST request.
        /// </summary>
        public SqlQueryStructure(RestRequestContext context, IMetadataStoreProvider metadataStoreProvider) :
            this(metadataStoreProvider, new IncrementingInteger())
        {
            TableName = context.EntityName;
            TableAlias = TableName;
            IsListQuery = context.IsMany;

            context.FieldsToBeReturned.ForEach(fieldName => AddColumn(fieldName));
            if (Columns.Count == 0)
            {
                TableDefinition tableDefinition = GetTableDefinition();
                foreach (KeyValuePair<string, ColumnDefinition> column in tableDefinition.Columns)
                {
                    AddColumn(column.Key);
                }
            }

            foreach (KeyValuePair<string, object> predicate in context.PrimaryKeyValuePairs)
            {
<<<<<<< HEAD
                try
                {
                    string parameterName = MakeParamWithValue(GetParamAsColumnSystemType(predicate.Value, predicate.Field));
                    Predicates.Add(new Predicate(
                        new PredicateOperand(new Column(TableAlias, predicate.Field)),
                        predicate.Op,
                        new PredicateOperand($"@{parameterName}")
                    ));
                }
                catch (ArgumentException)
                {
                    throw new DatagatewayException($"Predicate field \"{predicate.Field}\" has invalid value type.", 400, DatagatewayException.SubStatusCodes.BadRequest);
                }
            });
=======
                PopulateParamsAndPredicates(predicate);
            }

            foreach (KeyValuePair<string, object> predicate in context.FieldValuePairsInBody)
            {
                PopulateParamsAndPredicates(predicate);
            }
>>>>>>> 319f94da
        }

        /// <summary>
        /// Private constructor that is used for recursive query generation,
        /// for each subquery that's necassery to resolve a nested GraphQL
        /// request.
        /// </summary>
        private SqlQueryStructure(
                IResolverContext ctx,
                IDictionary<string, object> queryParams,
                IMetadataStoreProvider metadataStoreProvider,
                IObjectField schemaField,
                FieldNode queryField,
                IncrementingInteger counter
        ) : this(metadataStoreProvider, counter)
        {
            _ctx = ctx;
            IOutputType outputType = schemaField.Type;
            _underlyingFieldType = UnderlyingType(outputType);

            _typeInfo = MetadataStoreProvider.GetGraphqlType(_underlyingFieldType.Name);
            PaginationMetadata.IsPaginated = _typeInfo.IsPaginationType;

            if (PaginationMetadata.IsPaginated)
            {
                // process pagination fields without overriding them
                ProcessPaginationFields(queryField.SelectionSet.Selections);

                // override schemaField and queryField with the schemaField and queryField of *Connection.items
                queryField = ExtractItemsQueryField(queryField);
                schemaField = ExtractItemsSchemaField(schemaField);

                outputType = schemaField.Type;
                _underlyingFieldType = UnderlyingType(outputType);
                _typeInfo = MetadataStoreProvider.GetGraphqlType(_underlyingFieldType.Name);

                // this is required to correctly keep track of which pagination metadata
                // refers to what section of the json
                // for a paginationless chain:
                //      getbooks > publisher > books > publisher
                //      each new entry in the chain corresponds to a subquery so there will be
                //      a matching pagination metadata object chain
                // for a chain with pagination:
                //      books > items > publisher > books > publisher
                //      items do not have a matching subquery so the line of code below is
                //      required to build a pagination metadata chain matching the json result
                PaginationMetadata.Subqueries.Add("items", PaginationMetadata.MakeEmptyPaginationMetadata());
            }

            TableName = _typeInfo.Table;
            TableAlias = CreateTableAlias();

            if (queryField != null)
            {
                AddGraphqlFields(queryField.SelectionSet.Selections);
            }

            if (outputType.IsNonNullType())
            {
                IsListQuery = outputType.InnerType().IsListType();
            }
            else
            {
                IsListQuery = outputType.IsListType();
            }

            if (IsListQuery && queryParams.ContainsKey("first"))
            {
                // parse first parameter for all list queries
                object firstObject = queryParams["first"];

                if (firstObject != null)
                {
                    // due to the way parameters get resolved,
                    long first = (long)firstObject;

                    if (first <= 0)
                    {
                        throw new DatagatewayException($"first must be a positive integer for {schemaField.Name}", 400, DatagatewayException.SubStatusCodes.BadRequest);
                    }

                    _limit = (uint)first;
                }
            }

            // need to run after the rest of the query has been processed since it relies on
            // TableName, TableAlias, Columns, and _limit
            if (PaginationMetadata.IsPaginated)
            {
                AddPaginationPredicate(queryParams);

                if (PaginationMetadata.RequestedEndCursor)
                {
                    // add the primary keys in the selected columns if they are missing
                    IEnumerable<string> extraNeededColumns = PrimaryKey().Except(Columns.Select(c => c.Label));

                    foreach (string column in extraNeededColumns)
                    {
                        AddColumn(column);
                    }
                }

                // if the user does a paginated query only requesting hasNextPage
                // there will be no elements in Columns
                if (!Columns.Any())
                {
                    AddColumn(PrimaryKey()[0]);
                }

                if (PaginationMetadata.RequestedHasNextPage)
                {
                    _limit++;
                }
            }
        }

        /// <summary>
        /// Private constructor that is used as a base by all public
        /// constructors.
        /// </summary>
        private SqlQueryStructure(IMetadataStoreProvider metadataStoreProvider, IncrementingInteger counter)
            : base(metadataStoreProvider, counter)
        {
            JoinQueries = new();
            Joins = new();
            PaginationMetadata = new(this);
        }

        /// <summary>
        /// UnderlyingType is the type main GraphQL type that is described by
        /// this type. This strips all modifiers, such as List and Non-Null.
        /// So the following GraphQL types would all have the underlyingType Book:
        /// - Book
        /// - [Book]
        /// - Book!
        /// - [Book]!
        /// - [Book!]!
        /// </summary>
        private static ObjectType UnderlyingType(IType type)
        {
            ObjectType underlyingType = type as ObjectType;
            if (underlyingType != null)
            {
                return underlyingType;
            }

            return UnderlyingType(type.InnerType());
        }

        ///<summary>
        /// Adds predicates for the primary keys in the paramters of the graphql query
        ///</summary>
        private void AddPrimaryKeyPredicates(IDictionary<string, object> queryParams)
        {
            foreach (KeyValuePair<string, object> parameter in queryParams)
            {
                Predicates.Add(new Predicate(
                    new PredicateOperand(new Column(TableAlias, parameter.Key)),
                    PredicateOperation.Equal,
                    new PredicateOperand($"@{MakeParamWithValue(parameter.Value)}")
                ));
            }
        }

        /// <summary>
        /// Add the predicates associated with the "after" parameter of paginated queries
        /// </summary>
        void AddPaginationPredicate(IDictionary<string, object> queryParams)
        {
            IDictionary<string, object> afterJsonValues = SqlPaginationUtil.ParseAfterFromQueryParams(queryParams, PaginationMetadata);

            if (!afterJsonValues.Any())
            {
                // no need to create a predicate for pagination
                return;
            }

            List<Column> primaryKey = PrimaryKeyAsColumns();
            List<string> pkValues = new();
            foreach (Column column in primaryKey)
            {
                pkValues.Add($"@{MakeParamWithValue(afterJsonValues[column.ColumnName])}");
            }

            PaginationMetadata.PaginationPredicate = new KeysetPaginationPredicate(primaryKey, pkValues);
        }

        /// <summary>
        ///  Given the predicate key value pair, populates the Parameters and Predicates properties.
        /// </summary>
        /// <param name="predicate">The key value pair representing a predicate.</param>
        private void PopulateParamsAndPredicates(KeyValuePair<string, object> predicate)
        {
            try
            {
                string parameterName;
                if (predicate.Value != null)
                {
                    parameterName = MakeParamWithValue(
                        GetParamAsColumnSystemType(predicate.Value.ToString(), predicate.Key));
                }
                else
                {
                    // This case should not arise. We have issue for this to handle nullable type columns. Issue #146.
                    throw new DatagatewayException(
                        message: $"Unexpected value for column \"{predicate.Key}\" provided.",
                        statusCode: (int)HttpStatusCode.BadRequest,
                        subStatusCode: DatagatewayException.SubStatusCodes.BadRequest);
                }

                Predicates.Add(new Predicate(
                        new PredicateOperand(new Column(TableAlias, predicate.Key)),
                        PredicateOperation.Equal,
                        new PredicateOperand($"@{parameterName}")));
            }
            catch (ArgumentException ex)
            {
                throw new DatagatewayException(
                  message: ex.Message,
                  statusCode: (int)HttpStatusCode.BadRequest,
                  subStatusCode: DatagatewayException.SubStatusCodes.BadRequest);
            }
        }

        /// <summary>
        /// Creates equality predicates between the columns of the left table and
        /// the columns of the right table. The columns are compared in order,
        /// thus the lists should be the same length.
        /// </summary>
        public IEnumerable<Predicate> CreateJoinPredicates(
                string leftTableAlias,
                List<string> leftColumnNames,
                string rightTableAlias,
                List<string> rightColumnNames)
        {
            return leftColumnNames.Zip(rightColumnNames,
                    (leftColumnName, rightColumnName) =>
                    {
                        Column leftColumn = new(leftTableAlias, leftColumnName);
                        Column rightColumn = new(rightTableAlias, rightColumnName);
                        return new Predicate(
                            new PredicateOperand(leftColumn),
                            PredicateOperation.Equal,
                            new PredicateOperand(rightColumn)
                        );
                    }
                );
        }

        /// <summary>
        /// Creates a unique table alias.
        /// </summary>
        public string CreateTableAlias()
        {
            return $"table{Counter.Next()}";
        }

        /// <summary>
        /// Store the requested pagination connection fields and return the fields of the <c>"items"</c> field
        /// </summary>
        /// <returns>
        /// The fields of the <c>**Conneciton.items</c> of the Conneciton type used for pagination.
        /// Empty list if <c>items</c> was not requested as a field
        /// </returns>
        void ProcessPaginationFields(IReadOnlyList<ISelectionNode> paginationSelections)
        {
            foreach (ISelectionNode node in paginationSelections)
            {
                FieldNode field = node as FieldNode;
                string fieldName = field.Name.Value;

                switch (fieldName)
                {
                    case "items":
                        PaginationMetadata.RequestedItems = true;
                        break;
                    case "endCursor":
                        PaginationMetadata.RequestedEndCursor = true;
                        break;
                    case "hasNextPage":
                        PaginationMetadata.RequestedHasNextPage = true;
                        break;
                }
            }
        }

        /// <summary>
        /// AddGraphqlFields looks at the fields that are selected in the
        /// GraphQL query and all the necessary elements to the query which are
        /// required to return these fields. This includes adding the columns
        /// to the result set, but also adding any subqueries or joins that are
        /// required to fetch nested data.
        /// </summary>
        void AddGraphqlFields(IReadOnlyList<ISelectionNode> Selections)
        {
            foreach (ISelectionNode node in Selections)
            {
                FieldNode field = node as FieldNode;
                string fieldName = field.Name.Value;

                if (field.SelectionSet == null)
                {
                    AddColumn(fieldName);
                }
                else
                {
                    IObjectField subschemaField = _underlyingFieldType.Fields[fieldName];

                    IDictionary<string, object> subqueryParams = ResolverMiddleware.GetParametersFromSchemaAndQueryFields(subschemaField, field);
                    SqlQueryStructure subquery = new(_ctx, subqueryParams, MetadataStoreProvider, subschemaField, field, Counter);

                    if (PaginationMetadata.IsPaginated)
                    {
                        // add the subquery metadata as children of items instead of the pagination metadata
                        // object of this structure which is associated with the pagination query itself
                        PaginationMetadata.Subqueries["items"].Subqueries.Add(fieldName, subquery.PaginationMetadata);
                    }
                    else
                    {
                        PaginationMetadata.Subqueries.Add(fieldName, subquery.PaginationMetadata);
                    }

                    // pass the parameters of the subquery to the current query so upmost query has all the
                    // parameters of the query tree and it can pass them to the database query executor
                    foreach (KeyValuePair<string, object> parameter in subquery.Parameters)
                    {
                        Parameters.Add(parameter.Key, parameter.Value);
                    }

                    // explicitly set to null so it is not used later because this value does not reflect the schema of subquery
                    // if the subquery is paginated since it will be overridden with the schema of *Conntion.items
                    subschemaField = null;

                    // use the _underlyingType from the subquery which will be overridden appropriately if the query is paginated
                    ObjectType subunderlyingType = subquery._underlyingFieldType;

                    GraphqlType subTypeInfo = MetadataStoreProvider.GetGraphqlType(subunderlyingType.Name);
                    TableDefinition subTableDefinition = MetadataStoreProvider.GetTableDefinition(subTypeInfo.Table);
                    GraphqlField fieldInfo = _typeInfo.Fields[fieldName];

                    string subtableAlias = subquery.TableAlias;

                    switch (fieldInfo.RelationshipType)
                    {
                        case GraphqlRelationshipType.ManyToOne:
                            subquery.Predicates.AddRange(CreateJoinPredicates(
                                TableAlias,
                                GetTableDefinition().ForeignKeys[fieldInfo.LeftForeignKey].Columns,
                                subtableAlias,
                                subTableDefinition.PrimaryKey
                            ));
                            break;
                        case GraphqlRelationshipType.OneToMany:
                            subquery.Predicates.AddRange(CreateJoinPredicates(
                                TableAlias,
                                PrimaryKey(),
                                subtableAlias,
                                subTableDefinition.ForeignKeys[fieldInfo.RightForeignKey].Columns
                            ));
                            break;
                        case GraphqlRelationshipType.ManyToMany:
                            string associativeTableName = fieldInfo.AssociativeTable;
                            string associativeTableAlias = CreateTableAlias();

                            TableDefinition associativeTableDefinition = MetadataStoreProvider.GetTableDefinition(associativeTableName);
                            subquery.Predicates.AddRange(CreateJoinPredicates(
                                TableAlias,
                                PrimaryKey(),
                                associativeTableAlias,
                                associativeTableDefinition.ForeignKeys[fieldInfo.LeftForeignKey].Columns
                            ));

                            subquery.Joins.Add(new SqlJoinStructure
                            {
                                TableName = associativeTableName,
                                TableAlias = associativeTableAlias,
                                Predicates = CreateJoinPredicates(
                                        associativeTableAlias,
                                        associativeTableDefinition.ForeignKeys[fieldInfo.RightForeignKey].Columns,
                                        subtableAlias,
                                        subTableDefinition.PrimaryKey
                                    ).ToList()
                            });

                            break;

                        case GraphqlRelationshipType.None:
                            throw new NotSupportedException("Cannot do a join when there is no relationship");
                        default:
                            throw new NotImplementedException("OneToOne and ManyToMany relationships are not yet implemented");
                    }

                    string subqueryAlias = $"{subtableAlias}_subq";
                    JoinQueries.Add(subqueryAlias, subquery);
                    Columns.Add(new LabelledColumn(subqueryAlias, DATA_IDENT, fieldName));
                }
            }
        }

        /// <summary>
        /// The maximum number of results this query should return.
        /// </summary>
        public uint Limit()
        {
            if (IsListQuery || PaginationMetadata.IsPaginated)
            {
                return _limit;
            }
            else
            {
                return 1;
            }
        }

        /// <summary>
        /// Exposes the primary key of the underlying table of the structure
        /// as a list of Column
        /// </summary>
        public List<Column> PrimaryKeyAsColumns()
        {
            if (_primaryKey == null)
            {
                _primaryKey = new();

                foreach (string column in PrimaryKey())
                {
                    _primaryKey.Add(new Column(TableAlias, column));
                }
            }

            return _primaryKey;
        }

        /// <summary>
        /// Get primary key as list of string
        /// </summary>
        public List<string> PrimaryKey()
        {
            return GetTableDefinition().PrimaryKey;
        }

        /// <summary>
        /// Adds a labelled column to this query's columns
        /// </summary>
        protected void AddColumn(string columnName)
        {
            Columns.Add(new LabelledColumn(TableAlias, columnName, columnName));
        }
    }
}<|MERGE_RESOLUTION|>--- conflicted
+++ resolved
@@ -149,22 +149,6 @@
 
             foreach (KeyValuePair<string, object> predicate in context.PrimaryKeyValuePairs)
             {
-<<<<<<< HEAD
-                try
-                {
-                    string parameterName = MakeParamWithValue(GetParamAsColumnSystemType(predicate.Value, predicate.Field));
-                    Predicates.Add(new Predicate(
-                        new PredicateOperand(new Column(TableAlias, predicate.Field)),
-                        predicate.Op,
-                        new PredicateOperand($"@{parameterName}")
-                    ));
-                }
-                catch (ArgumentException)
-                {
-                    throw new DatagatewayException($"Predicate field \"{predicate.Field}\" has invalid value type.", 400, DatagatewayException.SubStatusCodes.BadRequest);
-                }
-            });
-=======
                 PopulateParamsAndPredicates(predicate);
             }
 
@@ -172,7 +156,11 @@
             {
                 PopulateParamsAndPredicates(predicate);
             }
->>>>>>> 319f94da
+
+            foreach (KeyValuePair<string, Tuple<object, PredicateOperation>> predicate in context.FieldValuePairsInQuery)
+            {
+                PopulateParamsAndPredicates(predicate);
+            }
         }
 
         /// <summary>
@@ -386,6 +374,44 @@
                 Predicates.Add(new Predicate(
                         new PredicateOperand(new Column(TableAlias, predicate.Key)),
                         PredicateOperation.Equal,
+                        new PredicateOperand($"@{parameterName}")));
+            }
+            catch (ArgumentException ex)
+            {
+                throw new DatagatewayException(
+                  message: ex.Message,
+                  statusCode: (int)HttpStatusCode.BadRequest,
+                  subStatusCode: DatagatewayException.SubStatusCodes.BadRequest);
+            }
+        }
+
+        /// <summary>
+        ///  Given the predicate key value pair, where value includes the Predicte Operation as well as the value associated with the field,
+        ///  populates the Parameters and Predicates properties.
+        /// </summary>
+        /// <param name="predicate">The key value pair representing a predicate.</param>
+        private void PopulateParamsAndPredicates(KeyValuePair<string, Tuple<object, PredicateOperation>> predicate)
+        {
+            try
+            {
+                string parameterName;
+                if (predicate.Value != null)
+                {
+                    parameterName = MakeParamWithValue(
+                        GetParamAsColumnSystemType(predicate.Value.ToString(), predicate.Key));
+                }
+                else
+                {
+                    // This case should not arise. We have issue for this to handle nullable type columns. Issue #146.
+                    throw new DatagatewayException(
+                        message: $"Unexpected value for column \"{predicate.Key}\" provided.",
+                        statusCode: (int)HttpStatusCode.BadRequest,
+                        subStatusCode: DatagatewayException.SubStatusCodes.BadRequest);
+                }
+
+                Predicates.Add(new Predicate(
+                        new PredicateOperand(new Column(TableAlias, predicate.Key)),
+                        predicate.Value.Item2,
                         new PredicateOperand($"@{parameterName}")));
             }
             catch (ArgumentException ex)
