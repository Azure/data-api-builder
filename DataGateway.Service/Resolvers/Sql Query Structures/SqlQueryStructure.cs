using System;
using System.Collections.Generic;
using System.Linq;
using System.Net;
using Azure.DataGateway.Config;
using Azure.DataGateway.Service.Exceptions;
using Azure.DataGateway.Service.GraphQLBuilder.GraphQLTypes;
using Azure.DataGateway.Service.GraphQLBuilder.Queries;
using Azure.DataGateway.Service.Models;
using Azure.DataGateway.Service.Parsers;
using Azure.DataGateway.Service.Services;
using HotChocolate.Language;
using HotChocolate.Resolvers;
using HotChocolate.Types;
using Microsoft.OData.UriParser;

namespace Azure.DataGateway.Service.Resolvers
{
    /// <summary>
    /// SqlQueryStructure is an intermediate representation of a SQL query.
    /// This intermediate structure can be used to generate a Postgres or MSSQL
    /// query. In some sense this is an AST (abstract syntax tree) of a SQL
    /// query. However, it only supports the very limited set of SQL constructs
    /// that we are needed to represent a GraphQL query or REST request as SQL.
    /// </summary>
    public class SqlQueryStructure : BaseSqlQueryStructure
    {
        public const string DATA_IDENT = "data";

        /// <summary>
        /// All tables that should be in the FROM clause of the query. The key
        /// is the alias of the table and the value is the actual table name.
        /// </summary>
        public List<SqlJoinStructure> Joins { get; }

        /// <summary>
        /// The subqueries with which this query should be joined. The key are
        /// the aliases of the query.
        /// </summary>
        public Dictionary<string, SqlQueryStructure> JoinQueries { get; }

        /// <summary>
        /// Is the result supposed to be a list or not.
        /// </summary>
        public bool IsListQuery { get; set; }

        /// <summary>
        /// Columns to use for sorting.
        /// </summary>
        public List<OrderByColumn> OrderByColumns { get; private set; }

        /// <summary>
        /// Hold the pagination metadata for the query
        /// </summary>
        public PaginationMetadata PaginationMetadata { get; set; }

        /// <summary>
        /// Map query columns' labels to the parameter representing that
        /// column label as a string literal.
        /// Only used for MySql
        /// </summary>
        public Dictionary<string, string> ColumnLabelToParam { get; }

        /// <summary>
        /// Default limit when no first param is specified for list queries
        /// </summary>
        private const uint DEFAULT_LIST_LIMIT = 100;

        /// <summary>
        /// The maximum number of results this query should return.
        /// </summary>
        private uint? _limit = DEFAULT_LIST_LIMIT;

        /// <summary>
        /// If this query is built because of a GraphQL query (as opposed to
        /// REST), then this is set to the resolver context of that query.
        /// </summary>
        IMiddlewareContext? _ctx;

        /// <summary>
        /// The underlying type of the type returned by this query see, the
        /// comment on UnderlyingGraphQLEntityType to understand what an underlying type is.
        /// </summary>
        ObjectType _underlyingFieldType = null!;

        /// <summary>
        /// Used to cache the primary key as a list of OrderByColumn
        /// </summary>
        private List<OrderByColumn>? _primaryKeyAsOrderByColumns;

        /// <summary>
        /// Generate the structure for a SQL query based on GraphQL query
        /// information.
        /// Only use as constructor for the outermost queries not subqueries
        /// </summary>
        public SqlQueryStructure(
            IMiddlewareContext ctx,
            IDictionary<string, object?> queryParams,
            ISqlMetadataProvider sqlMetadataProvider)
            // This constructor simply forwards to the more general constructor
            // that is used to create GraphQL queries. We give it some values
            // that make sense for the outermost query.
            : this(ctx,
                queryParams,
                sqlMetadataProvider,
                ctx.Selection.Field,
                ctx.Selection.SyntaxNode,
                // The outermost query is where we start, so this can define
                // create the IncrementingInteger that will be shared between
                // all subqueries in this query.
                new IncrementingInteger())
        {
            // support identification of entities by primary key when query is non list type nor paginated
            // only perform this action for the outermost query as subqueries shouldn't provide primary key search
            if (!IsListQuery && !PaginationMetadata.IsPaginated)
            {
                AddPrimaryKeyPredicates(queryParams);
            }
        }

        /// <summary>
        /// Generate the structure for a SQL query based on FindRequestContext,
        /// which is created by a FindById or FindMany REST request.
        /// </summary>
        public SqlQueryStructure(
            RestRequestContext context,
            ISqlMetadataProvider sqlMetadataProvider) :
            this(sqlMetadataProvider,
                new IncrementingInteger(),
                entityName: context.EntityName)
        {
            IsListQuery = context.IsMany;
            TableAlias = $"{DatabaseObject.SchemaName}_{DatabaseObject.Name}";
            AddFields(context, sqlMetadataProvider);
            if (Columns.Count == 0)
            {
                TableDefinition tableDefinition = GetUnderlyingTableDefinition();
                foreach (KeyValuePair<string, ColumnDefinition> column in tableDefinition.Columns)
                {
                    // We only include columns that are exposed for use in requests
                    if (sqlMetadataProvider.TryGetExposedColumnName(EntityName, column.Key, out string? name))
                    {
                        AddColumn(column.Key, name!);
                    }
                }
            }

            foreach (KeyValuePair<string, object> predicate in context.PrimaryKeyValuePairs)
            {
                sqlMetadataProvider.TryGetBackingColumn(EntityName, predicate.Key, out string? backingColumn);
                PopulateParamsAndPredicates(field: predicate.Key,
                                            backingColumn: backingColumn!,
                                            value: predicate.Value);
            }

            foreach (KeyValuePair<string, object?> predicate in context.FieldValuePairsInBody)
            {
                sqlMetadataProvider.TryGetBackingColumn(EntityName, predicate.Key, out string? backingColumn);
                PopulateParamsAndPredicates(field: predicate.Key,
                                            backingColumn: backingColumn!,
                                            value: predicate.Value);
            }

            // context.OrderByColumnsInUrl will lack TableAlias because it is created in RequestParser
            // which may be called for any type of operation. To avoid coupling the OrderByClauseInUrl
            // to only Find, we populate the TableAlias in this constructor where we know we have a Find operation.
            OrderByColumns = context.OrderByClauseInUrl is not null ? context.OrderByClauseInUrl : PrimaryKeyAsOrderByColumns();
            foreach (OrderByColumn column in OrderByColumns)
            {
                if (string.IsNullOrEmpty(column.TableAlias))
                {
                    column.TableAlias = TableAlias;
                }
            }

            if (context.FilterClauseInUrl is not null)
            {
                // We use the visitor pattern here to traverse the Filter Clause AST
                // AST has Accept method which takes our Visitor class, and then calls
                // our visit functions. Each node in the AST will then automatically
                // call the visit function for that node types, and we process the AST
                // based on what type of node we are currently traversing.
                ODataASTVisitor visitor = new(this, sqlMetadataProvider);
                try
                {
                    FilterPredicates = GetFilterPredicatesFromFilterClause(context.FilterClauseInUrl, visitor);
                }
                catch
                {
                    throw new DataGatewayException(message: "$filter query parameter is not well formed.",
                                                   statusCode: HttpStatusCode.BadRequest,
                                                   subStatusCode: DataGatewayException.SubStatusCodes.BadRequest);
                }
            }

            if (context.DbPolicyClause is not null)
            {
                // Similar to how we have added FilterPredicates above,
                // we will add DbPolicyPredicates here.
                ODataASTVisitor visitor = new(this, sqlMetadataProvider);
                try
                {
                    DbPolicyPredicates = GetFilterPredicatesFromFilterClause(context.DbPolicyClause, visitor);
                }
                catch
                {
                    throw new DataGatewayException(message: "Policy query parameter is not well formed.",
                                                   statusCode: HttpStatusCode.Forbidden,
                                                   subStatusCode: DataGatewayException.SubStatusCodes.AuthorizationCheckFailed);
                }
            }

            if (!string.IsNullOrWhiteSpace(context.After))
            {
                AddPaginationPredicate(SqlPaginationUtil.ParseAfterFromJsonString(context.After,
                                                                                  PaginationMetadata,
                                                                                  EntityName,
                                                                                  sqlMetadataProvider));
            }

            _limit = context.First is not null ? context.First + 1 : DEFAULT_LIST_LIMIT + 1;
            ParametrizeColumns();
        }

        private static string? GetFilterPredicatesFromFilterClause(FilterClause filterClause, ODataASTVisitor visitor)
        {
            return filterClause.Expression.Accept<string>(visitor);
        }

        /// <summary>
        /// Use the mapping of exposed names to
        /// backing columns to add column with
        /// the correct name and label.
        /// </summary>
        /// <param name="context"></param>
        /// <param name="sqlMetadataProvider">Provides the mapping of exposed names to backing columns.</param>
        private void AddFields(RestRequestContext context, ISqlMetadataProvider sqlMetadataProvider)
        {
            foreach (string exposedFieldName in context.FieldsToBeReturned)
            {
                sqlMetadataProvider.TryGetBackingColumn(EntityName, exposedFieldName, out string? backingColumn);
                AddColumn(backingColumn!, exposedFieldName);
            }
        }

        /// <summary>
        /// Private constructor that is used for recursive query generation,
        /// for each subquery that's necessary to resolve a nested GraphQL
        /// request.
        /// </summary>
        private SqlQueryStructure(
                IMiddlewareContext ctx,
                IDictionary<string, object?> queryParams,
                ISqlMetadataProvider sqlMetadataProvider,
                IObjectField schemaField,
                FieldNode? queryField,
                IncrementingInteger counter,
                string entityName = ""
        ) : this(sqlMetadataProvider, counter, entityName: entityName)
        {
            _ctx = ctx;
            IOutputType outputType = schemaField.Type;
            _underlyingFieldType = UnderlyingGraphQLEntityType(outputType);

            PaginationMetadata.IsPaginated = QueryBuilder.IsPaginationType(_underlyingFieldType);

            if (PaginationMetadata.IsPaginated)
            {
                if (queryField != null && queryField.SelectionSet != null)
                {
                    // process pagination fields without overriding them
                    ProcessPaginationFields(queryField.SelectionSet.Selections);

                    // override schemaField and queryField with the schemaField and queryField of *Connection.items
                    queryField = ExtractItemsQueryField(queryField);
                }

                schemaField = ExtractItemsSchemaField(schemaField);

                outputType = schemaField.Type;
                _underlyingFieldType = UnderlyingGraphQLEntityType(outputType);

                // this is required to correctly keep track of which pagination metadata
                // refers to what section of the json
                // for a paginationless chain:
                //      getbooks > publisher > books > publisher
                //      each new entry in the chain corresponds to a subquery so there will be
                //      a matching pagination metadata object chain
                // for a chain with pagination:
                //      books > items > publisher > books > publisher
                //      items do not have a matching subquery so the line of code below is
                //      required to build a pagination metadata chain matching the json result
                PaginationMetadata.Subqueries.Add("items", PaginationMetadata.MakeEmptyPaginationMetadata());
            }

            EntityName = _underlyingFieldType.Name;
            DatabaseObject.SchemaName = sqlMetadataProvider.GetSchemaName(EntityName);
            DatabaseObject.Name = sqlMetadataProvider.GetDatabaseObjectName(EntityName);
            TableAlias = CreateTableAlias();

            if (queryField != null && queryField.SelectionSet != null)
            {
                AddGraphQLFields(queryField.SelectionSet.Selections);
            }

            if (outputType.IsNonNullType())
            {
                IsListQuery = outputType.InnerType().IsListType();
            }
            else
            {
                IsListQuery = outputType.IsListType();
            }

            if (IsListQuery && queryParams.ContainsKey("first"))
            {
                // parse first parameter for all list queries
                object? firstObject = queryParams["first"];

                if (firstObject != null)
                {
                    int first = (int)firstObject;

                    if (first <= 0)
                    {
                        throw new DataGatewayException(
                        message: $"Invalid number of items requested, $first must be an integer greater than 0 for {schemaField.Name}. Actual value: {first.ToString()}",
                        statusCode: HttpStatusCode.BadRequest,
                        subStatusCode: DataGatewayException.SubStatusCodes.BadRequest);
                    }

                    _limit = (uint)first;
                }
            }

            if (IsListQuery && queryParams.ContainsKey("_filter"))
            {
                object? filterObject = queryParams["_filter"];

                if (filterObject != null)
                {
                    List<ObjectFieldNode> filterFields = (List<ObjectFieldNode>)filterObject;
                    Predicates.Add(GQLFilterParser.Parse(_ctx,
                                                         fields: filterFields,
                                                         schemaName: DatabaseObject.SchemaName,
                                                         tableName: DatabaseObject.Name,
                                                         tableAlias: TableAlias,
                                                         table: GetUnderlyingTableDefinition(),
                                                         processLiterals: MakeParamWithValue));
                }
            }

            OrderByColumns = PrimaryKeyAsOrderByColumns();
            if (IsListQuery && queryParams.ContainsKey("orderBy"))
            {
                object? orderByObject = queryParams["orderBy"];

                if (orderByObject != null)
                {
                    OrderByColumns = ProcessGqlOrderByArg((List<ObjectFieldNode>)orderByObject);
                }
            }

            // need to run after the rest of the query has been processed since it relies on
            // TableName, TableAlias, Columns, and _limit
            if (PaginationMetadata.IsPaginated)
            {
                AddPaginationPredicate(SqlPaginationUtil.ParseAfterFromQueryParams(queryParams, PaginationMetadata));

                if (PaginationMetadata.RequestedEndCursor)
                {
                    // add the primary keys in the selected columns if they are missing
                    IEnumerable<string> extraNeededColumns = PrimaryKey().Except(Columns.Select(c => c.Label));

                    foreach (string column in extraNeededColumns)
                    {
                        AddColumn(column);
                    }
                }

                // if the user does a paginated query only requesting hasNextPage
                // there will be no elements in Columns
                if (!Columns.Any())
                {
                    AddColumn(PrimaryKey()[0]);
                }

                if (PaginationMetadata.RequestedHasNextPage)
                {
                    _limit++;
                }
            }

            ParametrizeColumns();
        }

        /// <summary>
        /// Private constructor that is used as a base by all public
        /// constructors.
        /// </summary>
        private SqlQueryStructure(
            ISqlMetadataProvider sqlMetadataProvider,
            IncrementingInteger counter,
            string entityName = "")
            : base(sqlMetadataProvider, entityName: entityName, counter: counter)
        {
            JoinQueries = new();
            Joins = new();
            PaginationMetadata = new(this);
            ColumnLabelToParam = new();
            FilterPredicates = string.Empty;
            OrderByColumns = new();
        }

        ///<summary>
        /// Adds predicates for the primary keys in the paramters of the graphql query
        ///</summary>
        private void AddPrimaryKeyPredicates(IDictionary<string, object?> queryParams)
        {
            foreach (KeyValuePair<string, object?> parameter in queryParams)
            {
                Predicates.Add(new Predicate(
                    new PredicateOperand(new Column(tableSchema: DatabaseObject.SchemaName,
                                                    tableName: DatabaseObject.Name,
                                                    columnName: parameter.Key,
                                                    tableAlias: TableAlias)),
                    PredicateOperation.Equal,
                    new PredicateOperand($"@{MakeParamWithValue(parameter.Value)}")
                ));
            }
        }

        /// <summary>
        /// Add the predicates associated with the "after" parameter of paginated queries
        /// </summary>
        public void AddPaginationPredicate(IEnumerable<PaginationColumn> afterJsonValues)
        {
            if (!afterJsonValues.Any())
            {
                // no need to create a predicate for pagination
                return;
            }

            try
            {
                foreach (PaginationColumn column in afterJsonValues)
                {
                    column.TableAlias = TableAlias;
                    column.ParamName = "@" + MakeParamWithValue(
                            GetParamAsColumnSystemType(column.Value!.ToString()!, column.ColumnName));
                }
            }
            catch (ArgumentException ex)
            {
                throw new DataGatewayException(
                  message: ex.Message,
                  statusCode: HttpStatusCode.BadRequest,
                  subStatusCode: DataGatewayException.SubStatusCodes.BadRequest);
            }

            PaginationMetadata.PaginationPredicate = new KeysetPaginationPredicate(afterJsonValues.ToList());
        }

        /// <summary>
        ///  Given the predicate key value pair, where value includes the Predicte Operation as well as the value associated with the field,
        ///  populates the Parameters and Predicates properties.
        /// </summary>
        /// <param name="field">The string representing a field.</param>
        /// <param name="backingColumn">string represents the backing column of the field.</param>
        /// <param name="value">The value associated with a given field.</param>
        /// <param name="op">The predicate operation representing the comparison between field and value.</param>
        private void PopulateParamsAndPredicates(string field, string backingColumn, object? value, PredicateOperation op = PredicateOperation.Equal)
        {
            try
            {
                string parameterName;
                if (value != null)
                {
                    parameterName = MakeParamWithValue(
                        GetParamAsColumnSystemType(value.ToString()!, backingColumn));
                    Predicates.Add(new Predicate(
                        new PredicateOperand(new Column(DatabaseObject.SchemaName, DatabaseObject.Name, backingColumn, TableAlias)),
                        op,
                        new PredicateOperand($"@{parameterName}")));
                }
                else
                {
                    // This case should not arise. We have issue for this to handle nullable type columns. Issue #146.
                    throw new DataGatewayException(
                        message: $"Unexpected value for column \"{field}\" provided.",
                        statusCode: HttpStatusCode.BadRequest,
                        subStatusCode: DataGatewayException.SubStatusCodes.BadRequest);
                }
            }
            catch (ArgumentException ex)
            {
                throw new DataGatewayException(
                  message: ex.Message,
                  statusCode: HttpStatusCode.BadRequest,
                  subStatusCode: DataGatewayException.SubStatusCodes.BadRequest);
            }
        }

        /// <summary>
        /// Creates equality predicates between the columns of the left table and
        /// the columns of the right table. The columns are compared in order,
        /// thus the lists should be the same length.
        /// </summary>
        public IEnumerable<Predicate> CreateJoinPredicates(
                string leftTableAlias,
                List<string> leftColumnNames,
                string rightTableAlias,
                List<string> rightColumnNames)
        {
            return leftColumnNames.Zip(rightColumnNames,
                    (leftColumnName, rightColumnName) =>
                    {
                        // no table name or schema here is needed because this is a subquery that joins on table alias
                        Column leftColumn = new(tableSchema: string.Empty, tableName: string.Empty, leftColumnName, leftTableAlias);
                        Column rightColumn = new(tableSchema: string.Empty, tableName: string.Empty, rightColumnName, rightTableAlias);
                        return new Predicate(
                            new PredicateOperand(leftColumn),
                            PredicateOperation.Equal,
                            new PredicateOperand(rightColumn)
                        );
                    }
                );
        }

        /// <summary>
        /// Creates a unique table alias.
        /// </summary>
        public string CreateTableAlias()
        {
            return $"table{Counter.Next()}";
        }

        /// <summary>
        /// Store the requested pagination connection fields and return the fields of the <c>"items"</c> field
        /// </summary>
        /// <returns>
        /// The fields of the <c>**Conneciton.items</c> of the Conneciton type used for pagination.
        /// Empty list if <c>items</c> was not requested as a field
        /// </returns>
        void ProcessPaginationFields(IReadOnlyList<ISelectionNode> paginationSelections)
        {
            foreach (ISelectionNode node in paginationSelections)
            {
                FieldNode field = (FieldNode)node;
                string fieldName = field.Name.Value;

                switch (fieldName)
                {
                    case QueryBuilder.PAGINATION_FIELD_NAME:
                        PaginationMetadata.RequestedItems = true;
                        break;
                    case QueryBuilder.PAGINATION_TOKEN_FIELD_NAME:
                        PaginationMetadata.RequestedEndCursor = true;
                        break;
                    case QueryBuilder.HAS_NEXT_PAGE_FIELD_NAME:
                        PaginationMetadata.RequestedHasNextPage = true;
                        break;
                }
            }
        }

        /// <summary>
        /// AddGraphQLFields looks at the fields that are selected in the
        /// GraphQL query and all the necessary elements to the query which are
        /// required to return these fields. This includes adding the columns
        /// to the result set, but also adding any subqueries or joins that are
        /// required to fetch nested data.
        /// </summary>
        private void AddGraphQLFields(IReadOnlyList<ISelectionNode> Selections)
        {
            foreach (ISelectionNode node in Selections)
            {
                FieldNode field = (FieldNode)node;
                string fieldName = field.Name.Value;

                if (field.SelectionSet == null)
                {
                    AddColumn(fieldName);
                }
                else
                {
                    IObjectField? subschemaField = _underlyingFieldType.Fields[fieldName];

                    if (_ctx == null)
                    {
                        throw new DataGatewayException(
                            message: "No GraphQL context exists",
                            statusCode: HttpStatusCode.InternalServerError,
                            subStatusCode: DataGatewayException.SubStatusCodes.UnexpectedError);
                    }

                    IDictionary<string, object?> subqueryParams = ResolverMiddleware.GetParametersFromSchemaAndQueryFields(subschemaField, field, _ctx.Variables);

                    SqlQueryStructure subquery = new(_ctx, subqueryParams, SqlMetadataProvider, subschemaField, field, Counter);

                    if (PaginationMetadata.IsPaginated)
                    {
                        // add the subquery metadata as children of items instead of the pagination metadata
                        // object of this structure which is associated with the pagination query itself
                        PaginationMetadata.Subqueries["items"].Subqueries.Add(fieldName, subquery.PaginationMetadata);
                    }
                    else
                    {
                        PaginationMetadata.Subqueries.Add(fieldName, subquery.PaginationMetadata);
                    }

                    // pass the parameters of the subquery to the current query so upmost query has all the
                    // parameters of the query tree and it can pass them to the database query executor
                    foreach (KeyValuePair<string, object?> parameter in subquery.Parameters)
                    {
                        Parameters.Add(parameter.Key, parameter.Value);
                    }

                    // use the _underlyingType from the subquery which will be overridden appropriately if the query is paginated
                    ObjectType subunderlyingType = subquery._underlyingFieldType;
                    string targetEntityName = subunderlyingType.Name;
                    string subtableAlias = subquery.TableAlias;

                    AddJoinPredicatesForSubQuery(targetEntityName, subtableAlias, subquery);

                    string subqueryAlias = $"{subtableAlias}_subq";
                    JoinQueries.Add(subqueryAlias, subquery);
                    Columns.Add(new LabelledColumn(tableSchema: subquery.DatabaseObject.SchemaName,
                              tableName: subquery.DatabaseObject.Name,
                              columnName: DATA_IDENT,
                              label: fieldName,
                              tableAlias: subqueryAlias));
                }
            }
        }

        /// <summary>
        /// The maximum number of results this query should return.
        /// </summary>
        public uint? Limit()
        {
            if (IsListQuery || PaginationMetadata.IsPaginated)
            {
                return _limit;
            }
            else
            {
                return 1;
            }
        }

        /// <summary>
        /// Based on the relationship metadata involving foreign key referenced and
        /// referencing columns, add the join predicates to the subquery Query structure
        /// created for the given target entity Name and sub table alias.
        /// There are only a couple of options for the foreign key - we only use the
        /// valid foreign key definition. It is guaranteed at least one fk definition
        /// will be valid since the SqlMetadataProvider.ValidateAllFkHaveBeenInferred.
        /// </summary>
        /// <param name="targetEntityName"></param>
        /// <param name="subtableAlias"></param>
        /// <param name="subQuery"></param>
        private void AddJoinPredicatesForSubQuery(
            string targetEntityName,
            string subtableAlias,
            SqlQueryStructure subQuery)
        {
            TableDefinition tableDefinition = GetUnderlyingTableDefinition();
            if (tableDefinition.SourceEntityRelationshipMap.TryGetValue(
                _underlyingFieldType.Name, out RelationshipMetadata? relationshipMetadata)
                && relationshipMetadata.TargetEntityToFkDefinitionMap.TryGetValue(targetEntityName,
                    out List<ForeignKeyDefinition>? foreignKeyDefinitions))
            {
                Dictionary<DatabaseObject, string> associativeTableAndAliases = new();
                // For One-One and One-Many, not all fk definitions would be valid
                // but at least 1 will be.
                // Identify the side of the relationship first, then check if its valid
                // by ensuring the referencing and referenced column count > 0
                // before adding the predicates.
                foreach (ForeignKeyDefinition foreignKeyDefinition in foreignKeyDefinitions)
                {
                    // First identify which side of the relationship, this fk definition
                    // is looking at.
                    if (foreignKeyDefinition.Pair.ReferencingDbObject.Equals(DatabaseObject))
                    {
                        // Case where fk in parent entity references the nested entity.
                        // Verify this is a valid fk definition before adding the join predicate.
                        if (foreignKeyDefinition.ReferencingColumns.Count() > 0
                            && foreignKeyDefinition.ReferencedColumns.Count() > 0)
                        {
                            subQuery.Predicates.AddRange(CreateJoinPredicates(
                                TableAlias,
                                foreignKeyDefinition.ReferencingColumns,
                                subtableAlias,
                                foreignKeyDefinition.ReferencedColumns));
                        }
                    }
                    else if (foreignKeyDefinition.Pair.ReferencingDbObject.Equals(subQuery.DatabaseObject))
                    {
                        // Case where fk in nested entity references the parent entity.
                        if (foreignKeyDefinition.ReferencingColumns.Count() > 0
                            && foreignKeyDefinition.ReferencedColumns.Count() > 0)
                        {
                            subQuery.Predicates.AddRange(CreateJoinPredicates(
                                subtableAlias,
                                foreignKeyDefinition.ReferencingColumns,
                                TableAlias,
                                foreignKeyDefinition.ReferencedColumns));
                        }
                    }
                    else
                    {
                        DatabaseObject associativeTableDbObject =
                            foreignKeyDefinition.Pair.ReferencingDbObject;
                        // Case when the linking object is the referencing table
                        if (!associativeTableAndAliases.TryGetValue(
                                associativeTableDbObject,
                                out string? associativeTableAlias))
                        {
                            // this is the first fk definition found for this associative table.
                            // create an alias for it and store for later lookup.
                            associativeTableAlias = CreateTableAlias();
                            associativeTableAndAliases.Add(associativeTableDbObject, associativeTableAlias);
                        }

                        if (foreignKeyDefinition.Pair.ReferencedDbObject.Equals(DatabaseObject))
                        {
                            subQuery.Predicates.AddRange(CreateJoinPredicates(
                                associativeTableAlias,
                                foreignKeyDefinition.ReferencingColumns,
                                TableAlias,
                                foreignKeyDefinition.ReferencedColumns));
                        }
                        else
                        {
                            subQuery.Joins.Add(new SqlJoinStructure
                            (
                                associativeTableDbObject,
                                associativeTableAlias,
                                CreateJoinPredicates(
                                    associativeTableAlias,
                                    foreignKeyDefinition.ReferencingColumns,
                                    subtableAlias,
                                    foreignKeyDefinition.ReferencedColumns
                                    ).ToList()
                            ));
                        }
                    }
                }
            }
        }

        /// <summary>
        /// Create a list of orderBy columns from the orderBy argument
        /// passed to the gql query
        /// </summary>
        private List<OrderByColumn> ProcessGqlOrderByArg(List<ObjectFieldNode> orderByFields)
        {
            if (_ctx is null)
            {
                throw new ArgumentNullException("IMiddlewareContext should be intiliazed before " +
                                                "trying to parse the orderBy argument.");
            }

            // Create list of primary key columns
            // we always have the primary keys in
            // the order by statement for the case
            // of tie breaking and pagination
            List<OrderByColumn> orderByColumnsList = new();

            List<string> remainingPkCols = new(PrimaryKey());

            foreach (ObjectFieldNode field in orderByFields)
            {
                object? fieldValue = ResolverMiddleware.ArgumentValue(field.Value, _ctx.Variables);
                if (fieldValue is null)
                {
                    continue;
                }

                string fieldName = field.Name.ToString();

                // remove pk column from list if it was specified as a
                // field in orderBy
                remainingPkCols.Remove(fieldName);

<<<<<<< HEAD
                if ((string)fieldValue == $"{OrderByDir.Desc}")
=======
                EnumValueNode enumValue = (EnumValueNode)field.Value;

                if (enumValue.Value == $"{OrderBy.DESC}")
>>>>>>> 05f3d94a
                {
                    orderByColumnsList.Add(new OrderByColumn(tableSchema: DatabaseObject.SchemaName,
                                                             tableName: DatabaseObject.Name,
                                                             columnName: fieldName,
                                                             tableAlias: TableAlias,
                                                             direction: OrderBy.DESC));
                }
                else
                {
                    orderByColumnsList.Add(new OrderByColumn(tableSchema: DatabaseObject.SchemaName,
                                                             tableName: DatabaseObject.Name,
                                                             columnName: fieldName,
                                                             tableAlias: TableAlias));
                }
            }

            foreach (string colName in remainingPkCols)
            {
                orderByColumnsList.Add(new OrderByColumn(tableSchema: DatabaseObject.SchemaName,
                                                         tableName: DatabaseObject.Name,
                                                         columnName: colName,
                                                         tableAlias: TableAlias));
            }

            return orderByColumnsList;
        }

        /// <summary>
        /// Exposes the primary key of the underlying table of the structure
        /// as a list of OrderByColumn
        /// </summary>
        public List<OrderByColumn> PrimaryKeyAsOrderByColumns()
        {
            if (_primaryKeyAsOrderByColumns == null)
            {
                _primaryKeyAsOrderByColumns = new();

                foreach (string column in PrimaryKey())
                {
                    _primaryKeyAsOrderByColumns.Add(new OrderByColumn(tableSchema: DatabaseObject.SchemaName,
                                                                      tableName: DatabaseObject.Name,
                                                                      columnName: column,
                                                                      tableAlias: TableAlias));
                }
            }

            return _primaryKeyAsOrderByColumns;
        }

        /// <summary>
        /// Adds a labelled column to this query's columns, where
        /// the column name is all that is provided, and we add
        /// a labeled column with a label equal to column name.
        /// </summary>
        protected void AddColumn(string columnName)
        {
            AddColumn(columnName, columnName);
        }

        /// <summary>
        /// Adds a labelled column to this query's columns.
        /// <param name="columnName">The backing column name.</param>
        /// <param name="labelName">The exposed name.</param>
        /// </summary>
        protected void AddColumn(string columnName, string labelName)
        {
            Columns.Add(new LabelledColumn(DatabaseObject.SchemaName, DatabaseObject.Name, columnName, label: labelName, TableAlias));
        }

        /// <summary>
        /// Check if the column belongs to one of the subqueries
        /// </summary>
        public bool IsSubqueryColumn(Column column)
        {
            return column.TableAlias == null ? false : JoinQueries.ContainsKey(column.TableAlias);
        }

        /// <summary>
        /// Add column label string literals as parameters to the query structure
        /// </summary>
        private void ParametrizeColumns()
        {
            foreach (LabelledColumn column in Columns)
            {
                ColumnLabelToParam.Add(column.Label, $"@{MakeParamWithValue(column.Label)}");
            }
        }
    }
}<|MERGE_RESOLUTION|>--- conflicted
+++ resolved
@@ -784,13 +784,9 @@
                 // field in orderBy
                 remainingPkCols.Remove(fieldName);
 
-<<<<<<< HEAD
-                if ((string)fieldValue == $"{OrderByDir.Desc}")
-=======
                 EnumValueNode enumValue = (EnumValueNode)field.Value;
 
                 if (enumValue.Value == $"{OrderBy.DESC}")
->>>>>>> 05f3d94a
                 {
                     orderByColumnsList.Add(new OrderByColumn(tableSchema: DatabaseObject.SchemaName,
                                                              tableName: DatabaseObject.Name,
