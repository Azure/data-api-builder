--- conflicted
+++ resolved
@@ -165,7 +165,7 @@
 
             if (!string.IsNullOrWhiteSpace(context.After))
             {
-                AddPaginationPredicate(SqlPaginationUtil.ParseEndCursorFromJsonString(context.After, PaginationMetadata));
+                AddPaginationPredicate(SqlPaginationUtil.ParseAfterFromJsonString(context.After, PaginationMetadata));
             }
 
             _limit = context.First is not null ? context.First + 1 : DEFAULT_LIST_LIMIT + 1;
@@ -294,12 +294,7 @@
             // TableName, TableAlias, Columns, and _limit
             if (PaginationMetadata.IsPaginated)
             {
-<<<<<<< HEAD
-                IDictionary<string, object>? afterJsonValues = SqlPaginationUtil.ParseEndCursorFromQueryParams(queryParams, PaginationMetadata);
-                AddPaginationPredicate(afterJsonValues);
-=======
                 AddPaginationPredicate(SqlPaginationUtil.ParseAfterFromQueryParams(queryParams, PaginationMetadata));
->>>>>>> bd9e1fb7
 
                 if (PaginationMetadata.RequestedEndCursorToken)
                 {
@@ -360,7 +355,7 @@
         /// <summary>
         /// Add the predicates associated with the "after" parameter of paginated queries
         /// </summary>
-        public void AddPaginationPredicate(List<PaginationColumn> afterJsonValues)
+        public void AddPaginationPredicate(IEnumerable<PaginationColumn> afterJsonValues)
         {
             if (!afterJsonValues.Any())
             {
@@ -384,7 +379,7 @@
                   subStatusCode: DataGatewayException.SubStatusCodes.BadRequest);
             }
 
-            PaginationMetadata.PaginationPredicate = new KeysetPaginationPredicate(afterJsonValues);
+            PaginationMetadata.PaginationPredicate = new KeysetPaginationPredicate(afterJsonValues.ToList());
         }
 
         /// <summary>
