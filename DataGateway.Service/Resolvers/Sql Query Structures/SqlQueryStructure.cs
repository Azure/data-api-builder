--- conflicted
+++ resolved
@@ -264,11 +264,7 @@
                     string where = (string)whereObject;
 
                     ODataASTVisitor visitor = new(this);
-<<<<<<< HEAD
                     FilterParser parser = MetadataStoreProvider.FilterParser();
-=======
-                    FilterParser parser = MetadataStoreProvider.GetFilterParser();
->>>>>>> d2e44dcd
                     FilterClause filterClause = parser.GetFilterClause($"?{RequestParser.FILTER_URL}={where}", TableName);
                     FilterPredicates = filterClause.Expression.Accept<string>(visitor);
                 }
