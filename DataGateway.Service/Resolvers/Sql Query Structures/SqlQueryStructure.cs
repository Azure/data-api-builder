--- conflicted
+++ resolved
@@ -104,42 +104,6 @@
         }
 
         /// <summary>
-<<<<<<< HEAD
-        /// Extracts the *Connection.items schema field from the *Connection schema field
-        /// </summary>
-        private static IObjectField ExtractItemsSchemaField(IObjectField connectionSchemaField)
-        {
-            return UnderlyingType(connectionSchemaField.Type).Fields["items"];
-        }
-
-        /// <summary>
-        /// Extracts the *Connection.items query field from the *Connection query field
-        /// </summary>
-        /// <returns> The query field or null if **Conneciton.items is not requested in the query</returns>
-        private static FieldNode? ExtractItemsQueryField(FieldNode connectionQueryField)
-        {
-            FieldNode? itemsField = null;
-            if (connectionQueryField != null && connectionQueryField.SelectionSet != null)
-            {
-                foreach (ISelectionNode node in connectionQueryField.SelectionSet.Selections)
-                {
-                    FieldNode field = (FieldNode)node;
-                    string fieldName = field.Name.Value;
-
-                    if (fieldName == "items")
-                    {
-                        itemsField = field;
-                        break;
-                    }
-                }
-            }
-
-            return itemsField;
-        }
-
-        /// <summary>
-=======
->>>>>>> d8f82f3d
         /// Generate the structure for a SQL query based on FindRequestContext,
         /// which is created by a FindById or FindMany REST request.
         /// </summary>
@@ -180,11 +144,8 @@
                 ODataASTVisitor visitor = new(this);
                 FilterPredicates = context.FilterClauseInUrl.Expression.Accept<string>(visitor);
             }
-<<<<<<< HEAD
-=======
 
             ParametrizeColumns();
->>>>>>> d8f82f3d
         }
 
         /// <summary>
@@ -317,30 +278,7 @@
             JoinQueries = new();
             Joins = new();
             PaginationMetadata = new(this);
-<<<<<<< HEAD
-        }
-
-        /// <summary>
-        /// UnderlyingType is the type main GraphQL type that is described by
-        /// this type. This strips all modifiers, such as List and Non-Null.
-        /// So the following GraphQL types would all have the underlyingType Book:
-        /// - Book
-        /// - [Book]
-        /// - Book!
-        /// - [Book]!
-        /// - [Book!]!
-        /// </summary>
-        private static ObjectType UnderlyingType(IType type)
-        {
-            if (type is ObjectType underlyingType)
-            {
-                return underlyingType;
-            }
-
-            return UnderlyingType(type.InnerType());
-=======
             ColumnLabelToParam = new();
->>>>>>> d8f82f3d
         }
 
         ///<summary>
