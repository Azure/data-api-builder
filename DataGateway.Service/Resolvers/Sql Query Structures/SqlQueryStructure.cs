--- conflicted
+++ resolved
@@ -288,16 +288,13 @@
                 if (filterObject != null)
                 {
                     List<ObjectFieldNode> filterFields = (List<ObjectFieldNode>)filterObject;
-<<<<<<< HEAD
-                    Predicates.Add(GQLFilterParser.Parse(_ctx, filterFields, TableAlias, GetUnderlyingTableDefinition(), MakeParamWithValue));
-=======
-                    Predicates.Add(GQLFilterParser.Parse(fields: filterFields,
+                    Predicates.Add(GQLFilterParser.Parse(_ctx,
+                                                         fields: filterFields,
                                                          schemaName: DatabaseObject.SchemaName,
                                                          tableName: DatabaseObject.Name,
                                                          tableAlias: TableAlias,
                                                          table: GetUnderlyingTableDefinition(),
                                                          processLiterals: MakeParamWithValue));
->>>>>>> 953231f1
                 }
             }
 
