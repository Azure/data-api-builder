using System;
using System.Collections.Generic;
using System.Linq;
using System.Net;
using Azure.DataGateway.Config;
using Azure.DataGateway.Service.Exceptions;
using Azure.DataGateway.Service.GraphQLBuilder.Queries;
using Azure.DataGateway.Service.Models;
using Azure.DataGateway.Service.Parsers;
using Azure.DataGateway.Service.Services;
using HotChocolate.Language;
using HotChocolate.Resolvers;
using HotChocolate.Types;

namespace Azure.DataGateway.Service.Resolvers
{
    /// <summary>
    /// SqlQueryStructure is an intermediate representation of a SQL query.
    /// This intermediate structure can be used to generate a Postgres or MSSQL
    /// query. In some sense this is an AST (abstract syntax tree) of a SQL
    /// query. However, it only supports the very limited set of SQL constructs
    /// that we are needed to represent a GraphQL query or REST request as SQL.
    /// </summary>
    public class SqlQueryStructure : BaseSqlQueryStructure
    {
        public const string DATA_IDENT = "data";

        /// <summary>
        /// All tables that should be in the FROM clause of the query. The key
        /// is the alias of the table and the value is the actual table name.
        /// </summary>
        public List<SqlJoinStructure> Joins { get; }

        /// <summary>
        /// The subqueries with which this query should be joined. The key are
        /// the aliases of the query.
        /// </summary>
        public Dictionary<string, SqlQueryStructure> JoinQueries { get; }

        /// <summary>
        /// Is the result supposed to be a list or not.
        /// </summary>
        public bool IsListQuery { get; set; }

        /// <summary>
        /// Columns to use for sorting.
        /// </summary>
        public List<OrderByColumn> OrderByColumns { get; private set; }

        /// <summary>
        /// Hold the pagination metadata for the query
        /// </summary>
        public PaginationMetadata PaginationMetadata { get; set; }

        /// <summary>
        /// Map query columns' labels to the parameter representing that
        /// column label as a string literal.
        /// Only used for MySql
        /// </summary>
        public Dictionary<string, string> ColumnLabelToParam { get; }

        /// <summary>
        /// Default limit when no first param is specified for list queries
        /// </summary>
        private const uint DEFAULT_LIST_LIMIT = 100;

        /// <summary>
        /// The maximum number of results this query should return.
        /// </summary>
        private uint? _limit = DEFAULT_LIST_LIMIT;

        /// <summary>
        /// If this query is built because of a GraphQL query (as opposed to
        /// REST), then this is set to the resolver context of that query.
        /// </summary>
        IResolverContext? _ctx;

        /// <summary>
        /// The underlying type of the type returned by this query see, the
        /// comment on UnderlyingGraphQLEntityType to understand what an underlying type is.
        /// </summary>
        ObjectType _underlyingFieldType = null!;

        /// <summary>
        /// Used to cache the primary key as a list of OrderByColumn
        /// </summary>
        private List<OrderByColumn>? _primaryKeyAsOrderByColumns;

        /// <summary>
        /// Generate the structure for a SQL query based on GraphQL query
        /// information.
        /// Only use as constructor for the outermost queries not subqueries
        /// </summary>
        public SqlQueryStructure(
            IResolverContext ctx,
            IDictionary<string, object?> queryParams,
            ISqlMetadataProvider sqlMetadataProvider)
            // This constructor simply forwards to the more general constructor
            // that is used to create GraphQL queries. We give it some values
            // that make sense for the outermost query.
            : this(ctx,
                queryParams,
                sqlMetadataProvider,
                ctx.Selection.Field,
                ctx.Selection.SyntaxNode,
                // The outermost query is where we start, so this can define
                // create the IncrementingInteger that will be shared between
                // all subqueries in this query.
                new IncrementingInteger())
        {
            // support identification of entities by primary key when query is non list type nor paginated
            // only perform this action for the outermost query as subqueries shouldn't provide primary key search
            if (!IsListQuery && !PaginationMetadata.IsPaginated)
            {
                AddPrimaryKeyPredicates(queryParams);
            }
        }

        /// <summary>
        /// Generate the structure for a SQL query based on FindRequestContext,
        /// which is created by a FindById or FindMany REST request.
        /// </summary>
        public SqlQueryStructure(
            RestRequestContext context,
            ISqlMetadataProvider sqlMetadataProvider) :
            this(sqlMetadataProvider,
                new IncrementingInteger(),
                entityName: context.EntityName)
        {
            IsListQuery = context.IsMany;
            TableAlias = $"{DatabaseObject.SchemaName}_{DatabaseObject.Name}";
            AddFields(context, sqlMetadataProvider);
            if (Columns.Count == 0)
            {
                TableDefinition tableDefinition = GetUnderlyingTableDefinition();
                foreach (KeyValuePair<string, ColumnDefinition> column in tableDefinition.Columns)
                {
                    // We only include columns that are exposed for use in requests
                    if (sqlMetadataProvider.TryGetExposedColumnName(EntityName, column.Key, out string? name))
                    {
                        AddColumn(column.Key, name!);
                    }
                }
            }

            foreach (KeyValuePair<string, object> predicate in context.PrimaryKeyValuePairs)
            {
                sqlMetadataProvider.TryGetBackingColumn(EntityName, predicate.Key, out string? backingColumn);
                PopulateParamsAndPredicates(field: predicate.Key,
                                            backingColumn: backingColumn!,
                                            value: predicate.Value);
            }

            foreach (KeyValuePair<string, object?> predicate in context.FieldValuePairsInBody)
            {
                sqlMetadataProvider.TryGetBackingColumn(EntityName, predicate.Key, out string? backingColumn);
                PopulateParamsAndPredicates(field: predicate.Key,
                                            backingColumn: backingColumn!,
                                            value: predicate.Value);
            }

            // context.OrderByColumnsInUrl will lack TableAlias because it is created in RequestParser
            // which may be called for any type of operation. To avoid coupling the OrderByClauseInUrl
            // to only Find, we populate the TableAlias in this constructor where we know we have a Find operation.
            OrderByColumns = context.OrderByClauseInUrl is not null ? context.OrderByClauseInUrl : PrimaryKeyAsOrderByColumns();
            foreach (OrderByColumn column in OrderByColumns)
            {
                if (string.IsNullOrEmpty(column.TableAlias))
                {
                    column.TableAlias = TableAlias;
                }
            }

            if (context.FilterClauseInUrl is not null)
            {
                // We use the visitor pattern here to traverse the Filter Clause AST
                // AST has Accept method which takes our Visitor class, and then calls
                // our visit functions. Each node in the AST will then automatically
                // call the visit function for that node types, and we process the AST
                // based on what type of node we are currently traversing.
                ODataASTVisitor visitor = new(this, sqlMetadataProvider);
                try
                {
                    FilterPredicates = context.FilterClauseInUrl.Expression.Accept<string>(visitor);
                }
                catch
                {
                    throw new DataGatewayException(message: "$filter query parameter is not well formed.",
                                                   statusCode: HttpStatusCode.BadRequest,
                                                   subStatusCode: DataGatewayException.SubStatusCodes.BadRequest);
                }
            }

            if (!string.IsNullOrWhiteSpace(context.After))
            {
                AddPaginationPredicate(SqlPaginationUtil.ParseAfterFromJsonString(context.After,
                                                                                  PaginationMetadata,
                                                                                  EntityName,
                                                                                  sqlMetadataProvider));
            }

            _limit = context.First is not null ? context.First + 1 : DEFAULT_LIST_LIMIT + 1;
            ParametrizeColumns();
        }

        /// <summary>
        /// Use the mapping of exposed names to
        /// backing columns to add column with
        /// the correct name and label.
        /// </summary>
        /// <param name="context"></param>
        /// <param name="sqlMetadataProvider">Provides the mapping of exposed names to backing columns.</param>
        private void AddFields(RestRequestContext context, ISqlMetadataProvider sqlMetadataProvider)
        {
            foreach (string field in context.FieldsToBeReturned)
            {
                sqlMetadataProvider.TryGetBackingColumn(EntityName, field, out string? backingColumn);
                AddColumn(backingColumn!, field);
            }
        }

        /// <summary>
        /// Private constructor that is used for recursive query generation,
        /// for each subquery that's necessary to resolve a nested GraphQL
        /// request.
        /// </summary>
        private SqlQueryStructure(
                IResolverContext ctx,
                IDictionary<string, object?> queryParams,
                ISqlMetadataProvider sqlMetadataProvider,
                IObjectField schemaField,
                FieldNode? queryField,
                IncrementingInteger counter,
                string entityName = ""
        ) : this(sqlMetadataProvider, counter, entityName: entityName)
        {
            _ctx = ctx;
            IOutputType outputType = schemaField.Type;
            _underlyingFieldType = UnderlyingGraphQLEntityType(outputType);

            PaginationMetadata.IsPaginated = QueryBuilder.IsPaginationType(_underlyingFieldType);

            if (PaginationMetadata.IsPaginated)
            {
                if (queryField != null && queryField.SelectionSet != null)
                {
                    // process pagination fields without overriding them
                    ProcessPaginationFields(queryField.SelectionSet.Selections);

                    // override schemaField and queryField with the schemaField and queryField of *Connection.items
                    queryField = ExtractItemsQueryField(queryField);
                }

                schemaField = ExtractItemsSchemaField(schemaField);

                outputType = schemaField.Type;
                _underlyingFieldType = UnderlyingGraphQLEntityType(outputType);

                // this is required to correctly keep track of which pagination metadata
                // refers to what section of the json
                // for a paginationless chain:
                //      getbooks > publisher > books > publisher
                //      each new entry in the chain corresponds to a subquery so there will be
                //      a matching pagination metadata object chain
                // for a chain with pagination:
                //      books > items > publisher > books > publisher
                //      items do not have a matching subquery so the line of code below is
                //      required to build a pagination metadata chain matching the json result
                PaginationMetadata.Subqueries.Add("items", PaginationMetadata.MakeEmptyPaginationMetadata());
            }

            EntityName = _underlyingFieldType.Name;
            DatabaseObject.SchemaName = sqlMetadataProvider.GetSchemaName(EntityName);
            DatabaseObject.Name = sqlMetadataProvider.GetDatabaseObjectName(EntityName);
            TableAlias = CreateTableAlias();

            if (queryField != null && queryField.SelectionSet != null)
            {
                AddGraphQLFields(queryField.SelectionSet.Selections);
            }

            if (outputType.IsNonNullType())
            {
                IsListQuery = outputType.InnerType().IsListType();
            }
            else
            {
                IsListQuery = outputType.IsListType();
            }

            if (IsListQuery && queryParams.ContainsKey("first"))
            {
                // parse first parameter for all list queries
                object? firstObject = queryParams["first"];

                if (firstObject != null)
                {
                    int first = (int)firstObject;

                    if (first <= 0)
                    {
                        throw new DataGatewayException(
                        message: $"Invalid number of items requested, $first must be an integer greater than 0 for {schemaField.Name}. Actual value: {first.ToString()}",
                        statusCode: HttpStatusCode.BadRequest,
                        subStatusCode: DataGatewayException.SubStatusCodes.BadRequest);
                    }

                    _limit = (uint)first;
                }
            }

            if (IsListQuery && queryParams.ContainsKey("_filter"))
            {
                object? filterObject = queryParams["_filter"];

                if (filterObject != null)
                {
                    List<ObjectFieldNode> filterFields = (List<ObjectFieldNode>)filterObject;
                    Predicates.Add(GQLFilterParser.Parse(fields: filterFields,
                                                         schemaName: DatabaseObject.SchemaName,
                                                         tableName: DatabaseObject.Name,
                                                         tableAlias: TableAlias,
                                                         table: GetUnderlyingTableDefinition(),
                                                         processLiterals: MakeParamWithValue));
                }
            }

            OrderByColumns = PrimaryKeyAsOrderByColumns();
            if (IsListQuery && queryParams.ContainsKey("orderBy"))
            {
                object? orderByObject = queryParams["orderBy"];

                if (orderByObject != null)
                {
                    OrderByColumns = ProcessGqlOrderByArg((List<ObjectFieldNode>)orderByObject);
                }
            }

<<<<<<< HEAD
            if (IsListQuery && queryParams.ContainsKey("_filterOData"))
            {
                object? whereObject = queryParams["_filterOData"];

                if (whereObject != null)
                {
                    string where = (string)whereObject;

                    ODataASTVisitor visitor = new(this, sqlMetadataProvider);
                    FilterParser parser = SqlMetadataProvider.ODataFilterParser;
                    FilterClause filterClause = parser.GetFilterClause($"?{RequestParser.FILTER_URL}={where}", $"{EntityName}.{DatabaseObject.FullName}");
                    FilterPredicates = filterClause.Expression.Accept<string>(visitor);
                }
            }

=======
>>>>>>> 172b22ec
            // need to run after the rest of the query has been processed since it relies on
            // TableName, TableAlias, Columns, and _limit
            if (PaginationMetadata.IsPaginated)
            {
                AddPaginationPredicate(SqlPaginationUtil.ParseAfterFromQueryParams(queryParams, PaginationMetadata));

                if (PaginationMetadata.RequestedEndCursor)
                {
                    // add the primary keys in the selected columns if they are missing
                    IEnumerable<string> extraNeededColumns = PrimaryKey().Except(Columns.Select(c => c.Label));

                    foreach (string column in extraNeededColumns)
                    {
                        AddColumn(column);
                    }
                }

                // if the user does a paginated query only requesting hasNextPage
                // there will be no elements in Columns
                if (!Columns.Any())
                {
                    AddColumn(PrimaryKey()[0]);
                }

                if (PaginationMetadata.RequestedHasNextPage)
                {
                    _limit++;
                }
            }

            ParametrizeColumns();
        }

        /// <summary>
        /// Private constructor that is used as a base by all public
        /// constructors.
        /// </summary>
        private SqlQueryStructure(
            ISqlMetadataProvider sqlMetadataProvider,
            IncrementingInteger counter,
            string entityName = "")
            : base(sqlMetadataProvider, entityName: entityName, counter: counter)
        {
            JoinQueries = new();
            Joins = new();
            PaginationMetadata = new(this);
            ColumnLabelToParam = new();
            FilterPredicates = string.Empty;
            OrderByColumns = new();
        }

        ///<summary>
        /// Adds predicates for the primary keys in the paramters of the graphql query
        ///</summary>
        private void AddPrimaryKeyPredicates(IDictionary<string, object?> queryParams)
        {
            foreach (KeyValuePair<string, object?> parameter in queryParams)
            {
                Predicates.Add(new Predicate(
                    new PredicateOperand(new Column(tableSchema: DatabaseObject.SchemaName,
                                                    tableName: DatabaseObject.Name,
                                                    columnName: parameter.Key,
                                                    tableAlias: TableAlias)),
                    PredicateOperation.Equal,
                    new PredicateOperand($"@{MakeParamWithValue(parameter.Value)}")
                ));
            }
        }

        /// <summary>
        /// Add the predicates associated with the "after" parameter of paginated queries
        /// </summary>
        public void AddPaginationPredicate(IEnumerable<PaginationColumn> afterJsonValues)
        {
            if (!afterJsonValues.Any())
            {
                // no need to create a predicate for pagination
                return;
            }

            try
            {
                foreach (PaginationColumn column in afterJsonValues)
                {
                    column.TableAlias = TableAlias;
                    column.ParamName = "@" + MakeParamWithValue(
                            GetParamAsColumnSystemType(column.Value!.ToString()!, column.ColumnName));
                }
            }
            catch (ArgumentException ex)
            {
                throw new DataGatewayException(
                  message: ex.Message,
                  statusCode: HttpStatusCode.BadRequest,
                  subStatusCode: DataGatewayException.SubStatusCodes.BadRequest);
            }

            PaginationMetadata.PaginationPredicate = new KeysetPaginationPredicate(afterJsonValues.ToList());
        }

        /// <summary>
        ///  Given the predicate key value pair, where value includes the Predicte Operation as well as the value associated with the field,
        ///  populates the Parameters and Predicates properties.
        /// </summary>
        /// <param name="field">The string representing a field.</param>
        /// <param name="backingColumn">string represents the backing column of the field.</param>
        /// <param name="value">The value associated with a given field.</param>
        /// <param name="op">The predicate operation representing the comparison between field and value.</param>
        private void PopulateParamsAndPredicates(string field, string backingColumn, object? value, PredicateOperation op = PredicateOperation.Equal)
        {
            try
            {
                string parameterName;
                if (value != null)
                {
                    parameterName = MakeParamWithValue(
                        GetParamAsColumnSystemType(value.ToString()!, backingColumn));
                    Predicates.Add(new Predicate(
                        new PredicateOperand(new Column(DatabaseObject.SchemaName, DatabaseObject.Name, backingColumn, TableAlias)),
                        op,
                        new PredicateOperand($"@{parameterName}")));
                }
                else
                {
                    // This case should not arise. We have issue for this to handle nullable type columns. Issue #146.
                    throw new DataGatewayException(
                        message: $"Unexpected value for column \"{field}\" provided.",
                        statusCode: HttpStatusCode.BadRequest,
                        subStatusCode: DataGatewayException.SubStatusCodes.BadRequest);
                }
            }
            catch (ArgumentException ex)
            {
                throw new DataGatewayException(
                  message: ex.Message,
                  statusCode: HttpStatusCode.BadRequest,
                  subStatusCode: DataGatewayException.SubStatusCodes.BadRequest);
            }
        }

        /// <summary>
        /// Creates equality predicates between the columns of the left table and
        /// the columns of the right table. The columns are compared in order,
        /// thus the lists should be the same length.
        /// </summary>
        public IEnumerable<Predicate> CreateJoinPredicates(
                string leftTableAlias,
                List<string> leftColumnNames,
                string rightTableAlias,
                List<string> rightColumnNames)
        {
            return leftColumnNames.Zip(rightColumnNames,
                    (leftColumnName, rightColumnName) =>
                    {
                        // no table name or schema here is needed because this is a subquery that joins on table alias
                        Column leftColumn = new(tableSchema: string.Empty, tableName: string.Empty, leftColumnName, leftTableAlias);
                        Column rightColumn = new(tableSchema: string.Empty, tableName: string.Empty, rightColumnName, rightTableAlias);
                        return new Predicate(
                            new PredicateOperand(leftColumn),
                            PredicateOperation.Equal,
                            new PredicateOperand(rightColumn)
                        );
                    }
                );
        }

        /// <summary>
        /// Creates a unique table alias.
        /// </summary>
        public string CreateTableAlias()
        {
            return $"table{Counter.Next()}";
        }

        /// <summary>
        /// Store the requested pagination connection fields and return the fields of the <c>"items"</c> field
        /// </summary>
        /// <returns>
        /// The fields of the <c>**Conneciton.items</c> of the Conneciton type used for pagination.
        /// Empty list if <c>items</c> was not requested as a field
        /// </returns>
        void ProcessPaginationFields(IReadOnlyList<ISelectionNode> paginationSelections)
        {
            foreach (ISelectionNode node in paginationSelections)
            {
                FieldNode field = (FieldNode)node;
                string fieldName = field.Name.Value;

                switch (fieldName)
                {
                    case QueryBuilder.PAGINATION_FIELD_NAME:
                        PaginationMetadata.RequestedItems = true;
                        break;
                    case QueryBuilder.PAGINATION_TOKEN_FIELD_NAME:
                        PaginationMetadata.RequestedEndCursor = true;
                        break;
                    case QueryBuilder.HAS_NEXT_PAGE_FIELD_NAME:
                        PaginationMetadata.RequestedHasNextPage = true;
                        break;
                }
            }
        }

        /// <summary>
        /// AddGraphQLFields looks at the fields that are selected in the
        /// GraphQL query and all the necessary elements to the query which are
        /// required to return these fields. This includes adding the columns
        /// to the result set, but also adding any subqueries or joins that are
        /// required to fetch nested data.
        /// </summary>
        private void AddGraphQLFields(IReadOnlyList<ISelectionNode> Selections)
        {
            foreach (ISelectionNode node in Selections)
            {
                FieldNode field = (FieldNode)node;
                string fieldName = field.Name.Value;

                if (field.SelectionSet == null)
                {
                    AddColumn(fieldName);
                }
                else
                {
                    IObjectField? subschemaField = _underlyingFieldType.Fields[fieldName];

                    if (_ctx == null)
                    {
                        throw new DataGatewayException(
                            message: "No GraphQL context exists",
                            statusCode: HttpStatusCode.InternalServerError,
                            subStatusCode: DataGatewayException.SubStatusCodes.UnexpectedError);
                    }

                    IDictionary<string, object?> subqueryParams = ResolverMiddleware.GetParametersFromSchemaAndQueryFields(subschemaField, field, _ctx.Variables);

                    SqlQueryStructure subquery = new(_ctx, subqueryParams, SqlMetadataProvider, subschemaField, field, Counter);

                    if (PaginationMetadata.IsPaginated)
                    {
                        // add the subquery metadata as children of items instead of the pagination metadata
                        // object of this structure which is associated with the pagination query itself
                        PaginationMetadata.Subqueries["items"].Subqueries.Add(fieldName, subquery.PaginationMetadata);
                    }
                    else
                    {
                        PaginationMetadata.Subqueries.Add(fieldName, subquery.PaginationMetadata);
                    }

                    // pass the parameters of the subquery to the current query so upmost query has all the
                    // parameters of the query tree and it can pass them to the database query executor
                    foreach (KeyValuePair<string, object?> parameter in subquery.Parameters)
                    {
                        Parameters.Add(parameter.Key, parameter.Value);
                    }

                    // use the _underlyingType from the subquery which will be overridden appropriately if the query is paginated
                    ObjectType subunderlyingType = subquery._underlyingFieldType;
                    string targetEntityName = subunderlyingType.Name;
                    string subtableAlias = subquery.TableAlias;

                    AddJoinPredicatesForSubQuery(targetEntityName, subtableAlias, subquery);

                    string subqueryAlias = $"{subtableAlias}_subq";
                    JoinQueries.Add(subqueryAlias, subquery);
                    Columns.Add(new LabelledColumn(tableSchema: subquery.DatabaseObject.SchemaName,
                              tableName: subquery.DatabaseObject.Name,
                              columnName: DATA_IDENT,
                              label: fieldName,
                              tableAlias: subqueryAlias));
                }
            }
        }

        /// <summary>
        /// The maximum number of results this query should return.
        /// </summary>
        public uint? Limit()
        {
            if (IsListQuery || PaginationMetadata.IsPaginated)
            {
                return _limit;
            }
            else
            {
                return 1;
            }
        }

        /// <summary>
        /// Based on the relationship metadata involving foreign key referenced and
        /// referencing columns, add the join predicates to the subquery Query structure
        /// created for the given target entity Name and sub table alias.
        /// There are only a couple of options for the foreign key - we only use the
        /// valid foreign key definition. It is guaranteed at least one fk definition
        /// will be valid since the SqlMetadataProvider.ValidateAllFkHaveBeenInferred.
        /// </summary>
        /// <param name="targetEntityName"></param>
        /// <param name="subtableAlias"></param>
        /// <param name="subQuery"></param>
        private void AddJoinPredicatesForSubQuery(
            string targetEntityName,
            string subtableAlias,
            SqlQueryStructure subQuery)
        {
            TableDefinition tableDefinition = GetUnderlyingTableDefinition();
            if (tableDefinition.SourceEntityRelationshipMap.TryGetValue(
                _underlyingFieldType.Name, out RelationshipMetadata? relationshipMetadata)
                && relationshipMetadata.TargetEntityToFkDefinitionMap.TryGetValue(targetEntityName,
                    out List<ForeignKeyDefinition>? foreignKeyDefinitions))
            {
                Dictionary<DatabaseObject, string> associativeTableAndAliases = new();
                // For One-One and One-Many, not all fk definitions would be valid
                // but at least 1 will be.
                // Identify the side of the relationship first, then check if its valid
                // by ensuring the referencing and referenced column count > 0
                // before adding the predicates.
                foreach (ForeignKeyDefinition foreignKeyDefinition in foreignKeyDefinitions)
                {
                    // First identify which side of the relationship, this fk definition
                    // is looking at.
                    if (foreignKeyDefinition.Pair.ReferencingDbObject.Equals(DatabaseObject))
                    {
                        // Case where fk in parent entity references the nested entity.
                        // Verify this is a valid fk definition before adding the join predicate.
                        if (foreignKeyDefinition.ReferencingColumns.Count() > 0
                            && foreignKeyDefinition.ReferencedColumns.Count() > 0)
                        {
                            subQuery.Predicates.AddRange(CreateJoinPredicates(
                                TableAlias,
                                foreignKeyDefinition.ReferencingColumns,
                                subtableAlias,
                                foreignKeyDefinition.ReferencedColumns));
                        }
                    }
                    else if (foreignKeyDefinition.Pair.ReferencingDbObject.Equals(subQuery.DatabaseObject))
                    {
                        // Case where fk in nested entity references the parent entity.
                        if (foreignKeyDefinition.ReferencingColumns.Count() > 0
                            && foreignKeyDefinition.ReferencedColumns.Count() > 0)
                        {
                            subQuery.Predicates.AddRange(CreateJoinPredicates(
                                subtableAlias,
                                foreignKeyDefinition.ReferencingColumns,
                                TableAlias,
                                foreignKeyDefinition.ReferencedColumns));
                        }
                    }
                    else
                    {
                        DatabaseObject associativeTableDbObject =
                            foreignKeyDefinition.Pair.ReferencingDbObject;
                        // Case when the linking object is the referencing table
                        if (!associativeTableAndAliases.TryGetValue(
                                associativeTableDbObject,
                                out string? associativeTableAlias))
                        {
                            // this is the first fk definition found for this associative table.
                            // create an alias for it and store for later lookup.
                            associativeTableAlias = CreateTableAlias();
                            associativeTableAndAliases.Add(associativeTableDbObject, associativeTableAlias);
                        }

                        if (foreignKeyDefinition.Pair.ReferencedDbObject.Equals(DatabaseObject))
                        {
                            subQuery.Predicates.AddRange(CreateJoinPredicates(
                                associativeTableAlias,
                                foreignKeyDefinition.ReferencingColumns,
                                TableAlias,
                                foreignKeyDefinition.ReferencedColumns));
                        }
                        else
                        {
                            subQuery.Joins.Add(new SqlJoinStructure
                            (
                                associativeTableDbObject,
                                associativeTableAlias,
                                CreateJoinPredicates(
                                    associativeTableAlias,
                                    foreignKeyDefinition.ReferencingColumns,
                                    subtableAlias,
                                    foreignKeyDefinition.ReferencedColumns
                                    ).ToList()
                            ));
                        }
                    }
                }
            }
        }

        /// <summary>
        /// Create a list of orderBy columns from the orderBy argument
        /// passed to the gql query
        /// </summary>
        private List<OrderByColumn> ProcessGqlOrderByArg(List<ObjectFieldNode> orderByFields)
        {
            // Create list of primary key columns
            // we always have the primary keys in
            // the order by statement for the case
            // of tie breaking and pagination
            List<OrderByColumn> orderByColumnsList = new();

            List<string> remainingPkCols = new(PrimaryKey());

            foreach (ObjectFieldNode field in orderByFields)
            {
                if (field.Value is NullValueNode)
                {
                    continue;
                }

                string fieldName = field.Name.ToString();

                // remove pk column from list if it was specified as a
                // field in orderBy
                remainingPkCols.Remove(fieldName);

                EnumValueNode enumValue = (EnumValueNode)field.Value;

                if (enumValue.Value == $"{OrderByDir.Desc}")
                {
                    orderByColumnsList.Add(new OrderByColumn(tableSchema: DatabaseObject.SchemaName,
                                                             tableName: DatabaseObject.Name,
                                                             columnName: fieldName,
                                                             tableAlias: TableAlias,
                                                             direction: OrderByDir.Desc));
                }
                else
                {
                    orderByColumnsList.Add(new OrderByColumn(tableSchema: DatabaseObject.SchemaName,
                                                             tableName: DatabaseObject.Name,
                                                             columnName: fieldName,
                                                             tableAlias: TableAlias));
                }
            }

            foreach (string colName in remainingPkCols)
            {
                orderByColumnsList.Add(new OrderByColumn(tableSchema: DatabaseObject.SchemaName,
                                                         tableName: DatabaseObject.Name,
                                                         columnName: colName,
                                                         tableAlias: TableAlias));
            }

            return orderByColumnsList;
        }

        /// <summary>
        /// Exposes the primary key of the underlying table of the structure
        /// as a list of OrderByColumn
        /// </summary>
        public List<OrderByColumn> PrimaryKeyAsOrderByColumns()
        {
            if (_primaryKeyAsOrderByColumns == null)
            {
                _primaryKeyAsOrderByColumns = new();

                foreach (string column in PrimaryKey())
                {
                    _primaryKeyAsOrderByColumns.Add(new OrderByColumn(tableSchema: DatabaseObject.SchemaName,
                                                                      tableName: DatabaseObject.Name,
                                                                      columnName: column,
                                                                      tableAlias: TableAlias));
                }
            }

            return _primaryKeyAsOrderByColumns;
        }

        /// <summary>
        /// Adds a labelled column to this query's columns, where
        /// the column name is all that is provided, and we add
        /// a labeled column with a label equal to column name.
        /// </summary>
        protected void AddColumn(string columnName)
        {
            AddColumn(columnName, columnName);
        }

        /// <summary>
        /// Adds a labelled column to this query's columns.
        /// </summary>
        protected void AddColumn(string columnName, string labelName)
        {
            Columns.Add(new LabelledColumn(DatabaseObject.SchemaName, DatabaseObject.Name, columnName, label: labelName, TableAlias));
        }

        /// <summary>
        /// Check if the column belongs to one of the subqueries
        /// </summary>
        public bool IsSubqueryColumn(Column column)
        {
            return column.TableAlias == null ? false : JoinQueries.ContainsKey(column.TableAlias);
        }

        /// <summary>
        /// Add column label string literals as parameters to the query structure
        /// </summary>
        private void ParametrizeColumns()
        {
            foreach (LabelledColumn column in Columns)
            {
                ColumnLabelToParam.Add(column.Label, $"@{MakeParamWithValue(column.Label)}");
            }
        }
    }
}<|MERGE_RESOLUTION|>--- conflicted
+++ resolved
@@ -336,24 +336,6 @@
                 }
             }
 
-<<<<<<< HEAD
-            if (IsListQuery && queryParams.ContainsKey("_filterOData"))
-            {
-                object? whereObject = queryParams["_filterOData"];
-
-                if (whereObject != null)
-                {
-                    string where = (string)whereObject;
-
-                    ODataASTVisitor visitor = new(this, sqlMetadataProvider);
-                    FilterParser parser = SqlMetadataProvider.ODataFilterParser;
-                    FilterClause filterClause = parser.GetFilterClause($"?{RequestParser.FILTER_URL}={where}", $"{EntityName}.{DatabaseObject.FullName}");
-                    FilterPredicates = filterClause.Expression.Accept<string>(visitor);
-                }
-            }
-
-=======
->>>>>>> 172b22ec
             // need to run after the rest of the query has been processed since it relies on
             // TableName, TableAlias, Columns, and _limit
             if (PaginationMetadata.IsPaginated)
