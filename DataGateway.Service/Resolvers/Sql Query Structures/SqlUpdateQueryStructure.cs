using System.Collections.Generic;
using System.Linq;
using System.Net;
using Azure.DataGateway.Service.Exceptions;
using Azure.DataGateway.Service.Models;
using Azure.DataGateway.Services;

namespace Azure.DataGateway.Service.Resolvers
{
    ///<summary>
    /// Wraps all the required data and logic to write a SQL UPDATE query
    ///</summary>
    public class SqlUpdateStructure : BaseSqlQueryStructure
    {
        /// <summary>
        /// Updates to be applied to selected row
        /// </summary>
        public List<Predicate> UpdateOperations { get; }

        public SqlUpdateStructure(string tableName, IMetadataStoreProvider metadataStore, IDictionary<string, object> mutationParams)
        : base(metadataStore, tableName: tableName)
        {
            UpdateOperations = new();
            TableDefinition tableDefinition = GetTableDefinition();

            List<string> primaryKeys = tableDefinition.PrimaryKey;
            List<string> columns = tableDefinition.Columns.Keys.ToList();
            foreach (KeyValuePair<string, object> param in mutationParams)
            {
                if (param.Value == null)
                {
                    continue;
                }

                Predicate predicate = new(
                    new PredicateOperand(new Column(null, param.Key)),
                    PredicateOperation.Equal,
                    new PredicateOperand($"@{MakeParamWithValue(param.Value)}")
                );

                // primary keys used as predicates
                if (primaryKeys.Contains(param.Key))
                {
                    Predicates.Add(predicate);
                }
                // use columns to determine values to edit
                else if (columns.Contains(param.Key))
                {
                    UpdateOperations.Add(predicate);
                }
            }

            if (UpdateOperations.Count == 0)
            {
<<<<<<< HEAD
                throw new DatagatewayException("Update mutation does not update any values", HttpStatusCode.BadRequest, DatagatewayException.SubStatusCodes.BadRequest);
=======
                throw new DatagatewayException(
                    message: "Update mutation does not update any values",
                    statusCode: (int)HttpStatusCode.BadRequest,
                    subStatusCode: DatagatewayException.SubStatusCodes.BadRequest);
>>>>>>> aff6e0cf
            }
        }
    }
}<|MERGE_RESOLUTION|>--- conflicted
+++ resolved
@@ -52,14 +52,10 @@
 
             if (UpdateOperations.Count == 0)
             {
-<<<<<<< HEAD
-                throw new DatagatewayException("Update mutation does not update any values", HttpStatusCode.BadRequest, DatagatewayException.SubStatusCodes.BadRequest);
-=======
                 throw new DatagatewayException(
                     message: "Update mutation does not update any values",
-                    statusCode: (int)HttpStatusCode.BadRequest,
+                    statusCode: HttpStatusCode.BadRequest,
                     subStatusCode: DatagatewayException.SubStatusCodes.BadRequest);
->>>>>>> aff6e0cf
             }
         }
     }
