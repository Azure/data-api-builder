using System.Collections.Generic;
using System.Linq;
using System.Net;
using Azure.DataGateway.Service.Exceptions;
using Azure.DataGateway.Service.GraphQLBuilder.Mutations;
using Azure.DataGateway.Service.Models;
using Azure.DataGateway.Service.Services;

namespace Azure.DataGateway.Service.Resolvers
{
    ///<summary>
    /// Wraps all the required data and logic to write a SQL UPDATE query
    ///</summary>
    public class SqlUpdateStructure : BaseSqlQueryStructure
    {
        /// <summary>
        /// Updates to be applied to selected row
        /// </summary>
        public List<Predicate> UpdateOperations { get; }

        public SqlUpdateStructure(string tableName, SqlGraphQLFileMetadataProvider metadataStore, IDictionary<string, object> mutationParams, bool isIncrementalUpdate)
        : base(metadataStore, tableName: tableName)
        {
            UpdateOperations = new();
            TableDefinition tableDefinition = GetTableDefinition();

            List<string> primaryKeys = tableDefinition.PrimaryKey;
            List<string> columns = tableDefinition.Columns.Keys.ToList();
            foreach (KeyValuePair<string, object> param in mutationParams)
            {
                if (param.Value == null)
                {
                    continue;
                }

<<<<<<< HEAD
=======
                Predicate predicate = new(
                    new PredicateOperand(new Column(null, param.Key)),
                    PredicateOperation.Equal,
                    new PredicateOperand($"@{MakeParamWithValue(GetParamAsColumnSystemType(param.Value.ToString()!, param.Key))}")
                );

>>>>>>> 9e5477d6
                // primary keys used as predicates
                if (primaryKeys.Contains(param.Key))
                {
                    Predicates.Add(new(
                        new PredicateOperand(new Column(null, param.Key)),
                        PredicateOperation.Equal,
                        new PredicateOperand($"@{MakeParamWithValue(param.Value)}")
                    ));
                }
                // Unpack the input argument type as columns to update
                else if (param.Key == UpdateMutationBuilder.INPUT_ARGUMENT_NAME)
                {
                    IDictionary<string, object?> updateFields = ArgumentToDictionary(mutationParams, UpdateMutationBuilder.INPUT_ARGUMENT_NAME);

                    foreach (KeyValuePair<string, object?> field in updateFields)
                    {
                        if (columns.Contains(field.Key))
                        {
                            UpdateOperations.Add(new(
                                new PredicateOperand(new Column(null, field.Key)),
                                PredicateOperation.Equal,
                                new PredicateOperand($"@{MakeParamWithValue(field.Value)}")
                            ));
                        }
                    }

                }

                columns.Remove(param.Key);
            }

            if (!isIncrementalUpdate)
            {
                AddNullifiedUnspecifiedFields(columns, UpdateOperations, tableDefinition);
            }

            if (UpdateOperations.Count == 0)
            {
                throw new DataGatewayException(
                    message: "Update mutation does not update any values",
                    statusCode: HttpStatusCode.BadRequest,
                    subStatusCode: DataGatewayException.SubStatusCodes.BadRequest);
            }
        }
    }
}<|MERGE_RESOLUTION|>--- conflicted
+++ resolved
@@ -33,15 +33,12 @@
                     continue;
                 }
 
-<<<<<<< HEAD
-=======
                 Predicate predicate = new(
                     new PredicateOperand(new Column(null, param.Key)),
                     PredicateOperation.Equal,
                     new PredicateOperand($"@{MakeParamWithValue(GetParamAsColumnSystemType(param.Value.ToString()!, param.Key))}")
                 );
 
->>>>>>> 9e5477d6
                 // primary keys used as predicates
                 if (primaryKeys.Contains(param.Key))
                 {
