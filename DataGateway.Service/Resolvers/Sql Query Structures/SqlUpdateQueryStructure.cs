--- conflicted
+++ resolved
@@ -17,11 +17,7 @@
         /// </summary>
         public List<Predicate> UpdateOperations { get; }
 
-<<<<<<< HEAD
-        public SqlUpdateStructure(string tableName, IMetadataStoreProvider metadataStore, IDictionary<string, object> mutationParams, bool isIncrementalUpdate)
-=======
-        public SqlUpdateStructure(string tableName, SqlGraphQLFileMetadataProvider metadataStore, IDictionary<string, object> mutationParams)
->>>>>>> bd5bab9c
+        public SqlUpdateStructure(string tableName, SqlGraphQLFileMetadataProvider metadataStore, IDictionary<string, object> mutationParams, bool isIncrementalUpdate)
         : base(metadataStore, tableName: tableName)
         {
             UpdateOperations = new();
