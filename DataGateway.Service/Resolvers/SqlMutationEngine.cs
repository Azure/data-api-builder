using System;
using System.Collections.Generic;
using System.Data;
using System.Data.Common;
using System.Linq;
using System.Net;
using System.Text.Json;
using System.Threading.Tasks;
using Azure.DataGateway.Service.Exceptions;
using Azure.DataGateway.Service.Models;
using Azure.DataGateway.Services;
using HotChocolate.Resolvers;
using HotChocolate.Types;

namespace Azure.DataGateway.Service.Resolvers
{
    /// <summary>
    /// Implements the mutation engine interface for mutations against Sql like databases.
    /// </summary>
    public class SqlMutationEngine : IMutationEngine
    {
        private readonly IQueryEngine _queryEngine;
        private readonly IMetadataStoreProvider _metadataStoreProvider;
        private readonly IQueryExecutor _queryExecutor;
        private readonly IQueryBuilder _queryBuilder;

        /// <summary>
        /// Constructor
        /// </summary>
        public SqlMutationEngine(IQueryEngine queryEngine, IMetadataStoreProvider metadataStoreProvider, IQueryExecutor queryExecutor, IQueryBuilder queryBuilder)
        {
            _queryEngine = queryEngine;
            _metadataStoreProvider = metadataStoreProvider;
            _queryExecutor = queryExecutor;
            _queryBuilder = queryBuilder;
        }

        /// <summary>
        /// Executes the mutation query and returns result as JSON object asynchronously.
        /// </summary>
        /// <param name="context">context of graphql mutation</param>
        /// <param name="parameters">parameters in the mutation query.</param>
        /// <returns>JSON object result</returns>
        public async Task<JsonDocument> ExecuteAsync(IMiddlewareContext context, IDictionary<string, object> parameters)
        {
            if (context.Selection.Type.IsListType())
            {
                throw new NotSupportedException("Returning list types from mutations not supported");
            }

            string graphqlMutationName = context.Selection.Field.Name.Value;
            MutationResolver mutationResolver = _metadataStoreProvider.GetMutationResolver(graphqlMutationName);

            string tableName = mutationResolver.Table;
            TableDefinition tableDefinition = _metadataStoreProvider.GetTableDefinition(tableName);

            string queryString;
            Dictionary<string, object> queryParameters;

            JsonDocument result = null;

            switch (mutationResolver.OperationType)
            {
                case "INSERT":
                    SqlInsertStructure insertQueryStruct = new(tableName, tableDefinition, parameters, _queryBuilder);
                    queryString = insertQueryStruct.ToString();
                    queryParameters = insertQueryStruct.Parameters;
                    break;
                case "UPDATE":
                    SqlUpdateStructure updateQueryStruct = new(tableName, tableDefinition, parameters, _queryBuilder);
                    queryString = updateQueryStruct.ToString();
                    queryParameters = updateQueryStruct.Parameters;
                    break;
                case "DELETE":
                    // compute the mutation result before removing the element
                    result = await _queryEngine.ExecuteAsync(context, parameters, false);
                    SqlDeleteStructure deleteStructure = new(tableName, tableDefinition, parameters, _queryBuilder);
                    queryString = deleteStructure.ToString();
                    queryParameters = deleteStructure.Parameters;
                    break;
                default:
                    throw new Exception($"Unexpected value for MutationResolver.OperationType \"{mutationResolver.OperationType}\" found.");
            }

            Console.WriteLine(queryString);

            using DbDataReader dbDataReader = await _queryExecutor.ExecuteQueryAsync(queryString, queryParameters);

            if (!context.Selection.Type.IsScalarType() && mutationResolver.OperationType != "DELETE")
            {
                Dictionary<string, object> searchParams = await ExtractRowFromDbDataReader(dbDataReader);

                if (searchParams == null)
                {
                    string searchedPK = '<' + string.Join(", ", tableDefinition.PrimaryKey.Select(pk => $"{pk}: {parameters[pk]}")) + '>';
                    throw new DatagatewayException($"Could not find entity with {searchedPK}", 404, DatagatewayException.SubStatusCodes.EntityNotFound);
                }

                result = await _queryEngine.ExecuteAsync(context, searchParams, false);
            }

<<<<<<< HEAD
            // delegates the querying part of the mutation to the QueryEngine
            // this allows for nested queries in muatations
            // the searchParams are used to identify the mutated record so it can then be further queried on
            return await _queryEngine.ExecuteAsync(context, searchParams, false);
=======
            return result;
>>>>>>> 9b715249
        }

        /// <summary>
        /// Executes the mutation query and returns result as JSON object asynchronously.
        /// </summary>
        /// <param name="context">context of graphql mutation</param>
        /// <param name="parameters">parameters in the mutation query.</param>
        /// <returns>JSON object result</returns>
        public async Task<JsonDocument> ExecuteAsync(RequestContext context)
        {
            TableDefinition tableDefinition = _metadataStoreProvider.GetTableDefinition(context.EntityName);

            string queryString;
            Dictionary<string, object> queryParameters;

            switch (context.OperationType)
            {
                case Operation.Create:
                    SqlInsertStructure insertQueryStruct =
                        new(context.EntityName, tableDefinition, context.FieldValuePairs, _queryBuilder);
                    queryString = insertQueryStruct.ToString();
                    queryParameters = insertQueryStruct.Parameters;
                    break;
                default:
                    throw new DatagatewayException(
                        message: $"Unexpected DML operation \" {context.OperationType}\" requested.",
                        statusCode: (int)HttpStatusCode.BadRequest,
                        subStatusCode: DatagatewayException.SubStatusCodes.BadRequest)
                    ;
            }

            Console.WriteLine(queryString);

            using DbDataReader dbDataReader = await _queryExecutor.ExecuteQueryAsync(queryString, queryParameters);

            context.FieldValuePairs = await ExtractRowFromDbDataReader(dbDataReader);

            if (context.FieldValuePairs == null)
            {
                throw new DatagatewayException(
                    message: $"Could not perform the given request on entity {context.EntityName}",
                    statusCode: (int)HttpStatusCode.InternalServerError,
                    subStatusCode: DatagatewayException.SubStatusCodes.DatabaseOperationFailed);
            }

            // delegates the querying part of the mutation to the QueryEngine
            // this allows for nested queries in muatations
            // the searchParams are used to identify the mutated record so it can then be further queried on
            return await _queryEngine.ExecuteAsync(context);
        }

        ///<summary>
        /// Extracts a single row from DbDataReader and format it so it can be used as a parameter to a query execution
        ///</summary>
        ///<returns>A dictionary representating the row in <c>ColumnName: Value</c> format, null if no row was found</returns>
        private static async Task<Dictionary<string, object>> ExtractRowFromDbDataReader(DbDataReader dbDataReader)
        {
            Dictionary<string, object> row = new();

            if (await dbDataReader.ReadAsync())
            {
                if (dbDataReader.HasRows)
                {
                    DataTable schemaTable = dbDataReader.GetSchemaTable();

                    foreach (DataRow schemaRow in schemaTable.Rows)
                    {
                        string columnName = (string)schemaRow["ColumnName"];
                        row.Add(columnName, dbDataReader[columnName]);
                    }
                }
            }

            // no row was read
            if (row.Count == 0)
            {
                return null;
            }

            return row;
        }
    }
}<|MERGE_RESOLUTION|>--- conflicted
+++ resolved
@@ -99,14 +99,7 @@
                 result = await _queryEngine.ExecuteAsync(context, searchParams, false);
             }
 
-<<<<<<< HEAD
-            // delegates the querying part of the mutation to the QueryEngine
-            // this allows for nested queries in muatations
-            // the searchParams are used to identify the mutated record so it can then be further queried on
-            return await _queryEngine.ExecuteAsync(context, searchParams, false);
-=======
             return result;
->>>>>>> 9b715249
         }
 
         /// <summary>
