using System;
using System.Collections.Generic;
using System.Data;
using System.Data.Common;
using System.Linq;
using System.Net;
using System.Text.Json;
using System.Threading.Tasks;
using Azure.DataGateway.Service.Exceptions;
using Azure.DataGateway.Service.Models;
using Azure.DataGateway.Service.Services;
using HotChocolate.Resolvers;
using HotChocolate.Types;

namespace Azure.DataGateway.Service.Resolvers
{
    /// <summary>
    /// Implements the mutation engine interface for mutations against Sql like databases.
    /// </summary>
    public class SqlMutationEngine : IMutationEngine
    {
        private readonly IQueryEngine _queryEngine;
        private readonly SqlGraphQLFileMetadataProvider _metadataStoreProvider;
        private readonly IQueryExecutor _queryExecutor;
        private readonly IQueryBuilder _queryBuilder;

        /// <summary>
        /// Constructor
        /// </summary>
        public SqlMutationEngine(IQueryEngine queryEngine, IGraphQLMetadataProvider metadataStoreProvider, IQueryExecutor queryExecutor, IQueryBuilder queryBuilder)
        {
            if (metadataStoreProvider.GetType() != typeof(SqlGraphQLFileMetadataProvider))
            {
                throw new DataGatewayException(
                    message: "Unable to instantiate the SQL mutation engine.",
                    statusCode: HttpStatusCode.InternalServerError,
                    subStatusCode: DataGatewayException.SubStatusCodes.UnexpectedError);
            }

            _queryEngine = queryEngine;
            _metadataStoreProvider = (SqlGraphQLFileMetadataProvider)metadataStoreProvider;
            _queryExecutor = queryExecutor;
            _queryBuilder = queryBuilder;
        }

        /// <summary>
        /// Executes the GraphQL mutation query and returns result as JSON object asynchronously.
        /// </summary>
        /// <param name="context">context of graphql mutation</param>
        /// <param name="parameters">parameters in the mutation query.</param>
        /// <returns>JSON object result and its related pagination metadata</returns>
        public async Task<Tuple<JsonDocument, IMetadata>> ExecuteAsync(IMiddlewareContext context, IDictionary<string, object> parameters)
        {
            if (context.Selection.Type.IsListType())
            {
                throw new NotSupportedException("Returning list types from mutations not supported");
            }

            string graphqlMutationName = context.Selection.Field.Name.Value;
            MutationResolver mutationResolver = _metadataStoreProvider.GetMutationResolver(graphqlMutationName);

            string tableName = mutationResolver.Table;

            Tuple<JsonDocument, IMetadata>? result = null;

            if (mutationResolver.OperationType == Operation.Delete)
            {
                // compute the mutation result before removing the element
                result = await _queryEngine.ExecuteAsync(
                    context,
                // Disabling the warning since trying to fix this opens up support for nullability
                // tracked in #235 on REST and #201 on GraphQL.
#pragma warning disable CS8620
                    parameters);
#pragma warning restore CS8620
            }

            using DbDataReader dbDataReader =
                await PerformMutationOperation(
                    tableName,
                    mutationResolver.OperationType,
                    parameters);

            if (!context.Selection.Type.IsScalarType() && mutationResolver.OperationType != Operation.Delete)
            {
                Dictionary<string, object?>? searchParams = await _queryExecutor.ExtractRowFromDbDataReader(dbDataReader);

                if (searchParams == null)
                {
                    TableDefinition tableDefinition = _metadataStoreProvider.GetTableDefinition(tableName);
                    string searchedPK = '<' + string.Join(", ", tableDefinition.PrimaryKey.Select(pk => $"{pk}: {parameters[pk]}")) + '>';
                    throw new DataGatewayException($"Could not find entity with {searchedPK}", HttpStatusCode.NotFound, DataGatewayException.SubStatusCodes.EntityNotFound);
                }

                result = await _queryEngine.ExecuteAsync(
                    context,
                    searchParams);
            }

            if (result == null)
            {
                throw new DataGatewayException("Failed to resolve any query based on the current configuration.", HttpStatusCode.BadRequest, DataGatewayException.SubStatusCodes.UnexpectedError);
            }

            return result;
        }

        /// <summary>
        /// Executes the REST mutation query and returns result as JSON object asynchronously.
        /// </summary>
        /// <param name="context">context of REST mutation request.</param>
        /// <param name="parameters">parameters in the mutation query.</param>
        /// <returns>JSON object result</returns>
        public async Task<JsonDocument?> ExecuteAsync(RestRequestContext context)
        {
            Dictionary<string, object> parameters = PrepareParameters(context);

            using DbDataReader dbDataReader =
            await PerformMutationOperation(
                context.EntityName,
                context.OperationType,
                parameters);

            Dictionary<string, object?>? resultRecord = new();
            resultRecord = await _queryExecutor.ExtractRowFromDbDataReader(dbDataReader);

            string? jsonResultString = null;

            switch (context.OperationType)
            {
                case Operation.Delete:
                    // Records affected tells us that item was successfully deleted.
                    // No records affected happens for a DELETE request on nonexistent object
                    // Returning empty JSON result triggers a NoContent result in calling REST service.
                    if (dbDataReader.RecordsAffected > 0)
                    {
                        jsonResultString = "{}";
                    }

                    break;

                case Operation.Insert:
                case Operation.Update:
                    jsonResultString = JsonSerializer.Serialize(resultRecord);
                    break;

<<<<<<< HEAD
                switch (context.OperationType)
                {
                    case Operation.Delete:
                        // Records affected tells us that item was successfully deleted.
                        // No records affected happens for a DELETE request on nonexistent object
                        // Returning empty JSON result triggers a NoContent result in calling REST service.
                        if (dbDataReader.RecordsAffected > 0)
                        {
                            jsonResultString = "{}";
                        }

                        break;
                    case Operation.Insert:
                        jsonResultString = JsonSerializer.Serialize(resultRecord);
                        break;
                    case Operation.Update:
                    case Operation.UpdateIncremental:
                        // Nothing to update means we throw Exception
                        if (resultRecord is null || resultRecord.Count == 0)
                        {
                            throw new DataGatewayException(message: "No Update could be performed, record not found",
                                                           statusCode: HttpStatusCode.PreconditionFailed,
                                                           subStatusCode: DataGatewayException.SubStatusCodes.DatabaseOperationFailed);
                        }
                        // Valid REST updates return empty result set
                        jsonResultString = null;
                        break;
                    case Operation.Upsert:
                    case Operation.UpsertIncremental:
                        /// Processes a second result set from DbDataReader if it exists.
                        /// In MsSQL upsert:
                        /// result set #1: result of the UPDATE operation.
                        /// result set #2: result of the INSERT operation.
                        if (resultRecord != null)
                        {
                            // We give empty result set for updates
                            jsonResultString = null;
                        }
                        else if (await dbDataReader.NextResultAsync())
                        {
                            // Since no first result set exists, we overwrite Dictionary here.
                            resultRecord = await ExtractRowFromDbDataReader(dbDataReader);
                            jsonResultString = JsonSerializer.Serialize(resultRecord);
                        }
                        else
                        {
                            // If there is no resultset, raise dbexception
                            // this is needed for MySQL.
                            throw new DataGatewayException(
                                message: $"Could not perform the given mutation on entity {context.EntityName}.",
                                statusCode: HttpStatusCode.InternalServerError,
                                subStatusCode: DataGatewayException.SubStatusCodes.DatabaseOperationFailed);
                        }

                        break;
                }

                if (jsonResultString == null)
                {
                    return null;
                }
=======
                case Operation.Upsert:
                case Operation.UpsertIncremental:
                    /// Processes a second result set from DbDataReader if it exists.
                    /// In MsSQL upsert:
                    /// result set #1: result of the UPDATE operation.
                    /// result set #2: result of the INSERT operation.
                    if (resultRecord != null)
                    {
                        // We give empty result set for updates
                        jsonResultString = null;
                    }
                    else if (await dbDataReader.NextResultAsync())
                    {
                        // Since no first result set exists, we overwrite Dictionary here.
                        resultRecord = await _queryExecutor.ExtractRowFromDbDataReader(dbDataReader);
                        jsonResultString = JsonSerializer.Serialize(resultRecord);
                    }
                    else
                    {
                        // If there is no resultset, raise dbexception
                        // this is needed for MySQL.
                        throw new DataGatewayException(
                            message: DbExceptionParserBase.GENERIC_DB_EXCEPTION_MESSAGE,
                            statusCode: HttpStatusCode.InternalServerError,
                            subStatusCode: DataGatewayException.SubStatusCodes.DatabaseOperationFailed);
                    }
>>>>>>> 17d8680b

                    break;
            }

            if (jsonResultString == null)
            {
                return null;
            }

            return JsonDocument.Parse(jsonResultString);
        }

        /// <summary>
        /// Performs the given REST and GraphQL mutation operation type
        /// on the table and returns result as JSON object asynchronously.
        /// </summary>
        private async Task<DbDataReader> PerformMutationOperation(
            string tableName,
            Operation operationType,
            IDictionary<string, object> parameters)
        {
            string queryString;
            Dictionary<string, object?> queryParameters;

            switch (operationType)
            {
                case Operation.Insert:
                    SqlInsertStructure insertQueryStruct = new(tableName, _metadataStoreProvider, parameters);
                    queryString = _queryBuilder.Build(insertQueryStruct);
                    queryParameters = insertQueryStruct.Parameters;
                    break;
                case Operation.Update:
                    SqlUpdateStructure updateStructure = new(tableName, _metadataStoreProvider, parameters, isIncrementalUpdate: false);
                    queryString = _queryBuilder.Build(updateStructure);
                    queryParameters = updateStructure.Parameters;
                    break;
                case Operation.UpdateIncremental:
                    SqlUpdateStructure updateIncrementalStructure = new(tableName, _metadataStoreProvider, parameters, isIncrementalUpdate: true);
                    queryString = _queryBuilder.Build(updateIncrementalStructure);
                    queryParameters = updateIncrementalStructure.Parameters;
                    break;
                case Operation.Delete:
                    SqlDeleteStructure deleteStructure = new(tableName, _metadataStoreProvider, parameters);
                    queryString = _queryBuilder.Build(deleteStructure);
                    queryParameters = deleteStructure.Parameters;
                    break;
                case Operation.Upsert:
                    SqlUpsertQueryStructure upsertStructure = new(tableName, _metadataStoreProvider, parameters, incrementalUpdate: false);
                    queryString = _queryBuilder.Build(upsertStructure);
                    queryParameters = upsertStructure.Parameters;
                    break;
                case Operation.UpsertIncremental:
                    SqlUpsertQueryStructure upsertIncrementalStructure = new(tableName, _metadataStoreProvider, parameters, incrementalUpdate: true);
                    queryString = _queryBuilder.Build(upsertIncrementalStructure);
                    queryParameters = upsertIncrementalStructure.Parameters;
                    break;
                default:
                    throw new NotSupportedException($"Unexpected mutation operation \" {operationType}\" requested.");
            }

            Console.WriteLine(queryString);

            return await _queryExecutor.ExecuteQueryAsync(queryString, queryParameters);
        }

        private static Dictionary<string, object> PrepareParameters(RestRequestContext context)
        {
            Dictionary<string, object> parameters;

            switch (context.OperationType)
            {
                case Operation.Delete:
                    // DeleteOne based off primary key in request.
                    parameters = new(context.PrimaryKeyValuePairs);
                    break;
                case Operation.Upsert:
                case Operation.UpsertIncremental:
                case Operation.Update:
                case Operation.UpdateIncremental:
                    // Combine both PrimaryKey/Field ValuePairs
                    // because we create an update statement.
                    parameters = new(context.PrimaryKeyValuePairs);
                    foreach (KeyValuePair<string, object> pair in context.FieldValuePairsInBody)
                    {
                        parameters.Add(pair.Key, pair.Value);
                    }

                    break;
                default:
                    parameters = new(context.FieldValuePairsInBody);
                    break;
            }

            return parameters;
        }
    }
}<|MERGE_RESOLUTION|>--- conflicted
+++ resolved
@@ -138,75 +138,21 @@
                     }
 
                     break;
-
                 case Operation.Insert:
+                    jsonResultString = JsonSerializer.Serialize(resultRecord);
+                    break;
                 case Operation.Update:
-                    jsonResultString = JsonSerializer.Serialize(resultRecord);
-                    break;
-
-<<<<<<< HEAD
-                switch (context.OperationType)
-                {
-                    case Operation.Delete:
-                        // Records affected tells us that item was successfully deleted.
-                        // No records affected happens for a DELETE request on nonexistent object
-                        // Returning empty JSON result triggers a NoContent result in calling REST service.
-                        if (dbDataReader.RecordsAffected > 0)
-                        {
-                            jsonResultString = "{}";
-                        }
-
-                        break;
-                    case Operation.Insert:
-                        jsonResultString = JsonSerializer.Serialize(resultRecord);
-                        break;
-                    case Operation.Update:
-                    case Operation.UpdateIncremental:
-                        // Nothing to update means we throw Exception
-                        if (resultRecord is null || resultRecord.Count == 0)
-                        {
-                            throw new DataGatewayException(message: "No Update could be performed, record not found",
-                                                           statusCode: HttpStatusCode.PreconditionFailed,
-                                                           subStatusCode: DataGatewayException.SubStatusCodes.DatabaseOperationFailed);
-                        }
-                        // Valid REST updates return empty result set
-                        jsonResultString = null;
-                        break;
-                    case Operation.Upsert:
-                    case Operation.UpsertIncremental:
-                        /// Processes a second result set from DbDataReader if it exists.
-                        /// In MsSQL upsert:
-                        /// result set #1: result of the UPDATE operation.
-                        /// result set #2: result of the INSERT operation.
-                        if (resultRecord != null)
-                        {
-                            // We give empty result set for updates
-                            jsonResultString = null;
-                        }
-                        else if (await dbDataReader.NextResultAsync())
-                        {
-                            // Since no first result set exists, we overwrite Dictionary here.
-                            resultRecord = await ExtractRowFromDbDataReader(dbDataReader);
-                            jsonResultString = JsonSerializer.Serialize(resultRecord);
-                        }
-                        else
-                        {
-                            // If there is no resultset, raise dbexception
-                            // this is needed for MySQL.
-                            throw new DataGatewayException(
-                                message: $"Could not perform the given mutation on entity {context.EntityName}.",
-                                statusCode: HttpStatusCode.InternalServerError,
-                                subStatusCode: DataGatewayException.SubStatusCodes.DatabaseOperationFailed);
-                        }
-
-                        break;
-                }
-
-                if (jsonResultString == null)
-                {
-                    return null;
-                }
-=======
+                case Operation.UpdateIncremental:
+                    // Nothing to update means we throw Exception
+                    if (resultRecord is null || resultRecord.Count == 0)
+                    {
+                        throw new DataGatewayException(message: "No Update could be performed, record not found",
+                                                       statusCode: HttpStatusCode.PreconditionFailed,
+                                                       subStatusCode: DataGatewayException.SubStatusCodes.DatabaseOperationFailed);
+                    }
+                    // Valid REST updates return empty result set
+                    jsonResultString = null;
+                    break;
                 case Operation.Upsert:
                 case Operation.UpsertIncremental:
                     /// Processes a second result set from DbDataReader if it exists.
@@ -229,11 +175,10 @@
                         // If there is no resultset, raise dbexception
                         // this is needed for MySQL.
                         throw new DataGatewayException(
-                            message: DbExceptionParserBase.GENERIC_DB_EXCEPTION_MESSAGE,
+                            message: $"Could not perform the given mutation on entity {context.EntityName}.",
                             statusCode: HttpStatusCode.InternalServerError,
                             subStatusCode: DataGatewayException.SubStatusCodes.DatabaseOperationFailed);
                     }
->>>>>>> 17d8680b
 
                     break;
             }
