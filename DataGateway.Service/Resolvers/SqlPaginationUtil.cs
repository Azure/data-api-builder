using System;
using System.Collections.Generic;
using System.Collections.Specialized;
using System.Linq;
using System.Net;
using System.Text.Json;
using Azure.DataGateway.Service.Exceptions;
using Azure.DataGateway.Service.GraphQLBuilder.Queries;
using Azure.DataGateway.Service.Models;

namespace Azure.DataGateway.Service.Resolvers
{
    /// <summary>
    /// Contains methods to help generating the *Connection result for pagination
    /// </summary>
    public class SqlPaginationUtil
    {
        /// <summary>
        /// Receives the result of a query as a JsonElement and parses:
        /// <list type="bullet">
        /// <list>*Connection.items which is trivially resolved to all the elements of the result (last  discarded if hasNextPage has been requested)</list>
        /// <list>*Connection.endCursur which is the primary key of the last element of the result (last  discarded if hasNextPage has been requested)</list>
        /// <list>*Connection.hasNextPage which is decided on whether structure.Limit() elements have been returned</list>
        /// </list>
        /// </summary>
        public static JsonDocument CreatePaginationConnectionFromJsonElement(JsonElement root, PaginationMetadata paginationMetadata)
        {
            // maintains the conneciton JSON object *Connection
            Dictionary<string, object> connectionJson = new();

            IEnumerable<JsonElement> rootEnumerated = root.EnumerateArray();

            bool hasExtraElement = false;
            if (paginationMetadata.RequestedHasNextPage)
            {
                // check if the number of elements requested is successfully returned
                // structure.Limit() is first + 1 for paginated queries where hasNextPage is requested
                hasExtraElement = rootEnumerated.Count() == paginationMetadata.Structure!.Limit();

                // add hasNextPage to connection elements
                connectionJson.Add(QueryBuilder.HAS_NEXT_PAGE_FIELD_NAME, hasExtraElement ? true : false);

                if (hasExtraElement)
                {
                    // remove the last element
                    rootEnumerated = rootEnumerated.Take(rootEnumerated.Count() - 1);
                }
            }

            int returnedElemNo = rootEnumerated.Count();

            if (paginationMetadata.RequestedItems)
            {
                if (hasExtraElement)
                {
                    // use rootEnumerated to make the *Connection.items since the last element of rootEnumerated
                    // is removed if the result has an extra element
                    connectionJson.Add(QueryBuilder.PAGINATION_FIELD_NAME, JsonSerializer.Serialize(rootEnumerated.ToArray()));
                }
                else
                {
                    // if the result doesn't have an extra element, just return the dbResult for *Conneciton.items
                    connectionJson.Add(QueryBuilder.PAGINATION_FIELD_NAME, root.ToString()!);
                }
            }

            if (paginationMetadata.RequestedContinuationToken)
            {
                // parse *Connection.endCursor if there are no elements
                // if no endCursor is added, but it has been requested HotChocolate will report it as null
                if (returnedElemNo > 0)
                {
                    JsonElement lastElemInRoot = rootEnumerated.ElementAtOrDefault(returnedElemNo - 1);
                    connectionJson.Add(QueryBuilder.CONTINUATION_TOKEN_FIELD_NAME, MakeCursorFromJsonElement(lastElemInRoot, paginationMetadata.Structure!.PrimaryKey()));
                }
            }

            return JsonDocument.Parse(JsonSerializer.Serialize(connectionJson));
        }

        /// <summary>
        /// Wrapper for CreatePaginationConnectionFromJsonElement
        /// Disposes the JsonDocument passed to it
        /// <summary>
        public static JsonDocument CreatePaginationConnectionFromJsonDocument(JsonDocument jsonDocument, PaginationMetadata paginationMetadata)
        {
            // necessary for MsSql because it doesn't coalesce list query results like Postgres
            if (jsonDocument == null)
            {
                jsonDocument = JsonDocument.Parse("[]");
            }

            JsonElement root = jsonDocument.RootElement;

            // this is intentionally not disposed since it will be used for processing later
            JsonDocument result = CreatePaginationConnectionFromJsonElement(root, paginationMetadata);

            // no longer needed, so it is disposed
            jsonDocument.Dispose();

            return result;
        }

        /// <summary>
        /// Extracts the primary keys from the json elem, puts them in a string in json format and base64 encodes it
        /// The JSON is encoded in base64 for opaqueness. The cursor should function as a token that the user copies and pastes
        /// and doesn't need to know how it works
        /// </summary>
        public static string MakeCursorFromJsonElement(JsonElement element, List<string> primaryKey)
        {
            Dictionary<string, object> cursorJson = new();

            foreach (string column in primaryKey)
            {
                cursorJson.Add(column, ResolveJsonElementToScalarVariable(element.GetProperty(column)));
            }

            return Base64Encode(JsonSerializer.Serialize(cursorJson));
        }

        /// <summary>
        /// Parse the value of "after" parameter from query parameters, validate it, and return the json object it stores
        /// </summary>
        public static IDictionary<string, object> ParseContinuationFromQueryParams(IDictionary<string, object> queryParams, PaginationMetadata paginationMetadata)
        {
            Dictionary<string, object> continuation = new();
            object conitainuationObject = queryParams["continuation"];

            if (conitainuationObject != null)
            {
                string afterPlainText = (string)conitainuationObject;
                continuation = ParseContinuationFromJsonString(afterPlainText, paginationMetadata);
            }

            return continuation;
        }

        /// <summary>
        /// Validate the value associated with $after, and return the json object it stores
        /// </summary>
        public static Dictionary<string, object> ParseContinuationFromJsonString(string afterJsonString, PaginationMetadata paginationMetadata)
        {
            Dictionary<string, object> continuation = new();
            List<string> primaryKey = paginationMetadata.Structure!.PrimaryKey();

            try
            {
                afterJsonString = Base64Decode(afterJsonString);
                Dictionary<string, JsonElement> afterDeserialized = JsonSerializer.Deserialize<Dictionary<string, JsonElement>>(afterJsonString)!;

                if (!ListsAreEqual(afterDeserialized.Keys.ToList(), primaryKey))
                {
                    string incorrectValues = $"Parameter \"continuation\" with values {afterJsonString} does not contain all the required" +
                                                $"values <{string.Join(", ", primaryKey.Select(c => $"\"{c}\""))}>";

                    throw new ArgumentException(incorrectValues);
                }

                foreach (KeyValuePair<string, JsonElement> keyValuePair in afterDeserialized)
                {
                    object value = ResolveJsonElementToScalarVariable(keyValuePair.Value);

                    Type columnType = paginationMetadata.Structure.GetColumnSystemType(keyValuePair.Key);
                    if (!ReferenceEquals(value.GetType(), columnType))
                    {
<<<<<<< HEAD
                        throw new ArgumentException($"Continuation param has incorrect type {value.GetType()} for primary key column {keyValuePair.Key} with type {columnType}.");
=======
                        throw new ArgumentException($"After param has " +
                            $"incorrect type {value.GetType()} for primary key column {keyValuePair.Key} with type {columnType}.");
>>>>>>> 9e5477d6
                    }

                    continuation.Add(keyValuePair.Key, value);
                }
            }
            catch (Exception e)
            {
                // Possible sources of exceptions:
                // stringObject cannot be converted to string
                // afterPlainText cannot be successfully decoded
                // afterJsonString cannot be deserialized
                // keys of afterDeserialized do not correspond to the primary key
                // values given for the primary keys are of incorrect format

                if (e is InvalidCastException ||
                    e is ArgumentException ||
                    e is ArgumentNullException ||
                    e is FormatException ||
                    e is System.Text.DecoderFallbackException ||
                    e is JsonException ||
                    e is NotSupportedException
                    )
                {
                    Console.Error.WriteLine(e);
                    string notValidString = $"Parameter after with value {afterJsonString} is not a valid pagination token.";
                    throw new DataGatewayException(notValidString, HttpStatusCode.BadRequest, DataGatewayException.SubStatusCodes.BadRequest);
                }
                else
                {
                    throw;
                }
            }

            return continuation;
        }

        /// <summary>
        /// Resolves a JsonElement representing a variable to the appropriate type
        /// </summary>
        /// <exception cref="ArgumentException" />
        private static object ResolveJsonElementToScalarVariable(JsonElement element)
        {
            switch (element.ValueKind)
            {
                case JsonValueKind.String:
                    return element.GetString()!;
                case JsonValueKind.Number:
                    return element.GetInt64();
                case JsonValueKind.True:
                    return true;
                case JsonValueKind.False:
                    return false;
                default:
                    throw new ArgumentException("Unexpected JsonElement value");
            }
        }

        /// <summary>
        /// Encodes string to base64
        /// </summary>
        public static string Base64Encode(string plainText)
        {
            byte[] plainTextBytes = System.Text.Encoding.UTF8.GetBytes(plainText);
            return System.Convert.ToBase64String(plainTextBytes);
        }

        /// <summary>
        /// Decode base64 string to plain text
        /// </summary>
        public static string Base64Decode(string base64EncodedData)
        {
            byte[] base64EncodedBytes = System.Convert.FromBase64String(base64EncodedData);
            return System.Text.Encoding.UTF8.GetString(base64EncodedBytes);
        }

        /// <summary>
        /// Does set-like compare for two string lists.
        /// <summary>
        private static bool ListsAreEqual(List<string> list1, List<string> list2)
        {
            IEnumerable<string> inList1NotInList2 = list1.Except(list2);
            IEnumerable<string> inList2NotInList1 = list2.Except(list1);

            return !inList1NotInList2.Any() && !inList2NotInList1.Any();
        }

        /// <summary>
        /// Create the URL that will provide for the next page of results
        /// using the same query options.
        /// </summary>
        /// <param name="path">The request path.</param>
        /// <param name="nvc">Collection of query params.</param>
        /// <param name="after">The values needed for next page.</param>
        /// <returns>The string representing nextLink.</returns>
        public static JsonElement CreateNextLink(string path, NameValueCollection? nvc, string after)
        {
            if (nvc is null)
            {
                nvc = new();
            }

            if (!string.IsNullOrWhiteSpace(after))
            {
                nvc["$after"] = after;
            }

            // ValueKind will be array so we can differentiate from other objects in the response
            // to be returned.
            string jsonString = JsonSerializer.Serialize(new[]
            {
                new
                {
                    nextLink = @$"{path}?{nvc.ToString()}"
                }
            });
            return JsonSerializer.Deserialize<JsonElement>(jsonString);
        }

        /// <summary>
        /// Returns true if the table has more records that
        /// match the query options than were requested.
        /// </summary>
        /// <param name="jsonResult">Results plus one extra record if more exist.</param>
        /// <param name="first">Client provided limit if one exists, otherwise 0.</param>
        /// <returns>Bool representing if more records are available.</returns>
        public static bool HasNext(JsonElement jsonResult, uint? first)
        {
            // When first is 0 we use default limit of 100, otherwise we use first
            uint numRecords = (uint)jsonResult.GetArrayLength();
            uint? limit = first is not null ? first : 100;
            return numRecords > limit;
        }
    }
}<|MERGE_RESOLUTION|>--- conflicted
+++ resolved
@@ -163,12 +163,8 @@
                     Type columnType = paginationMetadata.Structure.GetColumnSystemType(keyValuePair.Key);
                     if (!ReferenceEquals(value.GetType(), columnType))
                     {
-<<<<<<< HEAD
-                        throw new ArgumentException($"Continuation param has incorrect type {value.GetType()} for primary key column {keyValuePair.Key} with type {columnType}.");
-=======
                         throw new ArgumentException($"After param has " +
                             $"incorrect type {value.GetType()} for primary key column {keyValuePair.Key} with type {columnType}.");
->>>>>>> 9e5477d6
                     }
 
                     continuation.Add(keyValuePair.Key, value);
