--- conflicted
+++ resolved
@@ -109,20 +109,12 @@
         /// The JSON is encoded in base64 for opaqueness. The cursor should function as a token that the user copies and pastes
         /// without needing to understand how it works.
         /// </summary>
-<<<<<<< HEAD
         public static string MakeCursorFromJsonElement(JsonElement element,
                                                         List<string> primaryKey,
                                                         JsonElement? nextElement,
                                                         List<OrderByColumn>? orderByColumns,
                                                         string schemaName = "",
                                                         string tableName = "")
-=======
-        public static string MakeCursorFromJsonElement(
-            JsonElement element,
-            List<string> primaryKey,
-            List<OrderByColumn>? orderByColumns = null,
-            string? tableAlias = null)
->>>>>>> 3b176657
         {
             List<PaginationColumn> cursorJson = new();
             JsonSerializerOptions options = new() { DefaultIgnoreCondition = JsonIgnoreCondition.WhenWritingNull };
