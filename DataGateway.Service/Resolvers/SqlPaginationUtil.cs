--- conflicted
+++ resolved
@@ -148,32 +148,24 @@
                 afterJsonString = Base64Decode(afterJsonString);
                 Dictionary<string, JsonElement> afterDeserialized = JsonSerializer.Deserialize<Dictionary<string, JsonElement>>(afterJsonString)!;
 
-<<<<<<< HEAD
+                if (!ListsAreEqual(afterDeserialized.Keys.ToList(), primaryKey))
+                {
+                    string incorrectValues = $"Parameter \"after\" with values {afterJsonString} does not contain all the required" +
+                                                $"values <{string.Join(", ", primaryKey.Select(c => $"\"{c}\""))}>";
+
+                    throw new ArgumentException(incorrectValues);
+                }
+
+                foreach (KeyValuePair<string, JsonElement> keyValuePair in afterDeserialized)
+                {
+                    object value = ResolveJsonElementToScalarVariable(keyValuePair.Value);
+
                         Type columnType = paginationMetadata.Structure.GetColumnSystemType(keyValuePair.Key);
                         if (!ReferenceEquals(value.GetType(), columnType))
                         {
                             throw new ArgumentException($"After param has " +
                                 $"incorrect type {value.GetType()} for primary key column {keyValuePair.Key} with type {columnType}.");
                         }
-=======
-                if (!ListsAreEqual(afterDeserialized.Keys.ToList(), primaryKey))
-                {
-                    string incorrectValues = $"Parameter \"after\" with values {afterJsonString} does not contain all the required" +
-                                                $"values <{string.Join(", ", primaryKey.Select(c => $"\"{c}\""))}>";
->>>>>>> 0049de99
-
-                    throw new ArgumentException(incorrectValues);
-                }
-
-                foreach (KeyValuePair<string, JsonElement> keyValuePair in afterDeserialized)
-                {
-                    object value = ResolveJsonElementToScalarVariable(keyValuePair.Value);
-
-                    ColumnType columnType = paginationMetadata.Structure.GetColumnType(keyValuePair.Key);
-                    if (value.GetType() != ColumnDefinition.ResolveColumnTypeToSystemType(columnType))
-                    {
-                        throw new ArgumentException($"After param has incorrect type {value.GetType()} for primary key column {keyValuePair.Key} with type {columnType}.");
-                    }
 
                     after.Add(keyValuePair.Key, value);
                 }
