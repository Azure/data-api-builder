#nullable disable
using System;
using System.Collections.Generic;
using System.Data.Common;
using System.Net;
using System.Text;
using System.Text.Json;
using System.Threading.Tasks;
using Azure.DataGateway.Service.Exceptions;
using Azure.DataGateway.Service.Models;
using Azure.DataGateway.Service.Services;
using HotChocolate.Resolvers;
using HotChocolate.Types;

namespace Azure.DataGateway.Service.Resolvers
{
    //<summary>
    // SqlQueryEngine to execute queries against Sql like databases.
    //</summary>
    public class SqlQueryEngine : IQueryEngine
    {
        private readonly SqlGraphQLFileMetadataProvider _metadataStoreProvider;
        private readonly IQueryExecutor _queryExecutor;
        private readonly IQueryBuilder _queryBuilder;

        // <summary>
        // Constructor.
        // </summary>
        public SqlQueryEngine(IGraphQLMetadataProvider metadataStoreProvider, IQueryExecutor queryExecutor, IQueryBuilder queryBuilder)
        {
<<<<<<< HEAD
=======
            if (metadataStoreProvider.GetType() != typeof(SqlGraphQLFileMetadataProvider))
            {
                throw new DataGatewayException(
                    message: "Unable to instantiate the SQL query engine.",
                    statusCode: HttpStatusCode.InternalServerError,
                    subStatusCode: DataGatewayException.SubStatusCodes.UnexpectedError);
            }

>>>>>>> bd5bab9c
            _metadataStoreProvider = (SqlGraphQLFileMetadataProvider)metadataStoreProvider;
            _queryExecutor = queryExecutor;
            _queryBuilder = queryBuilder;
        }

        public static async Task<string> GetJsonStringFromDbReader(DbDataReader dbDataReader)
        {
            StringBuilder jsonString = new();
            // Even though we only return a single cell, we need this loop for
            // MS SQL. Sadly it splits FOR JSON PATH output across multiple
            // cells if the JSON consists of more than 2033 bytes:
            // Sources:
            // 1. https://docs.microsoft.com/en-us/sql/relational-databases/json/format-query-results-as-json-with-for-json-sql-server?view=sql-server-2017#output-of-the-for-json-clause
            // 2. https://stackoverflow.com/questions/54973536/for-json-path-results-in-ssms-truncated-to-2033-characters/54973676
            // 3. https://docs.microsoft.com/en-us/sql/relational-databases/json/use-for-json-output-in-sql-server-and-in-client-apps-sql-server?view=sql-server-2017#use-for-json-output-in-a-c-client-app
            while (await dbDataReader.ReadAsync())
            {
                jsonString.Append(dbDataReader.GetString(0));
            }

            return jsonString.ToString();
        }

        /// <summary>
        /// Executes the given IMiddlewareContext of the GraphQL query and
        /// expecting a single Json and its related pagination metadata back.
        /// </summary>
        public async Task<Tuple<JsonDocument, IMetadata>> ExecuteAsync(IMiddlewareContext context, IDictionary<string, object?> parameters)
        {
            SqlQueryStructure structure = new(context, parameters, _metadataStoreProvider);

            if (structure.PaginationMetadata.IsPaginated)
            {
                return new Tuple<JsonDocument, IMetadata>(
                    SqlPaginationUtil.CreatePaginationConnectionFromJsonDocument(await ExecuteAsync(structure), structure.PaginationMetadata),
                    structure.PaginationMetadata);
            }
            else
            {
                return new Tuple<JsonDocument, IMetadata>(
                    await ExecuteAsync(structure),
                    structure.PaginationMetadata);
            }
        }

        /// <summary>
        /// Executes the given IMiddlewareContext of the GraphQL and expecting a
        /// list of Jsons and the relevant pagination metadata back.
        /// </summary>
        public async Task<Tuple<IEnumerable<JsonDocument>, IMetadata>> ExecuteListAsync(IMiddlewareContext context, IDictionary<string, object> parameters)
        {
            SqlQueryStructure structure = new(context, parameters, _metadataStoreProvider);
            string queryString = _queryBuilder.Build(structure);
            Console.WriteLine(queryString);
            using DbDataReader dbDataReader = await _queryExecutor.ExecuteQueryAsync(queryString, structure.Parameters);

            // Parse Results into Json and return
            //
            if (!dbDataReader.HasRows)
            {
                return new Tuple<IEnumerable<JsonDocument>, IMetadata>(new List<JsonDocument>(), null);
            }

            return new Tuple<IEnumerable<JsonDocument>, IMetadata>(
                JsonSerializer.Deserialize<List<JsonDocument>>(await GetJsonStringFromDbReader(dbDataReader)),
                structure.PaginationMetadata
            );
        }

        // <summary>
        // Given the FindRequestContext, obtains the query text and executes it against the backend. Useful for REST API scenarios.
        // </summary>
        public async Task<JsonDocument> ExecuteAsync(RestRequestContext context)
        {
            SqlQueryStructure structure = new(context, _metadataStoreProvider);
            return await ExecuteAsync(structure);
        }

        /// <inheritdoc />
        public JsonDocument ResolveInnerObject(JsonElement element, IObjectField fieldSchema, ref IMetadata metadata)
        {
            PaginationMetadata parentMetadata = (PaginationMetadata)metadata;
            PaginationMetadata currentMetadata = parentMetadata.Subqueries[fieldSchema.Name.Value];
            metadata = currentMetadata;

            if (currentMetadata.IsPaginated)
            {
                return SqlPaginationUtil.CreatePaginationConnectionFromJsonElement(element, currentMetadata);
            }
            else
            {
                //TODO: Try to avoid additional deserialization/serialization here.
                return JsonDocument.Parse(element.ToString());
            }
        }

        /// <inheritdoc />
        public IEnumerable<JsonDocument> ResolveListType(JsonElement element, IObjectField fieldSchema, ref IMetadata metadata)
        {
            PaginationMetadata parentMetadata = (PaginationMetadata)metadata;
            PaginationMetadata currentMetadata = parentMetadata.Subqueries[fieldSchema.Name.Value];
            metadata = currentMetadata;

            //TODO: Try to avoid additional deserialization/serialization here.
            return JsonSerializer.Deserialize<List<JsonDocument>>(element.ToString());
        }

        // <summary>
        // Given the SqlQueryStructure structure, obtains the query text and executes it against the backend. Useful for REST API scenarios.
        // </summary>
        private async Task<JsonDocument> ExecuteAsync(SqlQueryStructure structure)
        {
            // Open connection and execute query using _queryExecutor
            //
            string queryString = _queryBuilder.Build(structure);
            Console.WriteLine(queryString);
            using DbDataReader dbDataReader = await _queryExecutor.ExecuteQueryAsync(queryString, structure.Parameters);
            JsonDocument jsonDocument = null;

            // Parse Results into Json and return
            //
            if (await dbDataReader.ReadAsync())
            {
                jsonDocument = JsonDocument.Parse(dbDataReader.GetString(0));
            }
            else
            {
                Console.WriteLine("Did not return enough rows in the JSON result.");
            }

            return jsonDocument;
        }
    }
}<|MERGE_RESOLUTION|>--- conflicted
+++ resolved
@@ -28,8 +28,6 @@
         // </summary>
         public SqlQueryEngine(IGraphQLMetadataProvider metadataStoreProvider, IQueryExecutor queryExecutor, IQueryBuilder queryBuilder)
         {
-<<<<<<< HEAD
-=======
             if (metadataStoreProvider.GetType() != typeof(SqlGraphQLFileMetadataProvider))
             {
                 throw new DataGatewayException(
@@ -38,7 +36,6 @@
                     subStatusCode: DataGatewayException.SubStatusCodes.UnexpectedError);
             }
 
->>>>>>> bd5bab9c
             _metadataStoreProvider = (SqlGraphQLFileMetadataProvider)metadataStoreProvider;
             _queryExecutor = queryExecutor;
             _queryBuilder = queryBuilder;
