using System;
using System.Collections.Generic;
using System.Data.Common;
using System.Text;
using System.Text.Json;
using System.Threading.Tasks;
using Azure.DataGateway.Service.Models;
using Azure.DataGateway.Services;
using HotChocolate.Resolvers;

namespace Azure.DataGateway.Service.Resolvers
{
    //<summary>
    // SqlQueryEngine to execute queries against Sql like databases.
    //</summary>
    public class SqlQueryEngine : IQueryEngine
    {
        private readonly IMetadataStoreProvider _metadataStoreProvider;
        private readonly IQueryExecutor _queryExecutor;
        private readonly IQueryBuilder _queryBuilder;

        // <summary>
        // Constructor.
        // </summary>
        public SqlQueryEngine(IMetadataStoreProvider metadataStoreProvider, IQueryExecutor queryExecutor, IQueryBuilder queryBuilder)
        {
            _metadataStoreProvider = metadataStoreProvider;
            _queryExecutor = queryExecutor;
            _queryBuilder = queryBuilder;
        }

        // <summary>
        // Registers the given resolver with this query engine.
        // </summary>
        public void RegisterResolver(GraphQLQueryResolver resolver)
        {
            // Registration of Resolvers is already done at startup.
            // no-op
        }

        public static async Task<string> GetJsonStringFromDbReader(DbDataReader dbDataReader)
        {
            StringBuilder jsonString = new();
            // Even though we only return a single cell, we need this loop for
            // MS SQL. Sadly it splits FOR JSON PATH output across multiple
            // cells if the JSON consists of more than 2033 bytes:
            // Sources:
            // 1. https://docs.microsoft.com/en-us/sql/relational-databases/json/format-query-results-as-json-with-for-json-sql-server?view=sql-server-2017#output-of-the-for-json-clause
            // 2. https://stackoverflow.com/questions/54973536/for-json-path-results-in-ssms-truncated-to-2033-characters/54973676
            // 3. https://docs.microsoft.com/en-us/sql/relational-databases/json/use-for-json-output-in-sql-server-and-in-client-apps-sql-server?view=sql-server-2017#use-for-json-output-in-a-c-client-app
            while (await dbDataReader.ReadAsync())
<<<<<<< HEAD
            {
                jsonString.Append(dbDataReader.GetString(0));
            }

            return jsonString.ToString();
        }

        // <summary>
        // Executes the given named graphql query on the backend.
        // </summary>
        public async Task<JsonDocument> ExecuteAsync(IMiddlewareContext context, IDictionary<string, object> parameters)
        {
            SqlQueryStructure structure = new(context, _metadataStoreProvider, _queryBuilder);
            return await ExecuteAsync(structure);
        }

        // <summary>
        // Executes the given named graphql query on the backend and expecting a list of Jsons back.
        // </summary>
        public async Task<IEnumerable<JsonDocument>> ExecuteListAsync(IMiddlewareContext context, IDictionary<string, object> parameters)
        {
            SqlQueryStructure structure = new(context, _metadataStoreProvider, _queryBuilder);
            Console.WriteLine(structure.ToString());
            DbDataReader dbDataReader = await _queryExecutor.ExecuteQueryAsync(structure.ToString(), structure.Parameters);

            // Parse Results into Json and return
            //
            if (!dbDataReader.HasRows)
            {
                return new List<JsonDocument>();
            }

            return JsonSerializer.Deserialize<List<JsonDocument>>(await GetJsonStringFromDbReader(dbDataReader));
        }

        // <summary>
        // Given the FindRequestContext, obtains the query text and executes it against the backend. Useful for REST API scenarios.
        // </summary>
        public async Task<JsonDocument> ExecuteAsync(FindRequestContext context)
        {
            SqlQueryStructure structure = new(context, _metadataStoreProvider, _queryBuilder);
            return await ExecuteAsync(structure);
        }

        // <summary>
        // Given the SqlQueryStructure structure, obtains the query text and executes it against the backend. Useful for REST API scenarios.
        // </summary>
        private async Task<JsonDocument> ExecuteAsync(SqlQueryStructure structure)
        {
            // Open connection and execute query using _queryExecutor
            //
            Console.WriteLine(structure.ToString());
            DbDataReader dbDataReader = await _queryExecutor.ExecuteQueryAsync(structure.ToString(), structure.Parameters);
=======
            {
                jsonString.Append(dbDataReader.GetString(0));
            }

            return jsonString.ToString();
        }

        /// <summary>
        /// Executes the given IMiddlewareContext of the GraphQL query and
        /// expecting a single Json back.
        /// </summary>
        public async Task<JsonDocument> ExecuteAsync(IMiddlewareContext context, IDictionary<string, object> parameters)
        {
            SqlQueryStructure structure = new(context, _metadataStoreProvider, _queryBuilder);
            return await ExecuteAsync(structure);
        }

        /// <summary>
        /// Executes the given IMiddlewareContext of the GraphQL and expecting a
        /// list of Jsons back.
        /// </summary>
        public async Task<IEnumerable<JsonDocument>> ExecuteListAsync(IMiddlewareContext context, IDictionary<string, object> parameters)
        {
            SqlQueryStructure structure = new(context, _metadataStoreProvider, _queryBuilder);
            Console.WriteLine(structure.ToString());
            using DbDataReader dbDataReader = await _queryExecutor.ExecuteQueryAsync(structure.ToString(), structure.Parameters);

            // Parse Results into Json and return
            //
            if (!dbDataReader.HasRows)
            {
                return new List<JsonDocument>();
            }

            return JsonSerializer.Deserialize<List<JsonDocument>>(await GetJsonStringFromDbReader(dbDataReader));
        }

        // <summary>
        // Given the FindRequestContext, obtains the query text and executes it against the backend. Useful for REST API scenarios.
        // </summary>
        public async Task<JsonDocument> ExecuteAsync(FindRequestContext context)
        {
            SqlQueryStructure structure = new(context, _metadataStoreProvider, _queryBuilder);
            return await ExecuteAsync(structure);
        }

        // <summary>
        // Given the SqlQueryStructure structure, obtains the query text and executes it against the backend. Useful for REST API scenarios.
        // </summary>
        private async Task<JsonDocument> ExecuteAsync(SqlQueryStructure structure)
        {
            // Open connection and execute query using _queryExecutor
            //
            Console.WriteLine(structure.ToString());
            using DbDataReader dbDataReader = await _queryExecutor.ExecuteQueryAsync(structure.ToString(), structure.Parameters);
>>>>>>> 05fcab02
            JsonDocument jsonDocument = null;

            // Parse Results into Json and return
            //
            if (await dbDataReader.ReadAsync())
            {
                jsonDocument = JsonDocument.Parse(dbDataReader.GetString(0));
            }
            else
            {
                Console.WriteLine("Did not return enough rows in the JSON result.");
            }

            return jsonDocument;
        }
    }
}<|MERGE_RESOLUTION|>--- conflicted
+++ resolved
@@ -49,61 +49,6 @@
             // 2. https://stackoverflow.com/questions/54973536/for-json-path-results-in-ssms-truncated-to-2033-characters/54973676
             // 3. https://docs.microsoft.com/en-us/sql/relational-databases/json/use-for-json-output-in-sql-server-and-in-client-apps-sql-server?view=sql-server-2017#use-for-json-output-in-a-c-client-app
             while (await dbDataReader.ReadAsync())
-<<<<<<< HEAD
-            {
-                jsonString.Append(dbDataReader.GetString(0));
-            }
-
-            return jsonString.ToString();
-        }
-
-        // <summary>
-        // Executes the given named graphql query on the backend.
-        // </summary>
-        public async Task<JsonDocument> ExecuteAsync(IMiddlewareContext context, IDictionary<string, object> parameters)
-        {
-            SqlQueryStructure structure = new(context, _metadataStoreProvider, _queryBuilder);
-            return await ExecuteAsync(structure);
-        }
-
-        // <summary>
-        // Executes the given named graphql query on the backend and expecting a list of Jsons back.
-        // </summary>
-        public async Task<IEnumerable<JsonDocument>> ExecuteListAsync(IMiddlewareContext context, IDictionary<string, object> parameters)
-        {
-            SqlQueryStructure structure = new(context, _metadataStoreProvider, _queryBuilder);
-            Console.WriteLine(structure.ToString());
-            DbDataReader dbDataReader = await _queryExecutor.ExecuteQueryAsync(structure.ToString(), structure.Parameters);
-
-            // Parse Results into Json and return
-            //
-            if (!dbDataReader.HasRows)
-            {
-                return new List<JsonDocument>();
-            }
-
-            return JsonSerializer.Deserialize<List<JsonDocument>>(await GetJsonStringFromDbReader(dbDataReader));
-        }
-
-        // <summary>
-        // Given the FindRequestContext, obtains the query text and executes it against the backend. Useful for REST API scenarios.
-        // </summary>
-        public async Task<JsonDocument> ExecuteAsync(FindRequestContext context)
-        {
-            SqlQueryStructure structure = new(context, _metadataStoreProvider, _queryBuilder);
-            return await ExecuteAsync(structure);
-        }
-
-        // <summary>
-        // Given the SqlQueryStructure structure, obtains the query text and executes it against the backend. Useful for REST API scenarios.
-        // </summary>
-        private async Task<JsonDocument> ExecuteAsync(SqlQueryStructure structure)
-        {
-            // Open connection and execute query using _queryExecutor
-            //
-            Console.WriteLine(structure.ToString());
-            DbDataReader dbDataReader = await _queryExecutor.ExecuteQueryAsync(structure.ToString(), structure.Parameters);
-=======
             {
                 jsonString.Append(dbDataReader.GetString(0));
             }
@@ -159,7 +104,6 @@
             //
             Console.WriteLine(structure.ToString());
             using DbDataReader dbDataReader = await _queryExecutor.ExecuteQueryAsync(structure.ToString(), structure.Parameters);
->>>>>>> 05fcab02
             JsonDocument jsonDocument = null;
 
             // Parse Results into Json and return
