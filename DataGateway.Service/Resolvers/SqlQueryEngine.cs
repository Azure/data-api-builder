--- conflicted
+++ resolved
@@ -268,12 +268,7 @@
         {
             // Open connection and execute query using _queryExecutor
             string queryString = _queryBuilder.Build(structure);
-<<<<<<< HEAD
-            Console.WriteLine(queryString);
-
-=======
             _logger.LogInformation(queryString);
->>>>>>> b1f14b8e
             using DbDataReader dbDataReader = await _queryExecutor.ExecuteQueryAsync(queryString, structure.Parameters);
             JsonDocument jsonDocument = null;
 
