--- conflicted
+++ resolved
@@ -27,11 +27,6 @@
         /// Location of the graphQL schema file
         /// </summary>
         public string GraphQLSchemaFile { get; set; }
-<<<<<<< HEAD
-        public List<GraphQLQueryResolver> QueryResolvers { get; set; } = new();
-        public List<MutationResolver> MutationResolvers { get; set; } = new();
-        public Dictionary<string, GraphqlType> GraphqlTypes { get; set; } = new();
-=======
 
         /// <summary>
         /// A list containing metadata required to resolve the different
@@ -55,7 +50,6 @@
         /// A JSON encoded version of the information that resolvers need about
         /// schema of the schema of the database.
         /// </summary>
->>>>>>> 05fcab02
         public DatabaseSchema DatabaseSchema { get; set; }
     }
 
