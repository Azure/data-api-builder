--- conflicted
+++ resolved
@@ -54,19 +54,9 @@
 
         public DatabaseType CloudDbType { get; set; }
 
-        public FileMetadataStoreProvider(IOptions<DataGatewayConfig> dataGatewayConfig)
-<<<<<<< HEAD
-        : this(dataGatewayConfig.Value.ResolverConfigFile,
-              dataGatewayConfig.Value.DatabaseType)
-        { }
-
         public FileMetadataStoreProvider(
-            string resolverConfigPath,
-            DatabaseType databaseType,
+            IOptions<DataGatewayConfig> dataGatewayConfig,
             ISqlMetadataProvider? sqlMetadataProvider = null)
-        {
-            CloudDbType = databaseType;
-=======
         {
             DataGatewayConfig config = dataGatewayConfig.Value;
             if (!config.DatabaseType.HasValue)
@@ -77,8 +67,7 @@
             string? resolverConfigJson = config.ResolverConfig;
             string? graphQLSchema = config.GraphQLSchema;
 
-            _databaseType = config.DatabaseType.Value;
-            _connectionString = config.DatabaseConnection.ConnectionString;
+            CloudDbType = config.DatabaseType.Value;
 
             if (string.IsNullOrEmpty(resolverConfigJson) && !string.IsNullOrEmpty(config.ResolverConfigFile))
             {
@@ -89,7 +78,6 @@
             {
                 throw new ArgumentNullException("dataGatewayConfig.ResolverConfig", "The resolver config should be set either via ResolverConfig or ResolverConfigFile.");
             }
->>>>>>> d2e44dcd
 
             JsonSerializerOptions options = new()
             {
@@ -125,19 +113,7 @@
                 _mutationResolvers.Add(resolver.Id, resolver);
             }
 
-<<<<<<< HEAD
             _sqlMetadataProvider = sqlMetadataProvider;
-=======
-            if (_config.DatabaseSchema == default && _databaseType != DatabaseType.Cosmos)
-            {
-                _config.DatabaseSchema = RefreshDatabaseSchemaWithTablesAsync().Result;
-            }
-
-            if (_config.DatabaseSchema != default)
-            {
-                _filterParser = new(_config.DatabaseSchema);
-            }
->>>>>>> d2e44dcd
         }
 
         /// <summary>
