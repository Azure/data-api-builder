--- conflicted
+++ resolved
@@ -17,27 +17,19 @@
     {
         private readonly IQueryEngine _queryEngine;
         private readonly IMutationEngine _mutationEngine;
-<<<<<<< HEAD
         private readonly IGraphQLMetadataProvider _metadataStoreProvider;
-=======
-        private readonly IMetadataStoreProvider _metadataStoreProvider;
         private readonly IDocumentCache _documentCache;
         private readonly IDocumentHashProvider _documentHashProvider;
 
->>>>>>> bc58ed10
         public ISchema? Schema { private set; get; }
         public IRequestExecutor? Executor { private set; get; }
 
         public GraphQLService(
             IQueryEngine queryEngine,
             IMutationEngine mutationEngine,
-<<<<<<< HEAD
-            IGraphQLMetadataProvider metadataStoreProvider)
-=======
-            IMetadataStoreProvider metadataStoreProvider,
+            IGraphQLMetadataProvider metadataStoreProvider,
             IDocumentCache documentCache,
             IDocumentHashProvider documentHashProvider)
->>>>>>> bc58ed10
         {
             _queryEngine = queryEngine;
             _mutationEngine = mutationEngine;
