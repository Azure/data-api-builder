--- conflicted
+++ resolved
@@ -1,9 +1,5 @@
 using System;
 using System.Collections.Generic;
-<<<<<<< HEAD
-using System.Diagnostics.CodeAnalysis;
-=======
->>>>>>> bb19fca9
 using System.Text;
 using System.Threading.Tasks;
 using Azure.DataGateway.Service.Configurations;
@@ -17,7 +13,6 @@
 using HotChocolate.Execution.Configuration;
 using HotChocolate.Language;
 using HotChocolate.Types;
-using HotChocolate.Utilities;
 using Microsoft.Extensions.DependencyInjection;
 
 namespace Azure.DataGateway.Service.Services
@@ -27,12 +22,9 @@
         private readonly IQueryEngine _queryEngine;
         private readonly IMutationEngine _mutationEngine;
         private readonly IMetadataStoreProvider _metadataStoreProvider;
-<<<<<<< HEAD
         private readonly DataGatewayConfig _config;
-=======
         private readonly IDocumentCache _documentCache;
         private readonly IDocumentHashProvider _documentHashProvider;
->>>>>>> bb19fca9
 
         public ISchema? Schema { private set; get; }
         public IRequestExecutor? Executor { private set; get; }
@@ -41,22 +33,16 @@
             IQueryEngine queryEngine,
             IMutationEngine mutationEngine,
             IMetadataStoreProvider metadataStoreProvider,
-<<<<<<< HEAD
+            IDocumentCache documentCache,
+            IDocumentHashProvider documentHashProvider,
             DataGatewayConfig config)
-=======
-            IDocumentCache documentCache,
-            IDocumentHashProvider documentHashProvider)
->>>>>>> bb19fca9
         {
             _queryEngine = queryEngine;
             _mutationEngine = mutationEngine;
             _metadataStoreProvider = metadataStoreProvider;
-<<<<<<< HEAD
             _config = config;
-=======
             _documentCache = documentCache;
             _documentHashProvider = documentHashProvider;
->>>>>>> bb19fca9
             InitializeSchemaAndResolvers();
         }
 
@@ -171,11 +157,6 @@
         {
             byte[] graphQLData = Encoding.UTF8.GetBytes(requestBody);
             ParserOptions _parserOptions = new();
-<<<<<<< HEAD
-            IDocumentHashProvider _documentHashProvider = new Sha256DocumentHashProvider();
-            IDocumentCache _documentCache = new DocumentCache();
-=======
->>>>>>> bb19fca9
 
             Utf8GraphQLRequestParser requestParser = new(
                 graphQLData,
@@ -204,34 +185,4 @@
             return requestBuilder.Create();
         }
     }
-
-    // This class shouldn't be inlined like this
-    // need to review this service to better leverage
-    // HotChocolate and how it handles things such as
-    // caching, but one change at a time.
-    class DocumentCache : IDocumentCache
-    {
-        private readonly Cache<DocumentNode> _cache;
-
-        public DocumentCache(int capacity = 100)
-        {
-            _cache = new Cache<DocumentNode>(capacity);
-        }
-
-        public int Capacity => _cache.Size;
-
-        public int Count => _cache.Usage;
-
-        public void TryAddDocument(
-            string documentId,
-            DocumentNode document) =>
-            _cache.GetOrCreate(documentId, () => document);
-
-        public bool TryGetDocument(
-            string documentId,
-            [NotNullWhen(true)] out DocumentNode document) =>
-            _cache.TryGet(documentId, out document!);
-
-        public void Clear() => _cache.Clear();
-    }
 }