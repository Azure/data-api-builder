using System;
using System.Collections.Generic;
using System.Collections.Immutable;
using System.Linq;
using System.Text;
using System.Threading.Tasks;
using Azure.DataGateway.Config;
using Azure.DataGateway.Service.Configurations;
using Azure.DataGateway.Service.Exceptions;
using Azure.DataGateway.Service.GraphQLBuilder.Directives;
using Azure.DataGateway.Service.GraphQLBuilder.GraphQLTypes;
using Azure.DataGateway.Service.GraphQLBuilder.Mutations;
using Azure.DataGateway.Service.GraphQLBuilder.Queries;
using Azure.DataGateway.Service.GraphQLBuilder.Sql;
using Azure.DataGateway.Service.Resolvers;
using HotChocolate;
using HotChocolate.Execution;
using HotChocolate.Execution.Configuration;
using HotChocolate.Language;
using HotChocolate.Types;
using Microsoft.Extensions.DependencyInjection;

namespace Azure.DataGateway.Service.Services
{
    public class GraphQLService
    {
        private readonly IQueryEngine _queryEngine;
        private readonly IMutationEngine _mutationEngine;
        private readonly IGraphQLMetadataProvider _graphQLMetadataProvider;
        private readonly IRuntimeConfigProvider _runtimeConfigProvider;
        private readonly ISqlMetadataProvider _sqlMetadataProvider;
        private readonly IDocumentCache _documentCache;
        private readonly IDocumentHashProvider _documentHashProvider;
        private readonly bool _useLegacySchema;

        public ISchema? Schema { private set; get; }
        public IRequestExecutor? Executor { private set; get; }

        public GraphQLService(
            IQueryEngine queryEngine,
            IMutationEngine mutationEngine,
            IGraphQLMetadataProvider graphQLMetadataProvider,
            IDocumentCache documentCache,
            IDocumentHashProvider documentHashProvider,
            IRuntimeConfigProvider runtimeConfigProvider,
            ISqlMetadataProvider sqlMetadataProvider)
        {
            _queryEngine = queryEngine;
            _mutationEngine = mutationEngine;
            _graphQLMetadataProvider = graphQLMetadataProvider;
            _runtimeConfigProvider = runtimeConfigProvider;
            _sqlMetadataProvider = sqlMetadataProvider;
            _documentCache = documentCache;
            _documentHashProvider = documentHashProvider;

            _useLegacySchema = true;

            InitializeSchemaAndResolvers();
        }

        public void Parse(string data)
        {
            Schema = SchemaBuilder.New()
               .AddDocumentFromString(data)
               .AddAuthorizeDirectiveType()
               .Use((services, next) => new ResolverMiddleware(next, _queryEngine, _mutationEngine, _graphQLMetadataProvider))
               .Create();

            MakeSchemaExecutable();
        }

        /// <summary>
        /// Take the raw GraphQL objects and generate the full schema from them
        /// </summary>
        /// <param name="root">Root document containing the GraphQL object and input types</param>
        /// <param name="inputTypes">Reference table of the input types for query lookup</param>
        /// <param name="entities">Runtime config entities</param>
        /// <exception cref="DataGatewayException">Error will be raised if no database type is set</exception>
        private void Parse(DocumentNode root, Dictionary<string, InputObjectTypeDefinitionNode> inputTypes, Dictionary<string, Entity> entities)
        {
            DatabaseType databaseType = _runtimeConfigProvider.GetRuntimeConfig().DataSource.DatabaseType;
            ISchemaBuilder sb = SchemaBuilder.New()
                .AddDocument(root)
                .AddDirectiveType<ModelDirectiveType>()
                .AddDirectiveType<RelationshipDirectiveType>()
                .AddDirectiveType<PrimaryKeyDirectiveType>()
                .AddDirectiveType<DefaultValueDirectiveType>()
                .AddType<DefaultValueType>()
                .AddDocument(QueryBuilder.Build(root, entities, inputTypes))
                .AddDocument(MutationBuilder.Build(root, databaseType, entities));

            Schema = sb
                .AddAuthorizeDirectiveType()
                .ModifyOptions(o => o.EnableOneOf = true)
                .Use((services, next) => new ResolverMiddleware(next, _queryEngine, _mutationEngine, _graphQLMetadataProvider))
                .Create();

            MakeSchemaExecutable();
        }

        private void MakeSchemaExecutable()
        {
            // Below is pretty much an inlined version of
            // ISchema.MakeExecutable. The reason that we inline it is that
            // same changes need to be made in the middle of it, such as
            // AddErrorFilter.
            IRequestExecutorBuilder builder = new ServiceCollection()
                .AddGraphQL()
                .AddAuthorization()
                .AddErrorFilter(error =>
                {
<<<<<<< HEAD
                    Console.Error.WriteLine(error.Exception.Message);
                    Console.Error.WriteLine(error.Exception.StackTrace);
                    return error.WithMessage(error.Exception.Message);
                }
=======
                    if (error.Exception != null)
                    {
                        Console.Error.WriteLine(error.Exception.Message);
                        Console.Error.WriteLine(error.Exception.StackTrace);
                    }
>>>>>>> a0e9881f

                    return error;
                })
                .AddErrorFilter(error =>
                {
                    if (error.Exception is DataGatewayException)
                    {
                        DataGatewayException thrownException = (DataGatewayException)error.Exception;
                        return error.RemoveException()
                                .RemoveLocations()
                                .RemovePath()
                                .WithMessage(thrownException.Message)
                                .WithCode($"{thrownException.SubStatusCode}");
                    }

                    return error;
                });

            // Sadly IRequestExecutorBuilder.Configure is internal, so we also
            // inline that one here too
            Executor = builder.Services
                .Configure(builder.Name, (RequestExecutorSetup o) => o.Schema = Schema)
                .BuildServiceProvider()
                .GetRequiredService<IRequestExecutorResolver>()
                .GetRequestExecutorAsync()
                .Result;
        }

        /// <summary>
        /// Executes GraphQL request within GraphQL Library components.
        /// </summary>
        /// <param name="requestBody">GraphQL request body</param>
        /// <param name="requestProperties">key/value pairs of properties to be used in GraphQL library pipeline</param>
        /// <returns></returns>
        public async Task<string> ExecuteAsync(string requestBody, Dictionary<string, object> requestProperties)
        {
            if (Executor == null)
            {
                /*lang=json,strict*/
                return "{\"error\": \"Schema must be defined first\" }";
            }

            IQueryRequest queryRequest = CompileRequest(requestBody, requestProperties);

            using IExecutionResult result = await Executor.ExecuteAsync(queryRequest);
            return result.ToJson(withIndentations: false);
        }

        /// <summary>
        /// If the metastore provider is able to get the graphql schema,
        /// this function parses it and attaches resolvers to the various query fields.
        /// </summary>
        private void InitializeSchemaAndResolvers()
        {
            if (_useLegacySchema)
            {
                // Attempt to get schema from the metadata store.
                string graphqlSchema = _graphQLMetadataProvider.GetGraphQLSchema();

                // If the schema is available, parse it and attach resolvers.
                if (!string.IsNullOrEmpty(graphqlSchema))
                {
                    Parse(graphqlSchema);
                }
            }
            else if (!_useLegacySchema)
            {
                DatabaseType databaseType = _runtimeConfigProvider.GetRuntimeConfig().DataSource.DatabaseType;
                Dictionary<string, Entity> entities = _runtimeConfigProvider.GetRuntimeConfig().Entities;

                (DocumentNode root, Dictionary<string, InputObjectTypeDefinitionNode> inputTypes) = databaseType switch
                {
                    DatabaseType.cosmos => GenerateCosmosGraphQLObjects(),
                    DatabaseType.mssql or
                    DatabaseType.postgresql or
                    DatabaseType.mysql => GenerateSqlGraphQLObjects(entities),
                    _ => throw new NotImplementedException($"This database type {databaseType} is not yet implemented.")
                };

                Parse(root, inputTypes, entities);
            }
        }

        private (DocumentNode, Dictionary<string, InputObjectTypeDefinitionNode>) GenerateSqlGraphQLObjects(Dictionary<string, Entity> entities)
        {
            Dictionary<string, ObjectTypeDefinitionNode> objectTypes = new();
            Dictionary<string, InputObjectTypeDefinitionNode> inputObjects = new();

            // First pass - build up the object and input types for all the entities
            foreach ((string entityName, Entity entity) in entities)
            {
                if (entity.GraphQL is not null && entity.GraphQL is bool graphql && graphql == false)
                {
                    continue;
                }

                TableDefinition tableDefinition = _sqlMetadataProvider.GetTableDefinition(entityName);

                ObjectTypeDefinitionNode node = SchemaConverter.FromTableDefinition(entityName, tableDefinition, entity, entities);
                InputTypeBuilder.GenerateInputTypeForObjectType(node, inputObjects);
                objectTypes.Add(entityName, node);
            }

            // Pass two - Add the arguments to the many-to-* relationship fields
            foreach ((string entityName, ObjectTypeDefinitionNode node) in objectTypes)
            {
                objectTypes[entityName] = QueryBuilder.AddQueryArgumentsForRelationships(node, inputObjects);
            }

            List<IDefinitionNode> nodes = new(objectTypes.Values);
            return (new DocumentNode(nodes.Concat(inputObjects.Values).ToImmutableList()), inputObjects);
        }

        private (DocumentNode, Dictionary<string, InputObjectTypeDefinitionNode>) GenerateCosmosGraphQLObjects()
        {
            string graphqlSchema = _graphQLMetadataProvider.GetGraphQLSchema();

            if (string.IsNullOrEmpty(graphqlSchema))
            {
                throw new DataGatewayException("No GraphQL object model was provided for CosmosDB. Please define a GraphQL object model and link it in the runtime config.", System.Net.HttpStatusCode.InternalServerError, DataGatewayException.SubStatusCodes.UnexpectedError);
            }

            return (Utf8GraphQLParser.Parse(graphqlSchema), new Dictionary<string, InputObjectTypeDefinitionNode>());
        }

        /// <summary>
        /// Adds request properties(i.e. AuthN details) as GraphQL QueryRequest properties so key/values
        /// can be used in HotChocolate Middleware.
        /// </summary>
        /// <param name="requestBody">Http Request Body</param>
        /// <param name="requestProperties">Key/Value Pair of Https Headers intended to be used in GraphQL service</param>
        /// <returns></returns>
        private IQueryRequest CompileRequest(string requestBody, Dictionary<string, object> requestProperties)
        {
            byte[] graphQLData = Encoding.UTF8.GetBytes(requestBody);
            ParserOptions parserOptions = new();

            Utf8GraphQLRequestParser requestParser = new(
                graphQLData,
                parserOptions,
                _documentCache,
                _documentHashProvider);

            IReadOnlyList<GraphQLRequest> parsed = requestParser.Parse();

            // TODO: Overhaul this to support batch queries
            // right now we have only assumed a single query/mutation in the request
            // but HotChocolate supports batching and we're just ignoring it for now
            QueryRequestBuilder requestBuilder = QueryRequestBuilder.From(parsed[0]);

            // Individually adds each property to requestBuilder if they are provided.
            // Avoids using SetProperties() as it detrimentally overwrites
            // any properties other Middleware sets.
            if (requestProperties != null)
            {
                foreach (KeyValuePair<string, object> property in requestProperties)
                {
                    requestBuilder.AddProperty(property.Key, property.Value);
                }
            }

            return requestBuilder.Create();
        }
    }
}<|MERGE_RESOLUTION|>--- conflicted
+++ resolved
@@ -109,18 +109,12 @@
                 .AddAuthorization()
                 .AddErrorFilter(error =>
                 {
-<<<<<<< HEAD
-                    Console.Error.WriteLine(error.Exception.Message);
-                    Console.Error.WriteLine(error.Exception.StackTrace);
-                    return error.WithMessage(error.Exception.Message);
-                }
-=======
                     if (error.Exception != null)
                     {
                         Console.Error.WriteLine(error.Exception.Message);
                         Console.Error.WriteLine(error.Exception.StackTrace);
+                        return error.WithMessage(error.Exception.Message);
                     }
->>>>>>> a0e9881f
 
                     return error;
                 })
