using System.Collections.Generic;
using System.Threading.Tasks;
using Azure.DataGateway.Config;
using Azure.DataGateway.Service.Parsers;
using Azure.DataGateway.Service.Resolvers;

namespace Azure.DataGateway.Service.Services
{
    /// <summary>
    /// Interface to retrieve information for the runtime from the database.
    /// </summary>
    public interface ISqlMetadataProvider
    {
        /// <summary>
        /// Initializes this metadata provider for the runtime.
        /// </summary>
        Task InitializeAsync();

        /// <summary>
        /// Obtains the underlying source object's schema name (SQL) or container name (Cosmos).
        /// </summary>
        string GetSchemaName(string entityName);

        /// <summary>
        /// Obtains the underlying source object's name (SQL table or Cosmos container).
        /// </summary>
        string GetDatabaseObjectName(string entityName);

        /// <summary>
        /// Obtains the underlying TableDefinition for the given entity name.
        /// </summary>
        TableDefinition GetTableDefinition(string entityName);

        Dictionary<string, DatabaseObject> EntityToDatabaseObject { get; set; }

<<<<<<< HEAD
        /// <summary>
        /// For the entity that is provided as an argument,
        /// try to get the underlying exposed name associated
        /// with the provided field, if it exists, save in out
        /// parameter, and return true, otherwise return false.
        /// </summary>
        /// <param name="entityName">The entity whose mapping we lookup.</param>
        /// <param name="field">The field used for the lookup in the mapping.</param>
        /// <param name="name">Out parameter in which we will save exposed name.</param>
        /// <returns>True if exists, false otherwise.</returns>
        bool TryGetExposedColumnName(string entityName, string field, out string? name);

        /// <summary>
        /// For the entity that is provided as an argument,
        /// try to get the underlying backing column name associated
        /// with the provided field, if it exists, save in out
        /// parameter, and return true, otherwise return false.
        /// </summary>
        /// <param name="entityName">The entity whose mapping we lookup.</param>
        /// <param name="field">The field used for the lookup in the mapping.</param>
        /// <param name="name"/>Out parameter in which we will save backing column name.<param>
        /// <returns>True if exists, false otherwise.</returns>
        bool TryGetBackingColumn(string entityName, string field, out string? name);

        /// <summary>
        /// Obtains the underlying database type.
        /// </summary>
        /// <returns></returns>
        DatabaseType GetDatabaseType();

        /// <summary>
        /// Returns a collection of (Entity, DatabaseObject) without
        /// exposing the internal representation.
        /// </summary>
        /// <returns></returns>
        public IEnumerable<KeyValuePair<string, DatabaseObject>> GetEntitiesAndDbObjects();
=======
        FilterParser GetODataFilterParser();

        DatabaseType GetDatabaseType();

        IQueryBuilder GetQueryBuilder();
>>>>>>> 172b22ec
    }
}<|MERGE_RESOLUTION|>--- conflicted
+++ resolved
@@ -33,7 +33,12 @@
 
         Dictionary<string, DatabaseObject> EntityToDatabaseObject { get; set; }
 
-<<<<<<< HEAD
+        /// <summary>
+        /// Obtains the underlying OData filter parser.
+        /// </summary>
+        /// <returns></returns>
+        FilterParser GetODataFilterParser();
+
         /// <summary>
         /// For the entity that is provided as an argument,
         /// try to get the underlying exposed name associated
@@ -64,18 +69,13 @@
         /// <returns></returns>
         DatabaseType GetDatabaseType();
 
+        IQueryBuilder GetQueryBuilder();
+
         /// <summary>
         /// Returns a collection of (Entity, DatabaseObject) without
         /// exposing the internal representation.
         /// </summary>
         /// <returns></returns>
         public IEnumerable<KeyValuePair<string, DatabaseObject>> GetEntitiesAndDbObjects();
-=======
-        FilterParser GetODataFilterParser();
-
-        DatabaseType GetDatabaseType();
-
-        IQueryBuilder GetQueryBuilder();
->>>>>>> 172b22ec
     }
 }