using System;
using System.Collections.Generic;
using System.Data;
using System.Data.Common;
using System.Linq;
using System.Text;
using System.Text.Json;
using System.Threading.Tasks;
using Azure.DataGateway.Config;
using Azure.DataGateway.Service.Configurations;
using Azure.DataGateway.Service.Exceptions;
using Azure.DataGateway.Service.Parsers;
using Azure.DataGateway.Service.Resolvers;
using Microsoft.AspNetCore.Authorization.Infrastructure;
using Npgsql;

namespace Azure.DataGateway.Service.Services
{
    /// <summary>
    /// Reads schema information from the database to make it
    /// available for the GraphQL/REST services.
    /// </summary>
    public class SqlMetadataProvider<ConnectionT, DataAdapterT, CommandT> : ISqlMetadataProvider
        where ConnectionT : DbConnection, new()
        where DataAdapterT : DbDataAdapter, new()
        where CommandT : DbCommand, new()
    {
        // use for more than just filter parsing
        // rename to _oDataParser
        // tracked in https://github.com/Azure/hawaii-gql/issues/486
        private FilterParser _oDataFilterParser = new();

        private readonly DatabaseType _databaseType;

        private readonly Dictionary<string, Entity> _entities;

        // nullable since Mock tests do not need it.
        // TODO: Refactor the Mock tests to remove the nullability here
        // once the runtime config is implemented tracked by #353.
        private readonly IQueryExecutor? _queryExecutor;

        private const int NUMBER_OF_RESTRICTIONS = 4;

        protected string ConnectionString { get; init; }

        protected IQueryBuilder SqlQueryBuilder { get; init; }

        protected DataSet EntitiesDataSet { get; init; }

        private Dictionary<string, Dictionary<string, string>> EntityBackingColumnsToExposedNames { get; } = new();

        private Dictionary<string, Dictionary<string, string>> EntityExposedNamesToBackingColumnNames { get; } = new();

        /// <summary>
        /// Maps an entity name to a DatabaseObject.
        /// </summary>
        public Dictionary<string, DatabaseObject> EntityToDatabaseObject { get; set; } =
            new(StringComparer.InvariantCulture);

        public SqlMetadataProvider(
            RuntimeConfigProvider runtimeConfigProvider,
            IQueryExecutor queryExecutor,
            IQueryBuilder queryBuilder)
        {
            RuntimeConfig runtimeConfig = runtimeConfigProvider.GetRuntimeConfiguration();

            _databaseType = runtimeConfig.DatabaseType;
            _entities = runtimeConfig.Entities;
            ConnectionString = runtimeConfig.ConnectionString;
            EntitiesDataSet = new();
            SqlQueryBuilder = queryBuilder;
            _queryExecutor = queryExecutor;

        }

        /// <inheritdoc />
        public FilterParser GetODataFilterParser()
        {
            return _oDataFilterParser;
        }

        /// <inheritdoc />
        public DatabaseType GetDatabaseType()
        {
            return _databaseType;
        }

        /// <summary>
        /// Obtains the underlying query builder.
        /// </summary>
        /// <returns></returns>
        public IQueryBuilder GetQueryBuilder()
        {
            return SqlQueryBuilder;
        }

        /// <inheritdoc />
        public virtual string GetSchemaName(string entityName)
        {
            if (!EntityToDatabaseObject.TryGetValue(entityName, out DatabaseObject? databaseObject))
            {
                throw new InvalidCastException($"Table Definition for {entityName} has not been inferred.");
            }

            return databaseObject!.SchemaName;
        }

        /// <inheritdoc />
        public string GetDatabaseObjectName(string entityName)
        {
            if (!EntityToDatabaseObject.TryGetValue(entityName, out DatabaseObject? databaseObject))
            {
                throw new InvalidCastException($"Table Definition for {entityName} has not been inferred.");
            }

            return databaseObject!.Name;
        }

        /// <inheritdoc />
        public TableDefinition GetTableDefinition(string entityName)
        {
            if (!EntityToDatabaseObject.TryGetValue(entityName, out DatabaseObject? databaseObject))
            {
                throw new InvalidCastException($"Table Definition for {entityName} has not been inferred.");
            }

            return databaseObject!.TableDefinition;
        }

        /// <inheritdoc />
        public bool TryGetExposedColumnName(string entityName, string backingFieldName, out string? name)
        {
            return EntityBackingColumnsToExposedNames[entityName].TryGetValue(backingFieldName, out name);
        }

        /// <inheritdoc />
        public bool TryGetBackingColumn(string entityName, string field, out string? name)
        {
            return EntityExposedNamesToBackingColumnNames[entityName].TryGetValue(field, out name);
        }

        /// <inheritdoc />
        public IEnumerable<KeyValuePair<string, DatabaseObject>> GetEntityNamesAndDbObjects()
        {
            return EntityToDatabaseObject.ToList();
        }

        /// <inheritdoc />
        public async Task InitializeAsync()
        {
            System.Diagnostics.Stopwatch timer = System.Diagnostics.Stopwatch.StartNew();
            GenerateDatabaseObjectForEntities();
            await PopulateTableDefinitionForEntities();
            GenerateExposedToBackingColumnMapsForEntities();
            ProcessEntityPermissions();
            InitFilterParser();
            timer.Stop();
            Console.WriteLine($"Done inferring Sql database schema in {timer.ElapsedMilliseconds}ms.");
        }

        /// <summary>
        /// Returns the default schema name. Throws exception here since
        /// each derived class should override this method.
        /// </summary>
        /// <exception cref="NotSupportedException"></exception>
        protected virtual string GetDefaultSchemaName()
        {
            throw new NotSupportedException($"Cannot get default schema " +
                $"name for database type {_databaseType}");
        }

        /// <summary>
        /// Creates a Database object with the given schema and table names.
        /// </summary>
        protected virtual DatabaseObject GenerateDbObject(string schemaName, string tableName)
        {
            return new(schemaName, tableName);
        }

        /// <summary>
        /// Builds the dictionary of parameters and their values required for the
        /// foreign key query.
        /// </summary>
        /// <param name="schemaNames"></param>
        /// <param name="tableNames"></param>
        /// <returns>The dictionary populated with parameters.</returns>
        protected virtual Dictionary<string, object?>
            GetForeignKeyQueryParams(
                string[] schemaNames,
                string[] tableNames)
        {
            Dictionary<string, object?> parameters = new();
            string[] schemaNameParams =
                BaseSqlQueryBuilder.CreateParams(
                    kindOfParam: BaseSqlQueryBuilder.SCHEMA_NAME_PARAM,
                    schemaNames.Count());
            string[] tableNameParams =
                BaseSqlQueryBuilder.CreateParams(
                    kindOfParam: BaseSqlQueryBuilder.TABLE_NAME_PARAM,
                    tableNames.Count());

            for (int i = 0; i < schemaNames.Count(); ++i)
            {
                parameters.Add(schemaNameParams[i], schemaNames[i]);
            }

            for (int i = 0; i < tableNames.Count(); ++i)
            {
                parameters.Add(tableNameParams[i], tableNames[i]);
            }

            return parameters;
        }

        /// <summary>
        /// Create a DatabaseObject for all the exposed entities.
        /// </summary>
        private void GenerateDatabaseObjectForEntities()
        {
            string schemaName, dbObjectName;
            Dictionary<string, DatabaseObject> sourceObjects = new();
            foreach ((string entityName, Entity entity)
                in _entities)
            {
                if (!EntityToDatabaseObject.ContainsKey(entityName))
                {
                    // Reuse the same Database object for multiple entities if they share the same source.
                    if (!sourceObjects.TryGetValue(entity.GetSourceName(), out DatabaseObject? sourceObject))
                    {
                        // parse source name into a tuple of (schemaName, databaseObjectName)
                        (schemaName, dbObjectName) = ParseSchemaAndDbObjectName(entity.GetSourceName())!;
                        sourceObject = new()
                        {
                            SchemaName = schemaName,
                            Name = dbObjectName,
                            TableDefinition = new()
                        };

                        sourceObjects.Add(entity.GetSourceName(), sourceObject);
                    }

                    EntityToDatabaseObject.Add(entityName, sourceObject);

                    if (entity.Relationships is not null)
                    {
                        AddForeignKeysForRelationships(entityName, entity, sourceObject);
                    }
                }
            }
        }

        /// <summary>
        /// Adds a foreign key definition for each of the nested entities
        /// specified in the relationships section of this entity
        /// to gather the referencing and referenced columns from the database at a later stage.
        /// Sets the referencing and referenced tables based on the kind of relationship.
        /// If encounter a linking object, use that as the referencing table
        /// for the foreign key definition.
        /// There may not be a foreign key defined on the backend in which case
        /// the relationship.source.fields and relationship.target fields are mandatory.
        /// Initializing a definition here is an indication to find the foreign key
        /// between the referencing and referenced tables.
        /// </summary>
        /// <param name="entityName"></param>
        /// <param name="entity"></param>
        /// <param name="databaseObject"></param>
        /// <exception cref="InvalidOperationException"></exception>
        private void AddForeignKeysForRelationships(
            string entityName,
            Entity entity,
            DatabaseObject databaseObject)
        {
            RelationshipMetadata? relationshipData;
            if (!databaseObject.TableDefinition.SourceEntityRelationshipMap
                .TryGetValue(entityName, out relationshipData))
            {
                relationshipData = new();
                databaseObject.TableDefinition.SourceEntityRelationshipMap.Add(entityName, relationshipData);
            }

            string targetSchemaName, targetDbObjectName, linkingObjectSchema, linkingObjectName;
            foreach (Relationship relationship in entity.Relationships!.Values)
            {
                string targetEntityName = relationship.TargetEntity;
                if (!_entities.TryGetValue(targetEntityName, out Entity? targetEntity))
                {
                    throw new InvalidOperationException($"Target Entity {targetEntityName} should be one of the exposed entities.");
                }

                (targetSchemaName, targetDbObjectName) = ParseSchemaAndDbObjectName(targetEntity.GetSourceName())!;
                DatabaseObject targetDbObject = new(targetSchemaName, targetDbObjectName);
                // If a linking object is specified,
                // give that higher preference and add two foreign keys for this targetEntity.
                if (relationship.LinkingObject is not null)
                {
                    (linkingObjectSchema, linkingObjectName) = ParseSchemaAndDbObjectName(relationship.LinkingObject)!;
                    DatabaseObject linkingDbObject = new(linkingObjectSchema, linkingObjectName);
                    AddForeignKeyForTargetEntity(
                        targetEntityName,
                        referencingDbObject: linkingDbObject,
                        referencedDbObject: databaseObject,
                        referencingColumns: relationship.LinkingSourceFields,
                        referencedColumns: relationship.SourceFields,
                        relationshipData);

                    AddForeignKeyForTargetEntity(
                        targetEntityName,
                        referencingDbObject: linkingDbObject,
                        referencedDbObject: targetDbObject,
                        referencingColumns: relationship.LinkingTargetFields,
                        referencedColumns: relationship.TargetFields,
                        relationshipData);
                }
                else if (relationship.Cardinality == Cardinality.One)
                {
                    // For Many-One OR One-One Relationships, optimistically
                    // add foreign keys from either sides in the hopes of finding their metadata
                    // at a later stage when we query the database about foreign keys.
                    // Both or either of these may be present if its a One-One relationship,
                    // The second fk would not be present if its a Many-One relationship.
                    // When the configuration file doesn't specify how to relate these entities,
                    // at least 1 of the following foreign keys should be present.

                    // Adding this foreign key in the hopes of finding a foreign key
                    // in the underlying database object of the source entity referencing
                    // the target entity.
                    // This foreign key may NOT exist for either of the following reasons:
                    // a. this source entity is related to the target entity in an One-to-One relationship
                    // but the foreign key was added to the target entity's underlying source
                    // This is covered by the foreign key below.
                    // OR
                    // b. no foreign keys were defined at all.
                    AddForeignKeyForTargetEntity(
                        targetEntityName,
                        referencingDbObject: databaseObject,
                        referencedDbObject: targetDbObject,
                        referencingColumns: relationship.SourceFields,
                        referencedColumns: relationship.TargetFields,
                        relationshipData);

                    // Adds another foreign key defintion with targetEntity.GetSourceName()
                    // as the referencingTableName - in the situation of a One-to-One relationship
                    // and the foreign key is defined in the source of targetEntity.
                    // This foreign key WILL NOT exist if its a Many-One relationship.
                    AddForeignKeyForTargetEntity(
                        targetEntityName,
                        referencingDbObject: targetDbObject,
                        referencedDbObject: databaseObject,
                        referencingColumns: relationship.TargetFields,
                        referencedColumns: relationship.SourceFields,
                        relationshipData);
                }
                else if (relationship.Cardinality is Cardinality.Many)
                {
                    // Case of publisher(One)-books(Many)
                    // we would need to obtain the foreign key information from the books table
                    // about the publisher id so we can do the join.
                    // so, the referencingTable is the source of the target entity.
                    AddForeignKeyForTargetEntity(
                        targetEntityName,
                        referencingDbObject: targetDbObject,
                        referencedDbObject: databaseObject,
                        referencingColumns: relationship.TargetFields,
                        referencedColumns: relationship.SourceFields,
                        relationshipData);
                }
            }
        }

        /// <summary>
        /// Adds a new foreign key definition for the target entity
        /// in the relationship metadata.
        /// </summary>
        private static void AddForeignKeyForTargetEntity(
            string targetEntityName,
            DatabaseObject referencingDbObject,
            DatabaseObject referencedDbObject,
            string[]? referencingColumns,
            string[]? referencedColumns,
            RelationshipMetadata relationshipData)
        {
            ForeignKeyDefinition foreignKeyDefinition = new()
            {
                Pair = new()
                {
                    ReferencingDbObject = referencingDbObject,
                    ReferencedDbObject = referencedDbObject
                }
            };

            if (referencingColumns is not null)
            {
                foreignKeyDefinition.ReferencingColumns.AddRange(referencingColumns);
            }

            if (referencedColumns is not null)
            {
                foreignKeyDefinition.ReferencedColumns.AddRange(referencedColumns);
            }

            if (relationshipData
                .TargetEntityToFkDefinitionMap.TryGetValue(targetEntityName, out List<ForeignKeyDefinition>? foreignKeys))
            {
                foreignKeys.Add(foreignKeyDefinition);
            }
            else
            {
                relationshipData.TargetEntityToFkDefinitionMap
                    .Add(targetEntityName,
                        new List<ForeignKeyDefinition>() { foreignKeyDefinition });
            }
        }

        /// <summary>
        /// Helper function will parse the schema and database object name
        /// from the provided and string and sort out if a default schema
        /// should be used. It then returns the appropriate schema and
        /// db object name as a tuple of strings.
        /// </summary>
        /// <param name="source">source string to parse</param>
        /// <returns></returns>
        /// <exception cref="DataGatewayException"></exception>
        public (string, string) ParseSchemaAndDbObjectName(string source)
        {
            (string? schemaName, string dbObjectName) = EntitySourceNamesParser.ParseSchemaAndTable(source)!;

            // if schemaName is empty we check if the DB type is postgresql
            // and if the schema name was included in the connection string
            // as a value associated with the keyword 'SearchPath'.
            // if the DB type is not postgresql or if the connection string
            // does not include the schema name, we use the default schema name.
            // if schemaName is not empty we must check if Database Type is MySql
            // and in this case we throw an exception since there should be no
            // schema name in this case.
            if (string.IsNullOrEmpty(schemaName))
            {
                // if DatabaseType is not postgresql will short circuit and use default
                if (_databaseType is not DatabaseType.postgresql || !TryGetSchemaFromConnectionString(
                                                                    out schemaName,
                                                                    connectionString: ConnectionString))
                {
                    schemaName = GetDefaultSchemaName();
                }
            }
            else if (_databaseType is DatabaseType.mysql)
            {
                throw new DataGatewayException(message: $"Invalid database object name: \"{schemaName}.{dbObjectName}\"",
                                               statusCode: System.Net.HttpStatusCode.ServiceUnavailable,
                                               subStatusCode: DataGatewayException.SubStatusCodes.ErrorInInitialization);
            }

            return (schemaName, dbObjectName);
        }

        /// <summary>
        /// Only used for PostgreSql.
        /// The connection string could contain the schema,
        /// in which case it will be associated with the
        /// property 'SearchPath' in the string builder we create.
        /// If `SearchPath` is null we assign the empty string to the
        /// the out param schemaName, otherwise we assign the
        /// value associated with `SearchPath`.
        /// </summary>
        /// <param name="schemaName">the schema name we save.</param>
        /// <returns>true if non empty schema in connection string, false otherwise.</returns>
        public static bool TryGetSchemaFromConnectionString(out string schemaName, string connectionString)
        {
            NpgsqlConnectionStringBuilder connectionStringBuilder = new(connectionString);
            schemaName = connectionStringBuilder.SearchPath is null ? string.Empty : connectionStringBuilder.SearchPath;
            return string.IsNullOrEmpty(schemaName) ? false : true;
        }

        /// <summary>
        /// Enrich the entities in the runtime config with the
        /// table definition information needed by the runtime to serve requests.
        /// </summary>
        private async Task PopulateTableDefinitionForEntities()
        {
            foreach (string entityName
                in EntityToDatabaseObject.Keys)
            {
                await PopulateTableDefinitionAsync(
                    GetSchemaName(entityName),
                    GetDatabaseObjectName(entityName),
                    GetTableDefinition(entityName));
            }

            await PopulateForeignKeyDefinitionAsync();

        }

        /// <summary>
        /// Generate the mappings of exposed names to
        /// backing columns, and of backing columns to
        /// exposed names. Used to generate EDM Model using
        /// the exposed names, and to translate between
        /// exposed name and backing column (or the reverse)
        /// when needed while processing the request.
        /// </summary>
        private void GenerateExposedToBackingColumnMapsForEntities()
        {
            foreach (string entityName in _entities.Keys)
            {
                Dictionary<string, string>? mapping = GetMappingForEntity(entityName);
                EntityBackingColumnsToExposedNames[entityName] = mapping is not null ? mapping : new();
                EntityExposedNamesToBackingColumnNames[entityName] = EntityBackingColumnsToExposedNames[entityName].ToDictionary(x => x.Value, x => x.Key);
                foreach (string column in EntityToDatabaseObject[entityName].TableDefinition.Columns.Keys)
                {
                    if (!EntityExposedNamesToBackingColumnNames[entityName].ContainsKey(column) && !EntityBackingColumnsToExposedNames[entityName].ContainsKey(column))
                    {
                        EntityBackingColumnsToExposedNames[entityName].Add(column, column);
                        EntityExposedNamesToBackingColumnNames[entityName].Add(column, column);
                    }
                }
            }
        }

        /// <summary>
        /// Obtains the underlying mapping that belongs
        /// to a given entity.
        /// </summary>
        /// <param name="entityName">entity whose map we get.</param>
        /// <returns>mapping belonging to eneity.</returns>
        private Dictionary<string, string>? GetMappingForEntity(string entityName)
        {
            _entities.TryGetValue(entityName, out Entity? entity);
            return entity is not null ? entity.Mappings : null;
        }

        /// <summary>
        /// Processes permissions for all the entities.
        /// </summary>
        private void ProcessEntityPermissions()
        {
            foreach ((string entityName, Entity entity) in _entities)
            {
                DetermineHttpVerbPermissions(entityName, entity.Permissions);
            }
        }

        private void InitFilterParser()
        {
            _oDataFilterParser.BuildModel(this);
        }

        /// <summary>
        /// Determines the allowed HttpRest Verbs and
        /// their authorization rules for this entity.
        /// </summary>
        private void DetermineHttpVerbPermissions(string entityName, PermissionSetting[] permissions)
        {
            TableDefinition tableDefinition = GetTableDefinition(entityName);
            foreach (PermissionSetting permission in permissions)
            {
                foreach (object action in permission.Actions)
                {
                    string actionName;
                    if (((JsonElement)action).ValueKind == JsonValueKind.Object)
                    {
                        Config.Action configAction =
                            ((JsonElement)action).Deserialize<Config.Action>()!;
                        actionName = configAction.Name;
                    }
                    else
                    {
                        actionName = ((JsonElement)action).Deserialize<string>()!;
                    }

                    OperationAuthorizationRequirement restVerb
                            = HttpRestVerbs.GetVerb(actionName);
                    if (!tableDefinition.HttpVerbs.ContainsKey(restVerb.Name.ToString()!))
                    {
                        AuthorizationRule rule = new()
                        {
                            AuthorizationType =
                              (AuthorizationType)Enum.Parse(
                                  typeof(AuthorizationType), permission.Role, ignoreCase: true)
                        };

                        tableDefinition.HttpVerbs.Add(restVerb.Name.ToString()!, rule);
                    }
                }
            }
        }

        /// <summary>
        /// Fills the table definition with information of all columns and
        /// primary keys.
        /// </summary>
        /// <param name="schemaName">Name of the schema.</param>
        /// <param name="tableName">Name of the table.</param>
        /// <param name="tableDefinition">Table definition to fill.</param>
        private async Task PopulateTableDefinitionAsync(
            string schemaName,
            string tableName,
            TableDefinition tableDefinition)
        {
            DataTable dataTable = await GetTableWithSchemaFromDataSetAsync(schemaName, tableName);

            List<DataColumn> primaryKeys = new(dataTable.PrimaryKey);

            if (primaryKeys.Count == 0)
            {
                throw new DataGatewayException(
                       message: $"Primary key not configured on the given database object {tableName}",
                       statusCode: System.Net.HttpStatusCode.NotImplemented,
                       subStatusCode: DataGatewayException.SubStatusCodes.ErrorInInitialization);
            }

            tableDefinition.PrimaryKey = new(primaryKeys.Select(primaryKey => primaryKey.ColumnName));

            using DataTableReader reader = new(dataTable);
            DataTable schemaTable = reader.GetSchemaTable();
            foreach (DataRow columnInfoFromAdapter in schemaTable.Rows)
            {
                string columnName = columnInfoFromAdapter["ColumnName"].ToString()!;
                ColumnDefinition column = new()
                {
                    IsNullable = (bool)columnInfoFromAdapter["AllowDBNull"],
                    IsAutoGenerated = (bool)columnInfoFromAdapter["IsAutoIncrement"],
                    SystemType = (Type)columnInfoFromAdapter["DataType"]
                };

                // Tests may try to add the same column simultaneously
                // hence we use TryAdd here.
                // If the addition fails, it is assumed the column definition
                // has already been added and need not error out.
                tableDefinition.Columns.TryAdd(columnName, column);
            }

            DataTable columnsInTable = await GetColumnsAsync(schemaName, tableName);

            PopulateColumnDefinitionWithHasDefault(
                tableDefinition,
                columnsInTable);
        }

        /// <summary>
        /// Gets the DataTable from the EntitiesDataSet if already present.
        /// If not present, fills it first and returns the same.
        /// </summary>
        private async Task<DataTable> GetTableWithSchemaFromDataSetAsync(
            string schemaName,
            string tableName)
        {
            DataTable? dataTable = EntitiesDataSet.Tables[tableName];
            if (dataTable == null)
            {
                dataTable = await FillSchemaForTableAsync(schemaName, tableName);
            }

            return dataTable;
        }

        /// <summary>
        /// Using a data adapter, obtains the schema of the given table name
        /// and adds the corresponding entity in the data set.
        /// </summary>
        private async Task<DataTable> FillSchemaForTableAsync(
            string schemaName,
            string tableName)
        {
            using ConnectionT conn = new();
            conn.ConnectionString = ConnectionString;
            await conn.OpenAsync();

            DataAdapterT adapterForTable = new();
            CommandT selectCommand = new()
            {
                Connection = conn
            };

            string tablePrefix = GetTablePrefix(conn.Database, schemaName);
            selectCommand.CommandText
                = ($"SELECT * FROM {tablePrefix}.{SqlQueryBuilder.QuoteIdentifier(tableName)}");
            adapterForTable.SelectCommand = selectCommand;

            DataTable[] dataTable = adapterForTable.FillSchema(EntitiesDataSet, SchemaType.Source, tableName);
            return dataTable[0];
        }

        private string GetTablePrefix(string databaseName, string schemaName)
        {
            StringBuilder tablePrefix = new(SqlQueryBuilder.QuoteIdentifier(databaseName));
            if (!string.IsNullOrEmpty(schemaName))
            {
                schemaName = SqlQueryBuilder.QuoteIdentifier(schemaName);
                tablePrefix.Append($".{schemaName}");
            }

            return tablePrefix.ToString();
        }

        /// <summary>
        /// Gets the metadata information of each column of
        /// the given schema.table
        /// </summary>
        /// <returns>A data table where each row corresponds to a
        /// column of the table.</returns>
        protected virtual async Task<DataTable> GetColumnsAsync(
            string schemaName,
            string tableName)
        {
            using ConnectionT conn = new();
            conn.ConnectionString = ConnectionString;
            await conn.OpenAsync();
            // We can specify the Catalog, Schema, Table Name, Column Name to get
            // the specified column(s).
            // Hence, we should create a 4 members array.
            string[] columnRestrictions = new string[NUMBER_OF_RESTRICTIONS];

            // To restrict the columns for the current table, specify the table's name
            // in column restrictions.
            columnRestrictions[0] = conn.Database;
            columnRestrictions[1] = schemaName;
            columnRestrictions[2] = tableName;

            // Each row in the columnsInTable DataTable corresponds to
            // a single column of the table.
            DataTable columnsInTable = await conn.GetSchemaAsync("Columns", columnRestrictions);

            return columnsInTable;
        }

        /// <summary>
        /// Populates the column definition with HasDefault property.
        /// </summary>
        private static void PopulateColumnDefinitionWithHasDefault(
            TableDefinition tableDefinition,
            DataTable allColumnsInTable)
        {
            foreach (DataRow columnInfo in allColumnsInTable.Rows)
            {
                string columnName = (string)columnInfo["COLUMN_NAME"];
                bool hasDefault =
                    Type.GetTypeCode(columnInfo["COLUMN_DEFAULT"].GetType()) != TypeCode.DBNull;
                ColumnDefinition? columnDefinition;
                if (tableDefinition.Columns.TryGetValue(columnName, out columnDefinition))
                {
                    columnDefinition.HasDefault = hasDefault;

                    if (hasDefault)
                    {
                        columnDefinition.DefaultValue = columnInfo["COLUMN_DEFAULT"];
                    }
                }
            }
        }

        /// <summary>
        /// Fills the table definition with information of the foreign keys
        /// for all the tables.
        /// </summary>
        /// <param name="schemaName">Name of the default schema.</param>
        /// <param name="tables">Dictionary of all tables.</param>
        private async Task PopulateForeignKeyDefinitionAsync()
        {
            // For each database object, that has a relationship metadata,
            // build the array storing all the schemaNames(for now the defaultSchemaName)
            // and the array for all tableNames
            List<string> schemaNames = new();
            List<string> tableNames = new();
            IEnumerable<TableDefinition> tablesToBePopulatedWithFK =
                FindAllTablesWhoseForeignKeyIsToBeRetrieved(schemaNames, tableNames);

            // No need to do any further work if there are no FK to be retrieved
            if (tablesToBePopulatedWithFK.Count() == 0)
            {
                return;
            }

            // Build the query required to get the foreign key information.
            string queryForForeignKeyInfo =
                ((BaseSqlQueryBuilder)SqlQueryBuilder).BuildForeignKeyInfoQuery(tableNames.Count());

            // Build the parameters dictionary for the foreign key info query
            // consisting of all schema names and table names.
            Dictionary<string, object?> parameters =
                GetForeignKeyQueryParams(
                    schemaNames.ToArray(),
                    tableNames.ToArray());

            // Gather all the referencing and referenced columns for each pair
            // of referencing and referenced tables.
            Dictionary<RelationShipPair, ForeignKeyDefinition> pairToFkDefinition
                = await ExecuteAndSummarizeFkMetadata(queryForForeignKeyInfo, parameters);

            FillInferredFkInfo(pairToFkDefinition, tablesToBePopulatedWithFK);

            ValidateAllFkHaveBeenInferred(tablesToBePopulatedWithFK);
        }

        private IEnumerable<TableDefinition>
            FindAllTablesWhoseForeignKeyIsToBeRetrieved(
                List<string> schemaNames,
                List<string> tableNames)
        {
            Dictionary<string, TableDefinition> sourceNameToTableDefinition = new();
            foreach ((_, DatabaseObject dbObject) in EntityToDatabaseObject)
            {
                if (!sourceNameToTableDefinition.ContainsKey(dbObject.Name))
                {
                    foreach ((_, RelationshipMetadata relationshipData)
                        in dbObject.TableDefinition.SourceEntityRelationshipMap)
                    {
                        IEnumerable<List<ForeignKeyDefinition>> foreignKeysForAllTargetEntities
                            = relationshipData.TargetEntityToFkDefinitionMap.Values;
                        foreach (List<ForeignKeyDefinition> fkDefinitionsForTargetEntity
                            in foreignKeysForAllTargetEntities)
                        {
                            foreach (ForeignKeyDefinition fk in fkDefinitionsForTargetEntity)
                            {
                                schemaNames.Add(fk.Pair.ReferencingDbObject.SchemaName);
                                tableNames.Add(fk.Pair.ReferencingDbObject.Name);
                                sourceNameToTableDefinition.TryAdd(dbObject.Name, dbObject.TableDefinition);
                            }
                        }
                    }
                }
            }

            return sourceNameToTableDefinition.Values;
        }

        private static void ValidateAllFkHaveBeenInferred(
            IEnumerable<TableDefinition> tablesToBePopulatedWithFK)
        {
            foreach (TableDefinition tableDefinition in tablesToBePopulatedWithFK)
            {
                foreach ((string sourceEntityName, RelationshipMetadata relationshipData)
                        in tableDefinition.SourceEntityRelationshipMap)
                {
                    IEnumerable<List<ForeignKeyDefinition>> foreignKeys = relationshipData.TargetEntityToFkDefinitionMap.Values;
                    // If none of the inferred foreign keys have the referencing columns,
                    // it means metadata is still missing fail the bootstrap.
                    if (!foreignKeys.Any(fkList => fkList.Any(fk => fk.ReferencingColumns.Count() != 0)))
                    {
                        throw new NotSupportedException($"Some of the relationship information missing and could not be inferred for {sourceEntityName}.");
                    }
                }
            }
        }

        /// <summary>
        /// Executes the given foreign key query with parameters
        /// and summarizes the results for each referencing and referenced table pair.
        /// </summary>
        /// <param name="queryForForeignKeyInfo"></param>
        /// <param name="parameters"></param>
        /// <returns></returns>
        private async Task<Dictionary<RelationShipPair, ForeignKeyDefinition>>
            ExecuteAndSummarizeFkMetadata(
                string queryForForeignKeyInfo,
                Dictionary<string, object?> parameters)
        {
            // Execute the foreign key info query.
            using DbDataReader reader =
                await _queryExecutor!.ExecuteQueryAsync(queryForForeignKeyInfo, parameters);

            // Extract the first row from the result.
            Dictionary<string, object?>? foreignKeyInfo =
                await _queryExecutor!.ExtractRowFromDbDataReader(reader);

            Dictionary<RelationShipPair, ForeignKeyDefinition> pairToFkDefinition = new();
            while (foreignKeyInfo != null)
            {
                string referencingSchemaName =
                    (string)foreignKeyInfo[$"Referencing{nameof(DatabaseObject.SchemaName)}"]!;
                string referencingTableName = (string)foreignKeyInfo[$"Referencing{nameof(TableDefinition)}"]!;
                string referencedSchemaName =
                    (string)foreignKeyInfo[$"Referenced{nameof(DatabaseObject.SchemaName)}"]!;
                string referencedTableName = (string)foreignKeyInfo[$"Referenced{nameof(TableDefinition)}"]!;

                DatabaseObject referencingDbObject = GenerateDbObject(referencingSchemaName, referencingTableName);
                DatabaseObject referencedDbObject = GenerateDbObject(referencedSchemaName, referencedTableName);
                RelationShipPair pair = new(referencingDbObject, referencedDbObject);
                if (!pairToFkDefinition.TryGetValue(pair, out ForeignKeyDefinition? foreignKeyDefinition))
                {
                    foreignKeyDefinition = new()
                    {
                        Pair = pair
                    };
                    pairToFkDefinition.Add(pair, foreignKeyDefinition);
                }

                // add the referenced and referencing columns to the foreign key definition.
                foreignKeyDefinition.ReferencedColumns.Add(
                    (string)foreignKeyInfo[nameof(ForeignKeyDefinition.ReferencedColumns)]!);
                foreignKeyDefinition.ReferencingColumns.Add(
                    (string)foreignKeyInfo[nameof(ForeignKeyDefinition.ReferencingColumns)]!);

                foreignKeyInfo = await _queryExecutor.ExtractRowFromDbDataReader(reader);
            }

            return pairToFkDefinition;
        }

        /// <summary>
        /// Fills the table definition with the inferred foreign key metadata
        /// about the referencing and referenced columns.
        /// </summary>
        /// <param name="pairToFkDefinition"></param>
        /// <param name="tablesToBePopulatedWithFK"></param>
        private static void FillInferredFkInfo(
            Dictionary<RelationShipPair, ForeignKeyDefinition> pairToFkDefinition,
            IEnumerable<TableDefinition> tablesToBePopulatedWithFK)
        {
            // For each table definition that has to be populated with the inferred
            // foreign key information.
            foreach (TableDefinition tableDefinition in tablesToBePopulatedWithFK)
            {
                // For each source entities, which maps to this table definition
                // and has a relationship metadata to be filled.
                foreach ((_, RelationshipMetadata relationshipData)
                       in tableDefinition.SourceEntityRelationshipMap)
                {
                    // Enumerate all the foreign keys required for all the target entities
                    // that this source is related to.
                    IEnumerable<List<ForeignKeyDefinition>> foreignKeysForAllTargetEntities =
                        relationshipData.TargetEntityToFkDefinitionMap.Values;
                    // For each target, loop through each foreign key
                    foreach (List<ForeignKeyDefinition> foreignKeysForTarget in foreignKeysForAllTargetEntities)
                    {
                        // For each foreign key between this pair of source and target entities
                        // which needs the referencing columns,
                        // find the fk inferred for this pair the backend and
                        // equate the referencing columns and referenced columns.
                        foreach (ForeignKeyDefinition fk in foreignKeysForTarget)
                        {
                            // if the referencing and referenced columns count > 0,
                            // we have already gathered this information from the runtime config.
                            if (fk.ReferencingColumns.Count > 0 && fk.ReferencedColumns.Count > 0)
                            {
                                continue;
                            }

                            // Add the referencing and referenced columns for this foreign key definition
                            // for the target.
                            if (pairToFkDefinition.TryGetValue(
                                    fk.Pair, out ForeignKeyDefinition? inferredDefinition))
                            {
                                // Only add the referencing columns if they have not been
                                // specified in the configuration file.
                                if (fk.ReferencingColumns.Count == 0)
                                {
                                    fk.ReferencingColumns.AddRange(inferredDefinition.ReferencingColumns);
                                }

                                // Only add the referenced columns if they have not been
                                // specified in the configuration file.
                                if (fk.ReferencedColumns.Count == 0)
                                {
                                    fk.ReferencedColumns.AddRange(inferredDefinition.ReferencedColumns);
                                }
                            }
                        }
                    }
                }
            }
        }

        /// <summary>
<<<<<<< HEAD
        /// Populates the partition key path, for Cosmos only
=======
        /// Retrieving the partition key path, for Cosmos only
>>>>>>> 6398078e
        /// </summary>
        public string? GetPartitionKeyPath(string database, string container)
            => throw new NotImplementedException();

        /// <summary>
<<<<<<< HEAD
        /// Populates the partition key path, for Cosmos only
=======
        /// Setting the partition key path, for Cosmos only
>>>>>>> 6398078e
        /// </summary>
        public void SetPartitionKeyPath(string database, string container, string partitionKeyPath)
            => throw new NotImplementedException();

    }
}
<|MERGE_RESOLUTION|>--- conflicted
+++ resolved
@@ -960,21 +960,13 @@
         }
 
         /// <summary>
-<<<<<<< HEAD
-        /// Populates the partition key path, for Cosmos only
-=======
         /// Retrieving the partition key path, for Cosmos only
->>>>>>> 6398078e
         /// </summary>
         public string? GetPartitionKeyPath(string database, string container)
             => throw new NotImplementedException();
 
         /// <summary>
-<<<<<<< HEAD
-        /// Populates the partition key path, for Cosmos only
-=======
         /// Setting the partition key path, for Cosmos only
->>>>>>> 6398078e
         /// </summary>
         public void SetPartitionKeyPath(string database, string container, string partitionKeyPath)
             => throw new NotImplementedException();
