using System;
using System.Collections.Generic;
using System.Data;
using System.Data.Common;
using System.Linq;
using System.Text;
using System.Threading.Tasks;
using Azure.DataGateway.Config;
using Azure.DataGateway.Service.Configurations;
using Azure.DataGateway.Service.Exceptions;
using Azure.DataGateway.Service.Parsers;
using Azure.DataGateway.Service.Resolvers;
using Microsoft.Extensions.Logging;
using Npgsql;

namespace Azure.DataGateway.Service.Services
{
    /// <summary>
    /// Reads schema information from the database to make it
    /// available for the GraphQL/REST services.
    /// </summary>
    public class SqlMetadataProvider<ConnectionT, DataAdapterT, CommandT> : ISqlMetadataProvider
        where ConnectionT : DbConnection, new()
        where DataAdapterT : DbDataAdapter, new()
        where CommandT : DbCommand, new()
    {
        private ODataParser _oDataParser = new();

        private readonly DatabaseType _databaseType;

        private readonly Dictionary<string, Entity> _entities;

        // nullable since Mock tests do not need it.
        // TODO: Refactor the Mock tests to remove the nullability here
        // once the runtime config is implemented tracked by #353.
        private readonly IQueryExecutor? _queryExecutor;

        private const int NUMBER_OF_RESTRICTIONS = 4;

        protected string ConnectionString { get; init; }

        protected IQueryBuilder SqlQueryBuilder { get; init; }

        protected DataSet EntitiesDataSet { get; init; }

        private Dictionary<string, Dictionary<string, string>> EntityBackingColumnsToExposedNames { get; } = new();

        private Dictionary<string, Dictionary<string, string>> EntityExposedNamesToBackingColumnNames { get; } = new();

        /// <summary>
        /// Maps an entity name to a DatabaseObject.
        /// </summary>
        public Dictionary<string, DatabaseObject> EntityToDatabaseObject { get; set; } =
            new(StringComparer.InvariantCulture);

        private readonly ILogger<ISqlMetadataProvider> _logger;

        public SqlMetadataProvider(
            RuntimeConfigProvider runtimeConfigProvider,
            IQueryExecutor queryExecutor,
            IQueryBuilder queryBuilder,
            ILogger<ISqlMetadataProvider> logger)
        {
            RuntimeConfig runtimeConfig = runtimeConfigProvider.GetRuntimeConfiguration();

            _databaseType = runtimeConfig.DatabaseType;
            _entities = runtimeConfig.Entities;
            ConnectionString = runtimeConfig.ConnectionString;
            EntitiesDataSet = new();
            SqlQueryBuilder = queryBuilder;
            _queryExecutor = queryExecutor;
            _logger = logger;
        }

        /// <inheritdoc />
        public ODataParser GetODataParser()
        {
            return _oDataParser;
        }

        /// <inheritdoc />
        public DatabaseType GetDatabaseType()
        {
            return _databaseType;
        }

        /// <summary>
        /// Obtains the underlying query builder.
        /// </summary>
        /// <returns></returns>
        public IQueryBuilder GetQueryBuilder()
        {
            return SqlQueryBuilder;
        }

        /// <inheritdoc />
        public virtual string GetSchemaName(string entityName)
        {
            if (!EntityToDatabaseObject.TryGetValue(entityName, out DatabaseObject? databaseObject))
            {
                throw new InvalidCastException($"Table Definition for {entityName} has not been inferred.");
            }

            return databaseObject!.SchemaName;
        }

        /// <inheritdoc />
        public string GetDatabaseObjectName(string entityName)
        {
            if (!EntityToDatabaseObject.TryGetValue(entityName, out DatabaseObject? databaseObject))
            {
                throw new InvalidCastException($"Table Definition for {entityName} has not been inferred.");
            }

            return databaseObject!.Name;
        }

        /// <inheritdoc />
        public TableDefinition GetTableDefinition(string entityName)
        {
            if (!EntityToDatabaseObject.TryGetValue(entityName, out DatabaseObject? databaseObject))
            {
                throw new InvalidCastException($"Table Definition for {entityName} has not been inferred.");
            }

            return databaseObject!.TableDefinition;
        }

        /// <inheritdoc />
        public bool TryGetExposedColumnName(string entityName, string backingFieldName, out string? name)
        {
            return EntityBackingColumnsToExposedNames[entityName].TryGetValue(backingFieldName, out name);
        }

        /// <inheritdoc />
        public bool TryGetBackingColumn(string entityName, string field, out string? name)
        {
            return EntityExposedNamesToBackingColumnNames[entityName].TryGetValue(field, out name);
        }

        /// <inheritdoc />
        public IEnumerable<KeyValuePair<string, DatabaseObject>> GetEntityNamesAndDbObjects()
        {
            return EntityToDatabaseObject.ToList();
        }

        /// <inheritdoc />
        public async Task InitializeAsync()
        {
            System.Diagnostics.Stopwatch timer = System.Diagnostics.Stopwatch.StartNew();
            GenerateDatabaseObjectForEntities();
            await PopulateTableDefinitionForEntities();
            GenerateExposedToBackingColumnMapsForEntities();
            InitODataParser();
            timer.Stop();
            _logger.LogTrace($"Done inferring Sql database schema in {timer.ElapsedMilliseconds}ms.");
        }

        /// <summary>
        /// Returns the default schema name. Throws exception here since
        /// each derived class should override this method.
        /// </summary>
        /// <exception cref="NotSupportedException"></exception>
        protected virtual string GetDefaultSchemaName()
        {
            throw new NotSupportedException($"Cannot get default schema " +
                $"name for database type {_databaseType}");
        }

        /// <summary>
        /// Creates a Database object with the given schema and table names.
        /// </summary>
        protected virtual DatabaseObject GenerateDbObject(string schemaName, string tableName)
        {
            return new(schemaName, tableName);
        }

        /// <summary>
        /// Builds the dictionary of parameters and their values required for the
        /// foreign key query.
        /// </summary>
        /// <param name="schemaNames"></param>
        /// <param name="tableNames"></param>
        /// <returns>The dictionary populated with parameters.</returns>
        protected virtual Dictionary<string, object?>
            GetForeignKeyQueryParams(
                string[] schemaNames,
                string[] tableNames)
        {
            Dictionary<string, object?> parameters = new();
            string[] schemaNameParams =
                BaseSqlQueryBuilder.CreateParams(
                    kindOfParam: BaseSqlQueryBuilder.SCHEMA_NAME_PARAM,
                    schemaNames.Count());
            string[] tableNameParams =
                BaseSqlQueryBuilder.CreateParams(
                    kindOfParam: BaseSqlQueryBuilder.TABLE_NAME_PARAM,
                    tableNames.Count());

            for (int i = 0; i < schemaNames.Count(); ++i)
            {
                parameters.Add(schemaNameParams[i], schemaNames[i]);
            }

            for (int i = 0; i < tableNames.Count(); ++i)
            {
                parameters.Add(tableNameParams[i], tableNames[i]);
            }

            return parameters;
        }

        /// <summary>
        /// Create a DatabaseObject for all the exposed entities.
        /// </summary>
        private void GenerateDatabaseObjectForEntities()
        {
            string schemaName, dbObjectName;
            Dictionary<string, DatabaseObject> sourceObjects = new();
            foreach ((string entityName, Entity entity)
                in _entities)
            {
                if (!EntityToDatabaseObject.ContainsKey(entityName))
                {
                    // Reuse the same Database object for multiple entities if they share the same source.
                    if (!sourceObjects.TryGetValue(entity.GetSourceName(), out DatabaseObject? sourceObject))
                    {
                        // parse source name into a tuple of (schemaName, databaseObjectName)
                        (schemaName, dbObjectName) = ParseSchemaAndDbObjectName(entity.GetSourceName())!;
                        sourceObject = new()
                        {
                            SchemaName = schemaName,
                            Name = dbObjectName,
                            TableDefinition = new()
                        };

                        sourceObjects.Add(entity.GetSourceName(), sourceObject);
                    }

                    EntityToDatabaseObject.Add(entityName, sourceObject);

                    if (entity.Relationships is not null)
                    {
                        AddForeignKeysForRelationships(entityName, entity, sourceObject);
                    }
                }
            }
        }

        /// <summary>
        /// Adds a foreign key definition for each of the nested entities
        /// specified in the relationships section of this entity
        /// to gather the referencing and referenced columns from the database at a later stage.
        /// Sets the referencing and referenced tables based on the kind of relationship.
        /// If encounter a linking object, use that as the referencing table
        /// for the foreign key definition.
        /// There may not be a foreign key defined on the backend in which case
        /// the relationship.source.fields and relationship.target fields are mandatory.
        /// Initializing a definition here is an indication to find the foreign key
        /// between the referencing and referenced tables.
        /// </summary>
        /// <param name="entityName"></param>
        /// <param name="entity"></param>
        /// <param name="databaseObject"></param>
        /// <exception cref="InvalidOperationException"></exception>
        private void AddForeignKeysForRelationships(
            string entityName,
            Entity entity,
            DatabaseObject databaseObject)
        {
            RelationshipMetadata? relationshipData;
            if (!databaseObject.TableDefinition.SourceEntityRelationshipMap
                .TryGetValue(entityName, out relationshipData))
            {
                relationshipData = new();
                databaseObject.TableDefinition.SourceEntityRelationshipMap.Add(entityName, relationshipData);
            }

            string targetSchemaName, targetDbObjectName, linkingObjectSchema, linkingObjectName;
            foreach (Relationship relationship in entity.Relationships!.Values)
            {
                string targetEntityName = relationship.TargetEntity;
                if (!_entities.TryGetValue(targetEntityName, out Entity? targetEntity))
                {
                    throw new InvalidOperationException($"Target Entity {targetEntityName} should be one of the exposed entities.");
                }

                (targetSchemaName, targetDbObjectName) = ParseSchemaAndDbObjectName(targetEntity.GetSourceName())!;
                DatabaseObject targetDbObject = new(targetSchemaName, targetDbObjectName);
                // If a linking object is specified,
                // give that higher preference and add two foreign keys for this targetEntity.
                if (relationship.LinkingObject is not null)
                {
                    (linkingObjectSchema, linkingObjectName) = ParseSchemaAndDbObjectName(relationship.LinkingObject)!;
                    DatabaseObject linkingDbObject = new(linkingObjectSchema, linkingObjectName);
                    AddForeignKeyForTargetEntity(
                        targetEntityName,
                        referencingDbObject: linkingDbObject,
                        referencedDbObject: databaseObject,
                        referencingColumns: relationship.LinkingSourceFields,
                        referencedColumns: relationship.SourceFields,
                        relationshipData);

                    AddForeignKeyForTargetEntity(
                        targetEntityName,
                        referencingDbObject: linkingDbObject,
                        referencedDbObject: targetDbObject,
                        referencingColumns: relationship.LinkingTargetFields,
                        referencedColumns: relationship.TargetFields,
                        relationshipData);
                }
                else if (relationship.Cardinality == Cardinality.One)
                {
                    // For Many-One OR One-One Relationships, optimistically
                    // add foreign keys from either sides in the hopes of finding their metadata
                    // at a later stage when we query the database about foreign keys.
                    // Both or either of these may be present if its a One-One relationship,
                    // The second fk would not be present if its a Many-One relationship.
                    // When the configuration file doesn't specify how to relate these entities,
                    // at least 1 of the following foreign keys should be present.

                    // Adding this foreign key in the hopes of finding a foreign key
                    // in the underlying database object of the source entity referencing
                    // the target entity.
                    // This foreign key may NOT exist for either of the following reasons:
                    // a. this source entity is related to the target entity in an One-to-One relationship
                    // but the foreign key was added to the target entity's underlying source
                    // This is covered by the foreign key below.
                    // OR
                    // b. no foreign keys were defined at all.
                    AddForeignKeyForTargetEntity(
                        targetEntityName,
                        referencingDbObject: databaseObject,
                        referencedDbObject: targetDbObject,
                        referencingColumns: relationship.SourceFields,
                        referencedColumns: relationship.TargetFields,
                        relationshipData);

                    // Adds another foreign key defintion with targetEntity.GetSourceName()
                    // as the referencingTableName - in the situation of a One-to-One relationship
                    // and the foreign key is defined in the source of targetEntity.
                    // This foreign key WILL NOT exist if its a Many-One relationship.
                    AddForeignKeyForTargetEntity(
                        targetEntityName,
                        referencingDbObject: targetDbObject,
                        referencedDbObject: databaseObject,
                        referencingColumns: relationship.TargetFields,
                        referencedColumns: relationship.SourceFields,
                        relationshipData);
                }
                else if (relationship.Cardinality is Cardinality.Many)
                {
                    // Case of publisher(One)-books(Many)
                    // we would need to obtain the foreign key information from the books table
                    // about the publisher id so we can do the join.
                    // so, the referencingTable is the source of the target entity.
                    AddForeignKeyForTargetEntity(
                        targetEntityName,
                        referencingDbObject: targetDbObject,
                        referencedDbObject: databaseObject,
                        referencingColumns: relationship.TargetFields,
                        referencedColumns: relationship.SourceFields,
                        relationshipData);
                }
            }
        }

        /// <summary>
        /// Adds a new foreign key definition for the target entity
        /// in the relationship metadata.
        /// </summary>
        private static void AddForeignKeyForTargetEntity(
            string targetEntityName,
            DatabaseObject referencingDbObject,
            DatabaseObject referencedDbObject,
            string[]? referencingColumns,
            string[]? referencedColumns,
            RelationshipMetadata relationshipData)
        {
            ForeignKeyDefinition foreignKeyDefinition = new()
            {
                Pair = new()
                {
                    ReferencingDbObject = referencingDbObject,
                    ReferencedDbObject = referencedDbObject
                }
            };

            if (referencingColumns is not null)
            {
                foreignKeyDefinition.ReferencingColumns.AddRange(referencingColumns);
            }

            if (referencedColumns is not null)
            {
                foreignKeyDefinition.ReferencedColumns.AddRange(referencedColumns);
            }

            if (relationshipData
                .TargetEntityToFkDefinitionMap.TryGetValue(targetEntityName, out List<ForeignKeyDefinition>? foreignKeys))
            {
                foreignKeys.Add(foreignKeyDefinition);
            }
            else
            {
                relationshipData.TargetEntityToFkDefinitionMap
                    .Add(targetEntityName,
                        new List<ForeignKeyDefinition>() { foreignKeyDefinition });
            }
        }

        /// <summary>
        /// Helper function will parse the schema and database object name
        /// from the provided and string and sort out if a default schema
        /// should be used. It then returns the appropriate schema and
        /// db object name as a tuple of strings.
        /// </summary>
        /// <param name="source">source string to parse</param>
        /// <returns></returns>
        /// <exception cref="DataGatewayException"></exception>
        public (string, string) ParseSchemaAndDbObjectName(string source)
        {
            (string? schemaName, string dbObjectName) = EntitySourceNamesParser.ParseSchemaAndTable(source)!;

            // if schemaName is empty we check if the DB type is postgresql
            // and if the schema name was included in the connection string
            // as a value associated with the keyword 'SearchPath'.
            // if the DB type is not postgresql or if the connection string
            // does not include the schema name, we use the default schema name.
            // if schemaName is not empty we must check if Database Type is MySql
            // and in this case we throw an exception since there should be no
            // schema name in this case.
            if (string.IsNullOrEmpty(schemaName))
            {
                // if DatabaseType is not postgresql will short circuit and use default
                if (_databaseType is not DatabaseType.postgresql || !TryGetSchemaFromConnectionString(
                                                                    out schemaName,
                                                                    connectionString: ConnectionString))
                {
                    schemaName = GetDefaultSchemaName();
                }
            }
            else if (_databaseType is DatabaseType.mysql)
            {
                throw new DataGatewayException(message: $"Invalid database object name: \"{schemaName}.{dbObjectName}\"",
                                               statusCode: System.Net.HttpStatusCode.ServiceUnavailable,
                                               subStatusCode: DataGatewayException.SubStatusCodes.ErrorInInitialization);
            }

            return (schemaName, dbObjectName);
        }

        /// <summary>
        /// Only used for PostgreSql.
        /// The connection string could contain the schema,
        /// in which case it will be associated with the
        /// property 'SearchPath' in the string builder we create.
        /// If `SearchPath` is null we assign the empty string to the
        /// the out param schemaName, otherwise we assign the
        /// value associated with `SearchPath`.
        /// </summary>
        /// <param name="schemaName">the schema name we save.</param>
        /// <returns>true if non empty schema in connection string, false otherwise.</returns>
        public static bool TryGetSchemaFromConnectionString(out string schemaName, string connectionString)
        {
            NpgsqlConnectionStringBuilder connectionStringBuilder = new(connectionString);
            schemaName = connectionStringBuilder.SearchPath is null ? string.Empty : connectionStringBuilder.SearchPath;
            return string.IsNullOrEmpty(schemaName) ? false : true;
        }

        /// <summary>
        /// Enrich the entities in the runtime config with the
        /// table definition information needed by the runtime to serve requests.
        /// </summary>
        private async Task PopulateTableDefinitionForEntities()
        {
            foreach (string entityName
                in EntityToDatabaseObject.Keys)
            {
                await PopulateTableDefinitionAsync(
                    GetSchemaName(entityName),
                    GetDatabaseObjectName(entityName),
                    GetTableDefinition(entityName));
            }

            await PopulateForeignKeyDefinitionAsync();

        }

        /// <summary>
        /// Generate the mappings of exposed names to
        /// backing columns, and of backing columns to
        /// exposed names. Used to generate EDM Model using
        /// the exposed names, and to translate between
        /// exposed name and backing column (or the reverse)
        /// when needed while processing the request.
        /// </summary>
        private void GenerateExposedToBackingColumnMapsForEntities()
        {
            foreach (string entityName in _entities.Keys)
            {
                Dictionary<string, string>? mapping = GetMappingForEntity(entityName);
                EntityBackingColumnsToExposedNames[entityName] = mapping is not null ? mapping : new();
                EntityExposedNamesToBackingColumnNames[entityName] = EntityBackingColumnsToExposedNames[entityName].ToDictionary(x => x.Value, x => x.Key);
                foreach (string column in EntityToDatabaseObject[entityName].TableDefinition.Columns.Keys)
                {
                    if (!EntityExposedNamesToBackingColumnNames[entityName].ContainsKey(column) && !EntityBackingColumnsToExposedNames[entityName].ContainsKey(column))
                    {
                        EntityBackingColumnsToExposedNames[entityName].Add(column, column);
                        EntityExposedNamesToBackingColumnNames[entityName].Add(column, column);
                    }
                }
            }
        }

        /// <summary>
        /// Obtains the underlying mapping that belongs
        /// to a given entity.
        /// </summary>
        /// <param name="entityName">entity whose map we get.</param>
        /// <returns>mapping belonging to eneity.</returns>
        private Dictionary<string, string>? GetMappingForEntity(string entityName)
        {
            _entities.TryGetValue(entityName, out Entity? entity);
            return entity is not null ? entity.Mappings : null;
        }

        /// <summary>
        /// Initialize OData parser by buidling OData model.
        /// The parser will be used for parsing filter clause and order by clause.
        /// </summary>
        private void InitODataParser()
        {
            _oDataParser.BuildModel(this);
        }

        /// <summary>
        /// Fills the table definition with information of all columns and
        /// primary keys.
        /// </summary>
        /// <param name="schemaName">Name of the schema.</param>
        /// <param name="tableName">Name of the table.</param>
        /// <param name="tableDefinition">Table definition to fill.</param>
        private async Task PopulateTableDefinitionAsync(
            string schemaName,
            string tableName,
            TableDefinition tableDefinition)
        {
            DataTable dataTable = await GetTableWithSchemaFromDataSetAsync(schemaName, tableName);

            List<DataColumn> primaryKeys = new(dataTable.PrimaryKey);

            if (primaryKeys.Count == 0)
            {
                throw new DataGatewayException(
                       message: $"Primary key not configured on the given database object {tableName}",
                       statusCode: System.Net.HttpStatusCode.NotImplemented,
                       subStatusCode: DataGatewayException.SubStatusCodes.ErrorInInitialization);
            }

            tableDefinition.PrimaryKey = new(primaryKeys.Select(primaryKey => primaryKey.ColumnName));

            using DataTableReader reader = new(dataTable);
            DataTable schemaTable = reader.GetSchemaTable();
            foreach (DataRow columnInfoFromAdapter in schemaTable.Rows)
            {
                string columnName = columnInfoFromAdapter["ColumnName"].ToString()!;
                ColumnDefinition column = new()
                {
                    IsNullable = (bool)columnInfoFromAdapter["AllowDBNull"],
                    IsAutoGenerated = (bool)columnInfoFromAdapter["IsAutoIncrement"],
                    SystemType = (Type)columnInfoFromAdapter["DataType"]
                };

                // Tests may try to add the same column simultaneously
                // hence we use TryAdd here.
                // If the addition fails, it is assumed the column definition
                // has already been added and need not error out.
                tableDefinition.Columns.TryAdd(columnName, column);
            }

            DataTable columnsInTable = await GetColumnsAsync(schemaName, tableName);

            PopulateColumnDefinitionWithHasDefault(
                tableDefinition,
                columnsInTable);
        }

        /// <summary>
        /// Gets the DataTable from the EntitiesDataSet if already present.
        /// If not present, fills it first and returns the same.
        /// </summary>
        private async Task<DataTable> GetTableWithSchemaFromDataSetAsync(
            string schemaName,
            string tableName)
        {
            DataTable? dataTable = EntitiesDataSet.Tables[tableName];
            if (dataTable == null)
            {
                dataTable = await FillSchemaForTableAsync(schemaName, tableName);
            }

            return dataTable;
        }

        /// <summary>
        /// Using a data adapter, obtains the schema of the given table name
        /// and adds the corresponding entity in the data set.
        /// </summary>
        private async Task<DataTable> FillSchemaForTableAsync(
            string schemaName,
            string tableName)
        {
            using ConnectionT conn = new();
            conn.ConnectionString = ConnectionString;
            await conn.OpenAsync();

            DataAdapterT adapterForTable = new();
            CommandT selectCommand = new()
            {
                Connection = conn
            };

            string tablePrefix = GetTablePrefix(conn.Database, schemaName);
            selectCommand.CommandText
                = ($"SELECT * FROM {tablePrefix}.{SqlQueryBuilder.QuoteIdentifier(tableName)}");
            adapterForTable.SelectCommand = selectCommand;

            DataTable[] dataTable = adapterForTable.FillSchema(EntitiesDataSet, SchemaType.Source, tableName);
            return dataTable[0];
        }

        private string GetTablePrefix(string databaseName, string schemaName)
        {
            StringBuilder tablePrefix = new(SqlQueryBuilder.QuoteIdentifier(databaseName));
            if (!string.IsNullOrEmpty(schemaName))
            {
                schemaName = SqlQueryBuilder.QuoteIdentifier(schemaName);
                tablePrefix.Append($".{schemaName}");
            }

            return tablePrefix.ToString();
        }

        /// <summary>
        /// Gets the metadata information of each column of
        /// the given schema.table
        /// </summary>
        /// <returns>A data table where each row corresponds to a
        /// column of the table.</returns>
        protected virtual async Task<DataTable> GetColumnsAsync(
            string schemaName,
            string tableName)
        {
            using ConnectionT conn = new();
            conn.ConnectionString = ConnectionString;
            await conn.OpenAsync();
            // We can specify the Catalog, Schema, Table Name, Column Name to get
            // the specified column(s).
            // Hence, we should create a 4 members array.
            string[] columnRestrictions = new string[NUMBER_OF_RESTRICTIONS];

            // To restrict the columns for the current table, specify the table's name
            // in column restrictions.
            columnRestrictions[0] = conn.Database;
            columnRestrictions[1] = schemaName;
            columnRestrictions[2] = tableName;

            // Each row in the columnsInTable DataTable corresponds to
            // a single column of the table.
            DataTable columnsInTable = await conn.GetSchemaAsync("Columns", columnRestrictions);

            return columnsInTable;
        }

        /// <summary>
        /// Populates the column definition with HasDefault property.
        /// </summary>
        private static void PopulateColumnDefinitionWithHasDefault(
            TableDefinition tableDefinition,
            DataTable allColumnsInTable)
        {
            foreach (DataRow columnInfo in allColumnsInTable.Rows)
            {
                string columnName = (string)columnInfo["COLUMN_NAME"];
                bool hasDefault =
                    Type.GetTypeCode(columnInfo["COLUMN_DEFAULT"].GetType()) != TypeCode.DBNull;
                ColumnDefinition? columnDefinition;
                if (tableDefinition.Columns.TryGetValue(columnName, out columnDefinition))
                {
                    columnDefinition.HasDefault = hasDefault;

                    if (hasDefault)
                    {
                        columnDefinition.DefaultValue = columnInfo["COLUMN_DEFAULT"];
                    }
                }
            }
        }

        /// <summary>
        /// Fills the table definition with information of the foreign keys
        /// for all the tables.
        /// </summary>
        /// <param name="schemaName">Name of the default schema.</param>
        /// <param name="tables">Dictionary of all tables.</param>
        private async Task PopulateForeignKeyDefinitionAsync()
        {
            // For each database object, that has a relationship metadata,
            // build the array storing all the schemaNames(for now the defaultSchemaName)
            // and the array for all tableNames
            List<string> schemaNames = new();
            List<string> tableNames = new();
            IEnumerable<TableDefinition> tablesToBePopulatedWithFK =
                FindAllTablesWhoseForeignKeyIsToBeRetrieved(schemaNames, tableNames);

            // No need to do any further work if there are no FK to be retrieved
<<<<<<< HEAD
            if (tablesToBePopulatedWithFK.Count() == 0) return;
=======
            if (tablesToBePopulatedWithFK.Count() == 0)
            {
                return;
            }
>>>>>>> 4f02b801

            // Build the query required to get the foreign key information.
            string queryForForeignKeyInfo =
                ((BaseSqlQueryBuilder)SqlQueryBuilder).BuildForeignKeyInfoQuery(tableNames.Count());

            // Build the parameters dictionary for the foreign key info query
            // consisting of all schema names and table names.
            Dictionary<string, object?> parameters =
                GetForeignKeyQueryParams(
                    schemaNames.ToArray(),
                    tableNames.ToArray());

            // Gather all the referencing and referenced columns for each pair
            // of referencing and referenced tables.
            Dictionary<RelationShipPair, ForeignKeyDefinition> pairToFkDefinition
                = await ExecuteAndSummarizeFkMetadata(queryForForeignKeyInfo, parameters);

            FillInferredFkInfo(pairToFkDefinition, tablesToBePopulatedWithFK);

            ValidateAllFkHaveBeenInferred(tablesToBePopulatedWithFK);
        }

        private IEnumerable<TableDefinition>
            FindAllTablesWhoseForeignKeyIsToBeRetrieved(
                List<string> schemaNames,
                List<string> tableNames)
        {
            Dictionary<string, TableDefinition> sourceNameToTableDefinition = new();
            foreach ((_, DatabaseObject dbObject) in EntityToDatabaseObject)
            {
                if (!sourceNameToTableDefinition.ContainsKey(dbObject.Name))
                {
                    foreach ((_, RelationshipMetadata relationshipData)
                        in dbObject.TableDefinition.SourceEntityRelationshipMap)
                    {
                        IEnumerable<List<ForeignKeyDefinition>> foreignKeysForAllTargetEntities
                            = relationshipData.TargetEntityToFkDefinitionMap.Values;
                        foreach (List<ForeignKeyDefinition> fkDefinitionsForTargetEntity
                            in foreignKeysForAllTargetEntities)
                        {
                            foreach (ForeignKeyDefinition fk in fkDefinitionsForTargetEntity)
                            {
                                schemaNames.Add(fk.Pair.ReferencingDbObject.SchemaName);
                                tableNames.Add(fk.Pair.ReferencingDbObject.Name);
                                sourceNameToTableDefinition.TryAdd(dbObject.Name, dbObject.TableDefinition);
                            }
                        }
                    }
                }
            }

            return sourceNameToTableDefinition.Values;
        }

        private static void ValidateAllFkHaveBeenInferred(
            IEnumerable<TableDefinition> tablesToBePopulatedWithFK)
        {
            foreach (TableDefinition tableDefinition in tablesToBePopulatedWithFK)
            {
                foreach ((string sourceEntityName, RelationshipMetadata relationshipData)
                        in tableDefinition.SourceEntityRelationshipMap)
                {
                    IEnumerable<List<ForeignKeyDefinition>> foreignKeys = relationshipData.TargetEntityToFkDefinitionMap.Values;
                    // If none of the inferred foreign keys have the referencing columns,
                    // it means metadata is still missing fail the bootstrap.
                    if (!foreignKeys.Any(fkList => fkList.Any(fk => fk.ReferencingColumns.Count() != 0)))
                    {
                        throw new NotSupportedException($"Some of the relationship information missing and could not be inferred for {sourceEntityName}.");
                    }
                }
            }
        }

        /// <summary>
        /// Executes the given foreign key query with parameters
        /// and summarizes the results for each referencing and referenced table pair.
        /// </summary>
        /// <param name="queryForForeignKeyInfo"></param>
        /// <param name="parameters"></param>
        /// <returns></returns>
        private async Task<Dictionary<RelationShipPair, ForeignKeyDefinition>>
            ExecuteAndSummarizeFkMetadata(
                string queryForForeignKeyInfo,
                Dictionary<string, object?> parameters)
        {
            // Execute the foreign key info query.
            using DbDataReader reader =
                await _queryExecutor!.ExecuteQueryAsync(queryForForeignKeyInfo, parameters);

            // Extract the first row from the result.
            Dictionary<string, object?>? foreignKeyInfo =
                await _queryExecutor!.ExtractRowFromDbDataReader(reader);

            Dictionary<RelationShipPair, ForeignKeyDefinition> pairToFkDefinition = new();
            while (foreignKeyInfo != null)
            {
                string referencingSchemaName =
                    (string)foreignKeyInfo[$"Referencing{nameof(DatabaseObject.SchemaName)}"]!;
                string referencingTableName = (string)foreignKeyInfo[$"Referencing{nameof(TableDefinition)}"]!;
                string referencedSchemaName =
                    (string)foreignKeyInfo[$"Referenced{nameof(DatabaseObject.SchemaName)}"]!;
                string referencedTableName = (string)foreignKeyInfo[$"Referenced{nameof(TableDefinition)}"]!;

                DatabaseObject referencingDbObject = GenerateDbObject(referencingSchemaName, referencingTableName);
                DatabaseObject referencedDbObject = GenerateDbObject(referencedSchemaName, referencedTableName);
                RelationShipPair pair = new(referencingDbObject, referencedDbObject);
                if (!pairToFkDefinition.TryGetValue(pair, out ForeignKeyDefinition? foreignKeyDefinition))
                {
                    foreignKeyDefinition = new()
                    {
                        Pair = pair
                    };
                    pairToFkDefinition.Add(pair, foreignKeyDefinition);
                }

                // add the referenced and referencing columns to the foreign key definition.
                foreignKeyDefinition.ReferencedColumns.Add(
                    (string)foreignKeyInfo[nameof(ForeignKeyDefinition.ReferencedColumns)]!);
                foreignKeyDefinition.ReferencingColumns.Add(
                    (string)foreignKeyInfo[nameof(ForeignKeyDefinition.ReferencingColumns)]!);

                foreignKeyInfo = await _queryExecutor.ExtractRowFromDbDataReader(reader);
            }

            return pairToFkDefinition;
        }

        /// <summary>
        /// Fills the table definition with the inferred foreign key metadata
        /// about the referencing and referenced columns.
        /// </summary>
        /// <param name="pairToFkDefinition"></param>
        /// <param name="tablesToBePopulatedWithFK"></param>
        private static void FillInferredFkInfo(
            Dictionary<RelationShipPair, ForeignKeyDefinition> pairToFkDefinition,
            IEnumerable<TableDefinition> tablesToBePopulatedWithFK)
        {
            // For each table definition that has to be populated with the inferred
            // foreign key information.
            foreach (TableDefinition tableDefinition in tablesToBePopulatedWithFK)
            {
                // For each source entities, which maps to this table definition
                // and has a relationship metadata to be filled.
                foreach ((_, RelationshipMetadata relationshipData)
                       in tableDefinition.SourceEntityRelationshipMap)
                {
                    // Enumerate all the foreign keys required for all the target entities
                    // that this source is related to.
                    IEnumerable<List<ForeignKeyDefinition>> foreignKeysForAllTargetEntities =
                        relationshipData.TargetEntityToFkDefinitionMap.Values;
                    // For each target, loop through each foreign key
                    foreach (List<ForeignKeyDefinition> foreignKeysForTarget in foreignKeysForAllTargetEntities)
                    {
                        // For each foreign key between this pair of source and target entities
                        // which needs the referencing columns,
                        // find the fk inferred for this pair the backend and
                        // equate the referencing columns and referenced columns.
                        foreach (ForeignKeyDefinition fk in foreignKeysForTarget)
                        {
                            // if the referencing and referenced columns count > 0,
                            // we have already gathered this information from the runtime config.
                            if (fk.ReferencingColumns.Count > 0 && fk.ReferencedColumns.Count > 0)
                            {
                                continue;
                            }

                            // Add the referencing and referenced columns for this foreign key definition
                            // for the target.
                            if (pairToFkDefinition.TryGetValue(
                                    fk.Pair, out ForeignKeyDefinition? inferredDefinition))
                            {
                                // Only add the referencing columns if they have not been
                                // specified in the configuration file.
                                if (fk.ReferencingColumns.Count == 0)
                                {
                                    fk.ReferencingColumns.AddRange(inferredDefinition.ReferencingColumns);
                                }

                                // Only add the referenced columns if they have not been
                                // specified in the configuration file.
                                if (fk.ReferencedColumns.Count == 0)
                                {
                                    fk.ReferencedColumns.AddRange(inferredDefinition.ReferencedColumns);
                                }
                            }
                        }
                    }
                }
            }
        }

        /// <summary>
        /// Retrieving the partition key path, for Cosmos only
        /// </summary>
        public string? GetPartitionKeyPath(string database, string container)
            => throw new NotImplementedException();

        /// <summary>
        /// Setting the partition key path, for Cosmos only
        /// </summary>
        public void SetPartitionKeyPath(string database, string container, string partitionKeyPath)
            => throw new NotImplementedException();

    }
}
<|MERGE_RESOLUTION|>--- conflicted
+++ resolved
@@ -715,14 +715,10 @@
                 FindAllTablesWhoseForeignKeyIsToBeRetrieved(schemaNames, tableNames);
 
             // No need to do any further work if there are no FK to be retrieved
-<<<<<<< HEAD
-            if (tablesToBePopulatedWithFK.Count() == 0) return;
-=======
             if (tablesToBePopulatedWithFK.Count() == 0)
             {
                 return;
             }
->>>>>>> 4f02b801
 
             // Build the query required to get the foreign key information.
             string queryForForeignKeyInfo =
