--- conflicted
+++ resolved
@@ -25,19 +25,15 @@
         where DataAdapterT : DbDataAdapter, new()
         where CommandT : DbCommand, new()
     {
-<<<<<<< HEAD
         private readonly IRuntimeConfigProvider _runtimeConfigProvider;
 
         public FilterParser ODataFilterParser { get; } = new();
+        private FilterParser _oDataFilterParser = new();
 
         public DatabaseType DatabaseType { get; }
-=======
-        private FilterParser _oDataFilterParser = new();
-
         private readonly DatabaseType _databaseType;
 
         private readonly Dictionary<string, Entity> _entities;
->>>>>>> 3b176657
 
         // nullable since Mock tests do not need it.
         // TODO: Refactor the Mock tests to remove the nullability here
@@ -63,17 +59,12 @@
             IQueryExecutor queryExecutor,
             IQueryBuilder queryBuilder)
         {
-<<<<<<< HEAD
-            ConnectionString = dataGatewayConfig.Value.DatabaseConnection.ConnectionString;
-            DatabaseType = (DatabaseType)dataGatewayConfig.Value.DatabaseType!;
-=======
             runtimeConfigPath.CurrentValue.
                 ExtractConfigValues(
                     out _databaseType,
                     out string connectionString,
                     out _entities);
             ConnectionString = connectionString;
->>>>>>> 3b176657
             EntitiesDataSet = new();
             SqlQueryBuilder = queryBuilder;
             _queryExecutor = queryExecutor;
