using System;
using System.Collections.Generic;
using System.Data;
using System.Data.Common;
using System.Linq;
using System.Text;
using System.Text.Json;
using System.Threading.Tasks;
using Azure.DataGateway.Config;
<<<<<<< HEAD
=======
using Azure.DataGateway.Service.Exceptions;
using Azure.DataGateway.Service.Parsers;
>>>>>>> e8f7d1ad
using Azure.DataGateway.Service.Resolvers;
using Microsoft.AspNetCore.Authorization.Infrastructure;
using Microsoft.Data.SqlClient;
using Microsoft.Extensions.Options;
using MySqlConnector;
using Npgsql;

namespace Azure.DataGateway.Service.Services
{
    /// <summary>
    /// Reads schema information from the database to make it
    /// available for the GraphQL/REST services.
    /// </summary>
    public class SqlMetadataProvider<ConnectionT, DataAdapterT, CommandT> : ISqlMetadataProvider
        where ConnectionT : DbConnection, new()
        where DataAdapterT : DbDataAdapter, new()
        where CommandT : DbCommand, new()
    {
        public FilterParser ODataFilterParser { get; } = new();
        private FilterParser _oDataFilterParser = new();

        private readonly DatabaseType _databaseType;

        private readonly Dictionary<string, Entity> _entities;

        // nullable since Mock tests do not need it.
        // TODO: Refactor the Mock tests to remove the nullability here
        // once the runtime config is implemented tracked by #353.
        private readonly IQueryExecutor? _queryExecutor;

        private const int NUMBER_OF_RESTRICTIONS = 4;

        protected string ConnectionString { get; init; }

        protected IQueryBuilder SqlQueryBuilder { get; init; }

        protected DataSet EntitiesDataSet { get; init; }

        /// <summary>
        /// Maps an entity name to a DatabaseObject.
        /// </summary>
        public Dictionary<string, DatabaseObject> EntityToDatabaseObject { get; set; } =
            new(StringComparer.InvariantCultureIgnoreCase);

        public SqlMetadataProvider(
            IOptionsMonitor<RuntimeConfigPath> runtimeConfigPath,
            IQueryExecutor queryExecutor,
            IQueryBuilder queryBuilder)
        {
            runtimeConfigPath.CurrentValue.
                ExtractConfigValues(
                    out _databaseType,
                    out string connectionString,
                    out _entities);
            ConnectionString = connectionString;
            EntitiesDataSet = new();
            SqlQueryBuilder = queryBuilder;
            _queryExecutor = queryExecutor;
        }

        /// <summary>
        /// Obtains the underlying database type.
        /// </summary>
        /// <returns></returns>
        public DatabaseType GetDatabaseType()
        {
            return _databaseType;
        }

        /// <summary>
        /// Obtains the underlying source object's schema name.
        /// </summary>
        public virtual string GetSchemaName(string entityName)
        {
            if (!EntityToDatabaseObject.TryGetValue(entityName, out DatabaseObject? databaseObject))
            {
                throw new InvalidCastException($"Table Definition for {entityName} has not been inferred.");
            }

            return databaseObject!.SchemaName;
        }

        /// <summary>
        /// Obtains the underlying source object's name.
        /// </summary>
        public string GetDatabaseObjectName(string entityName)
        {
            if (!EntityToDatabaseObject.TryGetValue(entityName, out DatabaseObject? databaseObject))
            {
                throw new InvalidCastException($"Table Definition for {entityName} has not been inferred.");
            }

            return databaseObject!.Name;
        }

        /// <inheritdoc />
        public TableDefinition GetTableDefinition(string entityName)
        {
            if (!EntityToDatabaseObject.TryGetValue(entityName, out DatabaseObject? databaseObject))
            {
                throw new InvalidCastException($"Table Definition for {entityName} has not been inferred.");
            }

            return databaseObject!.TableDefinition;
        }

        /// <inheritdoc />
        public async Task InitializeAsync()
        {
            System.Diagnostics.Stopwatch timer = System.Diagnostics.Stopwatch.StartNew();
            GenerateDatabaseObjectForEntities();
            await PopulateTableDefinitionForEntities();
            ProcessEntityPermissions();
            InitFilterParser();
            timer.Stop();
            Console.WriteLine($"Done inferring Sql database schema in {timer.ElapsedMilliseconds}ms.");
        }

        /// <summary>
        /// Returns the default schema name. Throws exception here since
        /// each derived class should override this method.
        /// </summary>
        /// <exception cref="NotSupportedException"></exception>
        protected virtual string GetDefaultSchemaName()
        {
            throw new NotSupportedException($"Cannot get default schema " +
                $"name for database type {_databaseType}");
        }

        /// <summary>
        /// Builds the dictionary of parameters and their values required for the
        /// foreign key query.
        /// </summary>
        /// <param name="schemaNames"></param>
        /// <param name="tableNames"></param>
        /// <returns>The dictionary populated with parameters.</returns>
        protected virtual Dictionary<string, object?>
            GetForeignKeyQueryParams(
                string[] schemaNames,
                string[] tableNames)
        {
            Dictionary<string, object?> parameters = new();
            string[] schemaNameParams =
                BaseSqlQueryBuilder.CreateParams(
                    kindOfParam: BaseSqlQueryBuilder.SCHEMA_NAME_PARAM,
                    schemaNames.Count());
            string[] tableNameParams =
                BaseSqlQueryBuilder.CreateParams(
                    kindOfParam: BaseSqlQueryBuilder.TABLE_NAME_PARAM,
                    tableNames.Count());

            for (int i = 0; i < schemaNames.Count(); ++i)
            {
                parameters.Add(schemaNameParams[i], schemaNames[i]);
            }

            for (int i = 0; i < tableNames.Count(); ++i)
            {
                parameters.Add(tableNameParams[i], tableNames[i]);
            }

            return parameters;
        }

        /// <summary>
        /// Create a DatabaseObject for all the exposed entities.
        /// </summary>
        private void GenerateDatabaseObjectForEntities()
        {
<<<<<<< HEAD
            Dictionary<string, DatabaseObject> sourceObjects = new();
=======
            string? schemaName, dbObjectName;
>>>>>>> e8f7d1ad
            foreach ((string entityName, Entity entity)
                in _entities)
            {
                if (!EntityToDatabaseObject.ContainsKey(entityName))
                {
<<<<<<< HEAD
                    // Reuse the same Database object for multiple entities if they share the same source.
                    if (!sourceObjects.TryGetValue(entity.GetSourceName(), out DatabaseObject? sourceObject))
                    {
                        sourceObject = new()
                        {
                            SchemaName = GetDefaultSchemaName(),
                            Name = entity.GetSourceName(),
                            TableDefinition = new()
                        };
                    }

                    EntityToDatabaseObject.Add(entityName, sourceObject);

                    if (entity.Relationships is not null)
                    {
                        AddForeignKeysForRelationships(entityName, entity, sourceObject);
=======
                    // parse source name into a tuple of (schemaName, databaseObjectName)
                    (schemaName, dbObjectName) = ParseSchemaAndDbObjectName(entity.GetSourceName())!;

                    DatabaseObject databaseObject = new()
                    {
                        SchemaName = schemaName!,
                        Name = dbObjectName!,
                        TableDefinition = new()
                    };

                    EntityToDatabaseObject.Add(entityName, databaseObject);
                }

                if (entity.Relationships != null)
                {
                    // Add all the linking objects as well - so that we can infer
                    // their metadata too.
                    foreach (Relationship relationship in entity.Relationships.Values)
                    {
                        if (relationship.LinkingObject != null
                            && !EntityToDatabaseObject.ContainsKey(relationship.LinkingObject))
                        {
                            // linking object can have its own schema, so we parse and update here
                            (schemaName, dbObjectName) = ParseSchemaAndDbObjectName(relationship.LinkingObject);
                            DatabaseObject linkingDatabaseObject = new()
                            {
                                SchemaName = schemaName!,
                                Name = dbObjectName!,
                                TableDefinition = new()
                            };

                            EntityToDatabaseObject.Add(
                                relationship.LinkingObject,
                                linkingDatabaseObject);
                        }
>>>>>>> e8f7d1ad
                    }
                }
            }
        }

        /// <summary>
<<<<<<< HEAD
        /// Adds a foreign key definition for each of the nested entities
        /// specified in the relationships section of this entity
        /// to gather the referencing and referenced columns from the database at a later stage.
        /// Sets the referencing and referenced tables based on the kind of relationship.
        /// If encounter a linking object, use that as the referencing table
        /// for the foreign key definition.
        /// There may not be a foreign key defined on the backend in which case
        /// the relationship.source.fields and relationship.target fields are mandatory.
        /// Initializing a definition here is an indication to find the foreign key
        /// between the referencing and referenced tables.
=======
        /// Helper function will parse the schema and database object name
        /// from the provided and string and sort out if a default schema
        /// should be used. It then returns the appropriate schema and
        /// db object name as a tuple of strings.
        /// </summary>
        /// <param name="source">source string to parse</param>
        /// <returns></returns>
        /// <exception cref="DataGatewayException"></exception>
        public (string?, string?) ParseSchemaAndDbObjectName(string source)
        {
            (string? schemaName, string? dbObjectName) = EntitySourceNamesParser.ParseSchemaAndTable(source)!;

            // if schemaName is empty we check if the DB type is postgresql
            // and if the schema name was included in the connection string
            // as a value associated with the keyword 'SearchPath'.
            // if the DB type is not postgresql or if the connection string
            // does not include the schema name, we use the default schema name.
            // if schemaName is not empty we must check if Database Type is MySql
            // and in this case we throw an exception since there should be no
            // schema name in this case.
            if (string.IsNullOrEmpty(schemaName))
            {
                // if DatabaseType is not postgresql will short circuit and use default
                if (_databaseType is not DatabaseType.postgresql || !TryGetSchemaFromConnectionString(
                                                                    out schemaName,
                                                                    connectionString: ConnectionString))
                {
                    schemaName = GetDefaultSchemaName();
                }
            }
            else if (_databaseType is DatabaseType.mysql)
            {
                throw new DataGatewayException(message: $"Invalid database object name: \"{schemaName}.{dbObjectName}\"",
                                               statusCode: System.Net.HttpStatusCode.ServiceUnavailable,
                                               subStatusCode: DataGatewayException.SubStatusCodes.ErrorInInitialization);
            }

            return (schemaName, dbObjectName);
        }

        /// <summary>
        /// Only used for PostgreSql.
        /// The connection string could contain the schema,
        /// in which case it will be associated with the
        /// property 'SearchPath' in the string builder we create.
        /// If `SearchPath` is null we assign the empty string to the
        /// the out param schemaName, otherwise we assign the
        /// value associated with `SearchPath`.
        /// </summary>
        /// <param name="schemaName">the schema name we save.</param>
        /// <returns>true if non empty schema in connection string, false otherwise.</returns>
        public static bool TryGetSchemaFromConnectionString(out string schemaName, string connectionString)
        {
            NpgsqlConnectionStringBuilder connectionStringBuilder = new(connectionString);
            schemaName = connectionStringBuilder.SearchPath is null ? string.Empty : connectionStringBuilder.SearchPath;
            return string.IsNullOrEmpty(schemaName) ? false : true;
        }

        /// <summary>
        /// Returns the default schema name. Throws exception here since
        /// each derived class should override this method.
>>>>>>> e8f7d1ad
        /// </summary>
        /// <param name="entityName"></param>
        /// <param name="entity"></param>
        /// <param name="databaseObject"></param>
        /// <exception cref="InvalidOperationException"></exception>
        private void AddForeignKeysForRelationships(
            string entityName,
            Entity entity,
            DatabaseObject databaseObject)
        {
            RelationshipMetadata? relationshipData;
            if (!databaseObject.TableDefinition.SourceEntityRelationshipMap
                .TryGetValue(entityName, out relationshipData))
            {
                relationshipData = new();
                databaseObject.TableDefinition
                    .SourceEntityRelationshipMap[entityName] = relationshipData;
            }

            foreach (Relationship relationship in entity.Relationships!.Values)
            {
                string targetEntityName = relationship.TargetEntity;

                if (!_entities.TryGetValue(targetEntityName, out Entity? targetEntity))
                {
                    throw new InvalidOperationException("Target Entity should be one of the exposed entities.");
                }

                // If a linking object is specified,
                // give that higher preference and add two foreign keys for this targetEntity.
                if (relationship.LinkingObject is not null)
                {
                    AddForeignKeyForTargetEntity(
                        targetEntityName,
                        referencingTableName: relationship.LinkingObject,
                        referencedTableName: entity.GetSourceName(),
                        referencingColumns: relationship.LinkingSourceFields,
                        referencedColumns: relationship.SourceFields,
                        relationshipData);

                    AddForeignKeyForTargetEntity(
                        targetEntityName,
                        referencingTableName: relationship.LinkingObject,
                        referencedTableName: targetEntity.GetSourceName(),
                        referencingColumns: relationship.LinkingTargetFields,
                        referencedColumns: relationship.TargetFields,
                        relationshipData);
                }
                else if (relationship.Cardinality == Cardinality.One)
                {
                    // For Many-One OR One-One Relationships, optimistically
                    // add foreign keys from either sides in the hopes of finding their metadata
                    // at a later stage when we query the database about foreign keys.
                    // Both or either of these may be present if its a One-One relationship,
                    // The second fk would not be present if its a Many-One relationship.
                    // When the configuration file doesn't specify how to relate these entities,
                    // at least 1 of the following foreign keys should be present.

                    // Adding this foreign key in the hopes of finding a foreign key
                    // in the underlying database object of the source entity referencing
                    // the target entity.
                    // This foreign key may NOT exist for either of the following reasons:
                    // a. this source entity is related to the target entity in an One-to-One relationship
                    // but the foreign key was added to the target entity's underlying source
                    // This is covered by the foreign key below.
                    // OR
                    // b. no foreign keys were defined at all.
                    AddForeignKeyForTargetEntity(
                        targetEntityName,
                        referencingTableName: entity.GetSourceName(),
                        referencedTableName: targetEntity!.GetSourceName(),
                        referencingColumns: relationship.SourceFields,
                        referencedColumns: relationship.TargetFields,
                        relationshipData);

                    // Adds another foreign key defintion with targetEntity.GetSourceName()
                    // as the referencingTableName - in the situation of a One-to-One relationship
                    // and the foreign key is defined in the source of targetEntity.
                    // This foreign key WILL NOT exist if its a Many-One relationship.
                    AddForeignKeyForTargetEntity(
                        targetEntityName,
                        referencingTableName: targetEntity.GetSourceName(),
                        referencedTableName: entity.GetSourceName(),
                        referencingColumns: relationship.TargetFields,
                        referencedColumns: relationship.SourceFields,
                        relationshipData);
                }
                else if (relationship.Cardinality is Cardinality.Many)
                {
                    // Case of publisher(One)-books(Many)
                    // we would need to obtain the foreign key information from the books table
                    // about the publisher id so we can do the join.
                    // so, the referencingTable is the source of the target entity.
                    AddForeignKeyForTargetEntity(
                        targetEntityName,
                        referencingTableName: targetEntity.GetSourceName(),
                        referencedTableName: entity.GetSourceName(),
                        referencingColumns: relationship.TargetFields,
                        referencedColumns: relationship.SourceFields,
                        relationshipData);
                }
            }
        }

        /// <summary>
        /// Adds a new foreign key definition for the target entity
        /// in the relationship metadata.
        /// </summary>
        private static void AddForeignKeyForTargetEntity(
            string targetEntityName,
            string referencingTableName,
            string referencedTableName,
            string[]? referencingColumns,
            string[]? referencedColumns,
            RelationshipMetadata relationshipData)
        {
            ForeignKeyDefinition foreignKeyDefinition = new()
            {
                Pair = new(referencingTableName, referencedTableName)
            };

            if (referencingColumns is not null)
            {
                foreignKeyDefinition.ReferencingColumns.AddRange(referencingColumns);
            }

            if (referencedColumns is not null)
            {
                foreignKeyDefinition.ReferencedColumns.AddRange(referencedColumns);
            }

            if (relationshipData
                .TargetEntityToFkDefinitionMap.TryGetValue(targetEntityName, out List<ForeignKeyDefinition>? foreignKeys))
            {
                foreignKeys.Add(foreignKeyDefinition);
            }
            else
            {
                relationshipData.TargetEntityToFkDefinitionMap
                    .Add(targetEntityName,
                        new List<ForeignKeyDefinition>() { foreignKeyDefinition });
            }
        }

        /// <summary>
        /// Enrich the entities in the runtime config with the
        /// table definition information needed by the runtime to serve requests.
        /// </summary>
        private async Task PopulateTableDefinitionForEntities()
        {
            foreach (string entityName
                in EntityToDatabaseObject.Keys)
            {
                await PopulateTableDefinitionAsync(
                    GetSchemaName(entityName),
                    GetDatabaseObjectName(entityName),
                    GetTableDefinition(entityName));
            }

            await PopulateForeignKeyDefinitionAsync();

        }

        /// <summary>
        /// Processes permissions for all the entities.
        /// </summary>
        private void ProcessEntityPermissions()
        {
            foreach ((string entityName, Entity entity) in _entities)
            {
                DetermineHttpVerbPermissions(entityName, entity.Permissions);
            }
        }

        private void InitFilterParser()
        {
            ODataFilterParser.BuildModel(EntityToDatabaseObject.Values);
        }

        /// <summary>
        /// Determines the allowed HttpRest Verbs and
        /// their authorization rules for this entity.
        /// </summary>
        private void DetermineHttpVerbPermissions(string entityName, PermissionSetting[] permissions)
        {
            TableDefinition tableDefinition = GetTableDefinition(entityName);
            foreach (PermissionSetting permission in permissions)
            {
                foreach (object action in permission.Actions)
                {
                    string actionName;
                    if (((JsonElement)action).ValueKind == JsonValueKind.Object)
                    {
                        Config.Action configAction =
                            ((JsonElement)action).Deserialize<Config.Action>()!;
                        actionName = configAction.Name;
                    }
                    else
                    {
                        actionName = ((JsonElement)action).Deserialize<string>()!;
                    }

                    OperationAuthorizationRequirement restVerb
                            = HttpRestVerbs.GetVerb(actionName);
                    if (!tableDefinition.HttpVerbs.ContainsKey(restVerb.Name.ToString()!))
                    {
                        AuthorizationRule rule = new()
                        {
                            AuthorizationType =
                              (AuthorizationType)Enum.Parse(
                                  typeof(AuthorizationType), permission.Role, ignoreCase: true)
                        };

                        tableDefinition.HttpVerbs.Add(restVerb.Name.ToString()!, rule);
                    }
                }
            }
        }

        /// <summary>
        /// Fills the table definition with information of all columns and
        /// primary keys.
        /// </summary>
        /// <param name="schemaName">Name of the schema.</param>
        /// <param name="tableName">Name of the table.</param>
        /// <param name="tableDefinition">Table definition to fill.</param>
        private async Task PopulateTableDefinitionAsync(
            string schemaName,
            string tableName,
            TableDefinition tableDefinition)
        {
            DataTable dataTable = await GetTableWithSchemaFromDataSetAsync(schemaName, tableName);

            List<DataColumn> primaryKeys = new(dataTable.PrimaryKey);
            tableDefinition.PrimaryKey = new(primaryKeys.Select(primaryKey => primaryKey.ColumnName));

            using DataTableReader reader = new(dataTable);
            DataTable schemaTable = reader.GetSchemaTable();
            foreach (DataRow columnInfoFromAdapter in schemaTable.Rows)
            {
                string columnName = columnInfoFromAdapter["ColumnName"].ToString()!;
                ColumnDefinition column = new()
                {
                    IsNullable = (bool)columnInfoFromAdapter["AllowDBNull"],
                    IsAutoGenerated = (bool)columnInfoFromAdapter["IsAutoIncrement"],
                    SystemType = (Type)columnInfoFromAdapter["DataType"]
                };

                // Tests may try to add the same column simultaneously
                // hence we use TryAdd here.
                // If the addition fails, it is assumed the column definition
                // has already been added and need not error out.
                tableDefinition.Columns.TryAdd(columnName, column);
            }

            DataTable columnsInTable = await GetColumnsAsync(schemaName, tableName);

            PopulateColumnDefinitionWithHasDefault(
                tableDefinition,
                columnsInTable);
        }

        /// <summary>
        /// Gets the DataTable from the EntitiesDataSet if already present.
        /// If not present, fills it first and returns the same.
        /// </summary>
        private async Task<DataTable> GetTableWithSchemaFromDataSetAsync(
            string schemaName,
            string tableName)
        {
            DataTable? dataTable = EntitiesDataSet.Tables[tableName];
            if (dataTable == null)
            {
                dataTable = await FillSchemaForTableAsync(schemaName, tableName);
            }

            return dataTable;
        }

        /// <summary>
        /// Using a data adapter, obtains the schema of the given table name
        /// and adds the corresponding entity in the data set.
        /// </summary>
        private async Task<DataTable> FillSchemaForTableAsync(
            string schemaName,
            string tableName)
        {
            using ConnectionT conn = new();
            conn.ConnectionString = ConnectionString;
            await conn.OpenAsync();

            DataAdapterT adapterForTable = new();
            CommandT selectCommand = new()
            {
                Connection = conn
            };
            StringBuilder tablePrefix = new(conn.Database);
            tablePrefix = new StringBuilder(QuoteTablePrefix(tablePrefix.ToString()));
            if (!string.IsNullOrEmpty(schemaName))
            {
                schemaName = QuoteTablePrefix(schemaName);
                tablePrefix.Append($".{schemaName}");
            }

            selectCommand.CommandText = ($"SELECT * FROM {tablePrefix}.{tableName}");
            adapterForTable.SelectCommand = selectCommand;

            DataTable[] dataTable = adapterForTable.FillSchema(EntitiesDataSet, SchemaType.Source, tableName);
            return dataTable[0];
        }

        /// <summary>
        /// Helper function quotes the table prefix as appropriate
        /// for each DatabaseType.
        /// </summary>
        /// <param name="prefix"></param>
        /// <returns></returns>
        private string QuoteTablePrefix(string prefix)
        {
            DbCommandBuilder builder;
            switch (_databaseType)
            {
                case DatabaseType.mssql:
                    builder = new SqlCommandBuilder();
                    prefix = builder.QuoteIdentifier(prefix);
                    break;
                case DatabaseType.mysql:
                    builder = new MySqlCommandBuilder();
                    prefix = builder.QuoteIdentifier(prefix);
                    break;
                case DatabaseType.postgresql:
                    builder = new NpgsqlCommandBuilder();
                    prefix = builder.QuoteIdentifier(prefix);
                    break;
            }

            return prefix;
        }

        /// <summary>
        /// Gets the metadata information of each column of
        /// the given schema.table
        /// </summary>
        /// <returns>A data table where each row corresponds to a
        /// column of the table.</returns>
        protected virtual async Task<DataTable> GetColumnsAsync(
            string schemaName,
            string tableName)
        {
            using ConnectionT conn = new();
            conn.ConnectionString = ConnectionString;
            await conn.OpenAsync();
            // We can specify the Catalog, Schema, Table Name, Column Name to get
            // the specified column(s).
            // Hence, we should create a 4 members array.
            string[] columnRestrictions = new string[NUMBER_OF_RESTRICTIONS];

            // To restrict the columns for the current table, specify the table's name
            // in column restrictions.
            columnRestrictions[0] = conn.Database;
            columnRestrictions[1] = schemaName;
            columnRestrictions[2] = tableName;

            // Each row in the columnsInTable DataTable corresponds to
            // a single column of the table.
            DataTable columnsInTable = await conn.GetSchemaAsync("Columns", columnRestrictions);

            return columnsInTable;
        }

        /// <summary>
        /// Populates the column definition with HasDefault property.
        /// </summary>
        private static void PopulateColumnDefinitionWithHasDefault(
            TableDefinition tableDefinition,
            DataTable allColumnsInTable)
        {
            foreach (DataRow columnInfo in allColumnsInTable.Rows)
            {
                string columnName = (string)columnInfo["COLUMN_NAME"];
                bool hasDefault =
                    Type.GetTypeCode(columnInfo["COLUMN_DEFAULT"].GetType()) != TypeCode.DBNull;
                ColumnDefinition? columnDefinition;
                if (tableDefinition.Columns.TryGetValue(columnName, out columnDefinition))
                {
                    columnDefinition.HasDefault = hasDefault;

                    if (hasDefault)
                    {
                        columnDefinition.DefaultValue = columnInfo["COLUMN_DEFAULT"];
                    }
                }
            }
        }

        /// <summary>
        /// Fills the table definition with information of the foreign keys
        /// for all the tables.
        /// </summary>
        /// <param name="schemaName">Name of the default schema.</param>
        /// <param name="tables">Dictionary of all tables.</param>
        private async Task PopulateForeignKeyDefinitionAsync()
        {
            // For each database object, that has a relationship metadata,
            // build the array storing all the schemaNames(for now the defaultSchemaName)
            // and the array for all tableNames
            List<string> schemaNames = new();
            List<string> tableNames = new();
            IEnumerable<TableDefinition> tablesToBePopulatedWithFK =
                FindAllTablesWhoseForeignKeyIsToBeRetrieved(schemaNames, tableNames);

            // Build the query required to get the foreign key information.
            string queryForForeignKeyInfo =
                ((BaseSqlQueryBuilder)SqlQueryBuilder).BuildForeignKeyInfoQuery(tableNames.Count());

            // Build the parameters dictionary for the foreign key info query
            // consisting of all schema names and table names.
            Dictionary<string, object?> parameters =
                GetForeignKeyQueryParams(
                    schemaNames.ToArray(),
                    tableNames.ToArray());

            // Gather all the referencing and referenced columns for each pair
            // of referencing and referenced tables.
            Dictionary<RelationShipPair, ForeignKeyDefinition> pairToFkDefinition
                = await ExecuteAndSummarizeFkMetadata(queryForForeignKeyInfo, parameters);

            FillInferredFkInfo(pairToFkDefinition, tablesToBePopulatedWithFK);

            ValidateAllFkHaveBeenInferred(tablesToBePopulatedWithFK);
        }

        private IEnumerable<TableDefinition>
            FindAllTablesWhoseForeignKeyIsToBeRetrieved(
                List<string> schemaNames,
                List<string> tableNames)
        {
            Dictionary<string, TableDefinition> sourceNameToTableDefinition = new();
            foreach ((_, DatabaseObject dbObject) in EntityToDatabaseObject)
            {
                if (!sourceNameToTableDefinition.ContainsKey(dbObject.Name))
                {
                    foreach ((_, RelationshipMetadata relationshipData)
                        in dbObject.TableDefinition.SourceEntityRelationshipMap)
                    {
                        IEnumerable<List<ForeignKeyDefinition>> foreignKeysForAllTargetEntities
                            = relationshipData.TargetEntityToFkDefinitionMap.Values;
                        foreach (List<ForeignKeyDefinition> fkDefinitionsForTargetEntity
                            in foreignKeysForAllTargetEntities)
                        {
                            foreach (ForeignKeyDefinition fk in fkDefinitionsForTargetEntity)
                            {
                                schemaNames.Add(dbObject.SchemaName);
                                tableNames.Add(fk.Pair.ReferencingTable);
                                sourceNameToTableDefinition.TryAdd(dbObject.Name, dbObject.TableDefinition);
                            }
                        }
                    }
                }
            }

            return sourceNameToTableDefinition.Values;
        }

        private static void ValidateAllFkHaveBeenInferred(
            IEnumerable<TableDefinition> tablesToBePopulatedWithFK)
        {
            foreach (TableDefinition tableDefinition in tablesToBePopulatedWithFK)
            {
                foreach ((string sourceEntityName, RelationshipMetadata relationshipData)
                        in tableDefinition.SourceEntityRelationshipMap)
                {
                    IEnumerable<List<ForeignKeyDefinition>> foreignKeys = relationshipData.TargetEntityToFkDefinitionMap.Values;
                    // If none of the inferred foreign keys have the referencing columns,
                    // it means metadata is still missing fail the bootstrap.
                    if (!foreignKeys.Any(fkList => fkList.Any(fk => fk.ReferencingColumns.Count() != 0)))
                    {
                        throw new NotSupportedException($"Some of the relationship information missing and could not be inferred for {sourceEntityName}.");
                    }
                }
            }
        }

        /// <summary>
        /// Executes the given foreign key query with parameters
        /// and summarizes the results for each referencing and referenced table pair.
        /// </summary>
        /// <param name="queryForForeignKeyInfo"></param>
        /// <param name="parameters"></param>
        /// <returns></returns>
        private async Task<Dictionary<RelationShipPair, ForeignKeyDefinition>>
            ExecuteAndSummarizeFkMetadata(
                string queryForForeignKeyInfo,
                Dictionary<string, object?> parameters)
        {
            // Execute the foreign key info query.
            using DbDataReader reader =
                await _queryExecutor!.ExecuteQueryAsync(queryForForeignKeyInfo, parameters);

            // Extract the first row from the result.
            Dictionary<string, object?>? foreignKeyInfo =
                await _queryExecutor!.ExtractRowFromDbDataReader(reader);

            Dictionary<RelationShipPair, ForeignKeyDefinition> pairToFkDefinition = new();
            while (foreignKeyInfo != null)
            {
                string referencingTableName = (string)foreignKeyInfo[nameof(TableDefinition)]!;
                string referencedTableName = (string)foreignKeyInfo[nameof(ForeignKeyDefinition.Pair.ReferencedTable)]!;
                RelationShipPair pair = new(referencingTableName, referencedTableName);
                if (!pairToFkDefinition.TryGetValue(pair, out ForeignKeyDefinition? foreignKeyDefinition))
                {
                    foreignKeyDefinition = new()
                    {
                        Pair = pair
                    };
                    pairToFkDefinition.Add(pair, foreignKeyDefinition);
                }
                // add the referenced and referencing columns to the foreign key definition.
                foreignKeyDefinition.ReferencedColumns.Add(
                    (string)foreignKeyInfo[nameof(ForeignKeyDefinition.ReferencedColumns)]!);
                foreignKeyDefinition.ReferencingColumns.Add(
                    (string)foreignKeyInfo[nameof(ForeignKeyDefinition.ReferencingColumns)]!);

                foreignKeyInfo = await _queryExecutor.ExtractRowFromDbDataReader(reader);
            }

            return pairToFkDefinition;
        }

        /// <summary>
        /// Fills the table definition with the inferred foreign key metadata
        /// about the referencing and referenced columns.
        /// </summary>
        /// <param name="pairToFkDefinition"></param>
        /// <param name="tablesToBePopulatedWithFK"></param>
        private static void FillInferredFkInfo(
            Dictionary<RelationShipPair, ForeignKeyDefinition> pairToFkDefinition,
            IEnumerable<TableDefinition> tablesToBePopulatedWithFK)
        {
            // For each table definition that has to be populated with the inferred
            // foreign key information.
            foreach (TableDefinition tableDefinition in tablesToBePopulatedWithFK)
            {
                // For each source entities, which maps to this table definition
                // and has a relationship metadata to be filled.
                foreach ((_, RelationshipMetadata relationshipData)
                       in tableDefinition.SourceEntityRelationshipMap)
                {
                    // Enumerate all the foreign keys required for all the target entities
                    // that this source is related to.
                    IEnumerable<List<ForeignKeyDefinition>> foreignKeysForAllTargetEntities =
                        relationshipData.TargetEntityToFkDefinitionMap.Values;
                    // For each target, loop through each foreign key
                    foreach (List<ForeignKeyDefinition> foreignKeysForTarget in foreignKeysForAllTargetEntities)
                    {
                        // For each foreign key between this pair of source and target entities
                        // which needs the referencing columns,
                        // find the fk inferred for this pair the backend and
                        // equate the referencing columns and referenced columns.
                        foreach (ForeignKeyDefinition fk in foreignKeysForTarget)
                        {
                            // if the referencing and referenced columns count > 0,
                            // we have already gathered this information from the runtime config.
                            if (fk.ReferencingColumns.Count > 0 && fk.ReferencedColumns.Count > 0)
                            {
                                continue;
                            }

                            // Add the referencing and referenced columns for this foreign key definition
                            // for the target.
                            if (pairToFkDefinition.TryGetValue(
                                    fk.Pair, out ForeignKeyDefinition? inferredDefinition))
                            {
                                // Only add the referencing columns if they have not been
                                // specified in the configuration file.
                                if (fk.ReferencingColumns.Count == 0)
                                {
                                    fk.ReferencingColumns.AddRange(inferredDefinition.ReferencingColumns);
                                }

                                // Only add the referenced columns if they have not been
                                // specified in the configuration file.
                                if (fk.ReferencedColumns.Count == 0)
                                {
                                    fk.ReferencedColumns.AddRange(inferredDefinition.ReferencedColumns);
                                }
                            }
                        }
                    }
                }
            }
        }
    }
}
<|MERGE_RESOLUTION|>--- conflicted
+++ resolved
@@ -7,11 +7,8 @@
 using System.Text.Json;
 using System.Threading.Tasks;
 using Azure.DataGateway.Config;
-<<<<<<< HEAD
-=======
 using Azure.DataGateway.Service.Exceptions;
 using Azure.DataGateway.Service.Parsers;
->>>>>>> e8f7d1ad
 using Azure.DataGateway.Service.Resolvers;
 using Microsoft.AspNetCore.Authorization.Infrastructure;
 using Microsoft.Data.SqlClient;
@@ -181,26 +178,26 @@
         /// </summary>
         private void GenerateDatabaseObjectForEntities()
         {
-<<<<<<< HEAD
+            string? schemaName, dbObjectName;
             Dictionary<string, DatabaseObject> sourceObjects = new();
-=======
-            string? schemaName, dbObjectName;
->>>>>>> e8f7d1ad
             foreach ((string entityName, Entity entity)
                 in _entities)
             {
                 if (!EntityToDatabaseObject.ContainsKey(entityName))
                 {
-<<<<<<< HEAD
                     // Reuse the same Database object for multiple entities if they share the same source.
                     if (!sourceObjects.TryGetValue(entity.GetSourceName(), out DatabaseObject? sourceObject))
                     {
-                        sourceObject = new()
+                        // parse source name into a tuple of (schemaName, databaseObjectName)
+                        (schemaName, dbObjectName) = ParseSchemaAndDbObjectName(entity.GetSourceName())!;
+                        DatabaseObject sourceObject = new()
                         {
-                            SchemaName = GetDefaultSchemaName(),
-                            Name = entity.GetSourceName(),
+                            SchemaName = schemaName!,
+                            Name = dbObjectName!,
                             TableDefinition = new()
                         };
+
+                        sourceObjects.Add(sourceObject);
                     }
 
                     EntityToDatabaseObject.Add(entityName, sourceObject);
@@ -208,50 +205,12 @@
                     if (entity.Relationships is not null)
                     {
                         AddForeignKeysForRelationships(entityName, entity, sourceObject);
-=======
-                    // parse source name into a tuple of (schemaName, databaseObjectName)
-                    (schemaName, dbObjectName) = ParseSchemaAndDbObjectName(entity.GetSourceName())!;
-
-                    DatabaseObject databaseObject = new()
-                    {
-                        SchemaName = schemaName!,
-                        Name = dbObjectName!,
-                        TableDefinition = new()
-                    };
-
-                    EntityToDatabaseObject.Add(entityName, databaseObject);
-                }
-
-                if (entity.Relationships != null)
-                {
-                    // Add all the linking objects as well - so that we can infer
-                    // their metadata too.
-                    foreach (Relationship relationship in entity.Relationships.Values)
-                    {
-                        if (relationship.LinkingObject != null
-                            && !EntityToDatabaseObject.ContainsKey(relationship.LinkingObject))
-                        {
-                            // linking object can have its own schema, so we parse and update here
-                            (schemaName, dbObjectName) = ParseSchemaAndDbObjectName(relationship.LinkingObject);
-                            DatabaseObject linkingDatabaseObject = new()
-                            {
-                                SchemaName = schemaName!,
-                                Name = dbObjectName!,
-                                TableDefinition = new()
-                            };
-
-                            EntityToDatabaseObject.Add(
-                                relationship.LinkingObject,
-                                linkingDatabaseObject);
-                        }
->>>>>>> e8f7d1ad
                     }
                 }
             }
         }
 
         /// <summary>
-<<<<<<< HEAD
         /// Adds a foreign key definition for each of the nested entities
         /// specified in the relationships section of this entity
         /// to gather the referencing and referenced columns from the database at a later stage.
@@ -262,69 +221,6 @@
         /// the relationship.source.fields and relationship.target fields are mandatory.
         /// Initializing a definition here is an indication to find the foreign key
         /// between the referencing and referenced tables.
-=======
-        /// Helper function will parse the schema and database object name
-        /// from the provided and string and sort out if a default schema
-        /// should be used. It then returns the appropriate schema and
-        /// db object name as a tuple of strings.
-        /// </summary>
-        /// <param name="source">source string to parse</param>
-        /// <returns></returns>
-        /// <exception cref="DataGatewayException"></exception>
-        public (string?, string?) ParseSchemaAndDbObjectName(string source)
-        {
-            (string? schemaName, string? dbObjectName) = EntitySourceNamesParser.ParseSchemaAndTable(source)!;
-
-            // if schemaName is empty we check if the DB type is postgresql
-            // and if the schema name was included in the connection string
-            // as a value associated with the keyword 'SearchPath'.
-            // if the DB type is not postgresql or if the connection string
-            // does not include the schema name, we use the default schema name.
-            // if schemaName is not empty we must check if Database Type is MySql
-            // and in this case we throw an exception since there should be no
-            // schema name in this case.
-            if (string.IsNullOrEmpty(schemaName))
-            {
-                // if DatabaseType is not postgresql will short circuit and use default
-                if (_databaseType is not DatabaseType.postgresql || !TryGetSchemaFromConnectionString(
-                                                                    out schemaName,
-                                                                    connectionString: ConnectionString))
-                {
-                    schemaName = GetDefaultSchemaName();
-                }
-            }
-            else if (_databaseType is DatabaseType.mysql)
-            {
-                throw new DataGatewayException(message: $"Invalid database object name: \"{schemaName}.{dbObjectName}\"",
-                                               statusCode: System.Net.HttpStatusCode.ServiceUnavailable,
-                                               subStatusCode: DataGatewayException.SubStatusCodes.ErrorInInitialization);
-            }
-
-            return (schemaName, dbObjectName);
-        }
-
-        /// <summary>
-        /// Only used for PostgreSql.
-        /// The connection string could contain the schema,
-        /// in which case it will be associated with the
-        /// property 'SearchPath' in the string builder we create.
-        /// If `SearchPath` is null we assign the empty string to the
-        /// the out param schemaName, otherwise we assign the
-        /// value associated with `SearchPath`.
-        /// </summary>
-        /// <param name="schemaName">the schema name we save.</param>
-        /// <returns>true if non empty schema in connection string, false otherwise.</returns>
-        public static bool TryGetSchemaFromConnectionString(out string schemaName, string connectionString)
-        {
-            NpgsqlConnectionStringBuilder connectionStringBuilder = new(connectionString);
-            schemaName = connectionStringBuilder.SearchPath is null ? string.Empty : connectionStringBuilder.SearchPath;
-            return string.IsNullOrEmpty(schemaName) ? false : true;
-        }
-
-        /// <summary>
-        /// Returns the default schema name. Throws exception here since
-        /// each derived class should override this method.
->>>>>>> e8f7d1ad
         /// </summary>
         /// <param name="entityName"></param>
         /// <param name="entity"></param>
@@ -470,6 +366,65 @@
         }
 
         /// <summary>
+        /// Helper function will parse the schema and database object name
+        /// from the provided and string and sort out if a default schema
+        /// should be used. It then returns the appropriate schema and
+        /// db object name as a tuple of strings.
+        /// </summary>
+        /// <param name="source">source string to parse</param>
+        /// <returns></returns>
+        /// <exception cref="DataGatewayException"></exception>
+        public (string?, string?) ParseSchemaAndDbObjectName(string source)
+        {
+            (string? schemaName, string? dbObjectName) = EntitySourceNamesParser.ParseSchemaAndTable(source)!;
+
+            // if schemaName is empty we check if the DB type is postgresql
+            // and if the schema name was included in the connection string
+            // as a value associated with the keyword 'SearchPath'.
+            // if the DB type is not postgresql or if the connection string
+            // does not include the schema name, we use the default schema name.
+            // if schemaName is not empty we must check if Database Type is MySql
+            // and in this case we throw an exception since there should be no
+            // schema name in this case.
+            if (string.IsNullOrEmpty(schemaName))
+            {
+                // if DatabaseType is not postgresql will short circuit and use default
+                if (_databaseType is not DatabaseType.postgresql || !TryGetSchemaFromConnectionString(
+                                                                    out schemaName,
+                                                                    connectionString: ConnectionString))
+                {
+                    schemaName = GetDefaultSchemaName();
+                }
+            }
+            else if (_databaseType is DatabaseType.mysql)
+            {
+                throw new DataGatewayException(message: $"Invalid database object name: \"{schemaName}.{dbObjectName}\"",
+                                               statusCode: System.Net.HttpStatusCode.ServiceUnavailable,
+                                               subStatusCode: DataGatewayException.SubStatusCodes.ErrorInInitialization);
+            }
+
+            return (schemaName, dbObjectName);
+        }
+
+        /// <summary>
+        /// Only used for PostgreSql.
+        /// The connection string could contain the schema,
+        /// in which case it will be associated with the
+        /// property 'SearchPath' in the string builder we create.
+        /// If `SearchPath` is null we assign the empty string to the
+        /// the out param schemaName, otherwise we assign the
+        /// value associated with `SearchPath`.
+        /// </summary>
+        /// <param name="schemaName">the schema name we save.</param>
+        /// <returns>true if non empty schema in connection string, false otherwise.</returns>
+        public static bool TryGetSchemaFromConnectionString(out string schemaName, string connectionString)
+        {
+            NpgsqlConnectionStringBuilder connectionStringBuilder = new(connectionString);
+            schemaName = connectionStringBuilder.SearchPath is null ? string.Empty : connectionStringBuilder.SearchPath;
+            return string.IsNullOrEmpty(schemaName) ? false : true;
+        }
+
+        /// <summary>
         /// Enrich the entities in the runtime config with the
         /// table definition information needed by the runtime to serve requests.
         /// </summary>
