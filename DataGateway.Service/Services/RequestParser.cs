--- conflicted
+++ resolved
@@ -19,12 +19,8 @@
         /// <summary>
         /// Parses the primary key string to identify the field names composing the key
         /// and their values.
-<<<<<<< HEAD
-        /// Adds the key name as conditions and values as parameters of the given FindRequestContext.
-=======
         /// Adds the an equality comparison between the keyname and the given
         /// value to the list of predicates.
->>>>>>> 05fcab02
         /// </summary>
         /// <param name="queryByPrimaryKey">The primary key route. e.g. customerName/Xyz/saleOrderId/123.</param>
         /// <param name="queryStructure">The FindRequestContext holding the major components of the query.</param>
@@ -41,19 +37,11 @@
 
                 for (int primaryKeyIndex = 0; primaryKeyIndex < primaryKeyValues.Length; primaryKeyIndex += 2)
                 {
-<<<<<<< HEAD
-                    RestCondition condition = new(
-                            primaryKeyValues[primaryKeyIndex],
-                            primaryKeyValues[primaryKeyIndex + 1]
-                            );
-                    context.Conditions.Add(condition);
-=======
                     RestPredicate predicate = new(
                             primaryKeyValues[primaryKeyIndex],
                             primaryKeyValues[primaryKeyIndex + 1]
                             );
                     context.Predicates.Add(predicate);
->>>>>>> 05fcab02
                 }
 
             }
