--- conflicted
+++ resolved
@@ -23,11 +23,7 @@
         /// <exception cref="DataGatewayException"></exception>
         public static void ValidateRequestContext(
             RestRequestContext context,
-<<<<<<< HEAD
-            SqlGraphQLFileMetadataProvider configurationProvider)
-=======
             SqlGraphQLFileMetadataProvider graphQLMetadataProvider)
->>>>>>> bd5bab9c
         {
             TableDefinition tableDefinition = TryGetTableDefinition(context.EntityName, graphQLMetadataProvider);
 
@@ -52,11 +48,7 @@
         /// <exception cref="DataGatewayException"></exception>
         public static void ValidatePrimaryKey(
             RestRequestContext context,
-<<<<<<< HEAD
-            SqlGraphQLFileMetadataProvider configurationProvider)
-=======
             SqlGraphQLFileMetadataProvider graphQLMetadataProvider)
->>>>>>> bd5bab9c
         {
             TableDefinition tableDefinition = TryGetTableDefinition(context.EntityName, graphQLMetadataProvider);
 
@@ -163,11 +155,7 @@
         /// <exception cref="DataGatewayException"></exception>
         public static void ValidateInsertRequestContext(
             InsertRequestContext insertRequestCtx,
-<<<<<<< HEAD
-            SqlGraphQLFileMetadataProvider configurationProvider)
-=======
             SqlGraphQLFileMetadataProvider graphQLMetadataProvider)
->>>>>>> bd5bab9c
         {
             IEnumerable<string> fieldsInRequestBody = insertRequestCtx.FieldValuePairsInBody.Keys;
             TableDefinition tableDefinition =
@@ -208,11 +196,7 @@
         /// <exception cref="DataGatewayException"></exception>
         public static void ValidateUpsertRequestContext(
             UpsertRequestContext upsertRequestCtx,
-<<<<<<< HEAD
-            SqlGraphQLFileMetadataProvider configurationProvider)
-=======
             SqlGraphQLFileMetadataProvider graphQLMetadataProvider)
->>>>>>> bd5bab9c
         {
             IEnumerable<string> fieldsInRequestBody = upsertRequestCtx.FieldValuePairsInBody.Keys;
             TableDefinition tableDefinition =
@@ -307,11 +291,7 @@
         /// enables referencing DB schema in config.</param>
         /// <exception cref="DataGatewayException"></exception>
 
-<<<<<<< HEAD
-        private static TableDefinition TryGetTableDefinition(string entityName, SqlGraphQLFileMetadataProvider configurationProvider)
-=======
         private static TableDefinition TryGetTableDefinition(string entityName, SqlGraphQLFileMetadataProvider graphQLMetadataProvider)
->>>>>>> bd5bab9c
         {
             try
             {
