--- conflicted
+++ resolved
@@ -279,13 +279,8 @@
                     }
                 }
 
-<<<<<<< HEAD
                 bool isReplacementUpdate = (upsertRequestCtx.OperationType == Config.Operation.Upsert) ? true : false;
-                if (ValidateColumn(column, fieldsInRequestBody, isReplacementUpdate))
-=======
-                bool isReplacementUpdate = (upsertRequestCtx.OperationType == Operation.Upsert) ? true : false;
                 if (ValidateColumn(column.Value, exposedName!, fieldsInRequestBody, isReplacementUpdate))
->>>>>>> 23b4b9c0
                 {
                     unValidatedFields.Remove(exposedName!);
                 }
