using System;
using System.Collections.Generic;
using System.IO;
using System.Linq;
using System.Net;
using System.Text;
using System.Text.Json;
using System.Threading.Tasks;
using System.Web;
using Azure.DataGateway.Config;
using Azure.DataGateway.Service.Authorization;
using Azure.DataGateway.Service.Exceptions;
using Azure.DataGateway.Service.Models;
using Azure.DataGateway.Service.Parsers;
using Azure.DataGateway.Service.Resolvers;
using Microsoft.AspNetCore.Authorization;
using Microsoft.AspNetCore.Authorization.Infrastructure;
using Microsoft.AspNetCore.Http;
using Microsoft.AspNetCore.Http.Extensions;

namespace Azure.DataGateway.Service.Services
{
    /// <summary>
    /// Service providing REST Api executions.
    /// </summary>
    public class RestService
    {
        private readonly IQueryEngine _queryEngine;
        private readonly IMutationEngine _mutationEngine;
        private readonly IHttpContextAccessor _httpContextAccessor;
        private readonly IAuthorizationService _authorizationService;
        private readonly ISqlMetadataProvider _sqlMetadataProvider;
        private readonly IAuthorizationResolver _authorizationResolver;

        public RestService(
            IQueryEngine queryEngine,
            IMutationEngine mutationEngine,
            ISqlMetadataProvider sqlMetadataProvider,
            IHttpContextAccessor httpContextAccessor,
            IAuthorizationService authorizationService,
            IAuthorizationResolver authorizationResolver
            )
        {
            _queryEngine = queryEngine;
            _mutationEngine = mutationEngine;
            _httpContextAccessor = httpContextAccessor;
            _authorizationService = authorizationService;
            _sqlMetadataProvider = sqlMetadataProvider;
            _authorizationResolver = authorizationResolver;
        }

        /// <summary>
        /// Invokes the request parser to identify major components of the RestRequestContext
        /// and executes the given operation.
        /// </summary>
        /// <param name="entityName">The entity name.</param>
        /// <param name="operationType">The kind of operation to execute.</param>
        /// <param name="primaryKeyRoute">The primary key route. e.g. customerName/Xyz/saleOrderId/123</param>
        public async Task<JsonDocument?> ExecuteAsync(
            string entityName,
            Operation operationType,
            string? primaryKeyRoute)
        {
            RequestValidator.ValidateEntity(entityName, _sqlMetadataProvider.EntityToDatabaseObject.Keys);
            DatabaseObject dbObject = _sqlMetadataProvider.EntityToDatabaseObject[entityName];

            await AuthorizationCheckForRequirementAsync(resource: entityName, requirement: new EntityRoleActionPermissionsRequirement());

            QueryString? query = GetHttpContext().Request.QueryString;
            string queryString = query is null ? string.Empty : GetHttpContext().Request.QueryString.ToString();

            string requestBody = string.Empty;
            using (StreamReader reader = new(GetHttpContext().Request.Body))
            {
                requestBody = await reader.ReadToEndAsync();
            }

            RestRequestContext context;
            switch (operationType)
            {
                case Operation.Find:
                    context = new FindRequestContext(entityName,
                                                     dbo: dbObject,
                                                     isList: string.IsNullOrEmpty(primaryKeyRoute));
                    break;
                case Operation.Insert:
                    JsonElement insertPayloadRoot = RequestValidator.ValidateInsertRequest(queryString, requestBody);
                    context = new InsertRequestContext(
                        entityName,
                        dbo: dbObject,
                        insertPayloadRoot,
                        HttpRestVerbs.POST,
                        operationType);
                    RequestValidator.ValidateInsertRequestContext(
                        (InsertRequestContext)context,
                        _sqlMetadataProvider);
                    break;
                case Operation.Delete:
                    context = new DeleteRequestContext(entityName,
                                                       dbo: dbObject,
                                                       isList: false);
                    RequestValidator.ValidateDeleteRequest(primaryKeyRoute);
                    break;
                case Operation.Update:
                case Operation.UpdateIncremental:
                case Operation.Upsert:
                case Operation.UpsertIncremental:
                    JsonElement upsertPayloadRoot = RequestValidator.ValidateUpdateOrUpsertRequest(primaryKeyRoute, requestBody);
                    context = new UpsertRequestContext(entityName,
                                                       dbo: dbObject,
                                                       upsertPayloadRoot,
                                                       GetHttpVerb(operationType),
                                                       operationType);
                    RequestValidator.ValidateUpsertRequestContext((UpsertRequestContext)context, _sqlMetadataProvider);
                    break;
                default:
                    throw new DataGatewayException(message: "This operation is not supported.",
                                                   statusCode: HttpStatusCode.BadRequest,
                                                   subStatusCode: DataGatewayException.SubStatusCodes.BadRequest);
            }

            if (!string.IsNullOrEmpty(primaryKeyRoute))
            {
                // After parsing primary key, the Context will be populated with the
                // correct PrimaryKeyValuePairs.
                RequestParser.ParsePrimaryKey(primaryKeyRoute, context);
                RequestValidator.ValidatePrimaryKey(context, _sqlMetadataProvider);
            }

            if (!string.IsNullOrWhiteSpace(queryString))
            {
                context.ParsedQueryString = HttpUtility.ParseQueryString(queryString);
                RequestParser.ParseQueryString(context, _sqlMetadataProvider);
            }

            string role = GetHttpContext().Request.Headers[AuthorizationResolver.CLIENT_ROLE_HEADER];
            string action = HttpVerbToActions(GetHttpVerb(operationType).Name);
            string dbPolicy = _authorizationResolver.TryProcessDBPolicy(entityName, role, action, GetHttpContext());
            if (!string.IsNullOrEmpty(dbPolicy))
            {
                // Since dbPolicy is nothing but filters to be added by virtue of database policy, we prefix it with
                // ?$filter= so that it conforms with the format followed by other filter predicates.
                // This helps the ODataVisitor helpers to parse the policy text properly.
                dbPolicy = "?$filter=" + dbPolicy;

                // Parse and save the values that are needed to later generate queries in the given RestRequestContext.
                // FilterClauseInDbPolicy is an Abstract Syntax Tree representing the parsed policy text.
                context.FilterClauseInDbPolicy = _sqlMetadataProvider.GetODataFilterParser().GetFilterClause(dbPolicy, $"{context.DatabaseObject.FullName}");

            }

            // At this point for DELETE, the primary key should be populated in the Request Context.
            RequestValidator.ValidateRequestContext(context, _sqlMetadataProvider);

            // The final authorization check on columns occurs after the request is fully parsed and validated.
            await AuthorizationCheckForRequirementAsync(resource: context, requirement: new ColumnsPermissionsRequirement());

            switch (operationType)
            {
                case Operation.Find:
                    return FormatFindResult(await _queryEngine.ExecuteAsync(context), (FindRequestContext)context);
                case Operation.Insert:
                case Operation.Delete:
                case Operation.Update:
                case Operation.UpdateIncremental:
                case Operation.Upsert:
                case Operation.UpsertIncremental:
                    return await _mutationEngine.ExecuteAsync(context);
                default:
                    throw new NotSupportedException("This operation is not yet supported.");
            };
        }

        /// <summary>
        /// Format the results from a Find operation. Check if there is a requirement
        /// for a nextLink, and if so, add this value to the array of JsonElements to
        /// be used later to format the response in the RestController.
        /// </summary>
        /// <param name="task">This task will return the resultant JsonDocument from the query.</param>
        /// <param name="context">The RequestContext.</param>
        /// <returns>A result from a Find operation that has been correctly formatted for the controller.</returns>
        private JsonDocument? FormatFindResult(JsonDocument? jsonDoc, FindRequestContext context)
        {
            if (jsonDoc is null)
            {
                return jsonDoc;
            }

            JsonElement jsonElement = jsonDoc.RootElement;

            // If the results are not a collection or if the query does not have a next page
            // no nextLink is needed, return JsonDocument as is
            if (jsonElement.ValueKind != JsonValueKind.Array || !SqlPaginationUtil.HasNext(jsonElement, context.First))
            {
                return jsonDoc;
            }

            // More records exist than requested, we know this by requesting 1 extra record,
            // that extra record is removed here.
            IEnumerable<JsonElement> rootEnumerated = jsonElement.EnumerateArray();

            rootEnumerated = rootEnumerated.Take(rootEnumerated.Count() - 1);
            string after = SqlPaginationUtil.MakeCursorFromJsonElement(
                               element: rootEnumerated.Last(),
                               orderByColumns: context.OrderByClauseInUrl,
                               primaryKey: _sqlMetadataProvider.GetTableDefinition(context.EntityName).PrimaryKey,
                               entityName: context.EntityName,
                               schemaName: context.DatabaseObject.SchemaName,
                               tableName: context.DatabaseObject.Name,
                               sqlMetadataProvider: _sqlMetadataProvider);

            // nextLink is the URL needed to get the next page of records using the same query options
            // with $after base64 encoded for opaqueness
            string path = UriHelper.GetEncodedUrl(GetHttpContext().Request).Split('?')[0];
            JsonElement nextLink = SqlPaginationUtil.CreateNextLink(
                                  path,
                                  nvc: context!.ParsedQueryString,
                                  after);
            rootEnumerated = rootEnumerated.Append(nextLink);
            return JsonDocument.Parse(JsonSerializer.Serialize(rootEnumerated));
        }

        /// <summary>
        /// For the given entity, constructs the primary key route
        /// using the primary key names from metadata and their values from the JsonElement
        /// representing one instance of the entity.
        /// </summary>
        /// <param name="entityName">Name of the entity.</param>
        /// <param name="entity">A Json element representing one instance of the entity.</param>
        /// <remarks> This function expects the Json element entity to contain all the properties
        /// that make up the primary keys.</remarks>
        /// <returns>the primary key route e.g. /id/1/partition/2 where id and partition are primary keys.</returns>
        public string ConstructPrimaryKeyRoute(string entityName, JsonElement entity)
        {
            TableDefinition tableDefinition = _sqlMetadataProvider.GetTableDefinition(entityName);
            StringBuilder newPrimaryKeyRoute = new();

            foreach (string primaryKey in tableDefinition.PrimaryKey)
            {
                newPrimaryKeyRoute.Append(primaryKey);
                newPrimaryKeyRoute.Append("/");
                newPrimaryKeyRoute.Append(entity.GetProperty(primaryKey).ToString());
                newPrimaryKeyRoute.Append("/");
            }

            // Remove the trailing "/"
            newPrimaryKeyRoute.Remove(newPrimaryKeyRoute.Length - 1, 1);

            return newPrimaryKeyRoute.ToString();
        }

        private HttpContext GetHttpContext()
        {
            return _httpContextAccessor.HttpContext!;
        }

        private static OperationAuthorizationRequirement GetHttpVerb(Operation operation)
        {
            switch (operation)
            {
                case Operation.Update:
                case Operation.Upsert:
                    return HttpRestVerbs.PUT;
                case Operation.UpdateIncremental:
                case Operation.UpsertIncremental:
                    return HttpRestVerbs.PATCH;
                case Operation.Delete:
                    return HttpRestVerbs.DELETE;
                case Operation.Insert:
                    return HttpRestVerbs.POST;
                case Operation.Find:
                    return HttpRestVerbs.GET;
                default:
                    throw new NotSupportedException("This operation is not yet supported.");
            }
        }

        /// <summary>
<<<<<<< HEAD
        /// Converts httpverb type of a RestRequestContext object to the
        /// matching CRUD operation, to facilitate authorization checks.
        /// </summary>
        /// <param name="httpVerb"></param>
        /// <returns>The CRUD operation for the given httpverb.</returns>
        private static string HttpVerbToActions(string httpVerbName)
        {
            switch (httpVerbName)
            {
                case "POST":
                    return "create";
                case "PUT":
                case "PATCH":
                    // Please refer to the use of this method, which is to look out for policy based on crud operation type.
                    // Since create doesn't need filters, PUT/PATCH would resolve to update operation.
                    return "update";
                case "DELETE":
                    return "delete";
                case "GET":
                    return "read";
                default:
                    throw new DataGatewayException(
                        message: "Unsupported operation type.",
                        statusCode: HttpStatusCode.BadRequest,
                        subStatusCode: DataGatewayException.SubStatusCodes.BadRequest
                    );
=======
        /// Performs authorization check for REST with a single requirement.
        /// Called when the relevant metadata has been parsed from the request.
        /// </summary>
        /// <param name="resource">Request metadata object (RestRequestContext, DatabaseObject, or null)</param>
        /// <param name="requirement">The authorization check to perform.</param>
        /// <returns>No return value. If this method succeeds, the request is authorized for the requirement.</returns>
        /// <exception cref="ArgumentNullException">Thrown when the resource is null
        /// for requirements which need one.</exception>
        /// <exception cref="DataGatewayException">Thrown when authorization fails.
        /// Results in server returning 403 Unauthorized.</exception>
        public async Task AuthorizationCheckForRequirementAsync(object? resource, IAuthorizationRequirement requirement)
        {
            if (requirement is not RoleContextPermissionsRequirement && resource is null)
            {
                throw new ArgumentNullException(paramName: "resource", message: $"Resource can't be null for the requirement: {requirement.GetType}");
            }

            AuthorizationResult authorizationResult = await _authorizationService.AuthorizeAsync(
                user: GetHttpContext().User,
                resource: resource,
                requirements: new[] { requirement });

            if (!authorizationResult.Succeeded)
            {
                // Authorization failed so the request terminates.
                throw new DataGatewayException(
                    message: "Authorization Failure: Access Not Allowed.",
                    statusCode: HttpStatusCode.Forbidden,
                    subStatusCode: DataGatewayException.SubStatusCodes.AuthorizationCheckFailed);
>>>>>>> 5a6a811c
            }
        }
    }
}<|MERGE_RESOLUTION|>--- conflicted
+++ resolved
@@ -276,7 +276,39 @@
         }
 
         /// <summary>
-<<<<<<< HEAD
+        /// Performs authorization check for REST with a single requirement.
+        /// Called when the relevant metadata has been parsed from the request.
+        /// </summary>
+        /// <param name="resource">Request metadata object (RestRequestContext, DatabaseObject, or null)</param>
+        /// <param name="requirement">The authorization check to perform.</param>
+        /// <returns>No return value. If this method succeeds, the request is authorized for the requirement.</returns>
+        /// <exception cref="ArgumentNullException">Thrown when the resource is null
+        /// for requirements which need one.</exception>
+        /// <exception cref="DataGatewayException">Thrown when authorization fails.
+        /// Results in server returning 403 Unauthorized.</exception>
+        public async Task AuthorizationCheckForRequirementAsync(object? resource, IAuthorizationRequirement requirement)
+        {
+            if (requirement is not RoleContextPermissionsRequirement && resource is null)
+            {
+                throw new ArgumentNullException(paramName: "resource", message: $"Resource can't be null for the requirement: {requirement.GetType}");
+            }
+
+            AuthorizationResult authorizationResult = await _authorizationService.AuthorizeAsync(
+                user: GetHttpContext().User,
+                resource: resource,
+                requirements: new[] { requirement });
+
+            if (!authorizationResult.Succeeded)
+            {
+                // Authorization failed so the request terminates.
+                throw new DataGatewayException(
+                    message: "Authorization Failure: Access Not Allowed.",
+                    statusCode: HttpStatusCode.Forbidden,
+                    subStatusCode: DataGatewayException.SubStatusCodes.AuthorizationCheckFailed);
+            }
+        }
+
+        /// <summary>
         /// Converts httpverb type of a RestRequestContext object to the
         /// matching CRUD operation, to facilitate authorization checks.
         /// </summary>
@@ -291,7 +323,7 @@
                 case "PUT":
                 case "PATCH":
                     // Please refer to the use of this method, which is to look out for policy based on crud operation type.
-                    // Since create doesn't need filters, PUT/PATCH would resolve to update operation.
+                    // Since create doesn't have filter predicates, PUT/PATCH would resolve to update operation.
                     return "update";
                 case "DELETE":
                     return "delete";
@@ -303,37 +335,6 @@
                         statusCode: HttpStatusCode.BadRequest,
                         subStatusCode: DataGatewayException.SubStatusCodes.BadRequest
                     );
-=======
-        /// Performs authorization check for REST with a single requirement.
-        /// Called when the relevant metadata has been parsed from the request.
-        /// </summary>
-        /// <param name="resource">Request metadata object (RestRequestContext, DatabaseObject, or null)</param>
-        /// <param name="requirement">The authorization check to perform.</param>
-        /// <returns>No return value. If this method succeeds, the request is authorized for the requirement.</returns>
-        /// <exception cref="ArgumentNullException">Thrown when the resource is null
-        /// for requirements which need one.</exception>
-        /// <exception cref="DataGatewayException">Thrown when authorization fails.
-        /// Results in server returning 403 Unauthorized.</exception>
-        public async Task AuthorizationCheckForRequirementAsync(object? resource, IAuthorizationRequirement requirement)
-        {
-            if (requirement is not RoleContextPermissionsRequirement && resource is null)
-            {
-                throw new ArgumentNullException(paramName: "resource", message: $"Resource can't be null for the requirement: {requirement.GetType}");
-            }
-
-            AuthorizationResult authorizationResult = await _authorizationService.AuthorizeAsync(
-                user: GetHttpContext().User,
-                resource: resource,
-                requirements: new[] { requirement });
-
-            if (!authorizationResult.Succeeded)
-            {
-                // Authorization failed so the request terminates.
-                throw new DataGatewayException(
-                    message: "Authorization Failure: Access Not Allowed.",
-                    statusCode: HttpStatusCode.Forbidden,
-                    subStatusCode: DataGatewayException.SubStatusCodes.AuthorizationCheckFailed);
->>>>>>> 5a6a811c
             }
         }
     }
