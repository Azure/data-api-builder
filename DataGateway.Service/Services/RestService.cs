using System;
using System.Collections.Generic;
using System.IO;
using System.Linq;
using System.Net;
using System.Text;
using System.Text.Json;
using System.Threading.Tasks;
using System.Web;
using Azure.DataGateway.Service.Exceptions;
using Azure.DataGateway.Service.Models;
using Azure.DataGateway.Service.Resolvers;
using Microsoft.AspNetCore.Authorization;
using Microsoft.AspNetCore.Authorization.Infrastructure;
using Microsoft.AspNetCore.Http;
using Microsoft.AspNetCore.Http.Extensions;

namespace Azure.DataGateway.Service.Services
{
    /// <summary>
    /// Service providing REST Api executions.
    /// </summary>
    public class RestService
    {
        private readonly IQueryEngine _queryEngine;
        private readonly IMutationEngine _mutationEngine;
        private readonly IHttpContextAccessor _httpContextAccessor;
        private readonly IAuthorizationService _authorizationService;
        public SqlGraphQLFileMetadataProvider GraphQLMetadataProvider { get; }

        public RestService(
            IQueryEngine queryEngine,
            IMutationEngine mutationEngine,
            IGraphQLMetadataProvider graphQLMetadataProvider,
            IHttpContextAccessor httpContextAccessor,
            IAuthorizationService authorizationService
            )
        {
            _queryEngine = queryEngine;
            _mutationEngine = mutationEngine;
            _httpContextAccessor = httpContextAccessor;
            _authorizationService = authorizationService;

            if (graphQLMetadataProvider is SqlGraphQLFileMetadataProvider sqlGraphQLFileMetadataProvider)
            {
                GraphQLMetadataProvider = sqlGraphQLFileMetadataProvider;
            }
            else
            {
                throw new ArgumentException(
                    $"${nameof(SqlGraphQLFileMetadataProvider)} expected to be injected for ${nameof(IGraphQLMetadataProvider)}.");
            }

        }

        /// <summary>
        /// Invokes the request parser to identify major components of the RestRequestContext
        /// and executes the given operation.
        /// </summary>
        /// <param name="entityName">The entity name.</param>
        /// <param name="operationType">The kind of operation to execute.</param>
        /// <param name="primaryKeyRoute">The primary key route. e.g. customerName/Xyz/saleOrderId/123</param>
        public async Task<JsonDocument?> ExecuteAsync(
            string entityName,
            Operation operationType,
            string? primaryKeyRoute)
        {
            QueryString? query = GetHttpContext().Request.QueryString;
            string queryString = query is null ? string.Empty : GetHttpContext().Request.QueryString.ToString();

            string requestBody = string.Empty;
            using (StreamReader reader = new(GetHttpContext().Request.Body))
            {
                requestBody = await reader.ReadToEndAsync();
            }

            RestRequestContext context;
            switch (operationType)
            {
                case Operation.Find:
                    context = new FindRequestContext(entityName, isList: string.IsNullOrEmpty(primaryKeyRoute));
                    break;
                case Operation.Insert:
                    JsonElement insertPayloadRoot = RequestValidator.ValidateInsertRequest(queryString, requestBody);
                    context = new InsertRequestContext(entityName,
                        insertPayloadRoot,
                        HttpRestVerbs.POST,
                        operationType);
                    RequestValidator.ValidateInsertRequestContext(
                        (InsertRequestContext)context,
                        GraphQLMetadataProvider);
                    break;
                case Operation.Delete:
                    context = new DeleteRequestContext(entityName, isList: false);
                    RequestValidator.ValidateDeleteRequest(primaryKeyRoute);
                    break;
                case Operation.Upsert:
                case Operation.UpsertIncremental:
                    JsonElement upsertPayloadRoot = RequestValidator.ValidateUpsertRequest(primaryKeyRoute, requestBody);
                    context = new UpsertRequestContext(entityName, upsertPayloadRoot, GetHttpVerb(operationType), operationType);
                    RequestValidator.ValidateUpsertRequestContext((UpsertRequestContext)context, GraphQLMetadataProvider);
                    break;
                default:
                    throw new NotSupportedException("This operation is not yet supported.");
            }

            if (!string.IsNullOrEmpty(primaryKeyRoute))
            {
                // After parsing primary key, the Context will be populated with the
                // correct PrimaryKeyValuePairs.
                RequestParser.ParsePrimaryKey(primaryKeyRoute, context);
                RequestValidator.ValidatePrimaryKey(context, GraphQLMetadataProvider);
            }

            if (!string.IsNullOrWhiteSpace(queryString))
            {
                context.ParsedQueryString = HttpUtility.ParseQueryString(queryString);
<<<<<<< HEAD
                RequestParser.ParseQueryString(context, GraphQLMetadataProvider.FilterParser, GraphQLMetadataProvider.GetTableDefinition(context.EntityName).PrimaryKey);
=======
                RequestParser.ParseQueryString(context, GraphQLMetadataProvider.ODataFilterParser);
>>>>>>> 44f3fff0
            }

            // At this point for DELETE, the primary key should be populated in the Request Context.
            RequestValidator.ValidateRequestContext(context, GraphQLMetadataProvider);

            // RestRequestContext is finalized for QueryBuilding and QueryExecution.
            // Perform Authorization check prior to moving forward in request pipeline.
            // RESTAuthorizationService
            AuthorizationResult authorizationResult = await _authorizationService.AuthorizeAsync(
                user: GetHttpContext().User,
                resource: context,
                requirements: new[] { context.HttpVerb });

            if (authorizationResult.Succeeded)
            {
                switch (operationType)
                {
                    case Operation.Find:
                        return FormatFindResult(await _queryEngine.ExecuteAsync(context), (FindRequestContext)context);
                    case Operation.Insert:
                    case Operation.Delete:
                    case Operation.Upsert:
                    case Operation.UpsertIncremental:
                        return await _mutationEngine.ExecuteAsync(context);
                    default:
                        throw new NotSupportedException("This operation is not yet supported.");
                };
            }
            else
            {
                throw new DataGatewayException(
                    message: "Unauthorized",
                    statusCode: HttpStatusCode.Unauthorized,
                    subStatusCode: DataGatewayException.SubStatusCodes.AuthorizationCheckFailed
                );
            }
        }

        /// <summary>
        /// Format the results from a Find operation. Check if there is a requirement
        /// for a nextLink, and if so, add this value to the array of JsonElements to
        /// be used later to format the response in the RestController.
        /// </summary>
        /// <param name="task">This task will return the resultant JsonDocument from the query.</param>
        /// <param name="context">The RequestContext.</param>
        /// <returns>A result from a Find operation that has been correctly formatted for the controller.</returns>
        private JsonDocument? FormatFindResult(JsonDocument? jsonDoc, FindRequestContext context)
        {
            if (jsonDoc is null)
            {
                return jsonDoc;
            }

            JsonElement jsonElement = jsonDoc.RootElement;

            // If the results are not a collection or if the query does not have a next page
            // no nextLink is needed, return JsonDocument as is
            if (jsonElement.ValueKind != JsonValueKind.Array || !SqlPaginationUtil.HasNext(jsonElement, context.First))
            {
                return jsonDoc;
            }

            // More records exist than requested, we know this by requesting 1 extra record,
            // that extra record is removed here.
            IEnumerable<JsonElement> rootEnumerated = jsonElement.EnumerateArray();
            JsonElement lastElement = rootEnumerated.Last();
            rootEnumerated = rootEnumerated.Take(rootEnumerated.Count() - 1);
            string after = string.Empty;

            // If there are more records after we remove the extra that means limit was > 0,
            // so nextLink will need after value
            if (rootEnumerated.Count() > 0)
            {
                after = SqlPaginationUtil.MakeCursorFromJsonElement(
                               element: rootEnumerated.Last(),
                               nextElement: lastElement,
                               orderByColumns: context.OrderByClauseInUrl,
                               primaryKey: GraphQLMetadataProvider.GetTableDefinition(context.EntityName).PrimaryKey);
            }

            // nextLink is the URL needed to get the next page of records using the same query options
            // with $after base64 encoded for opaqueness
            string path = UriHelper.GetEncodedUrl(GetHttpContext().Request).Split('?')[0];
            JsonElement nextLink = SqlPaginationUtil.CreateNextLink(
                                  path,
                                  nvc: context!.ParsedQueryString,
                                  after);
            rootEnumerated = rootEnumerated.Append(nextLink);
            return JsonDocument.Parse(JsonSerializer.Serialize(rootEnumerated));
        }

        /// <summary>
        /// For the given entity, constructs the primary key route
        /// using the primary key names from metadata and their values from the JsonElement
        /// representing one instance of the entity.
        /// </summary>
        /// <param name="entityName">Name of the entity.</param>
        /// <param name="entity">A Json element representing one instance of the entity.</param>
        /// <remarks> This function expects the Json element entity to contain all the properties
        /// that make up the primary keys.</remarks>
        /// <returns>the primary key route e.g. /id/1/partition/2 where id and partition are primary keys.</returns>
        public string ConstructPrimaryKeyRoute(string entityName, JsonElement entity)
        {
            TableDefinition tableDefinition = GraphQLMetadataProvider.GetTableDefinition(entityName);
            StringBuilder newPrimaryKeyRoute = new();

            foreach (string primaryKey in tableDefinition.PrimaryKey)
            {
                newPrimaryKeyRoute.Append(primaryKey);
                newPrimaryKeyRoute.Append("/");
                newPrimaryKeyRoute.Append(entity.GetProperty(primaryKey).ToString());
                newPrimaryKeyRoute.Append("/");
            }

            // Remove the trailing "/"
            newPrimaryKeyRoute.Remove(newPrimaryKeyRoute.Length - 1, 1);

            return newPrimaryKeyRoute.ToString();
        }

        private HttpContext GetHttpContext()
        {
            return _httpContextAccessor.HttpContext!;
        }

        private static OperationAuthorizationRequirement GetHttpVerb(Operation operation)
        {
            switch (operation)
            {
                case Operation.Upsert:
                    return HttpRestVerbs.PUT;
                case Operation.UpsertIncremental:
                    return HttpRestVerbs.PATCH;
                case Operation.Delete:
                    return HttpRestVerbs.DELETE;
                case Operation.Insert:
                    return HttpRestVerbs.POST;
                case Operation.Find:
                    return HttpRestVerbs.GET;
                default:
                    throw new NotSupportedException("This operation is not yet supported.");
            }
        }
    }
}<|MERGE_RESOLUTION|>--- conflicted
+++ resolved
@@ -115,11 +115,7 @@
             if (!string.IsNullOrWhiteSpace(queryString))
             {
                 context.ParsedQueryString = HttpUtility.ParseQueryString(queryString);
-<<<<<<< HEAD
-                RequestParser.ParseQueryString(context, GraphQLMetadataProvider.FilterParser, GraphQLMetadataProvider.GetTableDefinition(context.EntityName).PrimaryKey);
-=======
-                RequestParser.ParseQueryString(context, GraphQLMetadataProvider.ODataFilterParser);
->>>>>>> 44f3fff0
+                RequestParser.ParseQueryString(context, GraphQLMetadataProvider.ODataFilterParser, GraphQLMetadataProvider.GetTableDefinition(context.EntityName).PrimaryKey);
             }
 
             // At this point for DELETE, the primary key should be populated in the Request Context.
