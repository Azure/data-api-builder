--- conflicted
+++ resolved
@@ -32,11 +32,8 @@
         private readonly IHttpContextAccessor _httpContextAccessor;
         private readonly IAuthorizationService _authorizationService;
         private readonly ISqlMetadataProvider _sqlMetadataProvider;
-<<<<<<< HEAD
+        private readonly IAuthorizationResolver _authorizationResolver;
         private readonly RuntimeConfigProvider _runtimeConfigProvider;
-=======
-        private readonly IAuthorizationResolver _authorizationResolver;
->>>>>>> 5dbcb8a6
 
         public RestService(
             IQueryEngine queryEngine,
@@ -44,11 +41,8 @@
             ISqlMetadataProvider sqlMetadataProvider,
             IHttpContextAccessor httpContextAccessor,
             IAuthorizationService authorizationService,
-<<<<<<< HEAD
+            IAuthorizationResolver authorizationResolver
             RuntimeConfigProvider runtimeConfigProvider
-=======
-            IAuthorizationResolver authorizationResolver
->>>>>>> 5dbcb8a6
             )
         {
             _queryEngine = queryEngine;
@@ -56,11 +50,8 @@
             _httpContextAccessor = httpContextAccessor;
             _authorizationService = authorizationService;
             _sqlMetadataProvider = sqlMetadataProvider;
-<<<<<<< HEAD
+            _authorizationResolver = authorizationResolver;
             _runtimeConfigProvider = runtimeConfigProvider;
-=======
-            _authorizationResolver = authorizationResolver;
->>>>>>> 5dbcb8a6
         }
 
         /// <summary>
