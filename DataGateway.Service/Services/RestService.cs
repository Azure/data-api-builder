using System;
using System.IO;
using System.Net;
using System.Text.Json;
using System.Threading.Tasks;
using System.Web;
using Azure.DataGateway.Auth;
using Azure.DataGateway.Config;
using Azure.DataGateway.Service.Authorization;
using Azure.DataGateway.Service.Configurations;
using Azure.DataGateway.Service.Exceptions;
using Azure.DataGateway.Service.Models;
using Azure.DataGateway.Service.Parsers;
using Azure.DataGateway.Service.Resolvers;
using Microsoft.AspNetCore.Authorization;
using Microsoft.AspNetCore.Http;
<<<<<<< HEAD
using Microsoft.AspNetCore.Http.Extensions;
=======
using Microsoft.AspNetCore.Mvc;

>>>>>>> 23b4b9c0
namespace Azure.DataGateway.Service.Services
{
    /// <summary>
    /// Service providing REST Api executions.
    /// </summary>
    public class RestService
    {
        private readonly IQueryEngine _queryEngine;
        private readonly IMutationEngine _mutationEngine;
        private readonly IHttpContextAccessor _httpContextAccessor;
        private readonly IAuthorizationService _authorizationService;
        private readonly ISqlMetadataProvider _sqlMetadataProvider;
        private readonly IAuthorizationResolver _authorizationResolver;
        private readonly RuntimeConfigProvider _runtimeConfigProvider;

        public RestService(
            IQueryEngine queryEngine,
            IMutationEngine mutationEngine,
            ISqlMetadataProvider sqlMetadataProvider,
            IHttpContextAccessor httpContextAccessor,
            IAuthorizationService authorizationService,
            IAuthorizationResolver authorizationResolver,
            RuntimeConfigProvider runtimeConfigProvider
            )
        {
            _queryEngine = queryEngine;
            _mutationEngine = mutationEngine;
            _httpContextAccessor = httpContextAccessor;
            _authorizationService = authorizationService;
            _sqlMetadataProvider = sqlMetadataProvider;
            _authorizationResolver = authorizationResolver;
            _runtimeConfigProvider = runtimeConfigProvider;
        }

        /// <summary>
        /// Invokes the request parser to identify major components of the RestRequestContext
        /// and executes the given operation.
        /// </summary>
        /// <param name="entityName">The entity name.</param>
        /// <param name="operationType">The kind of operation to execute.</param>
        /// <param name="primaryKeyRoute">The primary key route. e.g. customerName/Xyz/saleOrderId/123</param>
        public async Task<IActionResult?> ExecuteAsync(
            string entityName,
            Config.Operation operationType,
            string? primaryKeyRoute)
        {
            RequestValidator.ValidateEntity(entityName, _sqlMetadataProvider.EntityToDatabaseObject.Keys);
            DatabaseObject dbObject = _sqlMetadataProvider.EntityToDatabaseObject[entityName];

            await AuthorizationCheckForRequirementAsync(resource: entityName, requirement: new EntityRoleActionPermissionsRequirement());

            QueryString? query = GetHttpContext().Request.QueryString;
            string queryString = query is null ? string.Empty : GetHttpContext().Request.QueryString.ToString();

            string requestBody = string.Empty;
            using (StreamReader reader = new(GetHttpContext().Request.Body))
            {
                requestBody = await reader.ReadToEndAsync();
            }

            RestRequestContext context;
            switch (operationType)
            {
                case Config.Operation.Find:
                    context = new FindRequestContext(entityName,
                                                     dbo: dbObject,
                                                     isList: string.IsNullOrEmpty(primaryKeyRoute));
                    break;
                case Config.Operation.Insert:
                    JsonElement insertPayloadRoot = RequestValidator.ValidateInsertRequest(queryString, requestBody);
                    context = new InsertRequestContext(
                        entityName,
                        dbo: dbObject,
                        insertPayloadRoot,
                        operationType);
                    RequestValidator.ValidateInsertRequestContext(
                        (InsertRequestContext)context,
                        _sqlMetadataProvider);
                    break;
                case Config.Operation.Delete:
                    context = new DeleteRequestContext(entityName,
                                                       dbo: dbObject,
                                                       isList: false);
                    RequestValidator.ValidateDeleteRequest(primaryKeyRoute);
                    break;
                case Config.Operation.Update:
                case Config.Operation.UpdateIncremental:
                case Config.Operation.Upsert:
                case Config.Operation.UpsertIncremental:
                    JsonElement upsertPayloadRoot = RequestValidator.ValidateUpdateOrUpsertRequest(primaryKeyRoute, requestBody);
                    context = new UpsertRequestContext(entityName,
                                                       dbo: dbObject,
                                                       upsertPayloadRoot,
                                                       operationType);
                    RequestValidator.ValidateUpsertRequestContext((UpsertRequestContext)context, _sqlMetadataProvider);
                    break;
                default:
                    throw new DataGatewayException(message: "This operation is not supported.",
                                                   statusCode: HttpStatusCode.BadRequest,
                                                   subStatusCode: DataGatewayException.SubStatusCodes.BadRequest);
            }

            if (!string.IsNullOrEmpty(primaryKeyRoute))
            {
                // After parsing primary key, the Context will be populated with the
                // correct PrimaryKeyValuePairs.
                RequestParser.ParsePrimaryKey(primaryKeyRoute, context);
                RequestValidator.ValidatePrimaryKey(context, _sqlMetadataProvider);
            }

            if (!string.IsNullOrWhiteSpace(queryString))
            {
                context.ParsedQueryString = HttpUtility.ParseQueryString(queryString);
                RequestParser.ParseQueryString(context, _sqlMetadataProvider);
            }

            string role = GetHttpContext().Request.Headers[AuthorizationResolver.CLIENT_ROLE_HEADER];
            string action = HttpVerbToActions(GetHttpContext().Request.Method);
            string dbPolicy = _authorizationResolver.TryProcessDBPolicy(entityName, role, action, GetHttpContext());
            if (!string.IsNullOrEmpty(dbPolicy))
            {
                // Since dbPolicy is nothing but filters to be added by virtue of database policy, we prefix it with
                // ?$filter= so that it conforms with the format followed by other filter predicates.
                // This helps the ODataVisitor helpers to parse the policy text properly.
                dbPolicy = "?$filter=" + dbPolicy;

                // Parse and save the values that are needed to later generate queries in the given RestRequestContext.
                // DbPolicyClause is an Abstract Syntax Tree representing the parsed policy text.
                context.DbPolicyClause = _sqlMetadataProvider.GetODataParser().GetFilterClause(dbPolicy, $"{context.EntityName}.{context.DatabaseObject.FullName}");
            }

            // At this point for DELETE, the primary key should be populated in the Request Context.
            RequestValidator.ValidateRequestContext(context, _sqlMetadataProvider);

            // The final authorization check on columns occurs after the request is fully parsed and validated.
            await AuthorizationCheckForRequirementAsync(resource: context, requirement: new ColumnsPermissionsRequirement());

            switch (operationType)
            {
<<<<<<< HEAD
                case Config.Operation.Find:
                    return FormatFindResult(await _queryEngine.ExecuteAsync(context), (FindRequestContext)context);
                case Config.Operation.Insert:
                case Config.Operation.Delete:
                case Config.Operation.Update:
                case Config.Operation.UpdateIncremental:
                case Config.Operation.Upsert:
                case Config.Operation.UpsertIncremental:
=======
                case Operation.Find:
                    return await _queryEngine.ExecuteAsync(context);
                case Operation.Insert:
                case Operation.Delete:
                case Operation.Update:
                case Operation.UpdateIncremental:
                case Operation.Upsert:
                case Operation.UpsertIncremental:
>>>>>>> 23b4b9c0
                    return await _mutationEngine.ExecuteAsync(context);
                default:
                    throw new NotSupportedException("This operation is not yet supported.");
            };
        }

        /// <summary>
        /// Tries to get the Entity name and primary key route
        /// from the provided string that starts with the REST
        /// path. If the provided string does not start with
        /// the given REST path, we throw an exception. We then
        /// return the entity name as the string up until the next
        /// '/' if one exists, and the primary key as the substring
        /// following the '/'.
        /// </summary>
        /// <param name="route">String containing path + entity name
        /// (and optionally primary key).</param>
        /// <returns>entity name after path.</returns>
        /// <exception cref="DataGatewayException"></exception>
        public (string, string) GetEntityNameAndPrimaryKeyRouteFromRoute(string route)
        {
            string path = _runtimeConfigProvider.RestPath.TrimStart('/');
            if (!route.StartsWith(path))
            {
                throw new DataGatewayException(message: $"Invalid Path for route: {route}.",
                                               statusCode: HttpStatusCode.BadRequest,
                                               subStatusCode: DataGatewayException.SubStatusCodes.BadRequest);
            }

            // entity name comes after the path, so get substring starting from
            // the end of path. If path is not empty we trim the '/' following the path.
            string routeAfterPath = string.IsNullOrEmpty(path) ? route : route.Substring(path.Length).TrimStart('/');
            string primaryKeyRoute = string.Empty;
            string entityName;
            // a '/' remaining in this substring means we have a primary key route
            if (routeAfterPath.Contains('/'))
            {
                // primary key route is what follows the first '/', we trim this an any
                // additional '/'
                primaryKeyRoute = routeAfterPath.Substring(routeAfterPath.IndexOf('/')).TrimStart('/');
                // save entity name as string up until first '/'
                entityName = routeAfterPath[..routeAfterPath.IndexOf('/')];
            }
            else
            {
                entityName = routeAfterPath;
            }

            return (entityName, primaryKeyRoute);
        }

        private HttpContext GetHttpContext()
        {
            return _httpContextAccessor.HttpContext!;
        }

        /// <summary>
        /// Performs authorization check for REST with a single requirement.
        /// Called when the relevant metadata has been parsed from the request.
        /// </summary>
        /// <param name="resource">Request metadata object (RestRequestContext, DatabaseObject, or null)</param>
        /// <param name="requirement">The authorization check to perform.</param>
        /// <returns>No return value. If this method succeeds, the request is authorized for the requirement.</returns>
        /// <exception cref="ArgumentNullException">Thrown when the resource is null
        /// for requirements which need one.</exception>
        /// <exception cref="DataGatewayException">Thrown when authorization fails.
        /// Results in server returning 403 Unauthorized.</exception>
        public async Task AuthorizationCheckForRequirementAsync(object? resource, IAuthorizationRequirement requirement)
        {
            if (requirement is not RoleContextPermissionsRequirement && resource is null)
            {
                throw new ArgumentNullException(paramName: "resource", message: $"Resource can't be null for the requirement: {requirement.GetType}");
            }

            AuthorizationResult authorizationResult = await _authorizationService.AuthorizeAsync(
                user: GetHttpContext().User,
                resource: resource,
                requirements: new[] { requirement });

            if (!authorizationResult.Succeeded)
            {
                // Authorization failed so the request terminates.
                throw new DataGatewayException(
                    message: "Authorization Failure: Access Not Allowed.",
                    statusCode: HttpStatusCode.Forbidden,
                    subStatusCode: DataGatewayException.SubStatusCodes.AuthorizationCheckFailed);
            }
        }

        /// <summary>
        /// Converts httpverb type of a RestRequestContext object to the
        /// matching CRUD operation, to facilitate authorization checks.
        /// </summary>
        /// <param name="httpVerb"></param>
        /// <returns>The CRUD operation for the given httpverb.</returns>
        public static string HttpVerbToActions(string httpVerbName)
        {
            switch (httpVerbName)
            {
                case "POST":
                    return ActionType.CREATE;
                case "PUT":
                case "PATCH":
                    // Please refer to the use of this method, which is to look out for policy based on crud operation type.
                    // Since create doesn't have filter predicates, PUT/PATCH would resolve to update operation.
                    return ActionType.UPDATE;
                case "DELETE":
                    return ActionType.DELETE;
                case "GET":
                    return ActionType.READ;
                default:
                    throw new DataGatewayException(
                        message: "Unsupported operation type.",
                        statusCode: HttpStatusCode.BadRequest,
                        subStatusCode: DataGatewayException.SubStatusCodes.BadRequest
                    );
            }
        }
    }
}<|MERGE_RESOLUTION|>--- conflicted
+++ resolved
@@ -14,12 +14,9 @@
 using Azure.DataGateway.Service.Resolvers;
 using Microsoft.AspNetCore.Authorization;
 using Microsoft.AspNetCore.Http;
-<<<<<<< HEAD
+using Microsoft.AspNetCore.Mvc;
 using Microsoft.AspNetCore.Http.Extensions;
-=======
-using Microsoft.AspNetCore.Mvc;
-
->>>>>>> 23b4b9c0
+
 namespace Azure.DataGateway.Service.Services
 {
     /// <summary>
@@ -159,25 +156,14 @@
 
             switch (operationType)
             {
-<<<<<<< HEAD
                 case Config.Operation.Find:
-                    return FormatFindResult(await _queryEngine.ExecuteAsync(context), (FindRequestContext)context);
+                    return await _queryEngine.ExecuteAsync(context);
                 case Config.Operation.Insert:
                 case Config.Operation.Delete:
                 case Config.Operation.Update:
                 case Config.Operation.UpdateIncremental:
                 case Config.Operation.Upsert:
                 case Config.Operation.UpsertIncremental:
-=======
-                case Operation.Find:
-                    return await _queryEngine.ExecuteAsync(context);
-                case Operation.Insert:
-                case Operation.Delete:
-                case Operation.Update:
-                case Operation.UpdateIncremental:
-                case Operation.Upsert:
-                case Operation.UpsertIncremental:
->>>>>>> 23b4b9c0
                     return await _mutationEngine.ExecuteAsync(context);
                 default:
                     throw new NotSupportedException("This operation is not yet supported.");
