using System;
using System.IO;
using System.Net;
using System.Text.Json;
using System.Threading.Tasks;
using System.Web;
using Azure.DataGateway.Service.Exceptions;
using Azure.DataGateway.Service.Models;
using Azure.DataGateway.Service.Resolvers;
using Azure.DataGateway.Service.Services;
using Microsoft.AspNetCore.Authorization;
using Microsoft.AspNetCore.Http;

namespace Azure.DataGateway.Services
{
    /// <summary>
    /// Service providing REST Api executions.
    /// </summary>
    public class RestService
    {
        private readonly IQueryEngine _queryEngine;
        private readonly IMutationEngine _mutationEngine;
        private readonly IMetadataStoreProvider _metadataStoreProvider;
        private readonly IHttpContextAccessor _httpContextAccessor;
        private readonly IAuthorizationService _authorizationService;

        public RestService(
            IQueryEngine queryEngine,
            IMutationEngine mutationEngine,
            IMetadataStoreProvider metadataStoreProvider,
            IHttpContextAccessor httpContextAccessor,
            IAuthorizationService authorizationService
            )
        {
            _queryEngine = queryEngine;
            _mutationEngine = mutationEngine;
            _metadataStoreProvider = metadataStoreProvider;
            _httpContextAccessor = httpContextAccessor;
            _authorizationService = authorizationService;
        }

        /// <summary>
        /// Invokes the request parser to identify major components of the RestRequestContext
        /// and executes the given operation.
        /// </summary>
        /// <param name="entityName">The entity name.</param>
        /// <param name="operationType">The kind of operation to execute.</param>
        /// <param name="primaryKeyRoute">The primary key route. e.g. customerName/Xyz/saleOrderId/123</param>
        public async Task<JsonDocument> ExecuteAsync(
            string entityName,
            Operation operationType,
            string primaryKeyRoute)
        {
            string queryString = GetHttpContext().Request.QueryString.ToString();

            string requestBody = string.Empty;
            using (StreamReader reader = new(GetHttpContext().Request.Body))
            {
                requestBody = await reader.ReadToEndAsync();
            }

            RestRequestContext context;
            switch (operationType)
            {
                case Operation.Find:
                    context = new FindRequestContext(entityName, isList: string.IsNullOrEmpty(primaryKeyRoute));
                    break;
                case Operation.Insert:
                    JsonElement insertPayloadRoot = RequestValidator.ValidateInsertRequest(queryString, requestBody);
                    context = new InsertRequestContext(entityName,
                        insertPayloadRoot,
                        HttpRestVerbs.POST,
                        operationType);
                    RequestValidator.ValidateInsertRequestContext(
                        (InsertRequestContext)context,
                        _metadataStoreProvider);
                    break;
                case Operation.Delete:
                    context = new DeleteRequestContext(entityName, isList: false);
                    RequestValidator.ValidateDeleteRequest(primaryKeyRoute);
                    break;
                default:
                    throw new NotSupportedException("This operation is not yet supported.");
            }

            if (!string.IsNullOrEmpty(primaryKeyRoute))
            {
                // After parsing primary key, the context will be populated with the
                // correct PrimaryKeyValuePairs.
                RequestParser.ParsePrimaryKey(primaryKeyRoute, context);
                RequestValidator.ValidatePrimaryKey(context, _metadataStoreProvider);
            }

            if (!string.IsNullOrEmpty(queryString))
            {
<<<<<<< HEAD
                RequestParser.ParseQueryString(System.Web.HttpUtility.ParseQueryString(queryString), context, _metadataStoreProvider);
=======
                RequestParser.ParseQueryString(HttpUtility.ParseQueryString(queryString), context);
>>>>>>> 319f94da
            }

            // At this point for DELETE, the primary key should be populated in the Request context. 
            RequestValidator.ValidateRequestContext(context, _metadataStoreProvider);

            // RestRequestContext is finalized for QueryBuilding and QueryExecution.
            // Perform Authorization check prior to moving forward in request pipeline.
            // RESTAuthorizationService
            AuthorizationResult authorizationResult = await _authorizationService.AuthorizeAsync(
                user: _httpContextAccessor.HttpContext.User,
                resource: context,
                requirements: new[] { context.HttpVerb });

            if (authorizationResult.Succeeded)
            {
                switch (operationType)
                {
                    case Operation.Find:
                        return await _queryEngine.ExecuteAsync(context);
                    case Operation.Insert:
                    case Operation.Delete:
                        return await _mutationEngine.ExecuteAsync(context);
                    default:
                        throw new NotSupportedException("This operation is not yet supported.");
                }
            }
            else
            {
                throw new DatagatewayException(
                    message: "Unauthorized",
                    statusCode: (int)HttpStatusCode.Unauthorized,
                    subStatusCode: DatagatewayException.SubStatusCodes.AuthorizationCheckFailed
                );
            }
        }

        private HttpContext GetHttpContext()
        {
            return _httpContextAccessor.HttpContext;
        }
    }
}<|MERGE_RESOLUTION|>--- conflicted
+++ resolved
@@ -93,11 +93,7 @@
 
             if (!string.IsNullOrEmpty(queryString))
             {
-<<<<<<< HEAD
-                RequestParser.ParseQueryString(System.Web.HttpUtility.ParseQueryString(queryString), context, _metadataStoreProvider);
-=======
-                RequestParser.ParseQueryString(HttpUtility.ParseQueryString(queryString), context);
->>>>>>> 319f94da
+                RequestParser.ParseQueryString(HttpUtility.ParseQueryString(queryString), context, _metadataStoreProvider.GetFilterParser());
             }
 
             // At this point for DELETE, the primary key should be populated in the Request context. 
