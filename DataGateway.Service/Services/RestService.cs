--- conflicted
+++ resolved
@@ -80,51 +80,10 @@
             // If request has resolved to a stored procedure entity, initialize and validate appropriate request context
             if (dbObject.ObjectType is SourceType.StoredProcedure)
             {
-<<<<<<< HEAD
                 switch (operationType)
                 {
-=======
-                case Operation.Read:
-                    context = new FindRequestContext(entityName,
-                                                     dbo: dbObject,
-                                                     isList: string.IsNullOrEmpty(primaryKeyRoute));
-                    break;
-                case Operation.Insert:
-                    JsonElement insertPayloadRoot = RequestValidator.ValidateInsertRequest(queryString, requestBody);
-                    context = new InsertRequestContext(
-                        entityName,
-                        dbo: dbObject,
-                        insertPayloadRoot,
-                        operationType);
-                    RequestValidator.ValidateInsertRequestContext(
-                        (InsertRequestContext)context,
-                        _sqlMetadataProvider);
-                    break;
-                case Operation.Delete:
-                    context = new DeleteRequestContext(entityName,
-                                                       dbo: dbObject,
-                                                       isList: false);
-                    RequestValidator.ValidateDeleteRequest(primaryKeyRoute);
-                    break;
-                case Operation.Update:
-                case Operation.UpdateIncremental:
-                case Operation.Upsert:
-                case Operation.UpsertIncremental:
-                    JsonElement upsertPayloadRoot = RequestValidator.ValidateUpdateOrUpsertRequest(primaryKeyRoute, requestBody);
-                    context = new UpsertRequestContext(entityName,
-                                                       dbo: dbObject,
-                                                       upsertPayloadRoot,
-                                                       operationType);
-                    RequestValidator.ValidateUpsertRequestContext((UpsertRequestContext)context, _sqlMetadataProvider);
-                    break;
-                default:
-                    throw new DataGatewayException(message: "This operation is not supported.",
-                                                   statusCode: HttpStatusCode.BadRequest,
-                                                   subStatusCode: DataGatewayException.SubStatusCodes.BadRequest);
-            }
->>>>>>> e35e510d
-
-                    case Operation.Find:
+
+                    case Operation.Read:
                         // Parameters passed in query string, request body is ignored for find requests
                         context = new StoredProcedureRequestContext(
                             entityName,
@@ -178,7 +137,7 @@
             {
                 switch (operationType)
                 {
-                    case Operation.Find:
+                    case Operation.Read:
                         context = new FindRequestContext(entityName,
                                                          dbo: dbObject,
                                                          isList: string.IsNullOrEmpty(primaryKeyRoute));
@@ -259,13 +218,8 @@
 
             switch (operationType)
             {
-<<<<<<< HEAD
-                case Operation.Find:
-                    return await context.DispatchExecute(_queryEngine);
-=======
                 case Operation.Read:
                     return await _queryEngine.ExecuteAsync(context);
->>>>>>> e35e510d
                 case Operation.Insert:
                 case Operation.Delete:
                 case Operation.Update:
