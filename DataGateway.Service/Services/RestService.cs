--- conflicted
+++ resolved
@@ -88,15 +88,9 @@
                 case Operation.UpdateIncremental:
                 case Operation.Upsert:
                 case Operation.UpsertIncremental:
-<<<<<<< HEAD
-                    JsonElement payloadRoot = RequestValidator.ValidateUpdateOrUpsertRequest(primaryKeyRoute, requestBody);
-                    context = new UpsertRequestContext(entityName, payloadRoot, GetHttpVerb(operationType), operationType);
-                    RequestValidator.ValidateUpsertRequestContext((UpsertRequestContext)context, MetadataStoreProvider);
-=======
-                    JsonElement upsertPayloadRoot = RequestValidator.ValidateUpsertRequest(primaryKeyRoute, requestBody);
+                    JsonElement upsertPayloadRoot = RequestValidator.ValidateUpdateOrUpsertRequest(primaryKeyRoute, requestBody);
                     context = new UpsertRequestContext(entityName, upsertPayloadRoot, GetHttpVerb(operationType), operationType);
                     RequestValidator.ValidateUpsertRequestContext((UpsertRequestContext)context, GraphQLMetadataProvider);
->>>>>>> bd5bab9c
                     break;
                 default:
                     throw new NotSupportedException("This operation is not yet supported.");
