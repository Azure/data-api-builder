--- conflicted
+++ resolved
@@ -114,13 +114,8 @@
 
             if (!string.IsNullOrWhiteSpace(queryString))
             {
-<<<<<<< HEAD
-                context.ParsedQueryString = HttpUtility.ParseQueryString(queryString, System.Text.Encoding.UTF8);
-                RequestParser.ParseQueryString(context, MetadataStoreProvider.GetFilterParser(), MetadataStoreProvider.GetTableDefinition(entityName).PrimaryKey);
-=======
                 context.ParsedQueryString = HttpUtility.ParseQueryString(queryString);
                 RequestParser.ParseQueryString(context, GraphQLMetadataProvider.FilterParser);
->>>>>>> 92ba3b33
             }
 
             // At this point for DELETE, the primary key should be populated in the Request Context.
@@ -188,7 +183,6 @@
             IEnumerable<JsonElement> rootEnumerated = jsonElement.EnumerateArray();
             JsonElement lastElement = rootEnumerated.Last();
             rootEnumerated = rootEnumerated.Take(rootEnumerated.Count() - 1);
-<<<<<<< HEAD
             string after = string.Empty;
 
             // If there are more records after we remove the extra that means limit was > 0,
@@ -201,8 +195,6 @@
                                orderByColumns: context.OrderByClauseInUrl,
                                primaryKey: MetadataStoreProvider.GetTableDefinition(context.EntityName).PrimaryKey);
             }
-=======
->>>>>>> 92ba3b33
 
             // nextLink is the URL needed to get the next page of records using the same query options
             // with $after base64 encoded for opaqueness
