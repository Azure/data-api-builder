using System;
using System.IO.Abstractions;
using System.Net.Http;
using System.Threading.Tasks;
using Azure.DataGateway.Auth;
using Azure.DataGateway.Config;
using Azure.DataGateway.Service.AuthenticationHelpers;
using Azure.DataGateway.Service.Authorization;
using Azure.DataGateway.Service.Configurations;
using Azure.DataGateway.Service.Resolvers;
using Azure.DataGateway.Service.Services;
using Azure.DataGateway.Service.Services.MetadataProviders;
using HotChocolate.Language;
using Microsoft.AspNetCore.Authentication.JwtBearer;
using Microsoft.AspNetCore.Authorization;
using Microsoft.AspNetCore.Builder;
using Microsoft.AspNetCore.Cors.Infrastructure;
using Microsoft.AspNetCore.Hosting;
using Microsoft.AspNetCore.Http;
using Microsoft.Data.SqlClient;
using Microsoft.Extensions.Configuration;
using Microsoft.Extensions.DependencyInjection;
using Microsoft.Extensions.Hosting;
using MySqlConnector;
using Npgsql;

namespace Azure.DataGateway.Service
{
    public class Startup
    {
        public Startup(IConfiguration configuration)
        {
            Configuration = configuration;
        }

        public IConfiguration Configuration { get; }

        // This method gets called by the runtime. Use this method to add services to the container.
        public void ConfigureServices(IServiceCollection services)
        {
            services.Configure<RuntimeConfigPath>(Configuration);

            services.AddSingleton<RuntimeConfigProvider>();
            services.AddSingleton<RuntimeConfigValidator>();

            services.AddSingleton<CosmosClientProvider>();

            services.AddSingleton<IQueryEngine>(implementationFactory: (serviceProvider) =>
            {
                RuntimeConfigProvider configProvider = serviceProvider.GetRequiredService<RuntimeConfigProvider>();
                RuntimeConfig runtimeConfig = configProvider.GetRuntimeConfiguration();

                switch (runtimeConfig.DatabaseType)
                {
                    case DatabaseType.cosmos:
                        return ActivatorUtilities.GetServiceOrCreateInstance<CosmosQueryEngine>(serviceProvider);
                    case DatabaseType.mssql:
                    case DatabaseType.postgresql:
                    case DatabaseType.mysql:
                        return ActivatorUtilities.GetServiceOrCreateInstance<SqlQueryEngine>(serviceProvider);
                    default:
                        throw new NotSupportedException(runtimeConfig.DatabaseTypeNotSupportedMessage);
                }
            });

            services.AddSingleton<IMutationEngine>(implementationFactory: (serviceProvider) =>
            {
                RuntimeConfigProvider configProvider = serviceProvider.GetRequiredService<RuntimeConfigProvider>();
                RuntimeConfig runtimeConfig = configProvider.GetRuntimeConfiguration();

                switch (runtimeConfig.DatabaseType)
                {
                    case DatabaseType.cosmos:
                        return ActivatorUtilities.GetServiceOrCreateInstance<CosmosMutationEngine>(serviceProvider);
                    case DatabaseType.mssql:
                    case DatabaseType.postgresql:
                    case DatabaseType.mysql:
                        return ActivatorUtilities.GetServiceOrCreateInstance<SqlMutationEngine>(serviceProvider);
                    default:
                        throw new NotSupportedException(runtimeConfig.DatabaseTypeNotSupportedMessage);
                }
            });

            services.AddSingleton<IQueryExecutor>(implementationFactory: (serviceProvider) =>
            {
                RuntimeConfigProvider configProvider = serviceProvider.GetRequiredService<RuntimeConfigProvider>();
                RuntimeConfig runtimeConfig = configProvider.GetRuntimeConfiguration();

                switch (runtimeConfig.DatabaseType)
                {
                    case DatabaseType.cosmos:
                        return null!;
                    case DatabaseType.mssql:
                        return ActivatorUtilities.GetServiceOrCreateInstance<QueryExecutor<SqlConnection>>(serviceProvider);
                    case DatabaseType.postgresql:
                        return ActivatorUtilities.GetServiceOrCreateInstance<QueryExecutor<NpgsqlConnection>>(serviceProvider);
                    case DatabaseType.mysql:
                        return ActivatorUtilities.GetServiceOrCreateInstance<QueryExecutor<MySqlConnection>>(serviceProvider);
                    default:
                        throw new NotSupportedException(
                            runtimeConfig.DatabaseTypeNotSupportedMessage);
                }
            });

            services.AddSingleton<IQueryBuilder>(implementationFactory: (serviceProvider) =>
            {
                RuntimeConfigProvider configProvider = serviceProvider.GetRequiredService<RuntimeConfigProvider>();
                RuntimeConfig runtimeConfig = configProvider.GetRuntimeConfiguration();

                switch (runtimeConfig.DatabaseType)
                {
                    case DatabaseType.cosmos:
                        return null!;
                    case DatabaseType.mssql:
                        return ActivatorUtilities.GetServiceOrCreateInstance<MsSqlQueryBuilder>(serviceProvider);
                    case DatabaseType.postgresql:
                        return ActivatorUtilities.GetServiceOrCreateInstance<PostgresQueryBuilder>(serviceProvider);
                    case DatabaseType.mysql:
                        return ActivatorUtilities.GetServiceOrCreateInstance<MySqlQueryBuilder>(serviceProvider);
                    default:
                        throw new NotSupportedException(runtimeConfig.DatabaseTypeNotSupportedMessage);
                }
            });

            services.AddSingleton<ISqlMetadataProvider>(implementationFactory: (serviceProvider) =>
            {
                RuntimeConfigProvider configProvider = serviceProvider.GetRequiredService<RuntimeConfigProvider>();
                RuntimeConfig runtimeConfig = configProvider.GetRuntimeConfiguration();

                switch (runtimeConfig.DatabaseType)
                {
                    case DatabaseType.cosmos:
                        return ActivatorUtilities.GetServiceOrCreateInstance<CosmosSqlMetadataProvider>(serviceProvider);
                    case DatabaseType.mssql:
                        return ActivatorUtilities.GetServiceOrCreateInstance<MsSqlMetadataProvider>(serviceProvider);
                    case DatabaseType.postgresql:
                        return ActivatorUtilities.GetServiceOrCreateInstance<PostgreSqlMetadataProvider>(serviceProvider);
                    case DatabaseType.mysql:
                        return ActivatorUtilities.GetServiceOrCreateInstance<MySqlMetadataProvider>(serviceProvider);
                    default:
                        throw new NotSupportedException(runtimeConfig.DatabaseTypeNotSupportedMessage);
                }
            });

            services.AddSingleton(implementationFactory: (serviceProvider) =>
            {
                RuntimeConfigProvider configProvider = serviceProvider.GetRequiredService<RuntimeConfigProvider>();
                RuntimeConfig runtimeConfig = configProvider.GetRuntimeConfiguration();

                switch (runtimeConfig.DatabaseType)
                {
                    case DatabaseType.cosmos:
                        return null!;
                    case DatabaseType.mssql:
<<<<<<< HEAD
                    case DatabaseType.postgresql:
                    case DatabaseType.mysql:
                        return new DbExceptionParser(runtimeConfigPath);
=======
                        return new DbExceptionParserBase(configProvider);
                    case DatabaseType.postgresql:
                        return ActivatorUtilities.CreateInstance<PostgresDbExceptionParser>(serviceProvider);
                    case DatabaseType.mysql:
                        return ActivatorUtilities.CreateInstance<MySqlDbExceptionParser>(serviceProvider);
>>>>>>> 78bdd0ca
                    default:
                        throw new NotSupportedException(runtimeConfig.DatabaseTypeNotSupportedMessage);
                }
            });

            services.AddSingleton<IDocumentHashProvider, Sha256DocumentHashProvider>();
            services.AddSingleton<IDocumentCache, DocumentCache>();
            services.AddSingleton<GraphQLService>();
            services.AddSingleton<RestService>();
            services.AddSingleton<IFileSystem, FileSystem>();

            //Enable accessing HttpContext in RestService to get ClaimsPrincipal.
            services.AddHttpContextAccessor();

            ConfigureAuthentication(services);
            services.AddAuthorization();
            services.AddSingleton<IAuthorizationHandler, RequestAuthorizationHandler>();
            services.AddSingleton<IAuthorizationHandler, RestAuthorizationHandler>();
            services.AddSingleton<IAuthorizationResolver, AuthorizationResolver>();

            services.AddControllers();
        }

        // This method gets called by the runtime. Use this method to configure the HTTP request pipeline.
        public void Configure(IApplicationBuilder app, IWebHostEnvironment env, RuntimeConfigProvider runtimeConfigProvider)
        {
            bool isRuntimeReady = false;
            if (runtimeConfigProvider.TryGetRuntimeConfiguration(out RuntimeConfig? runtimeConfig))
            {
                isRuntimeReady = PerformOnConfigChangeAsync(app).Result;
            }
            else
            {
                runtimeConfigProvider.RuntimeConfigLoaded += async (sender, newConfig) =>
                {
                    isRuntimeReady = await PerformOnConfigChangeAsync(app);
                };
            }

            if (env.IsDevelopment())
            {
                app.UseDeveloperExceptionPage();
            }

            app.UseHttpsRedirection();

            app.UseRouting();

            // Adding CORS Middleware
            if (runtimeConfig is not null && runtimeConfig.HostGlobalSettings.Cors is not null)
            {
                app.UseCors(CORSPolicyBuilder =>
                {
                    Cors corsConfig = runtimeConfig.HostGlobalSettings.Cors;
                    ConfigureCors(CORSPolicyBuilder, corsConfig);
                });
            }

            app.Use(async (context, next) =>
            {
                bool isSettingConfig = context.Request.Path.StartsWithSegments("/configuration")
                    && context.Request.Method == HttpMethod.Post.Method;
                if (isRuntimeReady)
                {
                    await next.Invoke();
                }
                else if (isSettingConfig)
                {
                    if (isRuntimeReady)
                    {
                        context.Response.StatusCode = StatusCodes.Status409Conflict;
                    }
                    else
                    {
                        await next.Invoke();
                    }
                }
                else
                {
                    context.Response.StatusCode = StatusCodes.Status503ServiceUnavailable;
                }
            });
            app.UseAuthentication();

            // Conditionally add authentication middleware in Production Mode
            if (runtimeConfig is not null && !runtimeConfigProvider.IsDeveloperMode())
            {
                app.UseAuthenticationMiddleware();
            }

            app.UseAuthorization();

            // Authorization Engine middleware enforces that all requests (including introspection)
            // include proper auth headers.
            // - {Authorization header + Client role header for JWT}
            // - {X-MS-CLIENT-PRINCIPAL + Client role header for EasyAuth}
            // When enabled, the middleware will prevent Banana Cake Pop(GraphQL client) from loading
            // without proper authorization headers.
            if (runtimeConfig is not null && runtimeConfig.HostGlobalSettings.Mode == HostModeType.Production)
            {
                app.UseAuthorizationEngineMiddleware();
            }

            app.UseEndpoints(endpoints =>
            {
                endpoints.MapControllers();
                endpoints.MapBananaCakePop(toolPath: "/graphql");
            });
        }

        /// <summary>
        /// Perform these additional steps once the configuration has been bound
        /// to a particular database type.
        /// </summary>
        /// <param name="app"></param>
        /// <returns>Indicates if the runtime is ready to accept requests.</returns>
        private static async Task<bool> PerformOnConfigChangeAsync(IApplicationBuilder app)
        {
            try
            {
                // Now that the configuration has been set, perform validation of the runtime config
                // itself.
                app.ApplicationServices.GetService<RuntimeConfigValidator>()!.ValidateConfig();

                ISqlMetadataProvider? sqlMetadataProvider =
                    app.ApplicationServices.GetService<ISqlMetadataProvider>();

                if (sqlMetadataProvider is not null)
                {
                    await sqlMetadataProvider.InitializeAsync();
                }

                return true;
            }
            catch (Exception ex)
            {
                Console.WriteLine($"Unable to complete runtime " +
                    $"intialization operations due to: {ex.Message}.");
                return false;
            }
        }

        private void ConfigureAuthentication(IServiceCollection services)
        {
            // Read configuration and use it locally.
            RuntimeConfigPath runtimeConfigPath = Configuration.Get<RuntimeConfigPath>();
            RuntimeConfig? runtimeConfig = runtimeConfigPath.LoadRuntimeConfigValue();

            // Parameterless AddAuthentication() , i.e. No defaultScheme, allows the custom JWT middleware
            // to manually call JwtBearerHandler.HandleAuthenticateAsync() and populate the User if successful.
            // This also enables the custom middleware to send the AuthN failure reason in the challenge header.
            if (runtimeConfig != null &&
                runtimeConfig.AuthNConfig != null &&
                !runtimeConfig.IsEasyAuthAuthenticationProvider())
            {
                services.AddAuthentication(JwtBearerDefaults.AuthenticationScheme)
                .AddJwtBearer(options =>
                {
                    options.Audience = runtimeConfig.AuthNConfig.Jwt!.Audience;
                    options.Authority = runtimeConfig.AuthNConfig.Jwt!.Issuer;
                });
            }
            else if (runtimeConfig != null &&
                runtimeConfig.AuthNConfig != null &&
                runtimeConfig.IsEasyAuthAuthenticationProvider())
            {
                services.AddAuthentication(EasyAuthAuthenticationDefaults.AUTHENTICATIONSCHEME)
                    .AddEasyAuthAuthentication();
            }
        }

        /// <summary>
        /// Build a CorsPolicy to be consumed by the useCors function, allowing requests with any methods or headers
        /// Used both for app startup and testing purposes
        /// </summary>
        /// <param name="builder"> The CorsPolicyBuilder that will be used to build the policy </param>
        /// <param name="corsConfig"> The cors runtime configuration specifying the allowed origins and whether credentials can be included in requests </param>
        /// <returns> The built cors policy </returns>
        public static CorsPolicy ConfigureCors(CorsPolicyBuilder builder, Cors corsConfig)
        {
            string[] Origins = corsConfig.Origins is not null ? corsConfig.Origins : Array.Empty<string>();
            if (corsConfig.AllowCredentials)
            {
                return builder
                    .WithOrigins(Origins)
                    .AllowAnyMethod()
                    .AllowAnyHeader()
                    .SetIsOriginAllowedToAllowWildcardSubdomains()
                    .AllowCredentials()
                    .Build();
            }
            else
            {
                return builder
                    .WithOrigins(Origins)
                    .AllowAnyMethod()
                    .AllowAnyHeader()
                    .SetIsOriginAllowedToAllowWildcardSubdomains()
                    .Build();
            }
        }
    }
}<|MERGE_RESOLUTION|>--- conflicted
+++ resolved
@@ -152,17 +152,9 @@
                     case DatabaseType.cosmos:
                         return null!;
                     case DatabaseType.mssql:
-<<<<<<< HEAD
-                    case DatabaseType.postgresql:
-                    case DatabaseType.mysql:
-                        return new DbExceptionParser(runtimeConfigPath);
-=======
-                        return new DbExceptionParserBase(configProvider);
-                    case DatabaseType.postgresql:
-                        return ActivatorUtilities.CreateInstance<PostgresDbExceptionParser>(serviceProvider);
-                    case DatabaseType.mysql:
-                        return ActivatorUtilities.CreateInstance<MySqlDbExceptionParser>(serviceProvider);
->>>>>>> 78bdd0ca
+                    case DatabaseType.postgresql:
+                    case DatabaseType.mysql:
+                        return new DbExceptionParser(configProvider);
                     default:
                         throw new NotSupportedException(runtimeConfig.DatabaseTypeNotSupportedMessage);
                 }
