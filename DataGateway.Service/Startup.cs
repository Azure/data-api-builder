using System;
using System.IO.Abstractions;
using System.Net.Http;
using System.Threading.Tasks;
using Azure.DataGateway.Config;
using Azure.DataGateway.Service.AuthenticationHelpers;
using Azure.DataGateway.Service.Authorization;
using Azure.DataGateway.Service.Configurations;
using Azure.DataGateway.Service.Resolvers;
using Azure.DataGateway.Service.Services;
using Azure.DataGateway.Service.Services.MetadataProviders;
using HotChocolate.Language;
using Microsoft.AspNetCore.Authentication.JwtBearer;
using Microsoft.AspNetCore.Authorization;
using Microsoft.AspNetCore.Builder;
using Microsoft.AspNetCore.Cors.Infrastructure;
using Microsoft.AspNetCore.Hosting;
using Microsoft.AspNetCore.Http;
using Microsoft.Data.SqlClient;
using Microsoft.Extensions.Configuration;
using Microsoft.Extensions.DependencyInjection;
using Microsoft.Extensions.Hosting;
using MySqlConnector;
using Npgsql;

namespace Azure.DataGateway.Service
{
    public class Startup
    {
        public Startup(IConfiguration configuration)
        {
            Configuration = configuration;
        }

        public IConfiguration Configuration { get; }

        // This method gets called by the runtime. Use this method to add services to the container.
        public void ConfigureServices(IServiceCollection services)
        {
            services.Configure<RuntimeConfigPath>(Configuration);

            services.AddSingleton<RuntimeConfigProvider>();
            services.AddSingleton<RuntimeConfigValidator>();

            services.AddSingleton<CosmosClientProvider>();

            services.AddSingleton<IQueryEngine>(implementationFactory: (serviceProvider) =>
            {
                RuntimeConfigProvider configProvider = serviceProvider.GetRequiredService<RuntimeConfigProvider>();
                RuntimeConfig runtimeConfig = configProvider.GetRuntimeConfiguration();

                switch (runtimeConfig.DatabaseType)
                {
                    case DatabaseType.cosmos:
                        return ActivatorUtilities.GetServiceOrCreateInstance<CosmosQueryEngine>(serviceProvider);
                    case DatabaseType.mssql:
                    case DatabaseType.postgresql:
                    case DatabaseType.mysql:
                        return ActivatorUtilities.GetServiceOrCreateInstance<SqlQueryEngine>(serviceProvider);
                    default:
                        throw new NotSupportedException(runtimeConfig.DatabaseTypeNotSupportedMessage);
                }
            });

            services.AddSingleton<IMutationEngine>(implementationFactory: (serviceProvider) =>
            {
                RuntimeConfigProvider configProvider = serviceProvider.GetRequiredService<RuntimeConfigProvider>();
                RuntimeConfig runtimeConfig = configProvider.GetRuntimeConfiguration();

                switch (runtimeConfig.DatabaseType)
                {
                    case DatabaseType.cosmos:
                        return ActivatorUtilities.GetServiceOrCreateInstance<CosmosMutationEngine>(serviceProvider);
                    case DatabaseType.mssql:
                    case DatabaseType.postgresql:
                    case DatabaseType.mysql:
                        return ActivatorUtilities.GetServiceOrCreateInstance<SqlMutationEngine>(serviceProvider);
                    default:
                        throw new NotSupportedException(runtimeConfig.DatabaseTypeNotSupportedMessage);
                }
            });

            services.AddSingleton<IQueryExecutor>(implementationFactory: (serviceProvider) =>
            {
                RuntimeConfigProvider configProvider = serviceProvider.GetRequiredService<RuntimeConfigProvider>();
                RuntimeConfig runtimeConfig = configProvider.GetRuntimeConfiguration();

                switch (runtimeConfig.DatabaseType)
                {
                    case DatabaseType.cosmos:
                        return null!;
                    case DatabaseType.mssql:
                        return ActivatorUtilities.GetServiceOrCreateInstance<QueryExecutor<SqlConnection>>(serviceProvider);
                    case DatabaseType.postgresql:
                        return ActivatorUtilities.GetServiceOrCreateInstance<QueryExecutor<NpgsqlConnection>>(serviceProvider);
                    case DatabaseType.mysql:
                        return ActivatorUtilities.GetServiceOrCreateInstance<QueryExecutor<MySqlConnection>>(serviceProvider);
                    default:
                        throw new NotSupportedException(
                            runtimeConfig.DatabaseTypeNotSupportedMessage);
                }
            });

            services.AddSingleton<IQueryBuilder>(implementationFactory: (serviceProvider) =>
            {
                RuntimeConfigProvider configProvider = serviceProvider.GetRequiredService<RuntimeConfigProvider>();
                RuntimeConfig runtimeConfig = configProvider.GetRuntimeConfiguration();

                switch (runtimeConfig.DatabaseType)
                {
                    case DatabaseType.cosmos:
                        return null!;
                    case DatabaseType.mssql:
                        return ActivatorUtilities.GetServiceOrCreateInstance<MsSqlQueryBuilder>(serviceProvider);
                    case DatabaseType.postgresql:
                        return ActivatorUtilities.GetServiceOrCreateInstance<PostgresQueryBuilder>(serviceProvider);
                    case DatabaseType.mysql:
                        return ActivatorUtilities.GetServiceOrCreateInstance<MySqlQueryBuilder>(serviceProvider);
                    default:
                        throw new NotSupportedException(runtimeConfig.DatabaseTypeNotSupportedMessage);
                }
            });

            services.AddSingleton<ISqlMetadataProvider>(implementationFactory: (serviceProvider) =>
            {
                RuntimeConfigProvider configProvider = serviceProvider.GetRequiredService<RuntimeConfigProvider>();
                RuntimeConfig runtimeConfig = configProvider.GetRuntimeConfiguration();

                switch (runtimeConfig.DatabaseType)
                {
                    case DatabaseType.cosmos:
                        return ActivatorUtilities.GetServiceOrCreateInstance<CosmosSqlMetadataProvider>(serviceProvider);
                    case DatabaseType.mssql:
                        return ActivatorUtilities.GetServiceOrCreateInstance<MsSqlMetadataProvider>(serviceProvider);
                    case DatabaseType.postgresql:
                        return ActivatorUtilities.GetServiceOrCreateInstance<PostgreSqlMetadataProvider>(serviceProvider);
                    case DatabaseType.mysql:
                        return ActivatorUtilities.GetServiceOrCreateInstance<MySqlMetadataProvider>(serviceProvider);
                    default:
                        throw new NotSupportedException(runtimeConfig.DatabaseTypeNotSupportedMessage);
                }
            });

            services.AddSingleton(implementationFactory: (serviceProvider) =>
            {
                RuntimeConfigProvider configProvider = serviceProvider.GetRequiredService<RuntimeConfigProvider>();
                RuntimeConfig runtimeConfig = configProvider.GetRuntimeConfiguration();

                switch (runtimeConfig.DatabaseType)
                {
                    case DatabaseType.cosmos:
                        return null!;
                    case DatabaseType.mssql:
<<<<<<< HEAD
                    case DatabaseType.postgresql:
                    case DatabaseType.mysql:
                        return new DbExceptionParser(runtimeConfigPath);
=======
                        return new DbExceptionParserBase(configProvider);
                    case DatabaseType.postgresql:
                        return ActivatorUtilities.CreateInstance<PostgresDbExceptionParser>(serviceProvider);
                    case DatabaseType.mysql:
                        return ActivatorUtilities.CreateInstance<MySqlDbExceptionParser>(serviceProvider);
>>>>>>> d829218b
                    default:
                        throw new NotSupportedException(runtimeConfig.DatabaseTypeNotSupportedMessage);
                }
            });

            services.AddSingleton<IDocumentHashProvider, Sha256DocumentHashProvider>();
            services.AddSingleton<IDocumentCache, DocumentCache>();
            services.AddSingleton<GraphQLService>();
            services.AddSingleton<RestService>();
            services.AddSingleton<IFileSystem, FileSystem>();

            //Enable accessing HttpContext in RestService to get ClaimsPrincipal.
            services.AddHttpContextAccessor();

            ConfigureAuthentication(services);
            services.AddAuthorization();
            services.AddSingleton<IAuthorizationHandler, RequestAuthorizationHandler>();
            services.AddSingleton<IAuthorizationHandler, RestAuthorizationHandler>();
            services.AddSingleton<IAuthorizationResolver, AuthorizationResolver>();

            services.AddControllers();
        }

        // This method gets called by the runtime. Use this method to configure the HTTP request pipeline.
        public void Configure(IApplicationBuilder app, IWebHostEnvironment env, RuntimeConfigProvider runtimeConfigProvider)
        {
            bool isRuntimeReady = false;
            if (runtimeConfigProvider.TryGetRuntimeConfiguration(out RuntimeConfig? runtimeConfig))
            {
                isRuntimeReady = PerformOnConfigChangeAsync(app).Result;
            }
            else
            {
                runtimeConfigProvider.RuntimeConfigLoaded += async (sender, newConfig) =>
                {
                    isRuntimeReady = await PerformOnConfigChangeAsync(app);
                };
            }

            if (env.IsDevelopment())
            {
                app.UseDeveloperExceptionPage();
            }

            app.UseHttpsRedirection();

            app.UseRouting();

            // Adding CORS Middleware
            if (runtimeConfig is not null && runtimeConfig.HostGlobalSettings.Cors is not null)
            {
                app.UseCors(CORSPolicyBuilder =>
                {
                    Cors corsConfig = runtimeConfig.HostGlobalSettings.Cors;
                    ConfigureCors(CORSPolicyBuilder, corsConfig);
                });
            }

            app.Use(async (context, next) =>
            {
                bool isSettingConfig = context.Request.Path.StartsWithSegments("/configuration")
                    && context.Request.Method == HttpMethod.Post.Method;
                if (isRuntimeReady)
                {
                    await next.Invoke();
                }
                else if (isSettingConfig)
                {
                    if (isRuntimeReady)
                    {
                        context.Response.StatusCode = StatusCodes.Status409Conflict;
                    }
                    else
                    {
                        await next.Invoke();
                    }
                }
                else
                {
                    context.Response.StatusCode = StatusCodes.Status503ServiceUnavailable;
                }
            });
            app.UseAuthentication();

            // Conditionally add authentication middleware in Production Mode
            if (runtimeConfig is not null && !runtimeConfigProvider.IsDeveloperMode())
            {
                app.UseAuthenticationMiddleware();
            }

            app.UseAuthorization();

            // Authorization Engine middleware enforces that all requests (including introspection)
            // include proper auth headers.
            // - {Authorization header + Client role header for JWT}
            // - {X-MS-CLIENT-PRINCIPAL + Client role header for EasyAuth}
            // When enabled, the middleware will prevent Banana Cake Pop(GraphQL client) from loading
            // without proper authorization headers.
            if (runtimeConfig is not null && runtimeConfig.HostGlobalSettings.Mode == HostModeType.Production)
            {
                app.UseAuthorizationEngineMiddleware();
            }

            app.UseEndpoints(endpoints =>
            {
                endpoints.MapControllers();
                endpoints.MapBananaCakePop(toolPath: "/graphql");
            });
        }

        /// <summary>
        /// Perform these additional steps once the configuration has been bound
        /// to a particular database type.
        /// </summary>
        /// <param name="app"></param>
        /// <returns>Indicates if the runtime is ready to accept requests.</returns>
        private static async Task<bool> PerformOnConfigChangeAsync(IApplicationBuilder app)
        {
            try
            {
                // Now that the configuration has been set, perform validation of the runtime config
                // itself.
                app.ApplicationServices.GetService<RuntimeConfigValidator>()!.ValidateConfig();

                ISqlMetadataProvider? sqlMetadataProvider =
                    app.ApplicationServices.GetService<ISqlMetadataProvider>();

                if (sqlMetadataProvider is not null)
                {
                    await sqlMetadataProvider.InitializeAsync();
                }

                return true;
            }
            catch (Exception ex)
            {
                Console.WriteLine($"Unable to complete runtime " +
                    $"intialization operations due to: {ex.Message}.");
                return false;
            }
        }

        private void ConfigureAuthentication(IServiceCollection services)
        {
            // Read configuration and use it locally.
            RuntimeConfigPath runtimeConfigPath = Configuration.Get<RuntimeConfigPath>();
            RuntimeConfig? runtimeConfig = runtimeConfigPath.LoadRuntimeConfigValue();

            // Parameterless AddAuthentication() , i.e. No defaultScheme, allows the custom JWT middleware
            // to manually call JwtBearerHandler.HandleAuthenticateAsync() and populate the User if successful.
            // This also enables the custom middleware to send the AuthN failure reason in the challenge header.
            if (runtimeConfig != null &&
                runtimeConfig.AuthNConfig != null &&
                !runtimeConfig.IsEasyAuthAuthenticationProvider())
            {
                services.AddAuthentication(JwtBearerDefaults.AuthenticationScheme)
                .AddJwtBearer(options =>
                {
                    options.Audience = runtimeConfig.AuthNConfig.Jwt!.Audience;
                    options.Authority = runtimeConfig.AuthNConfig.Jwt!.Issuer;
                });
            }
            else if (runtimeConfig != null &&
                runtimeConfig.AuthNConfig != null &&
                runtimeConfig.IsEasyAuthAuthenticationProvider())
            {
                services.AddAuthentication(EasyAuthAuthenticationDefaults.AUTHENTICATIONSCHEME)
                    .AddEasyAuthAuthentication();
            }
        }

        /// <summary>
        /// Build a CorsPolicy to be consumed by the useCors function, allowing requests with any methods or headers
        /// Used both for app startup and testing purposes
        /// </summary>
        /// <param name="builder"> The CorsPolicyBuilder that will be used to build the policy </param>
        /// <param name="corsConfig"> The cors runtime configuration specifying the allowed origins and whether credentials can be included in requests </param>
        /// <returns> The built cors policy </returns>
        public static CorsPolicy ConfigureCors(CorsPolicyBuilder builder, Cors corsConfig)
        {
            string[] Origins = corsConfig.Origins is not null ? corsConfig.Origins : Array.Empty<string>();
            if (corsConfig.AllowCredentials)
            {
                return builder
                    .WithOrigins(Origins)
                    .AllowAnyMethod()
                    .AllowAnyHeader()
                    .SetIsOriginAllowedToAllowWildcardSubdomains()
                    .AllowCredentials()
                    .Build();
            }
            else
            {
                return builder
                    .WithOrigins(Origins)
                    .AllowAnyMethod()
                    .AllowAnyHeader()
                    .SetIsOriginAllowedToAllowWildcardSubdomains()
                    .Build();
            }
        }
    }
}<|MERGE_RESOLUTION|>--- conflicted
+++ resolved
@@ -151,17 +151,11 @@
                     case DatabaseType.cosmos:
                         return null!;
                     case DatabaseType.mssql:
-<<<<<<< HEAD
-                    case DatabaseType.postgresql:
-                    case DatabaseType.mysql:
-                        return new DbExceptionParser(runtimeConfigPath);
-=======
-                        return new DbExceptionParserBase(configProvider);
-                    case DatabaseType.postgresql:
-                        return ActivatorUtilities.CreateInstance<PostgresDbExceptionParser>(serviceProvider);
-                    case DatabaseType.mysql:
-                        return ActivatorUtilities.CreateInstance<MySqlDbExceptionParser>(serviceProvider);
->>>>>>> d829218b
+                        return new DbExceptionParser(configProvider);
+                    case DatabaseType.postgresql:
+                        return ActivatorUtilities.CreateInstance<DbExceptionParser>(serviceProvider);
+                    case DatabaseType.mysql:
+                        return ActivatorUtilities.CreateInstance<DbExceptionParser>(serviceProvider);
                     default:
                         throw new NotSupportedException(runtimeConfig.DatabaseTypeNotSupportedMessage);
                 }
