--- conflicted
+++ resolved
@@ -263,24 +263,12 @@
         {
             try
             {
-<<<<<<< HEAD
                 IGraphQLMetadataProvider graphQLMetadataProvider =
                 app.ApplicationServices.GetService<IGraphQLMetadataProvider>()!;
                 await graphQLMetadataProvider.InitializeAsync();
-=======
-                IGraphQLMetadataProvider metadataProvider =
-                    app.ApplicationServices.GetService<IGraphQLMetadataProvider>()!;
-                await DoSqlMetadataInferenceAsync(metadataProvider);
-            }
 
             // Now that the configuration has been set, perform validation. 
             app.ApplicationServices.GetService<IConfigValidator>()!.ValidateConfig();
->>>>>>> 622da1ba
-
-                // If the configuration has been set, validate it after the services have been built but
-                // before the application is built. If it hasn't been set yet, skip validation, it will
-                // happen when the config changes.
-                app.ApplicationServices.GetService<IConfigValidator>()!.ValidateConfig();
 
                 return true;
             }
