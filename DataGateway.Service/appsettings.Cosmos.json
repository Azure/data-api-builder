{
  "DataGatewayConfig": {
    "DatabaseType": "cosmos",
<<<<<<< HEAD
    "ResolverConfigFile": "cosmos-config.json",
    "RuntimeConfigFile": "runtime-config.json",
=======
    "ResolverConfigFile": "cosmos-config.json",
>>>>>>> bd9e1fb7
    "DatabaseConnection": {
      "ConnectionString": "AccountEndpoint=https://localhost:8081/;AccountKey=C2y6yDjf5/R+ob0N8A7Cgv30VRDJIWEHLM+4QDU5DE2nQ9nDuVTqobD4b8mGGyPMbIZnqyMsEcaGQy67XIw/Jw=="
    },
    "Authentication": {
      "Provider": "EasyAuth"
    }
  }
}
<|MERGE_RESOLUTION|>--- conflicted
+++ resolved
@@ -1,17 +1,13 @@
-{
-  "DataGatewayConfig": {
-    "DatabaseType": "cosmos",
-<<<<<<< HEAD
-    "ResolverConfigFile": "cosmos-config.json",
-    "RuntimeConfigFile": "runtime-config.json",
-=======
-    "ResolverConfigFile": "cosmos-config.json",
->>>>>>> bd9e1fb7
-    "DatabaseConnection": {
-      "ConnectionString": "AccountEndpoint=https://localhost:8081/;AccountKey=C2y6yDjf5/R+ob0N8A7Cgv30VRDJIWEHLM+4QDU5DE2nQ9nDuVTqobD4b8mGGyPMbIZnqyMsEcaGQy67XIw/Jw=="
-    },
-    "Authentication": {
-      "Provider": "EasyAuth"
-    }
-  }
-}
+{
+  "DataGatewayConfig": {
+    "DatabaseType": "cosmos",
+    "ResolverConfigFile": "cosmos-config.json",
+    "RuntimeConfigFile": "runtime-config.json",
+    "DatabaseConnection": {
+      "ConnectionString": "AccountEndpoint=https://localhost:8081/;AccountKey=C2y6yDjf5/R+ob0N8A7Cgv30VRDJIWEHLM+4QDU5DE2nQ9nDuVTqobD4b8mGGyPMbIZnqyMsEcaGQy67XIw/Jw=="
+    },
+    "Authentication": {
+      "Provider": "EasyAuth"
+    }
+  }
+}