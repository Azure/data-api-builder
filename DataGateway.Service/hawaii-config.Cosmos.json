{
  "$schema": "../schemas/hawaii.draft-01.schema.json",
  "data-source": {
    "database-type": "cosmos",
    "connection-string": "AccountEndpoint=https://localhost:8081/;AccountKey=C2y6yDjf5/R+ob0N8A7Cgv30VRDJIWEHLM+4QDU5DE2nQ9nDuVTqobD4b8mGGyPMbIZnqyMsEcaGQy67XIw/Jw=="
  },
  "cosmos": {
    "database": "graphqldb",
    "container": "planet",
    "schema": "schema.gql"
  },
  "runtime": {
    "rest": {
      "enabled": false
    },
    "graphql": {
      "enabled": true,
      "path": "/graphql",
      "allow-introspection": true
    },
    "host": {
      "mode": "development",
      "cors": {
        "origins": [ "http://localhost:3000" ],
        "allow-credentials": false
      },
      "authentication": {
        "provider": "EasyAuth"
      }
    }
  },
  "entities": {
    "Planet": {
      "source": "planet",
      "permissions": [
        {
          "role": "anonymous",
          "actions": [ "*" ]
        }
      ]
    },
    "Character": {
<<<<<<< HEAD
      "source": "character"
=======
      "source": "planet",
      "permissions": [
        {
          "role": "anonymous",
          "actions": [ "*" ]
        }
      ]
>>>>>>> cb271aed
    }
  }
}<|MERGE_RESOLUTION|>--- conflicted
+++ resolved
@@ -40,9 +40,6 @@
       ]
     },
     "Character": {
-<<<<<<< HEAD
-      "source": "character"
-=======
       "source": "planet",
       "permissions": [
         {
@@ -50,7 +47,6 @@
           "actions": [ "*" ]
         }
       ]
->>>>>>> cb271aed
     }
   }
 }