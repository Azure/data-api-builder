{
  "$schema": "../schemas/hawaii.draft-01.schema.json",
  "data-source": {
    "database-type": "cosmos",
<<<<<<< HEAD
    "connection-string": "AccountEndpoint=https://localhost:8081/;AccountKey=C2y6yDjf5/R+ob0N8A7Cgv30VRDJIWEHLM+4QDU5DE2nQ9nDuVTqobD4b8mGGyPMbIZnqyMsEcaGQy67XIw/Jw==",
=======
    "connection-string": "AccountEndpoint=https://localhost:8081/;AccountKey=C2y6yDjf5/R+ob0N8A7Cgv30VRDJIWEHLM+4QDU5DE2nQ9nDuVTqobD4b8mGGyPMbIZnqyMsEcaGQy67XIw/Jw=="
>>>>>>> 2b008868
  },
  "cosmos": {
    "database": "graphqldb",
    "container": "planet",
    "schema": "schema.gql"
  },
  "runtime": {
    "rest": {
      "enabled": false
    },
    "graphql": {
      "enabled": true,
      "path": "/graphql",
      "allow-introspection": true
    },
    "host": {
      "mode": "development",
      "cors": {
        "origins": [ "http://localhost:3000" ],
        "allow-credentials": false
      },
      "authentication": {
        "provider": "StaticWebApps"
      }
    }
  },
  "entities": {
    "Planet": {
      "source": "planet",
      "permissions": [
        {
          "role": "anonymous",
<<<<<<< HEAD
          "actions": ["*"]
=======
          "actions": [ "*" ]
>>>>>>> 2b008868
        }
      ]
    },
    "Character": {
      "source": "planet",
      "permissions": [
        {
          "role": "anonymous",
          "actions": [ "*" ]
        }
      ]
    }
  }
}<|MERGE_RESOLUTION|>--- conflicted
+++ resolved
@@ -2,11 +2,7 @@
   "$schema": "../schemas/hawaii.draft-01.schema.json",
   "data-source": {
     "database-type": "cosmos",
-<<<<<<< HEAD
-    "connection-string": "AccountEndpoint=https://localhost:8081/;AccountKey=C2y6yDjf5/R+ob0N8A7Cgv30VRDJIWEHLM+4QDU5DE2nQ9nDuVTqobD4b8mGGyPMbIZnqyMsEcaGQy67XIw/Jw==",
-=======
     "connection-string": "AccountEndpoint=https://localhost:8081/;AccountKey=C2y6yDjf5/R+ob0N8A7Cgv30VRDJIWEHLM+4QDU5DE2nQ9nDuVTqobD4b8mGGyPMbIZnqyMsEcaGQy67XIw/Jw=="
->>>>>>> 2b008868
   },
   "cosmos": {
     "database": "graphqldb",
@@ -39,11 +35,7 @@
       "permissions": [
         {
           "role": "anonymous",
-<<<<<<< HEAD
-          "actions": ["*"]
-=======
           "actions": [ "*" ]
->>>>>>> 2b008868
         }
       ]
     },
