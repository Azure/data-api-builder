--- conflicted
+++ resolved
@@ -2,12 +2,7 @@
   "$schema": "../../project-hawaii/playground/hawaii.draft-01.schema.json",
   "data-source": {
     "database-type": "mssql",
-<<<<<<< HEAD
-    "ConnectionString": "Server=(localdb)\\MSSQLLocalDB;Database=DataGateway;Integrated Security=true",
-    "resolver-config-file": "sql-config.json"
-=======
     "connection-string": "DO NOT EDIT, look at CONTRIBUTING.md on how to run tests"
->>>>>>> f7a03032
   },
   "mssql": {
     "set-session-context": false
