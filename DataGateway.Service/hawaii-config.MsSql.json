{
  "$schema": "../../project-hawaii/playground/hawaii.draft-01.schema.json",
  "data-source": {
    "database-type": "mssql",
    "connection-string": "DO NOT EDIT, look at CONTRIBUTING.md on how to run tests"
  },
  "mssql": {
    "set-session-context": false
  },
  "runtime": {
    "rest": {
      "enabled": true,
      "path": "/api"
    },
    "graphql": {
      "enabled": true,
      "path": "/graphql",
      "allow-introspection": true
    },
    "host": {
      "mode": "Development",
      "cors": {
        "origins": [ "1", "2" ],
        "allow-credentials": true
      },
      "authentication": {
        "provider": "EasyAuth",
        "jwt": {
          "audience": "",
          "issuer": "",
          "issuer-key": ""
        }
      }
    }
  },
  "entities": {
    "Publisher": {
      "source": "publishers",
      "rest": true,
      "graphql": true,
      "permissions": [
        {
          "role": "anonymous",
          "actions": [ "read" ]
        },
        {
          "role": "authenticated",
          "actions": [ "create", "read", "update", "delete" ]
        }
      ],
      "relationships": {
        "books": {
          "cardinality": "many",
          "target.entity": "Book"
        }
      }
    },
    "Stock": {
      "source": "stocks",
      "rest": true,
      "graphql": true,
      "permissions": [
        {
          "role": "anonymous",
          "actions": [ "read" ]
        },
        {
          "role": "authenticated",
          "actions": [ "create", "read", "update" ]
        }
      ],
      "relationships": {
        "comics": {
          "cardinality": "many",
          "target.entity": "Comic",
          "source.fields": [ "categoryName" ],
          "target.fields": [ "categoryName" ]
        }
      }
    },
    "Book": {
      "source": "books",
      "permissions": [
        {
          "role": "anonymous",
          "actions": [ "read" ]
        },
        {
          "role": "authenticated",
          "actions": [ "create", "update", "delete" ]
        }
      ],
      "relationships": {
        "publishers": {
          "cardinality": "one",
          "target.entity": "Publisher"
        },
        "websiteplacement": {
          "cardinality": "one",
          "target.entity": "BookWebsitePlacement"
        },
        "reviews": {
          "cardinality": "many",
          "target.entity": "Review"
        },
        "authors": {
          "cardinality": "many",
          "target.entity": "Author",
          "linking.object": "book_author_link",
          "linking.source.fields": [ "book_id" ],
          "linking.target.fields": [ "author_id" ]
        }
      }
    },
    "BookWebsitePlacement": {
      "source": "book_website_placements",
      "rest": true,
      "graphql": true,
      "permissions": [
        {
          "role": "anonymous",
          "actions": [ "read" ]
        },
        {
          "role": "authenticated",
          "actions": [
            "create",
            "update",
            {
              "action": "delete",
              "policy": {
                "database": "@claims.id eq @item.id"
              },
              "fields": {
                "include": [ "*" ],
                "exclude": [ "id" ]
              }
            }
          ]
        }
      ],
      "relationships": {
        "books": {
          "cardinality": "one",
          "target.entity": "Book"
        }
      }
    },
    "Author": {
      "source": "authors",
      "rest": true,
      "graphql": true,
      "permissions": [
        {
          "role": "anonymous",
          "actions": [ "read" ]
        }
      ],
      "relationships": {
        "books": {
          "cardinality": "many",
          "target.entity": "Book",
          "linking.object": "book_author_link"
        }
      }
    },
    "Review": {
      "source": "reviews",
      "rest": true,
      "permissions": [
        {
          "role": "anonymous",
          "actions": [ "read" ]
        }
      ],
      "relationships": {
        "books": {
          "cardinality": "one",
          "target.entity": "Book"
        }
      }
    },
    "Comic": {
      "source": "comics",
      "rest": true,
      "graphql": false,
      "permissions": [
        {
          "role": "anonymous",
          "actions": [ "read" ]
        },
        {
          "role": "authenticated",
          "actions": [ "create", "read", "delete" ]
        }
      ]
    },
    "Broker": {
      "source": "brokers",
      "graphql": false,
      "permissions": [
        {
          "role": "anonymous",
          "actions": [ "read" ]
        }
      ]
    },
    "WebsiteUser": {
      "source": "website_users",
      "rest": false,
      "permissions": []
    },
<<<<<<< HEAD
    "stocks_price": {
      "source": "stocks_price",
      "rest": false,
      "permissions": []
=======
    "books_view_all": {
      "source": "books_view_all",
      "rest": true,
      "graphql": true,
      "permissions": [
        {
          "role": "anonymous",
          "actions": [ "read" ]
        },
        {
          "role": "authenticated",
          "actions": [ "read" ]
        }
      ],
      "relationships": {
      }
    },
    "stocks_view_selected": {
      "source": "stocks_view_selected",
      "rest": true,
      "graphql": true,
      "permissions": [
        {
          "role": "anonymous",
          "actions": [ "read" ]
        },
        {
          "role": "authenticated",
          "actions": [ "read" ]
        }
      ],
      "relationships": {
      }
    },
    "books_publishers_view_composite": {
      "source": "books_publishers_view_composite",
      "rest": true,
      "graphql": true,
      "permissions": [
        {
          "role": "anonymous",
          "actions": [ "read" ]
        },
        {
          "role": "authenticated",
          "actions": [ "read" ]
        }
      ],
      "relationships": {
      }
>>>>>>> 953231f1
    }
  }
}<|MERGE_RESOLUTION|>--- conflicted
+++ resolved
@@ -210,12 +210,11 @@
       "rest": false,
       "permissions": []
     },
-<<<<<<< HEAD
     "stocks_price": {
       "source": "stocks_price",
       "rest": false,
       "permissions": []
-=======
+    },
     "books_view_all": {
       "source": "books_view_all",
       "rest": true,
@@ -266,7 +265,6 @@
       ],
       "relationships": {
       }
->>>>>>> 953231f1
     }
   }
 }