{
  "$schema": "../../project-hawaii/playground/hawaii.draft-01.schema.json",
  "data-source": {
    "database-type": "mssql",
    "connection-string": "Server=tcp:127.0.0.1,1433;Persist Security Info=False;User ID=sa;Password=REPLACEME;MultipleActiveResultSets=False;Connection Timeout=5;"
  },
  "mssql": {
    "set-session-context": false
  },
  "runtime": {
    "rest": {
      "enabled": true,
      "path": "/api"
    },
    "graphql": {
      "enabled": true,
      "path": "/graphql",
      "allow-introspection": true
    },
    "host": {
      "mode": "Development",
      "cors": {
        "origins": [ "1", "2" ],
        "allow-credentials": true
      },
      "authentication": {
        "provider": "EasyAuth",
        "jwt": {
          "audience": "",
          "issuer": "",
          "issuer-key": ""
        }
      }
    }
  },
  "entities": {
    "Publisher": {
      "source": "publishers",
      "rest": true,
      "graphql": true,
      "permissions": [
        {
          "role": "anonymous",
          "actions": [ "read" ]
        },
        {
          "role": "authenticated",
          "actions": [ "create", "read", "update", "delete" ]
        }
      ],
      "relationships": {
        "books": {
          "cardinality": "many",
          "target.entity": "Book"
        }
      }
    },
    "Stock": {
      "source": "stocks",
      "rest": true,
      "graphql": true,
      "permissions": [
        {
          "role": "anonymous",
          "actions": [ "read" ]
        },
        {
          "role": "authenticated",
          "actions": [ "create", "read", "update" ]
        }
      ],
      "relationships": {
        "comics": {
          "cardinality": "many",
          "target.entity": "Comic",
          "source.fields": [ "categoryName" ],
          "target.fields": [ "categoryName" ]
        }
      }
    },
    "Book": {
      "source": "books",
      "permissions": [
        {
          "role": "anonymous",
          "actions": [ "read" ]
        },
        {
          "role": "authenticated",
          "actions": [ "create", "update", "delete" ]
        }
      ],
      "relationships": {
        "publishers": {
          "cardinality": "one",
          "target.entity": "Publisher"
        },
        "websiteplacement": {
          "cardinality": "one",
          "target.entity": "BookWebsitePlacement"
        },
        "reviews": {
          "cardinality": "many",
          "target.entity": "Review"
        },
        "authors": {
          "cardinality": "many",
          "target.entity": "Author",
          "linking.object": "book_author_link",
          "linking.source.fields": [ "book_id" ],
          "linking.target.fields": [ "author_id" ]
        }
      }
    },
    "BookWebsitePlacement": {
      "source": "book_website_placements",
      "rest": true,
      "graphql": true,
      "permissions": [
        {
          "role": "anonymous",
          "actions": [ "read" ]
        },
        {
          "role": "authenticated",
          "actions": [
            "create",
            "update",
            {
              "action": "delete",
              "policy": {
                "database": "@claims.id eq @item.id"
              },
              "fields": {
                "include": [ "*" ],
                "exclude": [ "id" ]
              }
            }
          ]
        }
      ],
      "relationships": {
        "books": {
          "cardinality": "one",
          "target.entity": "Book"
        }
      }
    },
    "Author": {
      "source": "authors",
      "rest": true,
      "graphql": true,
      "permissions": [
        {
          "role": "anonymous",
          "actions": [ "read" ]
        }
      ],
      "relationships": {
        "books": {
          "cardinality": "many",
          "target.entity": "Book",
          "linking.object": "book_author_link"
        }
      }
    },
    "Review": {
      "source": "reviews",
      "rest": true,
      "permissions": [
        {
          "role": "anonymous",
          "actions": [ "read" ]
        }
      ],
      "relationships": {
        "books": {
          "cardinality": "one",
          "target.entity": "Book"
        }
      }
    },
    "Comic": {
      "source": "comics",
      "rest": true,
      "graphql": false,
      "permissions": [
        {
          "role": "anonymous",
          "actions": [ "read" ]
        },
        {
          "role": "authenticated",
          "actions": [ "create", "read", "delete" ]
        }
      ]
    },
    "Broker": {
      "source": "brokers",
      "graphql": false,
      "permissions": [
        {
          "role": "anonymous",
          "actions": [ "read" ]
        }
      ]
    },
    "WebsiteUser": {
      "source": "website_users",
      "rest": false,
      "permissions": []
    },
<<<<<<< HEAD
    "stocks_price": {
      "source": "stocks_price",
      "rest": false,
      "permissions": []
=======
    "books_view_all": {
      "source": "books_view_all",
      "rest": true,
      "graphql": true,
      "permissions": [
        {
          "role": "anonymous",
          "actions": [ "read" ]
        },
        {
          "role": "authenticated",
          "actions": [ "read" ]
        }
      ],
      "relationships": {
      }
    },
    "stocks_view_selected": {
      "source": "stocks_view_selected",
      "rest": true,
      "graphql": true,
      "permissions": [
        {
          "role": "anonymous",
          "actions": [ "read" ]
        },
        {
          "role": "authenticated",
          "actions": [ "read" ]
        }
      ],
      "relationships": {
      }
    },
    "books_publishers_view_composite": {
      "source": "books_publishers_view_composite",
      "rest": true,
      "graphql": true,
      "permissions": [
        {
          "role": "anonymous",
          "actions": [ "read" ]
        },
        {
          "role": "authenticated",
          "actions": [ "read" ]
        }
      ],
      "relationships": {
      }
>>>>>>> f7a03032
    }
  }
}<|MERGE_RESOLUTION|>--- conflicted
+++ resolved
@@ -210,12 +210,16 @@
       "rest": false,
       "permissions": []
     },
-<<<<<<< HEAD
+    "SupportedType": {
+      "source": "type_table",
+      "rest": false,
+      "permissions": []
+    },
     "stocks_price": {
       "source": "stocks_price",
       "rest": false,
       "permissions": []
-=======
+    },
     "books_view_all": {
       "source": "books_view_all",
       "rest": true,
@@ -266,7 +270,6 @@
       ],
       "relationships": {
       }
->>>>>>> f7a03032
     }
   }
 }