--- conflicted
+++ resolved
@@ -21,15 +21,7 @@
         "allow-credentials": false
       },
       "authentication": {
-<<<<<<< HEAD
-        "provider": "EasyAuth",
-        "jwt": {
-          "audience": "",
-          "issuer": ""
-        }
-=======
         "provider": "StaticWebApps"
->>>>>>> 2b008868
       }
     }
   },
