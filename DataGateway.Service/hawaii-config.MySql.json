--- conflicted
+++ resolved
@@ -207,12 +207,11 @@
       "rest": false,
       "permissions": []
     },
-<<<<<<< HEAD
     "stocks_price": {
       "source": "stocks_price",
       "rest": false,
       "permissions": []
-=======
+    },
     "books_view_all": {
       "source": "books_view_all",
       "rest": true,
@@ -263,7 +262,6 @@
       ],
       "relationships": {
       }
->>>>>>> 953231f1
     }
   }
 }