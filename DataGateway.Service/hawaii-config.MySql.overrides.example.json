{
  "$schema": "../../project-hawaii/playground/hawaii.draft-01.schema.json",
  "data-source": {
    "database-type": "mysql",
<<<<<<< HEAD
    "connection-string": "server=localhost;database=datagatewaytest;Allow User Variables=true;uid=root;pwd=REPLACEME",
    "resolver-config-file": "sql-config.json"
    "connection-string": "Server=(localdb)\\MSSQLLocalDB;Database=DataGateway;Integrated Security=true"
=======
    "connection-string": "server=localhost;database=datagatewaytest;Allow User Variables=true;uid=root;pwd=REPLACEME"
>>>>>>> f7a03032
  },
  "runtime": {
    "rest": {
      "enabled": true,
      "path": "/api"
    },
    "graphql": {
      "enabled": true,
      "path": "/graphql",
      "allow-introspection": true
    },
    "host": {
      "mode": "Development",
      "cors": {
        "origins": [ "1", "2" ],
        "allow-credentials": true
      },
      "authentication": {
        "provider": "EasyAuth",
        "jwt": {
          "audience": "bbff8fdb-c073-4466-9463-170744cbd2e2",
          "issuer": "https://login.microsoftonline.com/291bf275-ea78-4cde-84ea-21309a43a567/v2.0",
          "issuer-key": ""
        }
      }
    }
  },
  "entities": {
    "Publisher": {
      "source": "publishers",
      "rest": true,
      "graphql": true,
      "permissions": [
        {
          "role": "anonymous",
          "actions": [ "read" ]
        },
        {
          "role": "authenticated",
          "actions": [ "create", "read", "update", "delete" ]
        }
      ],
      "relationships": {
        "books": {
          "cardinality": "many",
          "target.entity": "Book"
        }
      }
    },
    "Stock": {
      "source": "stocks",
      "rest": true,
      "graphql": true,
      "permissions": [
        {
          "role": "anonymous",
          "actions": [ "read" ]
        },
        {
          "role": "authenticated",
          "actions": [ "create", "read", "update" ]
        }
      ],
      "relationships": {
        "comics": {
          "cardinality": "many",
          "target.entity": "Comic",
          "source.fields": [ "categoryName" ],
          "target.fields": [ "categoryName" ]
        }
      }
    },
    "Book": {
      "source": "books",
      "permissions": [
        {
          "role": "anonymous",
          "actions": [ "read" ]
        },
        {
          "role": "authenticated",
          "actions": [ "create", "update", "delete" ]
        },
        {
          "role": "Author",
          "actions": [
            "create",
            "read",
            "update",
            {
              "action": "read",
              "policy": {
                "database": "@claims.id eq @item.id"
              },
              "fields": {
                "include": [ "*" ],
                "exclude": [ "id" ]
              }
            }
          ]
        }
      ],
      "relationships": {
        "publishers": {
          "cardinality": "one",
          "target.entity": "Publisher"
        },
        "websiteplacement": {
          "cardinality": "one",
          "target.entity": "BookWebsitePlacement"
        },
        "reviews": {
          "cardinality": "many",
          "target.entity": "Review"
        },
        "authors": {
          "cardinality": "many",
          "target.entity": "Author",
          "linking.object": "book_author_link",
          "linking.source.fields": [ "book_id" ],
          "linking.target.fields": [ "author_id" ]
        }
      }
    },
    "BookWebsitePlacement": {
      "source": "book_website_placements",
      "rest": true,
      "graphql": true,
      "permissions": [
        {
          "role": "anonymous",
          "actions": [ "read" ]
        },
        {
          "role": "authenticated",
          "actions": [
            "create",
            "update",
            {
              "action": "delete",
              "policy": {
                "database": "@claims.id eq @item.id"
              },
              "fields": {
                "include": [ "*" ],
                "exclude": [ "id" ]
              }
            }
          ]
        }
      ],
      "relationships": {
        "books": {
          "cardinality": "one",
          "target.entity": "Book"
        }
      }
    },
    "Author": {
      "source": "authors",
      "rest": true,
      "graphql": true,
      "permissions": [
        {
          "role": "anonymous",
          "actions": [ "read" ]
        }
      ],
      "relationships": {
        "books": {
          "cardinality": "many",
          "target.entity": "Book",
          "linking.object": "book_author_link"
        }
      }
    },
    "Review": {
      "source": "reviews",
      "rest": true,
      "permissions": [
        {
          "role": "anonymous",
          "actions": [ "read" ]
        }
      ],
      "relationships": {
        "books": {
          "cardinality": "one",
          "target.entity": "Book"
        }
      }
    },
    "Comic": {
      "source": "comics",
      "rest": true,
      "graphql": false,
      "permissions": [
        {
          "role": "anonymous",
          "actions": [ "read" ]
        },
        {
          "role": "authenticated",
          "actions": [ "create", "read", "delete" ]
        }
      ]
    },
    "Broker": {
      "source": "brokers",
      "graphql": false,
      "permissions": [
        {
          "role": "anonymous",
          "actions": [ "read" ]
        }
      ]
    },
    "WebsiteUser": {
      "source": "website_users",
      "rest": false,
      "permissions": []
    },
    "books_view_all": {
      "source": "books_view_all",
      "rest": true,
      "graphql": true,
      "permissions": [
        {
          "role": "anonymous",
          "actions": [ "read" ]
        },
        {
          "role": "authenticated",
          "actions": [ "read" ]
        }
      ],
      "relationships": {
      }
    },
    "stocks_view_selected": {
      "source": "stocks_view_selected",
      "rest": true,
      "graphql": true,
      "permissions": [
        {
          "role": "anonymous",
          "actions": [ "read" ]
        },
        {
          "role": "authenticated",
          "actions": [ "read" ]
        }
      ],
      "relationships": {
      }
    },
    "books_publishers_view_composite": {
      "source": "books_publishers_view_composite",
      "rest": true,
      "graphql": true,
      "permissions": [
        {
          "role": "anonymous",
          "actions": [ "read" ]
        },
        {
          "role": "authenticated",
          "actions": [ "read" ]
        }
      ],
      "relationships": {
      }
    }
  }
}<|MERGE_RESOLUTION|>--- conflicted
+++ resolved
@@ -2,13 +2,7 @@
   "$schema": "../../project-hawaii/playground/hawaii.draft-01.schema.json",
   "data-source": {
     "database-type": "mysql",
-<<<<<<< HEAD
-    "connection-string": "server=localhost;database=datagatewaytest;Allow User Variables=true;uid=root;pwd=REPLACEME",
-    "resolver-config-file": "sql-config.json"
-    "connection-string": "Server=(localdb)\\MSSQLLocalDB;Database=DataGateway;Integrated Security=true"
-=======
     "connection-string": "server=localhost;database=datagatewaytest;Allow User Variables=true;uid=root;pwd=REPLACEME"
->>>>>>> f7a03032
   },
   "runtime": {
     "rest": {
