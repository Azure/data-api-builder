--- conflicted
+++ resolved
@@ -211,47 +211,6 @@
       "rest": false,
       "permissions": []
     },
-<<<<<<< HEAD
-    "Tree": {
-      "source": "trees",
-      "rest": true,
-      "permissions": [
-        {
-          "role": "anonymous",
-          "actions": [ "create", "read", "update", "delete" ]
-        }
-      ],
-      "mappings": {
-        "species": "Scientific Name",
-        "region": "United State's Region"
-      }
-    },
-    "Shrub": {
-      "source": "trees",
-      "rest": true,
-      "permissions": [
-        {
-          "role": "anonymous",
-          "actions": [ "create", "read", "update", "delete" ]
-        }
-      ],
-      "mappings": {
-        "species": "fancyName"
-      }
-    },
-    "Fungus": {
-      "source": "fungi",
-      "rest": true,
-      "permissions": [
-        {
-          "role": "anonymous",
-          "actions": [ "create", "read", "update", "delete" ]
-        }
-      ],
-      "mappings": {
-        "spores": "hazards"
-      }
-=======
     "stocks_price": {
       "source": "stocks_price",
       "rest": false,
@@ -261,7 +220,46 @@
       "source": "type_table",
       "rest": false,
       "permissions": []
->>>>>>> 172b22ec
+    },
+    "Tree": {
+      "source": "trees",
+      "rest": true,
+      "permissions": [
+        {
+          "role": "anonymous",
+          "actions": [ "create", "read", "update", "delete" ]
+        }
+      ],
+      "mappings": {
+        "species": "Scientific Name",
+        "region": "United State's Region"
+      }
+    },
+    "Shrub": {
+      "source": "trees",
+      "rest": true,
+      "permissions": [
+        {
+          "role": "anonymous",
+          "actions": [ "create", "read", "update", "delete" ]
+        }
+      ],
+      "mappings": {
+        "species": "fancyName"
+      }
+    },
+    "Fungus": {
+      "source": "fungi",
+      "rest": true,
+      "permissions": [
+        {
+          "role": "anonymous",
+          "actions": [ "create", "read", "update", "delete" ]
+        }
+      ],
+      "mappings": {
+        "spores": "hazards"
+      }
     }
   }
 }