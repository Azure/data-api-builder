--- conflicted
+++ resolved
@@ -662,7 +662,6 @@
         }
       ]
     },
-<<<<<<< HEAD
     "Notebook": {
       "source": "notebooks",
       "rest": true,
@@ -745,7 +744,7 @@
           ]
         }
       ]
-=======
+    },
     "ArtOfWar": {
       "source": "aow",
       "rest": true,
@@ -765,7 +764,6 @@
         "StrategicAttack": "謀攻",
         "NoteNum": "┬─┬ノ( º _ ºノ)"
       }
->>>>>>> 3dc7cbe5
     }
   }
 }