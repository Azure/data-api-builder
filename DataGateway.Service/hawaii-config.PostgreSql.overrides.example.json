{
  "$schema": "../schemas/hawaii.draft-01.schema.json",
  "data-source": {
    "database-type": "postgresql",
    "connection-string": "Host=localhost;Database=datagatewaytest;username=REPLACEME;password=REPLACEME"
  },
  "runtime": {
    "rest": {
      "enabled": true,
      "path": "/api"
    },
    "graphql": {
      "enabled": true,
      "path": "/graphql",
      "allow-introspection": true
    },
    "host": {
      "mode": "development",
      "cors": {
        "origins": [ "http://localhost:3000" ],
        "allow-credentials": false
      },
      "authentication": {
<<<<<<< HEAD
        "provider": "EasyAuth",
        "jwt": {
          "audience": "",
          "issuer": ""
          }
        }
=======
        "provider": "StaticWebApps"
>>>>>>> 2b008868
      }
    }
  },
  "entities": {
    "Publisher": {
      "source": "publishers",
      "rest": true,
      "graphql": true,
      "permissions": [
        {
          "role": "anonymous",
          "actions": [ "read" ]
        },
        {
          "role": "authenticated",
          "actions": [ "create", "read", "update", "delete" ]
        }
      ],
      "relationships": {
        "books": {
          "cardinality": "many",
          "target.entity": "Book"
        }
      }
    },
    "Stock": {
      "source": "stocks",
      "rest": true,
      "graphql": true,
      "permissions": [
        {
          "role": "anonymous",
          "actions": [ "read" ]
        },
        {
          "role": "authenticated",
          "actions": [ "create", "read", "update", "delete" ]
        }
      ],
      "relationships": {
        "comics": {
          "cardinality": "many",
          "target.entity": "Comic",
          "source.fields": [ "categoryName" ],
          "target.fields": [ "categoryName" ]
        }
      }
    },
    "Book": {
      "source": "books",
      "permissions": [
        {
          "role": "anonymous",
          "actions": [ "read" ]
        },
        {
          "role": "authenticated",
          "actions": [ "create", "read", "update", "delete" ]
        }
      ],
      "relationships": {
        "publishers": {
          "cardinality": "one",
          "target.entity": "Publisher"
        },
        "websiteplacement": {
          "cardinality": "one",
          "target.entity": "BookWebsitePlacement"
        },
        "reviews": {
          "cardinality": "many",
          "target.entity": "Review"
        },
        "authors": {
          "cardinality": "many",
          "target.entity": "Author",
          "linking.object": "book_author_link",
          "linking.source.fields": [ "book_id" ],
          "linking.target.fields": [ "author_id" ]
        }
      },
      "mappings": {
        "id": "id",
        "title": "title"
      }
    },
    "BookWebsitePlacement": {
      "source": "book_website_placements",
      "rest": true,
      "graphql": true,
      "permissions": [
        {
          "role": "anonymous",
          "actions": [ "read" ]
        },
        {
          "role": "authenticated",
          "actions": [
            "create",
            "update",
            {
              "action": "delete",
              "policy": {
                "database": "@claims.id eq @item.id"
              },
              "fields": {
                "include": [ "*" ],
                "exclude": [ "id" ]
              }
            }
          ]
        }
      ],
      "relationships": {
        "books": {
          "cardinality": "one",
          "target.entity": "Book"
        }
      }
    },
    "Author": {
      "source": "authors",
      "rest": true,
      "graphql": true,
      "permissions": [
        {
          "role": "anonymous",
          "actions": [ "read" ]
        },
        {
          "role": "authenticated",
          "actions": [ "create", "read", "update", "delete" ]
        }
      ],
      "relationships": {
        "books": {
          "cardinality": "many",
          "target.entity": "Book",
          "linking.object": "book_author_link"
        }
      }
    },
    "Review": {
      "source": "reviews",
      "rest": true,
      "permissions": [
        {
          "role": "anonymous",
          "actions": [ "read" ]
        },
        {
          "role": "authenticated",
          "actions": [ "create", "read", "update", "delete" ]
        }
      ],
      "relationships": {
        "books": {
          "cardinality": "one",
          "target.entity": "Book"
        }
      }
    },
    "Comic": {
      "source": "comics",
      "rest": true,
      "graphql": false,
      "permissions": [
        {
          "role": "anonymous",
          "actions": [ "read" ]
        },
        {
          "role": "authenticated",
          "actions": [ "create", "read", "update", "delete" ]
        }
      ]
    },
    "Broker": {
      "source": "brokers",
      "graphql": false,
      "permissions": [
        {
          "role": "anonymous",
          "actions": [ "read" ]
        },
        {
          "role": "authenticated",
          "actions": [ "create", "read", "update", "delete" ]
        }
      ]
    },
    "WebsiteUser": {
      "source": "website_users",
      "rest": false,
      "permissions": []
    },
    "stocks_price": {
      "source": "stocks_price",
      "rest": false,
      "permissions": []
    },
    "SupportedType": {
      "source": "type_table",
      "rest": false,
      "permissions": []
    },
    "Tree": {
      "source": "trees",
      "rest": true,
      "permissions": [
        {
          "role": "anonymous",
          "actions": [ "create", "read", "update", "delete" ]
        },
        {
          "role": "authenticated",
          "actions": [ "create", "read", "update", "delete" ]
        }
      ],
      "mappings": {
        "species": "Scientific Name",
        "region": "United State's Region"
      }
    },
    "Shrub": {
      "source": "trees",
      "rest": true,
      "permissions": [
        {
          "role": "anonymous",
          "actions": [ "create", "read", "update", "delete" ]
        },
        {
          "role": "authenticated",
          "actions": [ "create", "read", "update", "delete" ]
        }
      ],
      "mappings": {
        "species": "fancyName"
      }
    },
    "Fungus": {
      "source": "fungi",
      "rest": true,
      "permissions": [
        {
          "role": "anonymous",
          "actions": [ "create", "read", "update", "delete" ]
        },
        {
          "role": "authenticated",
          "actions": [ "create", "read", "update", "delete" ]
        }
      ],
      "mappings": {
        "spores": "hazards"
      }
    },
    "Empty": {
      "source": "empty_table",
      "rest": true,
      "permissions": [
        {
          "role": "authenticated",
          "actions": [ "create", "read", "update", "delete" ]
        }
      ]
    }
  }
}<|MERGE_RESOLUTION|>--- conflicted
+++ resolved
@@ -21,16 +21,7 @@
         "allow-credentials": false
       },
       "authentication": {
-<<<<<<< HEAD
-        "provider": "EasyAuth",
-        "jwt": {
-          "audience": "",
-          "issuer": ""
-          }
-        }
-=======
         "provider": "StaticWebApps"
->>>>>>> 2b008868
       }
     }
   },
@@ -137,8 +128,7 @@
                 "database": "@claims.id eq @item.id"
               },
               "fields": {
-                "include": [ "*" ],
-                "exclude": [ "id" ]
+                "include": [ "*" ]
               }
             }
           ]
@@ -225,17 +215,44 @@
     "WebsiteUser": {
       "source": "website_users",
       "rest": false,
-      "permissions": []
+      "permissions": [
+        {
+          "role": "anonymous",
+          "actions": [ "create", "read", "update", "delete" ]
+        },
+        {
+          "role": "authenticated",
+          "actions": [ "create", "read", "update", "delete" ]
+        }
+      ]
     },
     "stocks_price": {
       "source": "stocks_price",
       "rest": false,
-      "permissions": []
+      "permissions": [
+        {
+          "role": "anonymous",
+          "actions": [ "create", "read", "update", "delete" ]
+        },
+        {
+          "role": "authenticated",
+          "actions": [ "create", "read", "update", "delete" ]
+        }
+      ]
     },
     "SupportedType": {
       "source": "type_table",
       "rest": false,
-      "permissions": []
+      "permissions": [
+        {
+          "role": "anonymous",
+          "actions": [ "create", "read", "update", "delete" ]
+        },
+        {
+          "role": "authenticated",
+          "actions": [ "create", "read", "update", "delete" ]
+        }
+      ]
     },
     "Tree": {
       "source": "trees",
