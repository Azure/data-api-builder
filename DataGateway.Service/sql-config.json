--- conflicted
+++ resolved
@@ -198,15 +198,6 @@
         }
       },
       "book_website_placements": {
-<<<<<<< HEAD
-=======
-        "ForeignKeys": {
-          "book_website_placement_book_fk": {
-            "ReferencedTable": "books",
-            "Columns": [ "book_id" ]
-          }
-        },
->>>>>>> 86a0bd28
         "HttpVerbs": {
           "GET": {
             "AuthorizationType": "Anonymous"
