{
  "GraphQLSchema": "",
  "GraphQLSchemaFile": "books.gql",
  "MutationResolvers": [
    {
      "Id": "insertBook",
      "Table": "books",
      "OperationType": "Insert"
    },
    {
      "Id": "editBook",
      "Table": "books",
      "OperationType": "UpdateIncremental"
    },
    {
      "Id": "addAuthorToBook",
      "Table": "book_author_link",
      "OperationType": "Insert"
    },
    {
      "Id": "deleteBook",
      "Table": "books",
      "OperationType": "Delete"
    },
    {
      "Id": "insertWebsitePlacement",
      "Table": "book_website_placements",
      "OperationType": "Insert"
    },
    {
      "Id": "insertMagazine",
      "Table": "magazines",
      "OperationType": "Insert"
    },
    {
      "Id": "insertWebsiteUser",
      "Table": "website_users",
      "OperationType": "Insert"
    },
    {
      "Id": "updateMagazine",
      "Table": "magazines",
      "OperationType": "UpdateIncremental"
    }
  ],
  "GraphQLTypes": {
    "Publisher": {
      "Table": "publishers",
      "Fields": {
        "books": {
          "RelationshipType": "OneToMany",
          "RightForeignKey": "book_publisher_fk"
        },
        "paginatedBooks": {
          "RelationshipType": "OneToMany",
          "RightForeignKey": "book_publisher_fk"
        }
      }
    },
    "Book": {
      "Table": "books",
      "Fields": {
        "publisher": {
          "RelationshipType": "ManyToOne",
          "LeftForeignKey": "book_publisher_fk"
        },
        "website_placement": {
          "RelationshipType": "OneToOne",
          "RightForeignKey": "book_website_placement_book_fk"
        },
        "reviews": {
          "RelationshipType": "OneToMany",
          "RightForeignKey": "review_book_fk"
        },
        "paginatedReviews":{
          "RelationshipType": "OneToMany",
          "RightForeignKey": "review_book_fk"
        },
        "authors": {
          "RelationShipType": "ManyToMany",
          "AssociativeTable": "book_author_link",
          "LeftForeignKey": "book_author_link_book_fk",
          "RightForeignKey": "book_author_link_author_fk"
        },
        "paginatedAuthors": {
          "RelationShipType": "ManyToMany",
          "AssociativeTable": "book_author_link",
          "LeftForeignKey": "book_author_link_book_fk",
          "RightForeignKey": "book_author_link_author_fk"
        }
      }
    },
    "BookWebsitePlacement": {
      "Table": "book_website_placements",
      "Fields": {
        "book": {
          "RelationshipType": "OneToOne",
          "LeftForeignKey": "book_website_placement_book_fk"
        }
      }
    },
    "WebsiteUser": {
      "Table": "website_users"
    },
    "Author": {
      "Table": "authors",
      "Fields": {
        "books": {
          "RelationShipType": "ManyToMany",
          "AssociativeTable": "book_author_link",
          "LeftForeignKey": "book_author_link_author_fk",
          "RightForeignKey": "book_author_link_book_fk"
        },
        "paginatedBooks": {
          "RelationShipType": "ManyToMany",
          "AssociativeTable": "book_author_link",
          "LeftForeignKey": "book_author_link_author_fk",
          "RightForeignKey": "book_author_link_book_fk"
        }
      }
    },
    "Review": {
      "Table": "reviews",
      "Fields": {
        "book": {
          "RelationshipType": "ManyToOne",
          "LeftForeignKey": "review_book_fk"
        }
      }
    },
    "Magazine": {
      "Table": "magazines"
    },
    "BookConnection": {
     "IsPaginationType": true
    },
    "AuthorConnection": {
    "IsPaginationType": true
    },
    "ReviewConnection": {
    "IsPaginationType": true
    }
<<<<<<< HEAD
  },
  "DatabaseSchema": {
    "Tables": {
      "publishers": {
        "HttpVerbs": {
          "POST": {
            "Authorization": "Authenticated"
          },
          "GET": {
            "Authorization": "Anonymous"
          },
          "DELETE": {
            "Authorization": "Authenticated"
          },
          "PUT": {
            "Authorization": "Authenticated"
          },
          "PATCH": {
            "Authorization": "Authenticated"
          }
        }
      },
      "stocks": {
        "HttpVerbs": {
          "GET": {
            "AuthorizationType": "Anonymous"
          },
          "POST": {
            "AuthorizationType": "Authenticated"
          },
          "PUT": {
            "Authorization": "Authenticated"
          },
          "PATCH": {
            "Authorization": "Authenticated"
          }
        }
      },
      "books": {
        "HttpVerbs": {
          "GET": {
            "AuthorizationType": "Authenticated"
          },
          "POST": {
            "AuthorizationType": "Authenticated"
          },
          "DELETE": {
            "Authorization": "Authenticated"
          },
          "PUT": {
            "Authorization": "Authenticated"
          },
          "PATCH": {
            "Authorization": "Authenticated"
          }
        }
      },
      "book_website_placements": {
        "HttpVerbs": {
          "GET": {
            "AuthorizationType": "Anonymous"
          },
          "POST": {
            "AuthorizationType": "Authenticated"
          },
          "DELETE": {
            "Authorization": "Authenticated"
          },
          "PUT": {
            "Authorization": "Authenticated"
          },
          "PATCH": {
            "Authorization": "Authenticated"
          }
        }
      },
      "website_users": {
        "HttpVerbs": {
          "GET": {
            "AuthorizationType": "Anonymous"
          },
          "POST": {
            "AuthorizationType": "Authenticated"
          },
          "DELETE": {
            "Authorization": "Authenticated"
          },
          "PUT": {
            "Authorization": "Authenticated"
          },
          "PATCH": {
            "Authorization": "Authenticated"
          }
        }
      },
      "authors": {
        "HttpVerbs": {
          "GET": {
            "AuthorizationType": "Anonymous"
          }
        }
      },
      "reviews": {
        "HttpVerbs": {
          "GET": {
            "AuthorizationType": "Anonymous"
          }
        }
      },
      "book_author_link": {
      },
      "magazines": {
        "HttpVerbs": {
          "GET": {
            "AuthorizationType": "Anonymous"
          },
          "POST": {
            "AuthorizationType": "Authenticated"
          },
          "DELETE": {
            "Authorization": "Authenticated"
          },
          "PUT": {
            "Authorization": "Authenticated"
          },
          "PATCH": {
            "Authorization": "Authenticated"
          }
        }
      },
      "BOOKS_VIEW_ALL": {
        "HttpVerbs": {
          "GET": {
            "AuthorizationType": "Anonymous"
          },
          "POST": {
            "AuthorizationType": "Authenticated"
          },
          "DELETE": {
            "Authorization": "Authenticated"
          },
          "PUT": {
            "Authorization": "Authenticated"
          },
          "PATCH": {
            "Authorization": "Authenticated"
          }
        }
      },
      "STOCKS_VIEW_SELECTED": {
        "HttpVerbs": {
          "GET": {
            "AuthorizationType": "Anonymous"
          },
          "POST": {
            "AuthorizationType": "Authenticated"
          },
          "DELETE": {
            "Authorization": "Authenticated"
          },
          "PUT": {
            "Authorization": "Authenticated"
          },
          "PATCH": {
            "Authorization": "Authenticated"
          }
        }
      },
      "BOOKS_PUBLISHERS_VIEW_COMPOSITE": {
        "HttpVerbs": {
          "GET": {
            "AuthorizationType": "Anonymous"
          },
          "POST": {
            "AuthorizationType": "Authenticated"
          },
          "DELETE": {
            "Authorization": "Authenticated"
          },
          "PUT": {
            "Authorization": "Authenticated"
          },
          "PATCH": {
            "Authorization": "Authenticated"
          }
        }
      },
      "comics": {
        "HttpVerbs": {
          "GET": {
            "AuthorizationType": "Anonymous"
          },
          "POST": {
            "AuthorizationType": "Authenticated"
          },
          "DELETE": {
            "Authorization": "Authenticated"
          },
          "PUT": {
            "Authorization": "Authenticated"
          }
        }
      },
      "brokers": {
        "HttpVerbs": {
          "GET": {
            "AuthorizationType": "Anonymous"
          }
        }
      },
      "stocks_price": {
      }
    }
=======
>>>>>>> 2513fe44
  }
}<|MERGE_RESOLUTION|>--- conflicted
+++ resolved
@@ -140,7 +140,6 @@
     "ReviewConnection": {
     "IsPaginationType": true
     }
-<<<<<<< HEAD
   },
   "DatabaseSchema": {
     "Tables": {
@@ -271,63 +270,6 @@
           }
         }
       },
-      "BOOKS_VIEW_ALL": {
-        "HttpVerbs": {
-          "GET": {
-            "AuthorizationType": "Anonymous"
-          },
-          "POST": {
-            "AuthorizationType": "Authenticated"
-          },
-          "DELETE": {
-            "Authorization": "Authenticated"
-          },
-          "PUT": {
-            "Authorization": "Authenticated"
-          },
-          "PATCH": {
-            "Authorization": "Authenticated"
-          }
-        }
-      },
-      "STOCKS_VIEW_SELECTED": {
-        "HttpVerbs": {
-          "GET": {
-            "AuthorizationType": "Anonymous"
-          },
-          "POST": {
-            "AuthorizationType": "Authenticated"
-          },
-          "DELETE": {
-            "Authorization": "Authenticated"
-          },
-          "PUT": {
-            "Authorization": "Authenticated"
-          },
-          "PATCH": {
-            "Authorization": "Authenticated"
-          }
-        }
-      },
-      "BOOKS_PUBLISHERS_VIEW_COMPOSITE": {
-        "HttpVerbs": {
-          "GET": {
-            "AuthorizationType": "Anonymous"
-          },
-          "POST": {
-            "AuthorizationType": "Authenticated"
-          },
-          "DELETE": {
-            "Authorization": "Authenticated"
-          },
-          "PUT": {
-            "Authorization": "Authenticated"
-          },
-          "PATCH": {
-            "Authorization": "Authenticated"
-          }
-        }
-      },
       "comics": {
         "HttpVerbs": {
           "GET": {
@@ -354,7 +296,5 @@
       "stocks_price": {
       }
     }
-=======
->>>>>>> 2513fe44
   }
 }