#
# Build and copy GraphQL binaries and run them.
#

FROM mcr.microsoft.com/dotnet/sdk:5.0 as build

WORKDIR /src
<<<<<<< HEAD
COPY [".", "./"]
RUN dotnet build "./DataGateway.Service/Azure.DataGateway.Service.csproj" -c Docker -o /out
=======

COPY ["DataGateway.Service/", "./"]
RUN dotnet build "./Azure.DataGateway.Service.csproj" -c Docker -o /out -r linux-x64
>>>>>>> a5f313f0

FROM mcr.microsoft.com/dotnet/aspnet:5.0 as runtime

COPY --from=build /out /App
WORKDIR /App

ENV ASPNETCORE_URLS=http://+:5000
ENTRYPOINT ["dotnet", "Azure.DataGateway.Service.dll"]
<|MERGE_RESOLUTION|>--- conflicted
+++ resolved
@@ -5,14 +5,8 @@
 FROM mcr.microsoft.com/dotnet/sdk:5.0 as build
 
 WORKDIR /src
-<<<<<<< HEAD
 COPY [".", "./"]
-RUN dotnet build "./DataGateway.Service/Azure.DataGateway.Service.csproj" -c Docker -o /out
-=======
-
-COPY ["DataGateway.Service/", "./"]
-RUN dotnet build "./Azure.DataGateway.Service.csproj" -c Docker -o /out -r linux-x64
->>>>>>> a5f313f0
+RUN dotnet build "./DataGateway.Service/Azure.DataGateway.Service.csproj" -c Docker -o /out -r linux-x64
 
 FROM mcr.microsoft.com/dotnet/aspnet:5.0 as runtime
 
