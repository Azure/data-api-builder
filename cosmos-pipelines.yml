# ASP.NET Core (.NET Framework)
# Build and test ASP.NET Core projects targeting the full .NET Framework.
# Add steps that publish symbols, save build artifacts, and more:
# https://docs.microsoft.com/azure/devops/pipelines/languages/dotnet-core
trigger:
- main
strategy:
  matrix:
    linux:
      imageName: "ubuntu-latest"
      ADDITIONAL_TEST_ARGS: '--collect "XPlat Code coverage"'
    mac:
      imageName: "macOS-latest"
      ADDITIONAL_TEST_ARGS: ''
    windows:
<<<<<<< HEAD
      imageName: "windows-2022"
=======
      imageName: "windows-latest"
      ADDITIONAL_TEST_ARGS: '--collect "XPlat Code coverage"'
>>>>>>> c9f5e49b
  maxParallel: 3
pool:
  vmImage: $(imageName)
variables:
  solution: '**/*.sln'
  buildPlatform: 'Any CPU'
  buildConfiguration: 'Release'
steps:
- task: NuGetToolInstaller@1
- task: NuGetCommand@2
  displayName: Restore NuGet packages
  inputs:
    restoreSolution: '$(solution)'
- task: FileTransform@1
  displayName: 'Generate appsettings.Cosmos.json'
  inputs:
    folderPath: '$(System.DefaultWorkingDirectory)'
    fileType: 'json'
    targetFiles: 'DataGateway.Service/appsettings.Cosmos.json'
- task: DotNetCoreCLI@2
  displayName: Build
  inputs:
    command: build
    projects: '**/*.csproj'
    arguments: '--configuration $(buildConfiguration)' # Update this to match your need
- task: DotNetCoreCLI@2
  displayName: 'Run Cosmos DB Integration Tests'
  inputs:
    command: test
    arguments: '--filter "TestCategory=Cosmos" --configuration $(buildConfiguration) $(ADDITIONAL_TEST_ARGS)'
    projects: '**/*Tests/*.csproj'

# '/XPlat Code coverage --results-directory /home/vsts/work/1/s/TestResults/'
- task: PublishCodeCoverageResults@1
  displayName: 'Publish code coverage'
  inputs:
    codeCoverageTool: Cobertura
    summaryFileLocation: '$(Agent.TempDirectory)/**/*cobertura.xml'<|MERGE_RESOLUTION|>--- conflicted
+++ resolved
@@ -13,12 +13,8 @@
       imageName: "macOS-latest"
       ADDITIONAL_TEST_ARGS: ''
     windows:
-<<<<<<< HEAD
       imageName: "windows-2022"
-=======
-      imageName: "windows-latest"
       ADDITIONAL_TEST_ARGS: '--collect "XPlat Code coverage"'
->>>>>>> c9f5e49b
   maxParallel: 3
 pool:
   vmImage: $(imageName)
