--- conflicted
+++ resolved
@@ -6,12 +6,6 @@
       - "5000:5000"
     restart: "no"
     volumes:
-<<<<<<< HEAD
-      - "./DataGateway.Service/appsettings.mssql.json:/App/appsettings.json"
-      - "./DataGateway.Service/todo-sql.json:/App/todo-sql.json"
-      - "./DataGateway.Service/todo.gql:/App/todo.gql"
-=======
       - "./DataGateway.Service/books.gql:/App/books.gql"
       - "./DataGateway.Service/hawaii-config.MsSql.json:/App/hawaii-config.MsSql.json"
-      - "./DataGateway.Service/sql-config.json:/App/config.json"
->>>>>>> dde86e63
+      - "./DataGateway.Service/sql-config.json:/App/config.json"