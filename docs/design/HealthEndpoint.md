--- conflicted
+++ resolved
@@ -1,5 +1,6 @@
 # Design Document: DAB Health Endpoint
 ## Objective:
+The objective of this task is to enhance the "Health Endpoint" for DAB. Currently we only show whether the DAB Engine is healthy or not and which version of DAB is running. However, the objective under this task item is to enhance this to support detailed description of each supported (enabled) endpoint with all different kinds of parameters that would be defined below.
 The objective of this task is to enhance the "Health Endpoint" for DAB. Currently we only show whether the DAB Engine is healthy or not and which version of DAB is running. However, the objective under this task item is to enhance this to support detailed description of each supported (enabled) endpoint with all different kinds of parameters that would be defined below.
 
 ## Need for DAB Health Check Endpoint
@@ -62,21 +63,12 @@
 
 #### `runtime.health` Configuration
 
-<<<<<<< HEAD
-The runtime configuration would include details like cache-ttl in case we need to cache the response of health checks, the max-drop value which tells you the degree of parallelism i.e. how many queries that DAB should run at once to get health results and roles i.e. which role is allowed to view the health information of DAB.
+The runtime configuration would include details like cache-ttl in case we need to cache the response of health checks, the max-dop value which tells you the degree of parallelism i.e. how many queries that DAB should run at once to get health results and roles i.e. which role is allowed to view the health information of DAB.
 
 | **Property**   | **Data Type** | **Required** | **Default** | **Description**                                                                                      |
 |----------------|---------------|--------------|-------------|------------------------------------------------------------------------------------------------------|
 | `enabled`     | Boolean       | No           | `false`      | Enables or disables the comprehensive health checks for DAB Engine.                                             |
 | `cache-ttl`   | Integer       | No           | `5`         | Time-to-live (in seconds) for caching health check results. If this value is not specified, caching would not be enabled.                                          |
-=======
-The runtime configuration would include details like cache-ttl in case we need to cache the response of health checks, the max-dop value which tells you the degree of parallelism i.e. how many queries that DAB shoud run at once to get health results and roles i.e. which role is allowed to view the health information of DAB.
-
-| **Property**   | **Data Type** | **Required** | **Default** | **Description**                                                                                      |
-|----------------|---------------|--------------|-------------|------------------------------------------------------------------------------------------------------|
-| `enabled`     | Boolean       | No           | `true`      | Enables or disables health checks at the runtime level.                                             |
-| `cache-ttl-sec`   | Integer       | No           | `5`         | Time-to-live (in seconds) for caching health check results.                                          |
->>>>>>> 586d2f24
 | `max-dop`     | Integer       | No           | `1`         | Maximum Degree of Parallelism for running health checks.                                             |
 | `roles`       | Array of strings         | Yes           | NA         | Roles allowed to access the health endpoint (e.g., `anonymous`, `authenticated`).                   |
 
@@ -92,11 +84,7 @@
 
 #### `<entity-name>.health` Configuration
 
-<<<<<<< HEAD
 The Entity config parameters contain information about the GET filter which needs to be carried out on the data source entity and under what threshold ms should the response be received for it to qualify as a healthy entity.
-=======
-The Entity config parameters contain information about the GET filter or query which needs to be carried out on the data source entity and under what threshold should the response be received for it to qualify as a healthy entity.
->>>>>>> 586d2f24
 | **Property**     | **Data Type** | **Required** | **Default** | **Description**                                                                                      |
 |------------------|---------------|--------------|-------------|------------------------------------------------------------------------------------------------------|
 | `enabled`        | Boolean       | No           | `false`      | Enables or disables health checks for the specific entity.                                          |
@@ -139,7 +127,6 @@
   }
 }
 ```
-<<<<<<< HEAD
 The idea of using this updated configuration is to allow the developer to influence how the health checks work against the datasource/entity. This would provide them with a more detailed process for checking if DAB engine is healthy and would give them an enhanced user experience. 
 
 ## Code Details
@@ -190,9 +177,6 @@
 }'
 ```
 **Introspection Query Filter**
-=======
-The idea of using this updates configuration is to allow the developer to influence how the checks work against the datasource/entity. This would provide them with a more detailed process for checking if DAB engine is healthy and would give them an enhanced user experience. 
->>>>>>> 586d2f24
 
 This gives us the GraphQL Schema which is deserialized to get the column names.\
 Now we need to create a `columnNames` array which contains the list of column names which can be used to create the graphQL query.\
