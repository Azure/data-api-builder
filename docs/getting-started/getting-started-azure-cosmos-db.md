--- conflicted
+++ resolved
@@ -168,13 +168,13 @@
 
 From the `samples/getting-started` folder, start Data API builder engine (use):
 
-```
+```dos
 ./run-dab.cmd library.config.json
 ```
 
 Use `run-dab.sh` if you are on Linux. After a few seconds, you'll see something like
 
-```
+```text
 Now listening on: http://localhost:5000
 Now listening on: https://localhost:5001
 ```
@@ -187,17 +187,13 @@
 
 ### REST Endpoint
 
-<<<<<<< HEAD
-Unlike other databases, Data API Builder for Azure Cosmos DB does not support generating REST endpoints because there is already a[REST API endpoint](https://docs.microsoft.com/en-us/rest/api/cosmos-db/) capability built-in to the Azure Cosmos DB service.
-=======
 Unlike other databases, Data API Builder for Azure Cosmos DB does not support generating REST endpoints because there is already a[REST API endpoint](https://learn.microsoft.com/rest/api/cosmos-db/) capability built-in to the Azure Cosmos DB service.
->>>>>>> 875d41d6
 
 ### GraphQL endpoint
 
 GraphQL endpoint is available at
 
-```
+```text
 /graphql
 ```
 
