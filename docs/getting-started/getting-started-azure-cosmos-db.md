--- conflicted
+++ resolved
@@ -204,23 +204,13 @@
 
 Run the below command (this will start the engine with default config `dab-config.json`, use option --config otherwise):
 
-<<<<<<< HEAD
 ```dos
-./run-dab.cmd library.config.json
-=======
-```
 dab start
->>>>>>> 2f3bd915
 ```
 
 Once it is successfully started, then you'll see something like:
 
-<<<<<<< HEAD
 ```text
-Now listening on: http://localhost:5000
-Now listening on: https://localhost:5001
-=======
-```
 info: Azure.DataApiBuilder.Service.Startup[0]
       Successfully completed runtime initialization.
 info: Microsoft.Hosting.Lifetime[14]
@@ -229,7 +219,6 @@
       Now listening on: https://localhost:5001
 info: Microsoft.Hosting.Lifetime[0]
       Application started. Press Ctrl+C to shut down.
->>>>>>> 2f3bd915
 ```
 
 you'll be good to go, Data API Builder is up and running, ready to serve your requests.
