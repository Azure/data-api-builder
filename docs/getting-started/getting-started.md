--- conflicted
+++ resolved
@@ -78,11 +78,7 @@
 dab init --database-type "<database-type>" --connection-string "<connection-string>"
 ```
 
-<<<<<<< HEAD
-where `database-type` and `connection-string` you can use any of the values described in the [Overview of configuration file](#overview-of-configuration-file) section above. If you don't know the connection string, no worries, we'll take care of that later, in one of the database-specific Getting Started documents we ave created for you.
-=======
-where `database-type` and `connection-string` you can use any of the values described in the [Overview of configuration file](#overview-of-configuration-file) section above. If don't know the connection string, no worries: hold your breath for a second and we'll take care of that later, in one of the database-specific Getting Started document we have created for you.
->>>>>>> bc065674
+where for `database-type` and `connection-string` you can use any of the values described in the [Overview of configuration file](#overview-of-configuration-file) section above. If you don't know the connection string, no worries, we'll take care of that later, in one of the database-specific Getting Started documents we ave created for you.
 
 ## The sample scenario
 
