# Data API builder for Azure Databases

Data API builder for Azure Databases provide modern REST and GraphQL endpoints to your Azure Databases.

With Data API builder, database objects can be exposed via REST or GraphQL endpoints so that your data can be accessed using modern techniques by any platform, any language, any device. With an integrated and flexible policy engine, granular security is assured; integrated with Azure SQL DB, SQL Server, PostgreSQL, MySQL, MariaDB and Cosmos DB, gives developer an efficiency boost like it was never seen before.

## Table of content

- [Getting started](./getting-started/getting-started.md)
- [Command Line Interface](./dab-cli.md)
- [Configuration file](./configuration-file.md)
- [Running Data API builder for Azure Databases]()
  - [Running from source code](./running-from-source-code.md)
  - [Running using a container](./running-using-a-container.md)
  - [Running using the CLI tool](./running-using-dab-cli.md)
- [REST features](./rest.md)
- [GraphQL features](./graphql.md)
- [Authentication](./authentication.md) - **Work in progress**
- [Authorization](./authorization.md) - **Work in progress**
- [Relationships](./relationships.md) - **Work in progress**
<<<<<<< HEAD
- [Known Issues and Limitations](/docs/known-issues.md)
=======
- [Known Issues and Limitations](/docs/known-issues.md) - **Work in progress**
>>>>>>> ca1ee3b7
<|MERGE_RESOLUTION|>--- conflicted
+++ resolved
@@ -18,8 +18,4 @@
 - [Authentication](./authentication.md) - **Work in progress**
 - [Authorization](./authorization.md) - **Work in progress**
 - [Relationships](./relationships.md) - **Work in progress**
-<<<<<<< HEAD
-- [Known Issues and Limitations](/docs/known-issues.md)
-=======
-- [Known Issues and Limitations](/docs/known-issues.md) - **Work in progress**
->>>>>>> ca1ee3b7
+- [Known Issues and Limitations](/docs/known-issues.md) - **Work in progress**