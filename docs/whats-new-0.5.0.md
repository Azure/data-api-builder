--- conflicted
+++ resolved
@@ -38,7 +38,6 @@
 
 ## New `mappings` section
 
-<<<<<<< HEAD
 In the `mappings` section are defined the mappings between database fields and the exposed GraphQL type and REST endpoint fields.
 
 The format is:
@@ -55,13 +54,8 @@
 ```
 means the `title` field in the related database object will be mapped to `description` field in the GraphQL type or in the REST request and response payload.
 
-## Set session context in Azure SQL
-=======
 ## Support for Session Context in Azure SQL
 To enable an additional layer of Security (eg. Row Level Security aka RLS), DAB now supports sending data to the underlying Sql Server database via SESSION_CONTEXT. For more details, please refer to this detailed document on SESSION_CONTEXT : [Runtime to Database Authorization](./runtime-to-database-authorization.md).  
->>>>>>> 3c0a3ef5
-
-
 
 ## Support for filter on nested objects within a document in PostgreSQL
 
