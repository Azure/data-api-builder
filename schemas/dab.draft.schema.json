{
  "$schema": "https://json-schema.org/draft-07/schema",
  "$id": "https://github.com/Azure/data-api-builder/releases/download/vmajor.minor.patch/dab.draft.schema.json",
  "title": "Data API builder",
  "description": "Schema for Data API builder engine",
  "additionalProperties": false,
  "type": "object",
  "properties": {
    "$schema": {
      "type": "string",
<<<<<<< HEAD
      "description": "Location of the schema file used for building Data API builder configuration file.",
=======
      "description": "URI of the JSON schema with which the structure, constraints, and data types of this Data API builder runtime configuration file should conform.",
>>>>>>> 2471e184
      "default": null
    },
    "data-source": {
      "description": "Data source information",
      "type": "object",
      "additionalProperties": false,
      "properties": {
        "database-type": {
          "description": "Database used in the backend",
          "type": "string",
          "enum": [
            "mssql",
            "postgresql",
            "mysql",
            "cosmosdb_nosql",
            "cosmosdb_postgresql"
          ]
        },
        "connection-string": {
          "description": "Connection string for the selected database type",
          "type": "string"
        },
        "options": {
          "description": "Database specific properties for the backend database",
          "type": "object"
        }
      },
      "allOf": [
        {
          "if": {
            "properties": {
              "database-type": {
                "const": "cosmosdb_nosql"
              }
            }
          },
          "then": {
            "properties": {
              "options": {
                "description": "Database specific properties for the backend database",
                "type": "object",
                "additionalProperties": false,
                "properties": {
                  "database": {
                    "type": "string",
                    "description": "Name of the database"
                  },
                  "container": {
                    "description": "Name of the container",
                    "type": "string"
                  },
                  "schema": {
                    "description": "Path to the GraphQL schema file",
                    "type": "string"
                  }
                },
                "required": [
                  "database",
                  "schema"
                ]
              }
            },
            "required": [
              "options"
            ]
          }
        },
        {
          "if": {
            "properties": {
              "database-type": {
                "const": "mssql"
              }
            }
          },
          "then": {
            "properties": {
              "options": {
                "type": "object",
                "additionalProperties": false,
                "properties": {
                  "set-session-context": {
                    "type": "boolean",
                    "description": "Enable sending data to MsSql using session context"
                  }
                }
              }
            },
            "required": []
          }
        },
        {
          "if": {
            "properties": {
              "database-type": {
                "enum": [
                  "mysql",
                  "postgresql",
                  "cosmosdb_postgresql"
                ]
              }
            }
          },
          "then": {
            "properties": {
              "options": {
                "type": "object",
                "additionalProperties": false,
                "properties": {},
                "required": []
              }
            }
          }
        }
      ],
      "required": [
        "database-type",
        "connection-string"
      ]
    },
    "data-source-files": {
      "type": "array",
      "description": "Names of runtime configuration files referencing additional databases.",
      "default": null
    },
    "runtime": {
      "type": "object",
      "description": "Runtime configuration settings",
      "additionalProperties": false,
      "properties": {
        "rest": {
          "type": "object",
          "description": "Global REST endpoint configuration",
          "additionalProperties": false,
          "properties": {
            "path": {
              "default": "/api",
              "type": "string"
            },
            "enabled": {
              "type": "boolean",
              "description": "Allow enabling/disabling REST requests for all entities."
            },
            "request-body-strict": {
              "type": "boolean",
              "description": "Does not allow extraneous fields in request body when set to true.",
              "default": true
            }
          }
        },
        "graphql": {
          "type": "object",
          "description": "Global GraphQL endpoint configuration",
          "additionalProperties": false,
          "properties": {
            "allow-introspection": {
              "type": "boolean",
              "description": "Allow querying of the underlying GraphQL schema."
            },
            "path": {
              "default": "/graphql",
              "type": "string"
            },
            "enabled": {
              "type": "boolean",
              "description": "Allow enabling/disabling GraphQL requests for all entities."
            }
          }
        },
        "host": {
          "type": "object",
          "description": "Global hosting configuration",
          "additionalProperties": false,
          "properties": {
            "mode": {
              "description": "Set if running in Development or Production mode",
              "type": "string",
              "default": "production",
              "enum": [
                "production",
                "development"
              ]
            },
            "cors": {
              "type": "object",
              "description": "Configure CORS",
              "additionalProperties": false,
              "properties": {
                "origins": {
                  "type": "array",
                  "description": "Allowed origins",
                  "items": {
                    "type": "string"
                  },
                  "default": []
                },
                "allow-credentials": {
                  "type": "boolean",
                  "default": "false",
                  "description": "Set value for Access-Control-Allow-Credentials header"
                }
              }
            },
            "authentication": {
              "type": "object",
              "additionalProperties": false,
              "properties": {
                "provider": {
                  "type": "string",
                  "description": "The name of authentication provider",
                  "default": "StaticWebApps"
                },
                "jwt": {
                  "type": "object",
                  "additionalProperties": false,
                  "properties": {
                    "audience": {
                      "type": "string"
                    },
                    "issuer": {
                      "type": "string"
                    }
                  }
                }
              }
            }
          }
        }
      }
    },
    "entities": {
      "type": "object",
      "description": "Entities that will be exposed via REST and/or GraphQL",
      "patternProperties": {
        "^.*$": {
          "type": "object",
          "additionalProperties": false,
          "properties": {
            "source": {
              "oneOf": [
                {
                  "type": "string",
                  "description": "The object in the backend database that is mapped to the entity"
                },
                {
                  "type": "object",
                  "description": "The object in the backend database that is mapped to the entity",
                  "additionalProperties": false,
                  "properties": {
                    "type": {
                      "type": "string",
                      "enum": [
                        "table",
                        "view",
                        "stored-procedure"
                      ],
                      "description": "Database object type"
                    },
                    "object": {
                      "type": "string",
                      "description": "Database object name"
                    },
                    "parameters": {
                      "type": "object",
                      "description": "Dictionary of parameters and their values",
                      "patternProperties": {
                        "^.*$": {
                          "oneOf": [
                            {
                              "type": "boolean"
                            },
                            {
                              "type": "string"
                            },
                            {
                              "type": "number"
                            }
                          ]
                        }
                      }
                    },
                    "key-fields": {
                      "type": "array",
                      "items": {
                        "type": "string"
                      },
                      "description": "List of fields to be used as primary keys. Mandatory field for views when generated through the CLI."
                    }
                  },
                  "required": [
                    "type",
                    "object"
                  ]
                }
              ]
            },
            "rest": {
              "oneOf": [
                {
                  "type": "boolean"
                },
                {
                  "type": "object",
                  "additionalProperties": false,
                  "properties": {
                    "path": {
                      "type": "string"
                    },
                    "methods": {
                      "type": "array",
                      "items": {
                        "type": "string",
                        "enum": [
                          "get",
                          "post",
                          "put",
                          "patch",
                          "delete"
                        ]
                      }
                    },
                    "enabled": {
                      "type": "boolean",
                      "description": "Allow enabling/disabling REST requests this specific entity.",
                      "default": true
                    }
                  },
                  "anyOf": [
                    {
                      "required": [
                        "path"
                      ]
                    },
                    {
                      "required": [
                        "methods"
                      ]
                    },
                    {
                      "required": [
                        "enabled"
                      ]
                    }
                  ]
                }
              ]
            },
            "graphql": {
              "oneOf": [
                {
                  "type": "boolean"
                },
                {
                  "type": "object",
                  "additionalProperties": false,
                  "properties": {
                    "type": {
                      "$ref": "#/$defs/singular-plural"
                    },
                    "operation": {
                      "type": "string",
                      "enum": [
                        "mutation",
                        "query"
                      ]
                    },
                    "enabled": {
                      "type": "boolean",
                      "description": "Allow enabling/disabling GraphQL requests for this specific entity.",
                      "default": true
                    }
                  },
                  "anyOf": [
                    {
                      "required": [
                        "type"
                      ]
                    },
                    {
                      "required": [
                        "operation"
                      ]
                    },
                    {
                      "required": [
                        "enabled"
                      ]
                    }
                  ]
                }
              ]
            },
            "permissions": {
              "type": "array",
<<<<<<< HEAD
              "description": "Permissions assigned to this object"
=======
              "description": "Permissions assigned to this entity"
>>>>>>> 2471e184
            },
            "mappings": {
              "type": "object",
              "description": "Define mappings between database fields and GraphQL and REST fields",
              "patternProperties": {
                "^.*$": {
                  "type": "string"
                }
              }
            },
            "relationships": {
              "type": "object",
              "patternProperties": {
                "^.*$": {
                  "additionalProperties": false,
                  "properties": {
                    "cardinality": {
                      "type": "string",
                      "enum": [
                        "one",
                        "many"
                      ]
                    },
                    "target.entity": {
                      "type": "string"
                    },
                    "source.fields": {
                      "type": "array",
                      "items": {
                        "type": "string"
                      }
                    },
                    "target.fields": {
                      "type": "array",
                      "items": {
                        "type": "string"
                      }
                    },
                    "linking.object": {
                      "type": "string",
                      "description": "The database object used for supporting the M:N relationship"
                    },
                    "linking.source.fields": {
                      "type": "array",
                      "items": {
                        "type": "string"
                      }
                    },
                    "linking.target.fields": {
                      "type": "array",
                      "items": {
                        "type": "string"
                      }
                    }
                  },
                  "required": [
                    "cardinality",
                    "target.entity"
                  ]
                }
              }
            }
          },
          "if": {
            "properties": {
              "source": {
                "properties": {
                  "type": {
                    "oneOf": [
                      {
                        "const": "table"
                      },
                      {
                        "const": "view"
                      }
                    ]
                  }
                }
              }
            }
          },
          "then": {
            "properties": {
              "permissions": {
                "type": "array",
                "description": "Permissions assigned to this object",
                "items": {
                  "type": "object",
                  "additionalProperties": false,
                  "properties": {
                    "role": {
                      "type": "string"
                    },
                    "actions": {
                      "oneOf": [
                        {
                          "type": "string",
                          "pattern": "[*]"
                        },
                        {
                          "type": "array",
                          "items": {
                            "oneOf": [
                              {
                                "$ref": "#/$defs/action"
                              },
                              {
                                "type": "object",
                                "additionalProperties": false,
                                "properties": {
                                  "action": {
                                    "$ref": "#/$defs/action"
                                  },
                                  "fields": {
                                    "type": "object",
                                    "additionalProperties": false,
                                    "properties": {
                                      "include": {
                                        "type": "array",
                                        "items": {
                                          "type": "string"
                                        }
                                      },
                                      "exclude": {
                                        "type": "array",
                                        "items": {
                                          "type": "string"
                                        }
                                      }
                                    }
                                  },
                                  "policy": {
                                    "type": "object",
                                    "description": "Define item-level security policy",
                                    "additionalProperties": false,
                                    "properties": {
                                      "database": {
                                        "type": "string"
                                      }
                                    }
                                  }
                                }
                              }
                            ]
                          },
                          "uniqueItems": true
                        }
                      ]
                    }
                  }
                },
                "required": [
                  "role",
                  "actions"
                ]
              }
            }
          },
          "else": {
            "properties": {
              "permissions": {
                "type": "array",
                "description": "Permissions assigned to this object",
                "items": {
                  "type": "object",
                  "additionalProperties": false,
                  "properties": {
                    "role": {
                      "type": "string"
                    },
                    "actions": {
                      "oneOf": [
                        {
                          "type": "string",
                          "pattern": "[*]"
                        },
                        {
                          "type": "array",
                          "items": {
                            "oneOf": [
                              {
                                "type": "string",
                                "enum": [
                                  "execute",
                                  "*"
                                ]
                              },
                              {
                                "type": "object",
                                "additionalProperties": false,
                                "properties": {
                                  "action": {
                                    "type": "string",
                                    "enum": [
                                      "execute",
                                      "*"
                                    ]
                                  },
                                  "fields": {
                                    "type": "object",
                                    "additionalProperties": false,
                                    "properties": {
                                      "include": {
                                        "type": "array",
                                        "items": {
                                          "type": "string"
                                        }
                                      },
                                      "exclude": {
                                        "type": "array",
                                        "items": {
                                          "type": "string"
                                        }
                                      }
                                    }
                                  },
                                  "policy": {
                                    "type": "object",
                                    "description": "Define item-level security policy",
                                    "additionalProperties": false,
                                    "properties": {
                                      "database": {
                                        "type": "string"
                                      }
                                    }
                                  }
                                }
                              }
                            ]
                          },
                          "uniqueItems": true
                        }
                      ]
                    }
                  }
                },
                "required": [
                  "role",
                  "actions"
                ]
              }
            }
          },
          "required": [
            "source",
            "permissions"
          ]
        }
      }
    }
  },
  "required": [
    "data-source",
    "entities"
  ],
  "$defs": {
    "singular-plural": {
      "oneOf": [
        {
          "type": "string"
        },
        {
          "type": "object",
          "additionalProperties": false,
          "properties": {
            "singular": {
              "type": "string"
            },
            "plural": {
              "type": "string"
            }
          },
          "required": [
            "singular"
          ]
        }
      ]
    },
    "action": {
      "oneOf": [
        {
          "type": "string",
          "enum": [
            "create",
            "read",
            "update",
            "delete"
          ]
        },
        {
          "type": "string",
          "pattern": "[*]"
        }
      ]
    }
  }
}<|MERGE_RESOLUTION|>--- conflicted
+++ resolved
@@ -8,11 +8,7 @@
   "properties": {
     "$schema": {
       "type": "string",
-<<<<<<< HEAD
-      "description": "Location of the schema file used for building Data API builder configuration file.",
-=======
       "description": "URI of the JSON schema with which the structure, constraints, and data types of this Data API builder runtime configuration file should conform.",
->>>>>>> 2471e184
       "default": null
     },
     "data-source": {
@@ -407,11 +403,7 @@
             },
             "permissions": {
               "type": "array",
-<<<<<<< HEAD
-              "description": "Permissions assigned to this object"
-=======
               "description": "Permissions assigned to this entity"
->>>>>>> 2471e184
             },
             "mappings": {
               "type": "object",
