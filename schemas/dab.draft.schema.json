--- conflicted
+++ resolved
@@ -407,14 +407,11 @@
                 "type": "string"
               },
               "default": null
-<<<<<<< HEAD
             },
             "cache-ttl-seconds": {
               "type": "integer",
               "description": "Time to live in seconds for the Comprehensive Health Check Report cache entry.",
               "default": 5
-=======
->>>>>>> ebbe9898
             }
           }
         }
