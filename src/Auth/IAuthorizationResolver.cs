--- conflicted
+++ resolved
@@ -35,29 +35,16 @@
     /// <returns>True, if a matching permission entry is found.</returns>
     public bool AreRoleAndOperationDefinedForEntity(string entityIdentifier, string roleName, EntityActionOperation operation);
 
-<<<<<<< HEAD
-        /// <summary>
-        /// Any columns referenced in a request's headers, URL(filter/orderby/routes), and/or body
-        /// are compared against the include/excluded column permission defined for the entityName->roleName->operation
-        /// </summary>
-        /// <param name="entityName">Entity from request</param>
-        /// <param name="roleName">Role defined in client role header</param>
-        /// <param name="operation">Operation type: Create, Read, Update, Delete</param>
-        /// <param name="columns">Compiled list of any column referenced in a request</param>
-        /// <returns></returns>
-        public bool AreColumnsAllowedForOperation(string entityName, string roleName, EntityActionOperation operation, IEnumerable<string> columns);
-=======
     /// <summary>
     /// Any columns referenced in a request's headers, URL(filter/orderby/routes), and/or body
     /// are compared against the include/excluded column permission defined for the entityName->roleName->operation
     /// </summary>
-    /// <param name="entityIdentifier">Entity from request</param>
+    /// <param name="entityName">Entity from request</param>
     /// <param name="roleName">Role defined in client role header</param>
     /// <param name="operation">Operation type: Create, Read, Update, Delete</param>
     /// <param name="columns">Compiled list of any column referenced in a request</param>
     /// <returns></returns>
-    public bool AreColumnsAllowedForOperation(string entityIdentifier, string roleName, EntityActionOperation operation, IEnumerable<string> columns);
->>>>>>> 734f1b73
+    public bool AreColumnsAllowedForOperation(string entityName, string roleName, EntityActionOperation operation, IEnumerable<string> columns);
 
     /// <summary>
     /// Method to return the list of exposed columns for the given combination of
