// Copyright (c) Microsoft Corporation.
// Licensed under the MIT License.

using System.Data.Common;
using System.Text.Json;
using Azure.DataApiBuilder.Auth;
using Azure.DataApiBuilder.Config.DatabasePrimitives;
using Azure.DataApiBuilder.Config.ObjectModel;
using Azure.DataApiBuilder.Core.Authorization;
using Azure.DataApiBuilder.Core.Configurations;
using Azure.DataApiBuilder.Core.Models;
using Azure.DataApiBuilder.Core.Parsers;
using Azure.DataApiBuilder.Core.Resolvers;
using Azure.DataApiBuilder.Core.Resolvers.Factories;
using Azure.DataApiBuilder.Core.Services;
using Azure.DataApiBuilder.Core.Services.MetadataProviders;
using Azure.DataApiBuilder.Mcp.Model;
using Azure.DataApiBuilder.Mcp.Utils;
using Azure.DataApiBuilder.Service.Exceptions;
using Microsoft.AspNetCore.Authorization;
using Microsoft.AspNetCore.Http;
using Microsoft.AspNetCore.Mvc;
using Microsoft.Extensions.DependencyInjection;
using Microsoft.Extensions.Logging;
using ModelContextProtocol.Protocol;
using static Azure.DataApiBuilder.Mcp.Model.McpEnums;

namespace Azure.DataApiBuilder.Mcp.BuiltInTools
{
    public class ReadRecordsTool : IMcpTool
    {
        public ToolType ToolType { get; } = ToolType.BuiltIn;

        public Tool GetToolMetadata()
        {
            return new Tool
            {
                Name = "read_records",
                Description = "STEP 1: describe_entities -> find entities with READ permission and their fields. STEP 2: call this tool with select, filter, sort, or pagination options.",
                InputSchema = JsonSerializer.Deserialize<JsonElement>(
                    @"{
                        ""type"": ""object"",
                        ""properties"": {
                            ""entity"": {
                                ""type"": ""string"",
                                ""description"": ""Entity name with READ permission.""
                            },
                            ""select"": {
                                ""type"": ""string"",
                                ""description"": ""Comma-separated field names.""
                            },
                            ""filter"": {
                                ""type"": ""string"",
                                ""description"": ""OData expression: eq, ne, gt, ge, lt, le, and, or, not.""
                            },
                            ""orderby"": {
                                ""type"": ""array"",
                                ""items"": { ""type"": ""string"" },
                                ""description"": ""Sort fields and directions, e.g., ['name asc', 'year desc'].""
                            },
                            ""first"": {
                                ""type"": ""integer"",
                                ""description"": ""Max number of records (page size).""
                            },
                            ""after"": {
                                ""type"": ""string"",
                                ""description"": ""Cursor token for next page.""
                            }
                        },
                        ""required"": [""entity""]
                    }"
                )
            };
        }

        public async Task<CallToolResult> ExecuteAsync(
            JsonDocument? arguments,
            IServiceProvider serviceProvider,
            CancellationToken cancellationToken = default)
        {
            ILogger<ReadRecordsTool>? logger = serviceProvider.GetService<ILogger<ReadRecordsTool>>();
            string toolName = GetToolMetadata().Name;

            // Get runtime config
            RuntimeConfigProvider runtimeConfigProvider = serviceProvider.GetRequiredService<RuntimeConfigProvider>();
            RuntimeConfig runtimeConfig = runtimeConfigProvider.GetConfig();

            if (runtimeConfig.McpDmlTools?.ReadRecords is not true)
            {
<<<<<<< HEAD
                return McpErrorHelpers.ToolDisabled(GetToolMetadata().Name, logger);
=======
                return McpResponseBuilder.BuildErrorResult(
                    toolName,
                    "ToolDisabled",
                    "The read_records tool is disabled in the configuration.",
                    logger);
>>>>>>> dd724981
            }

            try
            {
                cancellationToken.ThrowIfCancellationRequested();

                string entityName;
                string? select = null;
                string? filter = null;
                int? first = null;
                IEnumerable<string>? orderby = null;
                string? after = null;

                // Extract arguments
                if (arguments == null)
                {
                    return McpResponseBuilder.BuildErrorResult(toolName, "InvalidArguments", "No arguments provided.", logger);
                }

                JsonElement root = arguments.RootElement;

                if (!McpArgumentParser.TryParseEntity(root, out entityName, out string parseError))
                {
<<<<<<< HEAD
                    return BuildErrorResult("InvalidArguments", parseError, logger);
=======
                    return McpResponseBuilder.BuildErrorResult(toolName, "InvalidArguments", "Missing required argument 'entity'.", logger);
>>>>>>> dd724981
                }

                if (root.TryGetProperty("select", out JsonElement selectElement))
                {
                    select = selectElement.GetString();
                }

                if (root.TryGetProperty("filter", out JsonElement filterElement))
                {
                    filter = filterElement.GetString();
                }

                if (root.TryGetProperty("first", out JsonElement firstElement))
                {
                    first = firstElement.GetInt32();
                }

                if (root.TryGetProperty("orderby", out JsonElement orderbyElement))
                {
                    orderby = (IEnumerable<string>?)orderbyElement.EnumerateArray().Select(e => e.GetString());
                }

                if (root.TryGetProperty("after", out JsonElement afterElement))
                {
                    after = afterElement.GetString();
                }

<<<<<<< HEAD
                if (!McpMetadataHelper.TryResolveMetadata(
                        entityName,
                        runtimeConfig,
                        serviceProvider,
                        out ISqlMetadataProvider sqlMetadataProvider,
                        out DatabaseObject dbObject,
                        out string dataSourceName,
                        out string metadataError))
                {
                    return BuildErrorResult("EntityNotFound", metadataError, logger);
=======
                // Get required services & configuration
                IQueryEngineFactory queryEngineFactory = serviceProvider.GetRequiredService<IQueryEngineFactory>();
                IMetadataProviderFactory metadataProviderFactory = serviceProvider.GetRequiredService<IMetadataProviderFactory>();

                // Check metadata for entity exists
                string dataSourceName;
                ISqlMetadataProvider sqlMetadataProvider;

                try
                {
                    dataSourceName = runtimeConfig.GetDataSourceNameFromEntityName(entityName);
                    sqlMetadataProvider = metadataProviderFactory.GetMetadataProvider(dataSourceName);
                }
                catch (Exception)
                {
                    return McpResponseBuilder.BuildErrorResult(toolName, "EntityNotFound", $"Entity '{entityName}' is not defined in the configuration.", logger);
                }

                if (!sqlMetadataProvider.EntityToDatabaseObject.TryGetValue(entityName, out DatabaseObject? dbObject) || dbObject is null)
                {
                    return McpResponseBuilder.BuildErrorResult(toolName, "EntityNotFound", $"Entity '{entityName}' is not defined in the configuration.", logger);
>>>>>>> dd724981
                }

                // Authorization check in the existing entity
                IAuthorizationResolver authResolver = serviceProvider.GetRequiredService<IAuthorizationResolver>();
                IAuthorizationService authorizationService = serviceProvider.GetRequiredService<IAuthorizationService>();
                IHttpContextAccessor httpContextAccessor = serviceProvider.GetRequiredService<IHttpContextAccessor>();
                HttpContext? httpContext = httpContextAccessor.HttpContext;

                if (!McpAuthorizationHelper.ValidateRoleContext(httpContext, authResolver, out string roleCtxError))
                {
<<<<<<< HEAD
                    return McpErrorHelpers.PermissionDenied(entityName, "read", roleCtxError, logger);
=======
                    return McpResponseBuilder.BuildErrorResult(toolName, "PermissionDenied", $"You do not have permission to read records for entity '{entityName}'.", logger);
>>>>>>> dd724981
                }

                if (!McpAuthorizationHelper.TryResolveAuthorizedRole(
                        httpContext!,
                        authResolver,
                        entityName,
                        EntityActionOperation.Read,
                        out string? effectiveRole,
                        out string readAuthError))
                {
<<<<<<< HEAD
                    string finalError = readAuthError.StartsWith("You do not have permission", StringComparison.OrdinalIgnoreCase)
                        ? $"You do not have permission to read records for entity '{entityName}'."
                        : readAuthError;
                    return McpErrorHelpers.PermissionDenied(entityName, "read", finalError, logger);
=======
                    return McpResponseBuilder.BuildErrorResult(toolName, "PermissionDenied", authError, logger);
>>>>>>> dd724981
                }

                // Build and validate Find context
                RequestValidator requestValidator = new(serviceProvider.GetRequiredService<IMetadataProviderFactory>(), runtimeConfigProvider);
                FindRequestContext context = new(entityName, dbObject, true);
                httpContext!.Request.Method = "GET";

                requestValidator.ValidateEntity(entityName);

                if (!string.IsNullOrWhiteSpace(select))
                {
                    // Update the context to specify which fields will be returned from the entity.
                    IEnumerable<string> fieldsReturnedForFind = select.Split(",").ToList();
                    context.UpdateReturnFields(fieldsReturnedForFind);
                }

                if (!string.IsNullOrWhiteSpace(filter))
                {
                    string filterQueryString = $"?{RequestParser.FILTER_URL}={filter}";
                    context.FilterClauseInUrl = sqlMetadataProvider.GetODataParser().GetFilterClause(filterQueryString, $"{context.EntityName}.{context.DatabaseObject.FullName}");
                }

                if (orderby is not null && orderby.Count() != 0)
                {
                    string sortQueryString = $"?{RequestParser.SORT_URL}=";
                    foreach (string param in orderby)
                    {
                        if (string.IsNullOrWhiteSpace(param))
                        {
                            return McpResponseBuilder.BuildErrorResult(toolName, "InvalidArguments", "Parameters inside 'orderby' argument cannot be empty or null.", logger);
                        }

                        sortQueryString += $"{param}, ";
                    }

                    sortQueryString = sortQueryString.Substring(0, sortQueryString.Length - 2);
                    (context.OrderByClauseInUrl, context.OrderByClauseOfBackingColumns) = RequestParser.GenerateOrderByLists(context, sqlMetadataProvider, sortQueryString);
                }

                context.First = first;
                context.After = after;

                // The final authorization check on columns occurs after the request is fully parsed and validated.
                requestValidator.ValidateRequestContext(context);

                AuthorizationResult authorizationResult = await authorizationService.AuthorizeAsync(
                    user: httpContext.User,
                    resource: context,
                    requirements: new[] { new ColumnsPermissionsRequirement() });
                if (!authorizationResult.Succeeded)
                {
<<<<<<< HEAD
                    return McpErrorHelpers.PermissionDenied(entityName, "read", DataApiBuilderException.AUTHORIZATION_FAILURE, logger);
=======
                    return McpResponseBuilder.BuildErrorResult(toolName, "PermissionDenied", DataApiBuilderException.AUTHORIZATION_FAILURE, logger);
>>>>>>> dd724981
                }

                // Execute
                IQueryEngineFactory queryEngineFactory = serviceProvider.GetRequiredService<IQueryEngineFactory>();
                IQueryEngine queryEngine = queryEngineFactory.GetQueryEngine(sqlMetadataProvider.GetDatabaseType());
                JsonDocument? queryResult = await queryEngine.ExecuteAsync(context);
                IMetadataProviderFactory metadataProviderFactory = serviceProvider.GetRequiredService<IMetadataProviderFactory>();
                IActionResult actionResult = queryResult is null
                    ? SqlResponseHelpers.FormatFindResult(JsonDocument.Parse("[]").RootElement.Clone(), context, sqlMetadataProvider, runtimeConfig, httpContext, true)
                    : SqlResponseHelpers.FormatFindResult(queryResult.RootElement.Clone(), context, sqlMetadataProvider, runtimeConfig, httpContext, true);

                // Normalize response
                string rawPayloadJson = McpResponseBuilder.ExtractResultJson(actionResult);
                using JsonDocument result = JsonDocument.Parse(rawPayloadJson);
                JsonElement queryRoot = result.RootElement;

                return McpResponseBuilder.BuildSuccessResult(
                    new Dictionary<string, object?>
                    {
                        ["entity"] = entityName,
                        ["result"] = queryRoot.Clone(),
                        ["message"] = $"Successfully read records for entity '{entityName}'"
                    },
                    logger,
                    $"ReadRecordsTool success for entity {entityName}.");
            }
            catch (OperationCanceledException)
            {
                return McpResponseBuilder.BuildErrorResult(toolName, "OperationCanceled", "The read operation was canceled.", logger);
            }
            catch (DbException argEx)
            {
                return McpResponseBuilder.BuildErrorResult(toolName, "DatabaseOperationFailed", argEx.Message, logger);
            }
            catch (ArgumentException argEx)
            {
                return McpResponseBuilder.BuildErrorResult(toolName, "InvalidArguments", argEx.Message, logger);
            }
            catch (DataApiBuilderException argEx)
            {
                return McpResponseBuilder.BuildErrorResult(toolName, argEx.StatusCode.ToString(), argEx.Message, logger);
            }
            catch (Exception ex)
            {
                logger?.LogError(ex, "Unexpected error in ReadRecordsTool.");
                return McpResponseBuilder.BuildErrorResult(toolName, "UnexpectedError", "Unexpected error occurred in ReadRecordsTool.", logger);
            }
        }

        /// <summary>
<<<<<<< HEAD
        /// Returns a result from the query in the case that it was successfully ran.
        /// </summary>
        /// <param name="entityName">Name of the entity used in the request.</param>
        /// <param name="engineRootElement">Query result from engine.</param>
        /// <param name="logger">MCP logger that returns all logged events.</param>
        private static CallToolResult BuildSuccessResult(
            string entityName,
            JsonElement engineRootElement,
            ILogger? logger)
        {
            // Build normalized response
            Dictionary<string, object?> normalized = new()
            {
                ["status"] = "success",
                ["result"] = engineRootElement // only requested values
            };

            string output = JsonSerializer.Serialize(normalized, new JsonSerializerOptions { WriteIndented = true });

            logger?.LogInformation("ReadRecordsTool success for entity {Entity}.", entityName);

            return new CallToolResult
            {
                Content = new List<ContentBlock>
                {
                    new TextContentBlock { Type = "text", Text = output }
                }
            };
        }

        /// <summary>
        /// Returns an error if the query failed to run at any point.
        /// </summary>
        /// <param name="errorType">Type of error that is encountered.</param>
        /// <param name="message">Error message given to the user.</param>
        /// <param name="logger">MCP logger that returns all logged events.</param>
        private static CallToolResult BuildErrorResult(
            string errorType,
            string message,
            ILogger? logger)
        {
            Dictionary<string, object?> errorObj = new()
            {
                ["status"] = "error",
                ["error"] = new Dictionary<string, object?>
                {
                    ["type"] = errorType,
                    ["message"] = message
                }
            };

            string output = JsonSerializer.Serialize(errorObj);

            logger?.LogError("ReadRecordsTool error {ErrorType}: {Message}", errorType, message);

            return new CallToolResult
            {
                Content =
                [
                    new TextContentBlock { Type = "text", Text = output }
                ],
                IsError = true
            };
        }

        /// <summary>
        /// Extracts a JSON string from a typical IActionResult.
        /// Falls back to "{}" for unsupported/empty cases to avoid leaking internals.
        /// </summary>
        private static string ExtractResultJson(IActionResult? result)
        {
            switch (result)
            {
                case ObjectResult obj:
                    if (obj.Value is JsonElement je)
                    {
                        return je.GetRawText();
                    }

                    if (obj.Value is JsonDocument jd)
                    {
                        return jd.RootElement.GetRawText();
                    }

                    return JsonSerializer.Serialize(obj.Value ?? new object());

                case ContentResult content:
                    return string.IsNullOrWhiteSpace(content.Content) ? "{}" : content.Content;

                default:
                    return "{}";
            }
=======
        /// Ensures that the role used on the request has the necessary authorizations.
        /// </summary>
        /// <param name="httpContext">Contains request headers and metadata of the user.</param>
        /// <param name="authorizationResolver">Resolver used to check if role has necessary authorizations.</param>
        /// <param name="entityName">Name of the entity used in the request.</param>
        /// <param name="effectiveRole">Role defined in client role header.</param>
        /// <param name="error">Error message given to the user.</param>
        /// <returns>True if the user role is authorized, along with the role.</returns>
        private static bool TryResolveAuthorizedRole(
            HttpContext httpContext,
            IAuthorizationResolver authorizationResolver,
            string entityName,
            out string? effectiveRole,
            out string error)
        {
            effectiveRole = null;
            error = string.Empty;

            string roleHeader = httpContext.Request.Headers[AuthorizationResolver.CLIENT_ROLE_HEADER].ToString();

            if (string.IsNullOrWhiteSpace(roleHeader))
            {
                error = $"Client role header '{AuthorizationResolver.CLIENT_ROLE_HEADER}' is missing or empty.";
                return false;
            }

            string[] roles = roleHeader
                .Split(',', StringSplitOptions.RemoveEmptyEntries | StringSplitOptions.TrimEntries)
                .Distinct(StringComparer.OrdinalIgnoreCase)
                .ToArray();

            if (roles.Length == 0)
            {
                error = $"Client role header '{AuthorizationResolver.CLIENT_ROLE_HEADER}' is missing or empty.";
                return false;
            }

            foreach (string role in roles)
            {
                bool allowed = authorizationResolver.AreRoleAndOperationDefinedForEntity(
                    entityName, role, EntityActionOperation.Read);

                if (allowed)
                {
                    effectiveRole = role;
                    return true;
                }
            }

            error = $"You do not have permission to read records for entity '{entityName}'.";
            return false;
>>>>>>> dd724981
        }
    }
}<|MERGE_RESOLUTION|>--- conflicted
+++ resolved
@@ -87,15 +87,7 @@
 
             if (runtimeConfig.McpDmlTools?.ReadRecords is not true)
             {
-<<<<<<< HEAD
                 return McpErrorHelpers.ToolDisabled(GetToolMetadata().Name, logger);
-=======
-                return McpResponseBuilder.BuildErrorResult(
-                    toolName,
-                    "ToolDisabled",
-                    "The read_records tool is disabled in the configuration.",
-                    logger);
->>>>>>> dd724981
             }
 
             try
@@ -119,11 +111,7 @@
 
                 if (!McpArgumentParser.TryParseEntity(root, out entityName, out string parseError))
                 {
-<<<<<<< HEAD
                     return BuildErrorResult("InvalidArguments", parseError, logger);
-=======
-                    return McpResponseBuilder.BuildErrorResult(toolName, "InvalidArguments", "Missing required argument 'entity'.", logger);
->>>>>>> dd724981
                 }
 
                 if (root.TryGetProperty("select", out JsonElement selectElement))
@@ -151,7 +139,6 @@
                     after = afterElement.GetString();
                 }
 
-<<<<<<< HEAD
                 if (!McpMetadataHelper.TryResolveMetadata(
                         entityName,
                         runtimeConfig,
@@ -162,29 +149,6 @@
                         out string metadataError))
                 {
                     return BuildErrorResult("EntityNotFound", metadataError, logger);
-=======
-                // Get required services & configuration
-                IQueryEngineFactory queryEngineFactory = serviceProvider.GetRequiredService<IQueryEngineFactory>();
-                IMetadataProviderFactory metadataProviderFactory = serviceProvider.GetRequiredService<IMetadataProviderFactory>();
-
-                // Check metadata for entity exists
-                string dataSourceName;
-                ISqlMetadataProvider sqlMetadataProvider;
-
-                try
-                {
-                    dataSourceName = runtimeConfig.GetDataSourceNameFromEntityName(entityName);
-                    sqlMetadataProvider = metadataProviderFactory.GetMetadataProvider(dataSourceName);
-                }
-                catch (Exception)
-                {
-                    return McpResponseBuilder.BuildErrorResult(toolName, "EntityNotFound", $"Entity '{entityName}' is not defined in the configuration.", logger);
-                }
-
-                if (!sqlMetadataProvider.EntityToDatabaseObject.TryGetValue(entityName, out DatabaseObject? dbObject) || dbObject is null)
-                {
-                    return McpResponseBuilder.BuildErrorResult(toolName, "EntityNotFound", $"Entity '{entityName}' is not defined in the configuration.", logger);
->>>>>>> dd724981
                 }
 
                 // Authorization check in the existing entity
@@ -195,11 +159,7 @@
 
                 if (!McpAuthorizationHelper.ValidateRoleContext(httpContext, authResolver, out string roleCtxError))
                 {
-<<<<<<< HEAD
                     return McpErrorHelpers.PermissionDenied(entityName, "read", roleCtxError, logger);
-=======
-                    return McpResponseBuilder.BuildErrorResult(toolName, "PermissionDenied", $"You do not have permission to read records for entity '{entityName}'.", logger);
->>>>>>> dd724981
                 }
 
                 if (!McpAuthorizationHelper.TryResolveAuthorizedRole(
@@ -210,14 +170,10 @@
                         out string? effectiveRole,
                         out string readAuthError))
                 {
-<<<<<<< HEAD
                     string finalError = readAuthError.StartsWith("You do not have permission", StringComparison.OrdinalIgnoreCase)
                         ? $"You do not have permission to read records for entity '{entityName}'."
                         : readAuthError;
                     return McpErrorHelpers.PermissionDenied(entityName, "read", finalError, logger);
-=======
-                    return McpResponseBuilder.BuildErrorResult(toolName, "PermissionDenied", authError, logger);
->>>>>>> dd724981
                 }
 
                 // Build and validate Find context
@@ -269,11 +225,7 @@
                     requirements: new[] { new ColumnsPermissionsRequirement() });
                 if (!authorizationResult.Succeeded)
                 {
-<<<<<<< HEAD
                     return McpErrorHelpers.PermissionDenied(entityName, "read", DataApiBuilderException.AUTHORIZATION_FAILURE, logger);
-=======
-                    return McpResponseBuilder.BuildErrorResult(toolName, "PermissionDenied", DataApiBuilderException.AUTHORIZATION_FAILURE, logger);
->>>>>>> dd724981
                 }
 
                 // Execute
@@ -322,154 +274,5 @@
                 return McpResponseBuilder.BuildErrorResult(toolName, "UnexpectedError", "Unexpected error occurred in ReadRecordsTool.", logger);
             }
         }
-
-        /// <summary>
-<<<<<<< HEAD
-        /// Returns a result from the query in the case that it was successfully ran.
-        /// </summary>
-        /// <param name="entityName">Name of the entity used in the request.</param>
-        /// <param name="engineRootElement">Query result from engine.</param>
-        /// <param name="logger">MCP logger that returns all logged events.</param>
-        private static CallToolResult BuildSuccessResult(
-            string entityName,
-            JsonElement engineRootElement,
-            ILogger? logger)
-        {
-            // Build normalized response
-            Dictionary<string, object?> normalized = new()
-            {
-                ["status"] = "success",
-                ["result"] = engineRootElement // only requested values
-            };
-
-            string output = JsonSerializer.Serialize(normalized, new JsonSerializerOptions { WriteIndented = true });
-
-            logger?.LogInformation("ReadRecordsTool success for entity {Entity}.", entityName);
-
-            return new CallToolResult
-            {
-                Content = new List<ContentBlock>
-                {
-                    new TextContentBlock { Type = "text", Text = output }
-                }
-            };
-        }
-
-        /// <summary>
-        /// Returns an error if the query failed to run at any point.
-        /// </summary>
-        /// <param name="errorType">Type of error that is encountered.</param>
-        /// <param name="message">Error message given to the user.</param>
-        /// <param name="logger">MCP logger that returns all logged events.</param>
-        private static CallToolResult BuildErrorResult(
-            string errorType,
-            string message,
-            ILogger? logger)
-        {
-            Dictionary<string, object?> errorObj = new()
-            {
-                ["status"] = "error",
-                ["error"] = new Dictionary<string, object?>
-                {
-                    ["type"] = errorType,
-                    ["message"] = message
-                }
-            };
-
-            string output = JsonSerializer.Serialize(errorObj);
-
-            logger?.LogError("ReadRecordsTool error {ErrorType}: {Message}", errorType, message);
-
-            return new CallToolResult
-            {
-                Content =
-                [
-                    new TextContentBlock { Type = "text", Text = output }
-                ],
-                IsError = true
-            };
-        }
-
-        /// <summary>
-        /// Extracts a JSON string from a typical IActionResult.
-        /// Falls back to "{}" for unsupported/empty cases to avoid leaking internals.
-        /// </summary>
-        private static string ExtractResultJson(IActionResult? result)
-        {
-            switch (result)
-            {
-                case ObjectResult obj:
-                    if (obj.Value is JsonElement je)
-                    {
-                        return je.GetRawText();
-                    }
-
-                    if (obj.Value is JsonDocument jd)
-                    {
-                        return jd.RootElement.GetRawText();
-                    }
-
-                    return JsonSerializer.Serialize(obj.Value ?? new object());
-
-                case ContentResult content:
-                    return string.IsNullOrWhiteSpace(content.Content) ? "{}" : content.Content;
-
-                default:
-                    return "{}";
-            }
-=======
-        /// Ensures that the role used on the request has the necessary authorizations.
-        /// </summary>
-        /// <param name="httpContext">Contains request headers and metadata of the user.</param>
-        /// <param name="authorizationResolver">Resolver used to check if role has necessary authorizations.</param>
-        /// <param name="entityName">Name of the entity used in the request.</param>
-        /// <param name="effectiveRole">Role defined in client role header.</param>
-        /// <param name="error">Error message given to the user.</param>
-        /// <returns>True if the user role is authorized, along with the role.</returns>
-        private static bool TryResolveAuthorizedRole(
-            HttpContext httpContext,
-            IAuthorizationResolver authorizationResolver,
-            string entityName,
-            out string? effectiveRole,
-            out string error)
-        {
-            effectiveRole = null;
-            error = string.Empty;
-
-            string roleHeader = httpContext.Request.Headers[AuthorizationResolver.CLIENT_ROLE_HEADER].ToString();
-
-            if (string.IsNullOrWhiteSpace(roleHeader))
-            {
-                error = $"Client role header '{AuthorizationResolver.CLIENT_ROLE_HEADER}' is missing or empty.";
-                return false;
-            }
-
-            string[] roles = roleHeader
-                .Split(',', StringSplitOptions.RemoveEmptyEntries | StringSplitOptions.TrimEntries)
-                .Distinct(StringComparer.OrdinalIgnoreCase)
-                .ToArray();
-
-            if (roles.Length == 0)
-            {
-                error = $"Client role header '{AuthorizationResolver.CLIENT_ROLE_HEADER}' is missing or empty.";
-                return false;
-            }
-
-            foreach (string role in roles)
-            {
-                bool allowed = authorizationResolver.AreRoleAndOperationDefinedForEntity(
-                    entityName, role, EntityActionOperation.Read);
-
-                if (allowed)
-                {
-                    effectiveRole = role;
-                    return true;
-                }
-            }
-
-            error = $"You do not have permission to read records for entity '{entityName}'.";
-            return false;
->>>>>>> dd724981
-        }
     }
 }