--- conflicted
+++ resolved
@@ -1,9 +1,6 @@
 // Copyright (c) Microsoft Corporation.
 // Licensed under the MIT License.
 
-using System.IO.Abstractions;
-using System.IO.Abstractions.TestingHelpers;
-using Azure.DataApiBuilder.Config.ObjectModel;
 using Azure.DataApiBuilder.Service;
 
 namespace Cli.Tests;
@@ -22,17 +19,6 @@
     [TestInitialize]
     public void TestInitialize()
     {
-<<<<<<< HEAD
-        if (!File.Exists(TEST_SCHEMA_FILE))
-        {
-            File.Create(TEST_SCHEMA_FILE).Dispose();
-        }
-
-        if (File.Exists(TEST_RUNTIME_CONFIG_FILE))
-        {
-            File.Delete(TEST_RUNTIME_CONFIG_FILE);
-        }
-=======
         MockFileSystem fileSystem = FileSystemUtils.ProvisionMockFileSystem();
         fileSystem.AddFile(
             TEST_SCHEMA_FILE,
@@ -41,7 +27,6 @@
         _fileSystem = fileSystem;
 
         _runtimeConfigLoader = new RuntimeConfigLoader(_fileSystem);
->>>>>>> 338d66d4
 
         ILoggerFactory loggerFactory = TestLoggerSupport.ProvisionLoggerFactory();
 
