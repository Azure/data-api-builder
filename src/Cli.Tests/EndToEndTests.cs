// Copyright (c) Microsoft Corporation.
// Licensed under the MIT License.

namespace Cli.Tests;

/// <summary>
/// End To End Tests for CLI.
/// </summary>
[TestClass]
public class EndToEndTests
{
    /// <summary>
    /// Setup the logger and test file for CLI
    /// </summary>
    [ClassInitialize]
    public static void Setup()
    {
        if (!File.Exists(TEST_SCHEMA_FILE))
        {
            File.Create(TEST_SCHEMA_FILE);
        }

        TestHelper.SetupTestLoggerForCLI();
    }

    /// <summary>
    /// Initializing config for cosmosdb_nosql.
    /// </summary>
    [TestMethod]
    public void TestInitForCosmosDBNoSql()
    {
        string[] args = { "init", "-c", TEST_RUNTIME_CONFIG_FILE, "--database-type", "cosmosdb_nosql",
                          "--connection-string", "localhost:5000", "--cosmosdb_nosql-database",
                          "graphqldb", "--cosmosdb_nosql-container", "planet", "--graphql-schema", TEST_SCHEMA_FILE, "--cors-origin", "localhost:3000,www.nolocalhost.com:80" };
        Program.Main(args);

        RuntimeConfig? runtimeConfig = TryGetRuntimeConfig(TEST_RUNTIME_CONFIG_FILE);

        Assert.IsNotNull(runtimeConfig);
        Assert.IsTrue(runtimeConfig.GraphQLGlobalSettings.AllowIntrospection);
        Assert.AreEqual(DatabaseType.cosmosdb_nosql, runtimeConfig.DatabaseType);
        Assert.IsNotNull(runtimeConfig.DataSource.CosmosDbNoSql);
        Assert.AreEqual("graphqldb", runtimeConfig.DataSource.CosmosDbNoSql.Database);
        Assert.AreEqual("planet", runtimeConfig.DataSource.CosmosDbNoSql.Container);
        Assert.AreEqual(TEST_SCHEMA_FILE, runtimeConfig.DataSource.CosmosDbNoSql.GraphQLSchemaPath);
        Assert.IsNotNull(runtimeConfig.RuntimeSettings);
        Assert.IsNotNull(runtimeConfig.HostGlobalSettings);

        Assert.IsTrue(runtimeConfig.RuntimeSettings.ContainsKey(GlobalSettingsType.Host));
        HostGlobalSettings? hostGlobalSettings = JsonSerializer.Deserialize<HostGlobalSettings>((JsonElement)runtimeConfig.RuntimeSettings[GlobalSettingsType.Host], RuntimeConfig.SerializerOptions);
        Assert.IsNotNull(hostGlobalSettings);
        CollectionAssert.AreEqual(new string[] { "localhost:3000", "www.nolocalhost.com:80" }, hostGlobalSettings.Cors!.Origins);
    }

    /// <summary>
    /// Initializing config for cosmosdb_postgresql.
    /// </summary>
    [TestMethod]
    public void TestInitForCosmosDBPostgreSql()
    {
<<<<<<< HEAD
        string[] args = { "init", "-c", _testRuntimeConfig, "--database-type", "cosmosdb_postgresql", "--rest.path", "/rest-api",
                          "--graphql.path", "/graphql-api", "--connection-string", "localhost:5000", "--cors-origin", "localhost:3000,www.nolocalhost.com:80" };
=======
        string[] args = { "init", "-c", TEST_RUNTIME_CONFIG_FILE, "--database-type", "cosmosdb_postgresql", "--rest.path", "/rest-api",
                          "--connection-string", "localhost:5000", "--cors-origin", "localhost:3000,www.nolocalhost.com:80" };
>>>>>>> 0c4d06a2
        Program.Main(args);

        RuntimeConfig? runtimeConfig = TryGetRuntimeConfig(TEST_RUNTIME_CONFIG_FILE);

        Assert.IsNotNull(runtimeConfig);
        Assert.AreEqual(DatabaseType.cosmosdb_postgresql, runtimeConfig.DatabaseType);
        Assert.IsNull(runtimeConfig.DataSource.CosmosDbPostgreSql);
        Assert.IsNotNull(runtimeConfig.RuntimeSettings);
        Assert.AreEqual("/rest-api", runtimeConfig.RestGlobalSettings.Path);
        Assert.IsTrue(runtimeConfig.RestGlobalSettings.Enabled);
        Assert.AreEqual("/graphql-api", runtimeConfig.GraphQLGlobalSettings.Path);
        Assert.IsTrue(runtimeConfig.GraphQLGlobalSettings.Enabled);
        JsonElement jsonRestSettings = (JsonElement)runtimeConfig.RuntimeSettings[GlobalSettingsType.Rest];

        RestGlobalSettings? restGlobalSettings = JsonSerializer.Deserialize<RestGlobalSettings>(jsonRestSettings, RuntimeConfig.SerializerOptions);
        Assert.IsNotNull(restGlobalSettings);
        Assert.IsNotNull(runtimeConfig.HostGlobalSettings);

        Assert.IsTrue(runtimeConfig.RuntimeSettings.ContainsKey(GlobalSettingsType.Host));
        HostGlobalSettings? hostGlobalSettings = JsonSerializer.Deserialize<HostGlobalSettings>((JsonElement)runtimeConfig.RuntimeSettings[GlobalSettingsType.Host], RuntimeConfig.SerializerOptions);
        Assert.IsNotNull(hostGlobalSettings);
        CollectionAssert.AreEqual(new string[] { "localhost:3000", "www.nolocalhost.com:80" }, hostGlobalSettings.Cors!.Origins);
    }

    /// <summary>
    /// Initializing config for REST and GraphQL global settings,
    /// such as custom path and enabling/disabling endpoints.
    /// </summary>
    [TestMethod]
    public void TestInitializingRestAndGraphQLGlobalSettings()
    {
        string[] args = { "init", "-c", _testRuntimeConfig, "--database-type", "mssql", "--rest.path", "/rest-api",
                          "--rest.disabled", "--graphql.path", "/graphql-api" };
        Program.Main(args);

        RuntimeConfig? runtimeConfig = TryGetRuntimeConfig(_testRuntimeConfig);

        Assert.IsNotNull(runtimeConfig);
        Assert.AreEqual(DatabaseType.mssql, runtimeConfig.DatabaseType);
        Assert.IsNotNull(runtimeConfig.RuntimeSettings);
        Assert.AreEqual("/rest-api", runtimeConfig.RestGlobalSettings.Path);
        Assert.IsFalse(runtimeConfig.RestGlobalSettings.Enabled);
        Assert.AreEqual("/graphql-api", runtimeConfig.GraphQLGlobalSettings.Path);
        Assert.IsTrue(runtimeConfig.GraphQLGlobalSettings.Enabled);
    }

    /// <summary>
    /// Test to verify adding a new Entity.
    /// </summary>
    [TestMethod]
    public void TestAddEntity()
    {
        string[] initArgs = { "init", "-c", TEST_RUNTIME_CONFIG_FILE, "--host-mode", "development", "--database-type", "mssql", "--connection-string", "localhost:5000", "--auth.provider", "StaticWebApps" };
        Program.Main(initArgs);

        RuntimeConfig? runtimeConfig = TryGetRuntimeConfig(TEST_RUNTIME_CONFIG_FILE);

        // Perform assertions on various properties.
        Assert.IsNotNull(runtimeConfig);
        Assert.AreEqual(0, runtimeConfig.Entities.Count()); // No entities
        Assert.AreEqual(HostModeType.Development, runtimeConfig.HostGlobalSettings.Mode);

        string[] addArgs = {"add", "todo", "-c", TEST_RUNTIME_CONFIG_FILE, "--source", "s001.todo",
                            "--rest", "todo", "--graphql", "todo", "--permissions", "anonymous:*"};
        Program.Main(addArgs);

        runtimeConfig = TryGetRuntimeConfig(TEST_RUNTIME_CONFIG_FILE);
        Assert.IsNotNull(runtimeConfig);
        Assert.AreEqual(1, runtimeConfig.Entities.Count()); // 1 new entity added
        Assert.IsTrue(runtimeConfig.Entities.ContainsKey("todo"));
        Entity entity = runtimeConfig.Entities["todo"];
        Assert.AreEqual("{\"path\":\"/todo\"}", JsonSerializer.Serialize(entity.Rest));
        Assert.AreEqual("{\"type\":{\"singular\":\"todo\",\"plural\":\"todos\"}}", JsonSerializer.Serialize(entity.GraphQL));
        Assert.AreEqual(1, entity.Permissions.Length);
        Assert.AreEqual("anonymous", entity.Permissions[0].Role);
        Assert.AreEqual(1, entity.Permissions[0].Operations.Length);
        Assert.AreEqual(WILDCARD, ((JsonElement)entity.Permissions[0].Operations[0]).GetString());
    }

    /// <summary>
    /// Test to verify authentication options with init command containing
    /// neither EasyAuth or Simulator as Authentication provider.
    /// It checks correct generation of config with provider, audience and issuer.
    /// </summary>
    [TestMethod]
    public void TestVerifyAuthenticationOptions()
    {
        string[] initArgs = { "init", "-c", TEST_RUNTIME_CONFIG_FILE, "--database-type", "mssql",
            "--auth.provider", "AzureAD", "--auth.audience", "aud-xxx", "--auth.issuer", "issuer-xxx" };
        Program.Main(initArgs);

        RuntimeConfig? runtimeConfig = TryGetRuntimeConfig(TEST_RUNTIME_CONFIG_FILE);
        Assert.IsNotNull(runtimeConfig);
        Console.WriteLine(JsonSerializer.Serialize(runtimeConfig.HostGlobalSettings.Authentication));
        string expectedAuthenticationJson = @"
            {
                ""Provider"": ""AzureAD"",
                ""Jwt"":
                {
                    ""Audience"": ""aud-xxx"",
                    ""Issuer"": ""issuer-xxx""
                }
            }";

        JObject expectedJson = JObject.Parse(expectedAuthenticationJson);
        JObject actualJson = JObject.Parse(JsonSerializer.Serialize(runtimeConfig.HostGlobalSettings.Authentication));

        Assert.IsTrue(JToken.DeepEquals(expectedJson, actualJson));
    }

    /// <summary>
    /// Test to verify that --host-mode is case insensitive.
    /// Short forms are not supported.
    /// </summary>
    [DataTestMethod]
    [DataRow("production", HostModeType.Production, true)]
    [DataRow("Production", HostModeType.Production, true)]
    [DataRow("development", HostModeType.Development, true)]
    [DataRow("Development", HostModeType.Development, true)]
    [DataRow("developer", HostModeType.Development, false)]
    [DataRow("prod", HostModeType.Production, false)]
    public void EnsureHostModeEnumIsCaseInsensitive(string hostMode, HostModeType hostModeEnumType, bool expectSuccess)
    {
        string[] initArgs = { "init", "-c", TEST_RUNTIME_CONFIG_FILE, "--host-mode", hostMode, "--database-type", "mssql", "--connection-string", "localhost:5000" };
        Program.Main(initArgs);

        RuntimeConfig? runtimeConfig = TryGetRuntimeConfig(TEST_RUNTIME_CONFIG_FILE);
        if (expectSuccess)
        {
            Assert.IsNotNull(runtimeConfig);
            runtimeConfig.DetermineGlobalSettings();
            Assert.AreEqual(hostModeEnumType, runtimeConfig.HostGlobalSettings.Mode);
        }
        else
        {
            Assert.IsNull(runtimeConfig);
        }
    }

    /// <summary>
    /// Test to verify adding a new Entity without IEnumerable options.
    /// </summary>
    [TestMethod]
    public void TestAddEntityWithoutIEnumerables()
    {
        string[] initArgs = { "init", "-c", TEST_RUNTIME_CONFIG_FILE, "--database-type", "mssql", "--connection-string", "localhost:5000" };
        Program.Main(initArgs);

        RuntimeConfig? runtimeConfig = TryGetRuntimeConfig(TEST_RUNTIME_CONFIG_FILE);

        Assert.IsNotNull(runtimeConfig);
        Assert.AreEqual(0, runtimeConfig.Entities.Count()); // No entities
        Assert.AreEqual(HostModeType.Production, runtimeConfig.HostGlobalSettings.Mode);

        string[] addArgs = { "add", "book", "-c", TEST_RUNTIME_CONFIG_FILE, "--source", "s001.book", "--permissions", "anonymous:*" };
        Program.Main(addArgs);

        runtimeConfig = TryGetRuntimeConfig(TEST_RUNTIME_CONFIG_FILE);
        Assert.IsNotNull(runtimeConfig);
        Assert.AreEqual(1, runtimeConfig.Entities.Count()); // 1 new entity added
        Assert.IsTrue(runtimeConfig.Entities.ContainsKey("book"));
        Entity entity = runtimeConfig.Entities["book"];
        Assert.IsNull(entity.Rest);
        Assert.IsNull(entity.GraphQL);
        Assert.AreEqual(1, entity.Permissions.Length);
        Assert.AreEqual("anonymous", entity.Permissions[0].Role);
        Assert.AreEqual(1, entity.Permissions[0].Operations.Length);
        Assert.AreEqual(WILDCARD, ((JsonElement)entity.Permissions[0].Operations[0]).GetString());
        Assert.IsNull(entity.Mappings);
        Assert.IsNull(entity.Relationships);
    }

    /// <summary>
    /// Test the exact config json generated to verify adding a new Entity without IEnumerable options.
    /// </summary>
    [TestMethod]
    public void TestConfigGeneratedAfterAddingEntityWithoutIEnumerables()
    {
        string[] initArgs = { "init", "-c", TEST_RUNTIME_CONFIG_FILE, "--database-type", "mssql", "--connection-string", "localhost:5000",
            "--set-session-context", "true" };
        Program.Main(initArgs);
        RuntimeConfig? runtimeConfig = TryGetRuntimeConfig(TEST_RUNTIME_CONFIG_FILE);
        Assert.IsNotNull(runtimeConfig);
        Assert.AreEqual(0, runtimeConfig.Entities.Count()); // No entities
        string[] addArgs = { "add", "book", "-c", TEST_RUNTIME_CONFIG_FILE, "--source", "s001.book", "--permissions", "anonymous:*" };
        Program.Main(addArgs);
        Assert.IsTrue(JToken.DeepEquals(JObject.Parse(CONFIG_WITH_SINGLE_ENTITY), JObject.Parse(File.ReadAllText(TEST_RUNTIME_CONFIG_FILE))));
    }

    /// <summary>
    /// Test the exact config json generated to verify adding source as stored-procedure.
    /// </summary>
    [TestMethod]
    public void TestConfigGeneratedAfterAddingEntityWithSourceAsStoredProcedure()
    {
        string[] initArgs = { "init", "-c", TEST_RUNTIME_CONFIG_FILE, "--database-type", "mssql",
            "--host-mode", "Development", "--connection-string", "testconnectionstring", "--set-session-context", "true" };
        Program.Main(initArgs);
        RuntimeConfig? runtimeConfig = TryGetRuntimeConfig(TEST_RUNTIME_CONFIG_FILE);
        Assert.IsNotNull(runtimeConfig);
        Assert.AreEqual(0, runtimeConfig.Entities.Count()); // No entities
        string[] addArgs = { "add", "MyEntity", "-c", TEST_RUNTIME_CONFIG_FILE, "--source", "s001.book", "--permissions", "anonymous:execute", "--source.type", "stored-procedure", "--source.params", "param1:123,param2:hello,param3:true" };
        Program.Main(addArgs);
        string? actualConfig = AddPropertiesToJson(INITIAL_CONFIG, SINGLE_ENTITY_WITH_STORED_PROCEDURE);
        Assert.IsTrue(JToken.DeepEquals(JObject.Parse(actualConfig), JObject.Parse(File.ReadAllText(TEST_RUNTIME_CONFIG_FILE))));
    }

    /// <summary>
    /// Validate update command for stored procedures by verifying the config json generated
    /// </summary>
    [TestMethod]
    public void TestConfigGeneratedAfterUpdatingEntityWithSourceAsStoredProcedure()
    {
        string? runtimeConfigJson = AddPropertiesToJson(INITIAL_CONFIG, SINGLE_ENTITY_WITH_STORED_PROCEDURE);
        WriteJsonContentToFile(TEST_RUNTIME_CONFIG_FILE, runtimeConfigJson);
        RuntimeConfig? runtimeConfig = TryGetRuntimeConfig(TEST_RUNTIME_CONFIG_FILE);
        Assert.IsNotNull(runtimeConfig);
        string expectedSourceObject = @"{
            ""type"": ""stored-procedure"",
            ""object"": ""s001.book"",
            ""parameters"": {
                ""param1"": 123,
                ""param2"": ""hello"",
                ""param3"": true
            }
        }";

        string actualSourceObject = JsonSerializer.Serialize(runtimeConfig.Entities["MyEntity"].Source);
        Assert.IsTrue(JToken.DeepEquals(JObject.Parse(expectedSourceObject), JObject.Parse(actualSourceObject)));

        // args for update command to update the source name from "s001.book" to "dbo.books"
        string[] updateArgs = { "update", "MyEntity", "-c", TEST_RUNTIME_CONFIG_FILE, "--source", "dbo.books" };
        Program.Main(updateArgs);
        runtimeConfig = TryGetRuntimeConfig(TEST_RUNTIME_CONFIG_FILE);
        Assert.IsNotNull(runtimeConfig);
        expectedSourceObject = @"{
            ""type"": ""stored-procedure"",
            ""object"": ""dbo.books"",
            ""parameters"": {
                ""param1"": 123,
                ""param2"": ""hello"",
                ""param3"": true
            }
        }";

        actualSourceObject = JsonSerializer.Serialize(runtimeConfig.Entities["MyEntity"].Source);
        Assert.IsTrue(JToken.DeepEquals(JObject.Parse(expectedSourceObject), JObject.Parse(actualSourceObject)));
    }

    /// <summary>
    /// Validates the config json generated when a stored procedure is added with both 
    /// --rest.methods and --graphql.operation options.
    /// </summary>
    [TestMethod]
    public void TestAddingStoredProcedureWithRestMethodsAndGraphQLOperations()
    {
        string[] initArgs = { "init", "-c", TEST_RUNTIME_CONFIG_FILE, "--database-type", "mssql",
            "--host-mode", "Development", "--connection-string", "testconnectionstring", "--set-session-context", "true" };
        Program.Main(initArgs);
        RuntimeConfig? runtimeConfig = TryGetRuntimeConfig(TEST_RUNTIME_CONFIG_FILE);
        Assert.IsNotNull(runtimeConfig);
        Assert.AreEqual(0, runtimeConfig.Entities.Count()); // No entities
        string[] addArgs = { "add", "MyEntity", "-c", TEST_RUNTIME_CONFIG_FILE, "--source", "s001.book", "--permissions", "anonymous:execute", "--source.type", "stored-procedure", "--source.params", "param1:123,param2:hello,param3:true", "--rest.methods", "post,put,patch", "--graphql.operation", "query" };
        Program.Main(addArgs);
        string? expectedConfig = AddPropertiesToJson(INITIAL_CONFIG, STORED_PROCEDURE_WITH_BOTH_REST_METHODS_GRAPHQL_OPERATION);
        Assert.IsTrue(JToken.DeepEquals(JObject.Parse(expectedConfig), JObject.Parse(File.ReadAllText(TEST_RUNTIME_CONFIG_FILE))));
    }

    /// <summary>
    /// Validates that CLI execution of the add/update commands results in a stored procedure entity
    /// with explicit rest method GET and GraphQL endpoint disabled.
    /// </summary>
    [TestMethod]
    public void TestUpdatingStoredProcedureWithRestMethodsAndGraphQLOperations()
    {
        string[] initArgs = { "init", "-c", TEST_RUNTIME_CONFIG_FILE, "--database-type", "mssql",
            "--host-mode", "Development", "--connection-string", "testconnectionstring", "--set-session-context", "true" };
        Program.Main(initArgs);
        RuntimeConfig? runtimeConfig = TryGetRuntimeConfig(TEST_RUNTIME_CONFIG_FILE);
        Assert.IsNotNull(runtimeConfig);
        Assert.AreEqual(0, runtimeConfig.Entities.Count()); // No entities

        string[] addArgs = { "add", "MyEntity", "-c", TEST_RUNTIME_CONFIG_FILE, "--source", "s001.book", "--permissions", "anonymous:execute", "--source.type", "stored-procedure", "--source.params", "param1:123,param2:hello,param3:true", "--rest.methods", "post,put,patch", "--graphql.operation", "query" };
        Program.Main(addArgs);
        string? expectedConfig = AddPropertiesToJson(INITIAL_CONFIG, STORED_PROCEDURE_WITH_BOTH_REST_METHODS_GRAPHQL_OPERATION);
        Assert.IsTrue(JToken.DeepEquals(JObject.Parse(expectedConfig), JObject.Parse(File.ReadAllText(TEST_RUNTIME_CONFIG_FILE))));

        string[] updateArgs = { "update", "MyEntity", "-c", TEST_RUNTIME_CONFIG_FILE, "--rest.methods", "get", "--graphql", "false" };
        Program.Main(updateArgs);
        expectedConfig = AddPropertiesToJson(INITIAL_CONFIG, STORED_PROCEDURE_WITH_REST_GRAPHQL_CONFIG);
        Assert.IsTrue(JToken.DeepEquals(JObject.Parse(expectedConfig), JObject.Parse(File.ReadAllText(TEST_RUNTIME_CONFIG_FILE))));
    }

    /// <summary>
    /// Test the exact config json generated to verify adding a new Entity with default source type and given key-fields.
    /// </summary>
    [TestMethod]
    public void TestConfigGeneratedAfterAddingEntityWithSourceWithDefaultType()
    {
        string[] initArgs = { "init", "-c", TEST_RUNTIME_CONFIG_FILE, "--database-type", "mssql", "--host-mode", "Development",
            "--connection-string", "testconnectionstring", "--set-session-context", "true"  };
        Program.Main(initArgs);
        RuntimeConfig? runtimeConfig = TryGetRuntimeConfig(TEST_RUNTIME_CONFIG_FILE);
        Assert.IsNotNull(runtimeConfig);
        Assert.AreEqual(0, runtimeConfig.Entities.Count()); // No entities
        string[] addArgs = { "add", "MyEntity", "-c", TEST_RUNTIME_CONFIG_FILE, "--source", "s001.book", "--permissions", "anonymous:*", "--source.key-fields", "id,name" };
        Program.Main(addArgs);
        string? actualConfig = AddPropertiesToJson(INITIAL_CONFIG, SINGLE_ENTITY_WITH_SOURCE_AS_TABLE);
        Assert.IsTrue(JToken.DeepEquals(JObject.Parse(actualConfig), JObject.Parse(File.ReadAllText(TEST_RUNTIME_CONFIG_FILE))));
    }

    /// <summary>
    /// Test to verify updating an existing Entity.
    /// It tests updating permissions as well as relationship
    /// </summary>
    [TestMethod]
    public void TestUpdateEntity()
    {
        string[] initArgs = { "init", "-c", TEST_RUNTIME_CONFIG_FILE, "--database-type",
                              "mssql", "--connection-string", "localhost:5000" };
        Program.Main(initArgs);

        RuntimeConfig? runtimeConfig = TryGetRuntimeConfig(TEST_RUNTIME_CONFIG_FILE);

        Assert.IsNotNull(runtimeConfig);
        Assert.AreEqual(0, runtimeConfig.Entities.Count()); // No entities

        string[] addArgs = {"add", "todo", "-c", TEST_RUNTIME_CONFIG_FILE,
                            "--source", "s001.todo", "--rest", "todo",
                            "--graphql", "todo", "--permissions", "anonymous:*"};
        Program.Main(addArgs);

        runtimeConfig = TryGetRuntimeConfig(TEST_RUNTIME_CONFIG_FILE);
        Assert.IsNotNull(runtimeConfig);
        Assert.AreEqual(1, runtimeConfig.Entities.Count()); // 1 new entity added

        // Adding another entity
        //
        string[] addArgs_2 = {"add", "books", "-c", TEST_RUNTIME_CONFIG_FILE,
                            "--source", "s001.books", "--rest", "books",
                            "--graphql", "books", "--permissions", "anonymous:*"};
        Program.Main(addArgs_2);

        runtimeConfig = TryGetRuntimeConfig(TEST_RUNTIME_CONFIG_FILE);
        Assert.IsNotNull(runtimeConfig);
        Assert.AreEqual(2, runtimeConfig.Entities.Count()); // 1 more entity added

        string[] updateArgs = {"update", "todo", "-c", TEST_RUNTIME_CONFIG_FILE,
                                "--source", "s001.todos","--graphql", "true",
                                "--permissions", "anonymous:create,delete",
                                "--fields.include", "id,content", "--fields.exclude", "rating,level",
                                "--relationship", "r1", "--cardinality", "one",
                                "--target.entity", "books", "--relationship.fields", "id:book_id",
                                "--linking.object", "todo_books",
                                "--linking.source.fields", "todo_id",
                                "--linking.target.fields", "id",
                                "--map", "id:identity,name:Company Name"};
        Program.Main(updateArgs);

        runtimeConfig = TryGetRuntimeConfig(TEST_RUNTIME_CONFIG_FILE);
        Assert.IsNotNull(runtimeConfig);
        Assert.AreEqual(2, runtimeConfig.Entities.Count()); // No new entity added

        Assert.IsTrue(runtimeConfig.Entities.ContainsKey("todo"));
        Entity entity = runtimeConfig.Entities["todo"];
        Assert.AreEqual("{\"path\":\"/todo\"}", JsonSerializer.Serialize(entity.Rest));
        Assert.IsNotNull(entity.GraphQL);
        Assert.IsTrue((System.Boolean)entity.GraphQL);
        //The value isn entity.GraphQL is true/false, we expect the serialization to be a string.
        Assert.AreEqual("true", JsonSerializer.Serialize(entity.GraphQL), ignoreCase: true);
        Assert.AreEqual(1, entity.Permissions.Length);
        Assert.AreEqual("anonymous", entity.Permissions[0].Role);
        Assert.AreEqual(4, entity.Permissions[0].Operations.Length);
        //Only create and delete are updated.
        Assert.AreEqual("{\"action\":\"create\",\"fields\":{\"include\":[\"id\",\"content\"],\"exclude\":[\"rating\",\"level\"]}}", JsonSerializer.Serialize(entity.Permissions[0].Operations[0]), ignoreCase: true);
        Assert.AreEqual("{\"action\":\"delete\",\"fields\":{\"include\":[\"id\",\"content\"],\"exclude\":[\"rating\",\"level\"]}}", JsonSerializer.Serialize(entity.Permissions[0].Operations[1]), ignoreCase: true);
        Assert.AreEqual("\"read\"", JsonSerializer.Serialize(entity.Permissions[0].Operations[2]), ignoreCase: true);
        Assert.AreEqual("\"update\"", JsonSerializer.Serialize(entity.Permissions[0].Operations[3]), ignoreCase: true);

        Assert.IsTrue(entity.Relationships!.ContainsKey("r1"));
        Relationship relationship = entity.Relationships["r1"];
        Assert.AreEqual(1, entity.Relationships.Count());
        Assert.AreEqual(Cardinality.One, relationship.Cardinality);
        Assert.AreEqual("books", relationship.TargetEntity);
        Assert.AreEqual("todo_books", relationship.LinkingObject);
        CollectionAssert.AreEqual(new string[] { "id" }, relationship.SourceFields);
        CollectionAssert.AreEqual(new string[] { "book_id" }, relationship.TargetFields);
        CollectionAssert.AreEqual(new string[] { "todo_id" }, relationship.LinkingSourceFields);
        CollectionAssert.AreEqual(new string[] { "id" }, relationship.LinkingTargetFields);

        Assert.IsNotNull(entity.Mappings);
        Assert.AreEqual("{\"id\":\"identity\",\"name\":\"Company Name\"}", JsonSerializer.Serialize(entity.Mappings));
    }

    /// <summary>
    /// Test to validate that the engine starts successfully when --verbose and --LogLevel
    /// options are used with the start command
    /// This test does not validate whether the engine logs messages at the specified log level
    /// </summary>
    /// <param name="logLevelOption">Log level options</param>
    [DataTestMethod]
    [DataRow("", DisplayName = "No logging from command line.")]
    [DataRow("--verbose", DisplayName = "Verbose logging from command line.")]
    [DataRow("--LogLevel 0", DisplayName = "LogLevel 0 from command line.")]
    [DataRow("--LogLevel 1", DisplayName = "LogLevel 1 from command line.")]
    [DataRow("--LogLevel 2", DisplayName = "LogLevel 2 from command line.")]
    [DataRow("--LogLevel 3", DisplayName = "LogLevel 3 from command line.")]
    [DataRow("--LogLevel 4", DisplayName = "LogLevel 4 from command line.")]
    [DataRow("--LogLevel 5", DisplayName = "LogLevel 5 from command line.")]
    [DataRow("--LogLevel 6", DisplayName = "LogLevel 6 from command line.")]
    [DataRow("--LogLevel Trace", DisplayName = "LogLevel Trace from command line.")]
    [DataRow("--LogLevel Debug", DisplayName = "LogLevel Debug from command line.")]
    [DataRow("--LogLevel Information", DisplayName = "LogLevel Information from command line.")]
    [DataRow("--LogLevel Warning", DisplayName = "LogLevel Warning from command line.")]
    [DataRow("--LogLevel Error", DisplayName = "LogLevel Error from command line.")]
    [DataRow("--LogLevel Critical", DisplayName = "LogLevel Critical from command line.")]
    [DataRow("--LogLevel None", DisplayName = "LogLevel None from command line.")]
    [DataRow("--LogLevel tRace", DisplayName = "Case sensitivity: LogLevel Trace from command line.")]
    [DataRow("--LogLevel DebUG", DisplayName = "Case sensitivity: LogLevel Debug from command line.")]
    [DataRow("--LogLevel information", DisplayName = "Case sensitivity: LogLevel Information from command line.")]
    [DataRow("--LogLevel waRNing", DisplayName = "Case sensitivity: LogLevel Warning from command line.")]
    [DataRow("--LogLevel eRROR", DisplayName = "Case sensitivity: LogLevel Error from command line.")]
    [DataRow("--LogLevel CrItIcal", DisplayName = "Case sensitivity: LogLevel Critical from command line.")]
    [DataRow("--LogLevel NONE", DisplayName = "Case sensitivity: LogLevel None from command line.")]
    public void TestEngineStartUpWithVerboseAndLogLevelOptions(string logLevelOption)
    {
        WriteJsonContentToFile(TEST_RUNTIME_CONFIG_FILE, INITIAL_CONFIG);

        using Process process = ExecuteDabCommand(
            command: $"start --config {TEST_RUNTIME_CONFIG_FILE}",
            logLevelOption
        );

        string? output = process.StandardOutput.ReadLine();
        Assert.IsNotNull(output);
        Assert.IsTrue(output.Contains($"{Program.PRODUCT_NAME} {GetProductVersion()}"));
        output = process.StandardOutput.ReadLine();
        process.Kill();
        Assert.IsNotNull(output);
        Assert.IsTrue(output.Contains($"User provided config file: {TEST_RUNTIME_CONFIG_FILE}"));
    }

    /// <summary>
    /// Test to verify that `--help` and `--version` along with know command/option produce the exit code 0,
    /// while unknown commands/options have exit code -1.
    /// </summary>
    [DataTestMethod]
    [DataRow(new string[] { "--version" }, 0, DisplayName = "Checking version should have exit code 0.")]
    [DataRow(new string[] { "--help" }, 0, DisplayName = "Checking commands with help should have exit code 0.")]
    [DataRow(new string[] { "add", "--help" }, 0, DisplayName = "Checking options with help should have exit code 0.")]
    [DataRow(new string[] { "initialize" }, -1, DisplayName = "Invalid Command should have exit code -1.")]
    [DataRow(new string[] { "init", "--database-name", "mssql" }, -1, DisplayName = "Invalid Options should have exit code -1.")]
    [DataRow(new string[] { "init", "--database-type", "mssql", "-c", TEST_RUNTIME_CONFIG_FILE }, 0,
        DisplayName = "Correct command with correct options should have exit code 0.")]
    public void VerifyExitCodeForCli(string[] cliArguments, int expectedErrorCode)
    {
        Assert.AreEqual(Cli.Program.Main(cliArguments), expectedErrorCode);
    }

    /// <summary>
    /// Test to verify that help writer window generates output on the console.
    /// </summary>
    [DataTestMethod]
    [DataRow("", "", new string[] { "ERROR" }, DisplayName = "No flags provided.")]
    [DataRow("initialize", "", new string[] { "ERROR", "Verb 'initialize' is not recognized." }, DisplayName = "Wrong Command provided.")]
    [DataRow("", "--version", new string[] { "Microsoft.DataApiBuilder 1.0.0" }, DisplayName = "Checking version.")]
    [DataRow("", "--help", new string[] { "init", "add", "update", "start" }, DisplayName = "Checking output for --help.")]
    public void TestHelpWriterOutput(string command, string flags, string[] expectedOutputArray)
    {
        using Process process = ExecuteDabCommand(
            command,
            flags
        );

        string? output = process.StandardOutput.ReadToEnd();
        Assert.IsNotNull(output);
        Assert.IsTrue(output.Contains($"{Program.PRODUCT_NAME} {GetProductVersion()}"));

        foreach (string expectedOutput in expectedOutputArray)
        {
            Assert.IsTrue(output.Contains(expectedOutput));
        }

        process.Kill();
    }

    /// <summary>
    /// Test to verify that the version info is logged for both correct/incorrect command,
    /// and that the config name is displayed in the logs.
    /// </summary>
    [DataRow("", "--version", false, DisplayName = "Checking dab version with --version.")]
    [DataRow("", "--help", false, DisplayName = "Checking version through --help option.")]
    [DataRow("edit", "--new-option", false, DisplayName = "Version printed with invalid command edit.")]
    [DataRow("init", "--database-type mssql", true, DisplayName = "Version printed with valid command init.")]
    [DataRow("add", "MyEntity -s my_entity --permissions \"anonymous:*\"", true, DisplayName = "Version printed with valid command add.")]
    [DataRow("update", "MyEntity -s my_entity", true, DisplayName = "Version printed with valid command update.")]
    [DataRow("start", "", true, DisplayName = "Version printed with valid command start.")]
    [DataTestMethod]
    public void TestVersionInfoAndConfigIsCorrectlyDisplayedWithDifferentCommand(
        string command,
        string options,
        bool isParsableDabCommandName)
    {
        WriteJsonContentToFile(TEST_RUNTIME_CONFIG_FILE, INITIAL_CONFIG);

        using Process process = ExecuteDabCommand(
            command: $"{command} ",
            flags: $"--config {TEST_RUNTIME_CONFIG_FILE} {options}"
        );

        string? output = process.StandardOutput.ReadToEnd();
        Assert.IsNotNull(output);

        // Version Info logged by dab irrespective of commands being parsed correctly.
        Assert.IsTrue(output.Contains($"{Program.PRODUCT_NAME} {GetProductVersion()}"));

        if (isParsableDabCommandName)
        {
            Assert.IsTrue(output.Contains($"{TEST_RUNTIME_CONFIG_FILE}"));
        }

        process.Kill();
    }

    /// <summary>
    /// Test to verify that any parsing errors in the config
    /// are caught before starting the engine.
    /// </summary>
    [DataRow(INITIAL_CONFIG, BASIC_ENTITY_WITH_ANONYMOUS_ROLE, true, DisplayName = "Correct Config")]
    [DataRow(INITIAL_CONFIG, SINGLE_ENTITY_WITH_INVALID_GRAPHQL_TYPE, false, DisplayName = "Invalid GraphQL type for entity")]
    [DataTestMethod]
    public void TestExitOfRuntimeEngineWithInvalidConfig(
        string initialConfig,
        string entityDetails,
        bool expectSuccess)
    {
        string runtimeConfigJson = AddPropertiesToJson(initialConfig, entityDetails);
        File.WriteAllText(TEST_RUNTIME_CONFIG_FILE, runtimeConfigJson);
        using Process process = ExecuteDabCommand(
            command: "start",
            flags: $"--config {TEST_RUNTIME_CONFIG_FILE}"
        );

        string? output = process.StandardOutput.ReadLine();
        Assert.IsNotNull(output);
        Assert.IsTrue(output.Contains($"{Program.PRODUCT_NAME} {GetProductVersion()}"));
        output = process.StandardOutput.ReadLine();
        Assert.IsNotNull(output);
        Assert.IsTrue(output.Contains($"User provided config file: {TEST_RUNTIME_CONFIG_FILE}"));
        output = process.StandardOutput.ReadLine();
        Assert.IsNotNull(output);
        if (expectSuccess)
        {
            Assert.IsTrue(output.Contains($"Setting default minimum LogLevel:"));
            output = process.StandardOutput.ReadLine();
            Assert.IsNotNull(output);
            Assert.IsTrue(output.Contains("Starting the runtime engine..."));
        }
        else
        {
            Assert.IsTrue(output.Contains($"Failed to parse the config file: {TEST_RUNTIME_CONFIG_FILE}."));
            output = process.StandardOutput.ReadLine();
            Assert.IsNotNull(output);
            Assert.IsTrue(output.Contains($"Failed to start the engine."));
        }

        process.Kill();

    }

    /// <summary>
    /// Test to verify that if entity is not specified in the add/update
    /// command, a custom (more user friendly) message is displayed.
    /// NOTE: Below order of execution is important, changing the order for DataRow might result in test failures.
    /// The below order makes sure entity is added before update.
    /// </summary>
    [DataRow("add", "", "-s my_entity --permissions anonymous:create", false)]
    [DataRow("add", "MyEntity", "-s my_entity --permissions anonymous:create", true)]
    [DataRow("update", "", "-s my_entity --permissions authenticate:*", false)]
    [DataRow("update", "MyEntity", "-s my_entity --permissions authenticate:*", true)]
    [DataTestMethod]
    public void TestMissingEntityFromCommand(
        string command,
        string entityName,
        string flags,
        bool expectSuccess)
    {
        if (!File.Exists(TEST_RUNTIME_CONFIG_FILE))
        {
            string[] initArgs = { "init", "-c", TEST_RUNTIME_CONFIG_FILE, "--database-type", "mssql" };
            Program.Main(initArgs);
        }

        using Process process = ExecuteDabCommand(
            command: $"{command} {entityName}",
            flags: $"-c {TEST_RUNTIME_CONFIG_FILE} {flags}"
        );

        string? output = process.StandardOutput.ReadToEnd();
        Assert.IsNotNull(output);
        if (!expectSuccess)
        {
            Assert.IsTrue(output.Contains($"Error: Entity name is missing. Usage: dab {command} [entity-name] [{command}-options]"));
        }

        process.Kill();

    }

    public static RuntimeConfig? TryGetRuntimeConfig(string testRuntimeConfig)
    {
        ILogger logger = new Mock<ILogger>().Object;
        string jsonString;

        if (!TryReadRuntimeConfig(testRuntimeConfig, out jsonString))
        {
            return null;
        }

        RuntimeConfig.TryGetDeserializedRuntimeConfig(jsonString, out RuntimeConfig? runtimeConfig, logger);

        if (runtimeConfig is null)
        {
            Assert.Fail("Config was not generated correctly.");
        }

        return runtimeConfig;
    }

    /// <summary>
    /// Removes the generated configuration file after each test
    /// to avoid file name conflicts on subsequent test runs because the
    /// file is statically named.
    /// </summary>
    [TestCleanup]
    public void CleanUp()
    {
        if (File.Exists(TEST_RUNTIME_CONFIG_FILE))
        {
            File.Delete(TEST_RUNTIME_CONFIG_FILE);
        }
    }

}<|MERGE_RESOLUTION|>--- conflicted
+++ resolved
@@ -58,13 +58,8 @@
     [TestMethod]
     public void TestInitForCosmosDBPostgreSql()
     {
-<<<<<<< HEAD
-        string[] args = { "init", "-c", _testRuntimeConfig, "--database-type", "cosmosdb_postgresql", "--rest.path", "/rest-api",
+        string[] args = { "init", "-c", TEST_RUNTIME_CONFIG_FILE, "--database-type", "cosmosdb_postgresql", "--rest.path", "/rest-api",
                           "--graphql.path", "/graphql-api", "--connection-string", "localhost:5000", "--cors-origin", "localhost:3000,www.nolocalhost.com:80" };
-=======
-        string[] args = { "init", "-c", TEST_RUNTIME_CONFIG_FILE, "--database-type", "cosmosdb_postgresql", "--rest.path", "/rest-api",
-                          "--connection-string", "localhost:5000", "--cors-origin", "localhost:3000,www.nolocalhost.com:80" };
->>>>>>> 0c4d06a2
         Program.Main(args);
 
         RuntimeConfig? runtimeConfig = TryGetRuntimeConfig(TEST_RUNTIME_CONFIG_FILE);
@@ -96,11 +91,11 @@
     [TestMethod]
     public void TestInitializingRestAndGraphQLGlobalSettings()
     {
-        string[] args = { "init", "-c", _testRuntimeConfig, "--database-type", "mssql", "--rest.path", "/rest-api",
+        string[] args = { "init", "-c", TEST_RUNTIME_CONFIG_FILE, "--database-type", "mssql", "--rest.path", "/rest-api",
                           "--rest.disabled", "--graphql.path", "/graphql-api" };
         Program.Main(args);
 
-        RuntimeConfig? runtimeConfig = TryGetRuntimeConfig(_testRuntimeConfig);
+        RuntimeConfig? runtimeConfig = TryGetRuntimeConfig(TEST_RUNTIME_CONFIG_FILE);
 
         Assert.IsNotNull(runtimeConfig);
         Assert.AreEqual(DatabaseType.mssql, runtimeConfig.DatabaseType);
