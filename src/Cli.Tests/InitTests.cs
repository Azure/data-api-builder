--- conflicted
+++ resolved
@@ -125,8 +125,8 @@
                 hostMode: HostMode.Production,
                 corsOrigin: null,
                 authenticationProvider: EasyAuthType.StaticWebApps.ToString(),
-                restEnabled: CliBool.True,
-                graphqlEnabled: CliBool.True,
+                restEnabled: CliBool.None,
+                graphqlEnabled: CliBool.None,
                 config: TEST_RUNTIME_CONFIG_FILE);
 
             return ExecuteVerifyTest(options);
@@ -240,7 +240,6 @@
         }
 
         /// <summary>
-<<<<<<< HEAD
         /// Test to verify creation of initial config with special characters
         /// such as [!,@,#,$,%,^,&,*, ,(,)] in connection-string.
         /// </summary>
@@ -265,8 +264,6 @@
         }
 
         /// <summary>
-=======
->>>>>>> d9f2a1a4
         /// Test to verify that an error is thrown when user tries to
         /// initialize a config with a file name that already exists.
         /// </summary>
