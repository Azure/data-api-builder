// Copyright (c) Microsoft Corporation.
// Licensed under the MIT License.

using System.Runtime.CompilerServices;

namespace Cli.Tests;

/// <summary>
/// Setup global settings for the test project.
/// </summary>
static class ModuleInitializer
{
    /// <summary>
    /// Initialize the Verifier settings we used for the project, such as what fields to ignore
    /// when comparing objects and how we will name the snapshot files.
    /// </summary>
    [ModuleInitializer]
    public static void Init()
    {
        // Ignore the connection string from the output to avoid committing it.
        VerifierSettings.IgnoreMember<DataSource>(dataSource => dataSource.ConnectionString);
        // Ignore the IsDatasourceHealthEnabled from the output to avoid committing it.
        VerifierSettings.IgnoreMember<DataSource>(dataSource => dataSource.IsDatasourceHealthEnabled);
        // Ignore the DatasourceThresholdMs from the output to avoid committing it.
        VerifierSettings.IgnoreMember<DataSource>(dataSource => dataSource.DatasourceThresholdMs);
        // Ignore the datasource files as that's unimportant from a test standpoint.
        VerifierSettings.IgnoreMember<RuntimeConfig>(config => config.DataSourceFiles);
        // Ignore the CosmosDataSourceUsed as that's unimportant from a test standpoint.
        VerifierSettings.IgnoreMember<RuntimeConfig>(config => config.CosmosDataSourceUsed);
        // Ignore the SqlDataSourceUsed as that's unimportant from a test standpoint.
        VerifierSettings.IgnoreMember<RuntimeConfig>(config => config.SqlDataSourceUsed);
        // Ignore the global IsCachingEnabled as that's unimportant from a test standpoint.
        VerifierSettings.IgnoreMember<RuntimeConfig>(config => config.IsCachingEnabled);
        // Ignore the global RuntimeOptions.IsCachingEnabled as that's unimportant from a test standpoint.
        VerifierSettings.IgnoreMember<RuntimeOptions>(options => options.IsCachingEnabled);
        // Ignore the entity IsCachingEnabled as that's unimportant from a test standpoint.
        VerifierSettings.IgnoreMember<Entity>(entity => entity.IsCachingEnabled);
        // Ignore the global IsRestEnabled as that's unimportant from a test standpoint.
        VerifierSettings.IgnoreMember<RuntimeConfig>(config => config.IsRestEnabled);
        // Ignore the global RuntimeOptions.IsRestEnabled as that's unimportant from a test standpoint.
        VerifierSettings.IgnoreMember<RuntimeOptions>(options => options.IsRestEnabled);
        // Ignore the entity IsRestEnabled as that's unimportant from a test standpoint.
        VerifierSettings.IgnoreMember<Entity>(entity => entity.IsRestEnabled);
        // Ignore the global IsGraphQLEnabled as that's unimportant from a test standpoint.
        VerifierSettings.IgnoreMember<RuntimeConfig>(config => config.IsGraphQLEnabled);
        // Ignore the global RuntimeOptions.IsGraphQLEnabled as that's unimportant from a test standpoint.
        VerifierSettings.IgnoreMember<RuntimeOptions>(options => options.IsGraphQLEnabled);
        // Ignore the entity IsGraphQLEnabled as that's unimportant from a test standpoint.
        VerifierSettings.IgnoreMember<Entity>(entity => entity.IsGraphQLEnabled);
        // Ignore the global IsHealthEnabled as that's unimportant from a test standpoint.
        VerifierSettings.IgnoreMember<RuntimeConfig>(config => config.IsHealthEnabled);
        // Ignore the global RuntimeOptions.IsHealthCheckEnabled as that's unimportant from a test standpoint.
        VerifierSettings.IgnoreMember<RuntimeOptions>(options => options.IsHealthCheckEnabled);
        // Ignore the entity IsEntityHealthEnabled as that's unimportant from a test standpoint.
        VerifierSettings.IgnoreMember<Entity>(entity => entity.IsEntityHealthEnabled);
        // Ignore the entity EntityThresholdMs as that's unimportant from a test standpoint.
        VerifierSettings.IgnoreMember<Entity>(entity => entity.EntityThresholdMs);
        // Ignore the entity EntityFirst as that's unimportant from a test standpoint.
        VerifierSettings.IgnoreMember<Entity>(entity => entity.EntityFirst);
        // Ignore the entity IsLinkingEntity as that's unimportant from a test standpoint.
        VerifierSettings.IgnoreMember<Entity>(entity => entity.IsLinkingEntity);
        // Ignore the UserProvidedTtlOptions. They aren't serialized to our config file, enforced by EntityCacheOptionsConverter.
        VerifierSettings.IgnoreMember<EntityCacheOptions>(cacheOptions => cacheOptions.UserProvidedTtlOptions);
        // Ignore the IsRequestBodyStrict as that's unimportant from a test standpoint.
        VerifierSettings.IgnoreMember<RuntimeConfig>(config => config.IsRequestBodyStrict);
        // Ignore the IsGraphQLEnabled as that's unimportant from a test standpoint.
        VerifierSettings.IgnoreMember<RuntimeConfig>(config => config.IsGraphQLEnabled);
        // Ignore the IsRestEnabled as that's unimportant from a test standpoint.
        VerifierSettings.IgnoreMember<RuntimeConfig>(config => config.IsRestEnabled);
        // Ignore the IsStaticWebAppsIdentityProvider as that's unimportant from a test standpoint.
        VerifierSettings.IgnoreMember<RuntimeConfig>(config => config.IsStaticWebAppsIdentityProvider);
        // Ignore the RestPath as that's unimportant from a test standpoint.
        VerifierSettings.IgnoreMember<RuntimeConfig>(config => config.RestPath);
        // Ignore the GraphQLPath as that's unimportant from a test standpoint.
        VerifierSettings.IgnoreMember<RuntimeConfig>(config => config.GraphQLPath);
        // Ignore the AllowIntrospection as that's unimportant from a test standpoint.
        VerifierSettings.IgnoreMember<RuntimeConfig>(config => config.AllowIntrospection);
        // Ignore the EnableAggregation as that's unimportant from a test standpoint.
        VerifierSettings.IgnoreMember<RuntimeConfig>(options => options.EnableAggregation);
        // Ignore the AllowedRolesForHealth as that's unimportant from a test standpoint.
        VerifierSettings.IgnoreMember<RuntimeConfig>(config => config.AllowedRolesForHealth);
<<<<<<< HEAD
        // Ignore the CacheTtlSeconds as that's unimportant from a test standpoint.
        VerifierSettings.IgnoreMember<RuntimeConfig>(config => config.CacheTtlSecondsForHealthReport);
=======
>>>>>>> ebbe9898
        // Ignore the EnableAggregation as that's unimportant from a test standpoint.
        VerifierSettings.IgnoreMember<GraphQLRuntimeOptions>(options => options.EnableAggregation);
        // Ignore the EnableDwNto1JoinOpt as that's unimportant from a test standpoint.
        VerifierSettings.IgnoreMember<RuntimeConfig>(options => options.EnableDwNto1JoinOpt);
        // Ignore the FeatureFlags as that's unimportant from a test standpoint.
        VerifierSettings.IgnoreMember<GraphQLRuntimeOptions>(options => options.FeatureFlags);
        // Ignore the JSON schema path as that's unimportant from a test standpoint.
        VerifierSettings.IgnoreMember<RuntimeConfig>(config => config.Schema);
        // Ignore the message as that's not serialized in our config file anyway.
        VerifierSettings.IgnoreMember<DataSource>(dataSource => dataSource.DatabaseTypeNotSupportedMessage);
        // Ignore DefaultDataSourceName as that's not serialized in our config file.
        VerifierSettings.IgnoreMember<RuntimeConfig>(config => config.DefaultDataSourceName);
        // Ignore MaxResponseSizeMB as as that's unimportant from a test standpoint.
        VerifierSettings.IgnoreMember<HostOptions>(options => options.MaxResponseSizeMB);
        // Ignore UserProvidedMaxResponseSizeMB as that's not serialized in our config file.
        VerifierSettings.IgnoreMember<HostOptions>(options => options.UserProvidedMaxResponseSizeMB);
        // Ignore UserProvidedDepthLimit as that's not serialized in our config file.
        VerifierSettings.IgnoreMember<GraphQLRuntimeOptions>(options => options.UserProvidedDepthLimit);
        // Customise the path where we store snapshots, so they are easier to locate in a PR review.
        VerifyBase.DerivePathInfo(
            (sourceFile, projectDirectory, type, method) => new(
                directory: Path.Combine(projectDirectory, "Snapshots"),
                typeName: type.Name,
                methodName: method.Name));
        // Enable DiffPlex output to better identify in the test output where the failure is with a rich diff.
        VerifyDiffPlex.Initialize();
    }
}<|MERGE_RESOLUTION|>--- conflicted
+++ resolved
@@ -79,11 +79,8 @@
         VerifierSettings.IgnoreMember<RuntimeConfig>(options => options.EnableAggregation);
         // Ignore the AllowedRolesForHealth as that's unimportant from a test standpoint.
         VerifierSettings.IgnoreMember<RuntimeConfig>(config => config.AllowedRolesForHealth);
-<<<<<<< HEAD
         // Ignore the CacheTtlSeconds as that's unimportant from a test standpoint.
         VerifierSettings.IgnoreMember<RuntimeConfig>(config => config.CacheTtlSecondsForHealthReport);
-=======
->>>>>>> ebbe9898
         // Ignore the EnableAggregation as that's unimportant from a test standpoint.
         VerifierSettings.IgnoreMember<GraphQLRuntimeOptions>(options => options.EnableAggregation);
         // Ignore the EnableDwNto1JoinOpt as that's unimportant from a test standpoint.
