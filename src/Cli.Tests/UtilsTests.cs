--- conflicted
+++ resolved
@@ -176,19 +176,19 @@
         Assert.AreEqual(isSuccess, VerifyOperations(operations, entitySourceType));
     }
 
-    /// <summary>
-    /// Test to verify that CLI is able to figure out if the api path prefix for rest/graphql contains invalid characters.
-    /// </summary>
-    [DataTestMethod]
-    [DataRow("/", ApiType.REST, true, DisplayName = "Only forward slash as api path")]
-    [DataRow("/$%^", ApiType.REST, false, DisplayName = "Api path containing only reserved characters.")]
-    [DataRow("/rest-api", ApiType.REST, true, DisplayName = "Valid api path")]
-    [DataRow("/graphql@api", ApiType.GraphQL, false, DisplayName = "Api path containing some reserved characters.")]
-    [DataRow("/api path", ApiType.REST, true, DisplayName = "Api path containing space.")]
-    public void TestApiPathIsWellFormed(string apiPath, ApiType apiType, bool expectSuccess)
-    {
-        Assert.AreEqual(expectSuccess, IsApiPathValid(apiPath, apiType));
-    }
+        /// <summary>
+        /// Test to verify that CLI is able to figure out if the api path prefix for rest/graphql contains invalid characters.
+        /// </summary>
+        [DataTestMethod]
+        [DataRow("/", ApiType.REST, true, DisplayName = "Only forward slash as api path")]
+        [DataRow("/$%^", ApiType.REST, false, DisplayName = "Api path containing only reserved characters.")]
+        [DataRow("/rest-api", ApiType.REST, true, DisplayName = "Valid api path")]
+        [DataRow("/graphql@api", ApiType.GraphQL, false, DisplayName = "Api path containing some reserved characters.")]
+        [DataRow("/api path", ApiType.REST, true, DisplayName = "Api path containing space.")]
+        public void TestApiPathIsWellFormed(string apiPath, ApiType apiType, bool expectSuccess)
+        {
+            Assert.AreEqual(expectSuccess, IsURIComponentValid(apiPath, apiType, RuntimeOptions.JSON_PROPERTY_NAME));
+        }
 
     /// <summary>
     /// Test to verify that both Audience and Issuer is mandatory when Authentication Provider is
@@ -224,21 +224,6 @@
         );
     }
 
-<<<<<<< HEAD
-        /// <summary>
-        /// Test to verify that CLI is able to figure out if the api path prefix for rest/graphql contains invalid characters.
-        /// </summary>
-        [DataTestMethod]
-        [DataRow("/", ApiType.REST, true, DisplayName = "Only forward slash as api path")]
-        [DataRow("/$%^", ApiType.REST, false, DisplayName = "Api path containing only reserved characters.")]
-        [DataRow("/rest-api", ApiType.REST, true, DisplayName = "Valid api path")]
-        [DataRow("/graphql@api", ApiType.GraphQL, false, DisplayName = "Api path containing some reserved characters.")]
-        [DataRow("/api path", ApiType.REST, true, DisplayName = "Api path containing space.")]
-        public void TestApiPathIsWellFormed(string apiPath, ApiType apiType, bool expectSuccess)
-        {
-            Assert.AreEqual(expectSuccess, IsURIComponentValid(apiPath, apiType, ApiSettings.JSON_PROPERTY_NAME));
-        }
-=======
     /// <summary>
     /// Test to verify that when DAB_ENVIRONMENT variable is set, also base config and
     /// dab-config.{DAB_ENVIRONMENT}.json file is present, then when DAB engine is started, it will merge
@@ -262,7 +247,6 @@
         MockFileSystem fileSystem = new();
         fileSystem.AddFile(RuntimeConfigLoader.DEFAULT_CONFIG_FILE_NAME, new MockFileData(BASE_CONFIG));
         fileSystem.AddFile("dab-config.Test.json", new MockFileData(ENV_BASED_CONFIG));
->>>>>>> c41a9f37
 
         RuntimeConfigLoader loader = new(fileSystem);
 
