--- conflicted
+++ resolved
@@ -167,7 +167,7 @@
     [DataRow(new string[] { "*" }, EntitySourceType.View, true, DisplayName = "PASS: View with wildcard CRUD operation.")]
     [DataRow(new string[] { "create" }, EntitySourceType.View, true, DisplayName = "PASS: View with 1 CRUD operation.")]
     [DataRow(new string[] { "create", "read" }, EntitySourceType.View, true, DisplayName = "PASS: View with more than 1 CRUD operation.")]
-<<<<<<< HEAD
+
     public void TestStoredProcedurePermissions(
         string[] operations,
         EntitySourceType entitySourceType,
@@ -252,93 +252,6 @@
 
         Environment.SetEnvironmentVariable(RuntimeConfigLoader.RUNTIME_ENVIRONMENT_VAR_NAME, "Test");
 
-=======
-
-    public void TestStoredProcedurePermissions(
-        string[] operations,
-        EntitySourceType entitySourceType,
-        bool isSuccess)
-    {
-        Assert.AreEqual(isSuccess, VerifyOperations(operations, entitySourceType));
-    }
-
-    /// <summary>
-    /// Test to verify that CLI is able to figure out if the api path prefix for rest/graphql contains invalid characters.
-    /// </summary>
-    [DataTestMethod]
-    [DataRow("/", ApiType.REST, true, DisplayName = "Only forward slash as api path")]
-    [DataRow("/$%^", ApiType.REST, false, DisplayName = "Api path containing only reserved characters.")]
-    [DataRow("/rest-api", ApiType.REST, true, DisplayName = "Valid api path")]
-    [DataRow("/graphql@api", ApiType.GraphQL, false, DisplayName = "Api path containing some reserved characters.")]
-    [DataRow("/api path", ApiType.REST, true, DisplayName = "Api path containing space.")]
-    public void TestApiPathIsWellFormed(string apiPath, ApiType apiType, bool expectSuccess)
-    {
-        Assert.AreEqual(expectSuccess, IsApiPathValid(apiPath, apiType));
-    }
-
-    /// <summary>
-    /// Test to verify that both Audience and Issuer is mandatory when Authentication Provider is
-    /// neither EasyAuthType or Simulator. If Authentication Provider is either EasyAuth or Simulator
-    /// audience and issuer are ignored.
-    /// </summary>
-    [DataTestMethod]
-    [DataRow("StaticWebApps", "aud-xxx", "issuer-xxx", true, DisplayName = "PASS: Audience and Issuer ignored with StaticWebApps.")]
-    [DataRow("StaticWebApps", null, "issuer-xxx", true, DisplayName = "PASS: Issuer ignored with StaticWebApps.")]
-    [DataRow("StaticWebApps", "aud-xxx", null, true, DisplayName = "PASS: Audience ignored with StaticWebApps.")]
-    [DataRow("StaticWebApps", null, null, true, DisplayName = "PASS: StaticWebApps correctly configured with neither audience nor issuer.")]
-    [DataRow("AppService", "aud-xxx", "issuer-xxx", true, DisplayName = "PASS: Audience and Issuer ignored with AppService.")]
-    [DataRow("AppService", null, "issuer-xxx", true, DisplayName = "PASS: Issuer ignored with AppService.")]
-    [DataRow("AppService", "aud-xxx", null, true, DisplayName = "PASS: Audience ignored with AppService.")]
-    [DataRow("AppService", null, null, true, DisplayName = "PASS: AppService correctly configured with neither audience nor issuer.")]
-    [DataRow("Simulator", "aud-xxx", "issuer-xxx", true, DisplayName = "PASS: Audience and Issuer ignored with Simulator.")]
-    [DataRow("Simulator", null, "issuer-xxx", true, DisplayName = "PASS: Issuer ignored with Simulator.")]
-    [DataRow("Simulator", "aud-xxx", null, true, DisplayName = "PASS: Audience ignored with Simulator.")]
-    [DataRow("Simulator", null, null, true, DisplayName = "PASS: Simulator correctly configured with neither audience nor issuer.")]
-    [DataRow("AzureAD", "aud-xxx", "issuer-xxx", true, DisplayName = "PASS: AzureAD correctly configured with both audience and issuer.")]
-    [DataRow("AzureAD", null, "issuer-xxx", false, DisplayName = "FAIL: AzureAD incorrectly configured with no audience specified.")]
-    [DataRow("AzureAD", "aud-xxx", null, false, DisplayName = "FAIL: AzureAD incorrectly configured with no issuer specified.")]
-    [DataRow("AzureAD", null, null, false, DisplayName = "FAIL: AzureAD incorrectly configured with no audience or issuer specified.")]
-    public void TestValidateAudienceAndIssuerForAuthenticationProvider(
-        string authenticationProvider,
-        string? audience,
-        string? issuer,
-        bool expectSuccess)
-    {
-        Assert.AreEqual(
-            expectSuccess,
-            ValidateAudienceAndIssuerForJwtProvider(authenticationProvider, audience, issuer)
-        );
-    }
-
-    /// <summary>
-    /// Test to verify that when DAB_ENVIRONMENT variable is set, also base config and
-    /// dab-config.{DAB_ENVIRONMENT}.json file is present, then when DAB engine is started, it will merge
-    /// the two config and use the merged config to startup the engine.
-    /// Here, baseConfig(dab-config.json) has no connection_string, while dab-config.Test.json has a defined connection string.
-    /// once the `dab start` is executed the merge happens and the merged file contains the connection string from the
-    /// Test config.
-    /// Scenarios Covered:
-    /// 1. Merging of Array: Complete override of Book permissions from the second config (environment based config).
-    /// 2. Merging Property when present in both config: Connection string in the second config overrides that of the first.
-    /// 3. Non-merging when a property in the environmentConfig file is null: {data-source.options} is null in the environment config,
-    /// So it is added to the merged config as it is with no change.
-    /// 4. Merging when a property is only present in the environmentConfig file: Publisher entity is present only in environment config,
-    /// So it is directly added to the merged config.
-    /// 5. Properties of same name but different level do not conflict: source is both a entityName and a property inside book entity, both are
-    /// treated differently.
-    /// </summary>
-    [TestMethod]
-    public void TestMergeConfig()
-    {
-        MockFileSystem fileSystem = new();
-        fileSystem.AddFile(RuntimeConfigLoader.DEFAULT_CONFIG_FILE_NAME, new MockFileData(BASE_CONFIG));
-        fileSystem.AddFile("dab-config.Test.json", new MockFileData(ENV_BASED_CONFIG));
-
-        RuntimeConfigLoader loader = new(fileSystem);
-
-        Environment.SetEnvironmentVariable(RuntimeConfigLoader.RUNTIME_ENVIRONMENT_VAR_NAME, "Test");
-
->>>>>>> 2e8d1bb8
         Assert.IsTrue(Cli.ConfigMerger.TryMergeConfigsIfAvailable(fileSystem, loader, new StringLogger(), out string? mergedConfig), "Failed to merge config files");
         Assert.AreEqual(mergedConfig, "dab-config.Test.merged.json");
         Assert.IsTrue(fileSystem.File.Exists(mergedConfig));
