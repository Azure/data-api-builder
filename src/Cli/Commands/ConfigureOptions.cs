// Copyright (c) Microsoft Corporation.
// Licensed under the MIT License.

using System.IO.Abstractions;
using Azure.DataApiBuilder.Config;
using Azure.DataApiBuilder.Config.ObjectModel;
using Azure.DataApiBuilder.Product;
using Cli.Constants;
using CommandLine;
using Microsoft.Extensions.Logging;
using static Cli.Utils;

namespace Cli.Commands
{
    /// <summary>
    /// Configure command options
    /// This command will be used to configure non-entity config properties.
    /// </summary>
    [Verb("configure", isDefault: false, HelpText = "Configure non-entity config properties", Hidden = false)]
    public class ConfigureOptions : Options
    {
        public ConfigureOptions(
            string? dataSourceDatabaseType = null,
            string? dataSourceConnectionString = null,
            string? dataSourceOptionsDatabase = null,
            string? dataSourceOptionsContainer = null,
            string? dataSourceOptionsSchema = null,
            bool? dataSourceOptionsSetSessionContext = null,
            int? depthLimit = null,
            bool? runtimeGraphQLEnabled = null,
            string? runtimeGraphQLPath = null,
            bool? runtimeGraphQLAllowIntrospection = null,
            bool? runtimeGraphQLMultipleMutationsCreateEnabled = null,
            bool? runtimeRestEnabled = null,
            string? runtimeRestPath = null,
            bool? runtimeRestRequestBodyStrict = null,
            bool? runtimeCacheEnabled = null,
            int? runtimeCacheTtl = null,
            HostMode? runtimeHostMode = null,
            IEnumerable<string>? runtimeHostCorsOrigins = null,
            bool? runtimeHostCorsAllowCredentials = null,
            AuthProvider? runtimeHostAuthenticationProvider = null,
            string? runtimeHostAuthenticationJwtAudience = null,
            string? runtimeHostAuthenticationJwtIssuer = null,
            string? config = null)
            : base(config)
        {
            // Data Source
            DataSourceDatabaseType = dataSourceDatabaseType;
            DataSourceConnectionString = dataSourceConnectionString;
            DataSourceOptionsDatabase = dataSourceOptionsDatabase;
            DataSourceOptionsContainer = dataSourceOptionsContainer;
            DataSourceOptionsSchema = dataSourceOptionsSchema;
            DataSourceOptionsSetSessionContext = dataSourceOptionsSetSessionContext;
            // GraphQL
            DepthLimit = depthLimit;
            RuntimeGraphQLEnabled = runtimeGraphQLEnabled;
            RuntimeGraphQLPath = runtimeGraphQLPath;
            RuntimeGraphQLAllowIntrospection = runtimeGraphQLAllowIntrospection;
            RuntimeGraphQLMultipleMutationsCreateEnabled = runtimeGraphQLMultipleMutationsCreateEnabled;
            // Rest
            RuntimeRestEnabled = runtimeRestEnabled;
            RuntimeRestPath = runtimeRestPath;
            RuntimeRestRequestBodyStrict = runtimeRestRequestBodyStrict;
            // Cache
            RuntimeCacheEnabled = runtimeCacheEnabled;
            RuntimeCacheTTL = runtimeCacheTtl;
            // Host
            RuntimeHostMode = runtimeHostMode;
            RuntimeHostCorsOrigins = runtimeHostCorsOrigins;
            RuntimeHostCorsAllowCredentials = runtimeHostCorsAllowCredentials;
            RuntimeHostAuthenticationProvider = runtimeHostAuthenticationProvider;
            RuntimeHostAuthenticationJwtAudience = runtimeHostAuthenticationJwtAudience;
            RuntimeHostAuthenticationJwtIssuer = runtimeHostAuthenticationJwtIssuer;
        }

        [Option("data-source.database-type", Required = false, HelpText = "Database type. Allowed values: MSSQL, PostgreSQL, CosmosDB_NoSQL, MySQL.")]
        public string? DataSourceDatabaseType { get; }

        [Option("data-source.connection-string", Required = false, HelpText = "Connection string for the data source.")]
        public string? DataSourceConnectionString { get; }

        [Option("data-source.options.database", Required = false, HelpText = "Database name for Cosmos DB for NoSql.")]
        public string? DataSourceOptionsDatabase { get; }

        [Option("data-source.options.container", Required = false, HelpText = "Container name for Cosmos DB for NoSql.")]
        public string? DataSourceOptionsContainer { get; }

        [Option("data-source.options.schema", Required = false, HelpText = "Schema path for Cosmos DB for NoSql.")]
        public string? DataSourceOptionsSchema { get; }

        [Option("data-source.options.set-session-context", Required = false, HelpText = "Enable session context. Allowed values: true (default), false.")]
        public bool? DataSourceOptionsSetSessionContext { get; }

        [Option("runtime.graphql.depth-limit", Required = false, HelpText = "Max allowed depth of the nested query. Allowed values: (0,2147483647] inclusive. Default is infinity. Use -1 to remove limit.")]
        public int? DepthLimit { get; }

        [Option("runtime.graphql.enabled", Required = false, HelpText = "Enable DAB's GraphQL endpoint. Default: true (boolean).")]
        public bool? RuntimeGraphQLEnabled { get; }

        [Option("runtime.graphql.path", Required = false, HelpText = "Customize DAB's GraphQL endpoint path. Allowed values: string. Conditions: Prefix with '/', no spaces and no reserved characters.")]
        public string? RuntimeGraphQLPath { get; }

        [Option("runtime.graphql.allow-introspection", Required = false, HelpText = "Allow/Deny GraphQL introspection requests in GraphQL Schema. Default: true (boolean).")]
        public bool? RuntimeGraphQLAllowIntrospection { get; }

        [Option("runtime.graphql.multiple-mutations.create.enabled", Required = false, HelpText = "Enable/Disable multiple-mutation create operations on DAB's generated GraphQL schema. Default: true (boolean).")]
        public bool? RuntimeGraphQLMultipleMutationsCreateEnabled { get; }

        [Option("runtime.rest.enabled", Required = false, HelpText = "Enable DAB's Rest endpoint. Default: true (boolean).")]
        public bool? RuntimeRestEnabled { get; }

        [Option("runtime.rest.path", Required = false, HelpText = "Customize DAB's REST endpoint path. Default: '/api' Conditions: Prefix path with '/'.")]
        public string? RuntimeRestPath { get; }

        [Option("runtime.rest.request-body-strict", Required = false, HelpText = "Prohibit extraneous REST request body fields. Default: true (boolean).")]
        public bool? RuntimeRestRequestBodyStrict { get; }

        [Option("runtime.cache.enabled", Required = false, HelpText = "Enable DAB's cache globally. (You must also enable each entity's cache separately.). Default: false (boolean).")]
        public bool? RuntimeCacheEnabled { get; }

        [Option("runtime.cache.ttl-seconds", Required = false, HelpText = "Customize the DAB cache's global default time to live in seconds. Default: 5 seconds (Integer).")]
        public int? RuntimeCacheTTL { get; }

        [Option("runtime.host.mode", Required = false, HelpText = "Set the host running mode of DAB in Development or Production. Default: Development.")]
        public HostMode? RuntimeHostMode { get; }

<<<<<<< HEAD
        [Option("runtime.host.cors.origins", Required = false, HelpText = "Overwrite CORS with allowed origins that can access a resource on the server. Default: [] (Space separated array of strings).")]
=======
        [Option("runtime.host.cors.origins", Required = false, HelpText = "Overwrite Allowed Origins in CORS. Default: [] (Array of strings).")]
>>>>>>> 6ec26c9f
        public IEnumerable<string>? RuntimeHostCorsOrigins { get; }

        [Option("runtime.host.cors.allow-credentials", Required = false, HelpText = "Set value for Access-Control-Allow-Credentials header in Host.Cors. Default: false (boolean).")]
        public bool? RuntimeHostCorsAllowCredentials { get; }

        [Option("runtime.host.authentication.provider", Required = false, HelpText = "Configure the name of authentication provider. Default: StaticWebApps (AppService, AzureAd, Jwt).")]
        public AuthProvider? RuntimeHostAuthenticationProvider { get; }

        [Option("runtime.host.authentication.jwt.audience", Required = false, HelpText = "Configure the intended recipient(s) of the Jwt Token.")]
        public string? RuntimeHostAuthenticationJwtAudience { get; }

        [Option("runtime.host.authentication.jwt.issuer", Required = false, HelpText = "Configure the entity that issued the Jwt Token.")]
        public string? RuntimeHostAuthenticationJwtIssuer { get; }

        public int Handler(ILogger logger, FileSystemRuntimeConfigLoader loader, IFileSystem fileSystem)
        {
            logger.LogInformation("{productName} {version}", PRODUCT_NAME, ProductInfo.GetProductVersion());
            bool isSuccess = ConfigGenerator.TryConfigureSettings(this, loader, fileSystem);
            if (isSuccess)
            {
                logger.LogInformation("Successfully updated runtime settings in the config file.");
                return CliReturnCode.SUCCESS;
            }
            else
            {
                logger.LogError("Failed to update runtime settings in the config file.");
                return CliReturnCode.GENERAL_ERROR;
            }
        }
    }
}<|MERGE_RESOLUTION|>--- conflicted
+++ resolved
@@ -125,11 +125,7 @@
         [Option("runtime.host.mode", Required = false, HelpText = "Set the host running mode of DAB in Development or Production. Default: Development.")]
         public HostMode? RuntimeHostMode { get; }
 
-<<<<<<< HEAD
-        [Option("runtime.host.cors.origins", Required = false, HelpText = "Overwrite CORS with allowed origins that can access a resource on the server. Default: [] (Space separated array of strings).")]
-=======
-        [Option("runtime.host.cors.origins", Required = false, HelpText = "Overwrite Allowed Origins in CORS. Default: [] (Array of strings).")]
->>>>>>> 6ec26c9f
+        [Option("runtime.host.cors.origins", Required = false, HelpText = "Overwrite Allowed Origins in CORS. Default: [] (Space separated array of strings).")]
         public IEnumerable<string>? RuntimeHostCorsOrigins { get; }
 
         [Option("runtime.host.cors.allow-credentials", Required = false, HelpText = "Set value for Access-Control-Allow-Credentials header in Host.Cors. Default: false (boolean).")]
