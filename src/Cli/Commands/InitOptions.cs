--- conflicted
+++ resolved
@@ -123,14 +123,10 @@
         [Option("rest.request-body-strict", Required = false, HelpText = "(Default: true) Allow extraneous fields in the request body for REST.")]
         public CliBool RestRequestBodyStrict { get; }
 
-<<<<<<< HEAD
-        public int Handler(ILogger logger, FileSystemRuntimeConfigLoader loader, IFileSystem fileSystem)
-=======
         [Option("graphql.multiple-create.enabled", Required = false, HelpText = "(Default: false) Enables multiple create operation for GraphQL. Supported values: true, false.")]
         public CliBool MultipleCreateOperationEnabled { get; }
 
-        public void Handler(ILogger logger, FileSystemRuntimeConfigLoader loader, IFileSystem fileSystem)
->>>>>>> dbcb6515
+        public int Handler(ILogger logger, FileSystemRuntimeConfigLoader loader, IFileSystem fileSystem)
         {
             logger.LogInformation("{productName} {version}", PRODUCT_NAME, ProductInfo.GetProductVersion());
             bool isSuccess = ConfigGenerator.TryGenerateConfig(this, loader, fileSystem);
