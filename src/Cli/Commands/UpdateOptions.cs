--- conflicted
+++ resolved
@@ -43,17 +43,14 @@
             string? cacheEnabled,
             string? cacheTtl,
             string? description,
-<<<<<<< HEAD
+            IEnumerable<string>? parametersNameCollection,
+            IEnumerable<string>? parametersDescriptionCollection,
+            IEnumerable<string>? parametersRequiredCollection,
+            IEnumerable<string>? parametersDefaultCollection,
             IEnumerable<string>? fieldsNameCollection,
             IEnumerable<string>? fieldsAliasCollection,
             IEnumerable<string>? fieldsDescriptionCollection,
             IEnumerable<bool>? fieldsPrimaryKeyCollection,
-=======
-            IEnumerable<string>? parametersNameCollection,
-            IEnumerable<string>? parametersDescriptionCollection,
-            IEnumerable<string>? parametersRequiredCollection,
-            IEnumerable<string>? parametersDefaultCollection,
->>>>>>> 4c5038fb
             string? config)
             : base(entity,
                   sourceType,
@@ -70,17 +67,14 @@
                   cacheEnabled,
                   cacheTtl,
                   description,
-<<<<<<< HEAD
+                  parametersNameCollection,
+                  parametersDescriptionCollection,
+                  parametersRequiredCollection,
+                  parametersDefaultCollection,
                   fieldsNameCollection,
                   fieldsAliasCollection,
                   fieldsDescriptionCollection,
                   fieldsPrimaryKeyCollection,
-=======
-                  parametersNameCollection,
-                  parametersDescriptionCollection,
-                  parametersRequiredCollection,
-                  parametersDefaultCollection,
->>>>>>> 4c5038fb
                   config)
         {
             Source = source;
