--- conflicted
+++ resolved
@@ -71,10 +71,7 @@
 
             DatabaseType dbType = options.DatabaseType;
             string? restPath = options.RestPath;
-<<<<<<< HEAD
-=======
             string graphQLPath = options.GraphQLPath;
->>>>>>> 2e8d1bb8
             Dictionary<string, JsonElement> dbOptions = new();
 
             HyphenatedNamingPolicy namingPolicy = new();
@@ -148,8 +145,6 @@
 
             string dabSchemaLink = loader.GetPublishedDraftSchemaLink();
 
-<<<<<<< HEAD
-=======
             // Prefix REST path with '/', if not already present.
             if (restPath is not null && !restPath.StartsWith('/'))
             {
@@ -162,25 +157,17 @@
                 graphQLPath = "/" + graphQLPath;
             }
 
->>>>>>> 2e8d1bb8
             runtimeConfig = new(
                 Schema: dabSchemaLink,
                 DataSource: dataSource,
                 Runtime: new(
                     Rest: new(!restDisabled, restPath ?? RestRuntimeOptions.DEFAULT_PATH),
-<<<<<<< HEAD
-                    GraphQL: new(!options.GraphQLDisabled, options.GraphQLPath),
+                    GraphQL: new(!options.GraphQLDisabled, graphQLPath),
                     Host: new(
                         Cors: new(options.CorsOrigin?.ToArray() ?? Array.Empty<string>()),
                         Authentication: new(
                             Provider: options.AuthenticationProvider,
                             Jwt: (options.Audience is null && options.Issuer is null) ? null : new(options.Audience, options.Issuer)),
-=======
-                    GraphQL: new(!options.GraphQLDisabled, graphQLPath),
-                    Host: new(
-                        Cors: new(options.CorsOrigin?.ToArray() ?? Array.Empty<string>()),
-                        Authentication: new(options.AuthenticationProvider, new(options.Audience, options.Issuer)),
->>>>>>> 2e8d1bb8
                         Mode: options.HostMode)
                 ),
                 Entities: new RuntimeEntities(new Dictionary<string, Entity>()));
@@ -693,11 +680,7 @@
         {
             Dictionary<EntityActionOperation, EntityAction> updatedOperations = new();
 
-<<<<<<< HEAD
             EntityActionPolicy? existingPolicy = null;
-=======
-            EntityActionPolicy existingPolicy = new();
->>>>>>> 2e8d1bb8
             EntityActionFields? existingFields = null;
 
             // Adding the new operations in the updatedOperationList
@@ -713,11 +696,7 @@
                     }
 
                     // Checking if Policy and Field update is required
-<<<<<<< HEAD
                     EntityActionPolicy? updatedPolicy = newPolicy is null ? existingPolicy : newPolicy;
-=======
-                    EntityActionPolicy updatedPolicy = newPolicy is null ? existingPolicy : newPolicy;
->>>>>>> 2e8d1bb8
                     EntityActionFields? updatedFields = newFields is null ? existingFields : newFields;
 
                     updatedOperations.Add((EntityActionOperation)op, new EntityAction((EntityActionOperation)op, updatedFields, updatedPolicy));
@@ -943,11 +922,7 @@
             loader.UpdateBaseConfigFileName(runtimeConfigFile);
 
             // Validates that config file has data and follows the correct json schema
-<<<<<<< HEAD
             if (!loader.TryLoadConfig(runtimeConfigFile, out RuntimeConfig? deserializedRuntimeConfig))
-=======
-            if (!loader.TryLoadKnownConfig(out RuntimeConfig? deserializedRuntimeConfig))
->>>>>>> 2e8d1bb8
             {
                 _logger.LogError("Failed to parse the config file: {configFile}.", runtimeConfigFile);
                 return false;
@@ -961,11 +936,7 @@
 
             /// This will add arguments to start the runtime engine with the config file.
             List<string> args = new()
-<<<<<<< HEAD
             { "--" + nameof(RuntimeConfigLoader.CONFIGFILE_NAME), runtimeConfigFile };
-=======
-            { "--ConfigFileName", runtimeConfigFile };
->>>>>>> 2e8d1bb8
 
             /// Add arguments for LogLevel. Checks if LogLevel is overridden with option `--LogLevel`.
             /// If not provided, Default minimum LogLevel is Debug for Development mode and Error for Production mode.
