--- conflicted
+++ resolved
@@ -71,10 +71,7 @@
 
             DatabaseType dbType = options.DatabaseType;
             string? restPath = options.RestPath;
-<<<<<<< HEAD
-=======
             string graphQLPath = options.GraphQLPath;
->>>>>>> 2e8d1bb8
             Dictionary<string, JsonElement> dbOptions = new();
 
             HyphenatedNamingPolicy namingPolicy = new();
@@ -148,8 +145,6 @@
 
             string dabSchemaLink = loader.GetPublishedDraftSchemaLink();
 
-<<<<<<< HEAD
-=======
             // Prefix REST path with '/', if not already present.
             if (restPath is not null && !restPath.StartsWith('/'))
             {
@@ -162,17 +157,12 @@
                 graphQLPath = "/" + graphQLPath;
             }
 
->>>>>>> 2e8d1bb8
             runtimeConfig = new(
                 Schema: dabSchemaLink,
                 DataSource: dataSource,
                 Runtime: new(
                     Rest: new(!restDisabled, restPath ?? RestRuntimeOptions.DEFAULT_PATH),
-<<<<<<< HEAD
-                    GraphQL: new(!options.GraphQLDisabled, options.GraphQLPath),
-=======
                     GraphQL: new(!options.GraphQLDisabled, graphQLPath),
->>>>>>> 2e8d1bb8
                     Host: new(
                         Cors: new(options.CorsOrigin?.ToArray() ?? Array.Empty<string>()),
                         Authentication: new(options.AuthenticationProvider, new(options.Audience, options.Issuer)),
@@ -931,7 +921,6 @@
 
             // Validates that config file has data and follows the correct json schema
             if (!loader.TryLoadKnownConfig(out RuntimeConfig? deserializedRuntimeConfig))
-<<<<<<< HEAD
             {
                 _logger.LogError("Failed to parse the config file: {configFile}.", runtimeConfigFile);
                 return false;
@@ -939,15 +928,6 @@
 
             if (string.IsNullOrWhiteSpace(deserializedRuntimeConfig.DataSource.ConnectionString))
             {
-=======
-            {
-                _logger.LogError("Failed to parse the config file: {configFile}.", runtimeConfigFile);
-                return false;
-            }
-
-            if (string.IsNullOrWhiteSpace(deserializedRuntimeConfig.DataSource.ConnectionString))
-            {
->>>>>>> 2e8d1bb8
                 _logger.LogError($"Invalid connection-string provided in the config.");
                 return false;
             }
@@ -1114,11 +1094,7 @@
         {
             //Updated GraphQL Type
             EntityGraphQLOptions graphQLType = (options.GraphQLType is not null) ? ConstructGraphQLTypeDetails(options.GraphQLType, null) : entity.GraphQL;
-<<<<<<< HEAD
             GraphQLOperation? graphQLOperation;
-=======
-            GraphQLOperation? graphQLOperation = null;
->>>>>>> 2e8d1bb8
 
             if (!IsStoredProcedureConvertedToOtherTypes(entity, options)
                 && (IsStoredProcedure(entity) || IsStoredProcedure(options)))
@@ -1168,14 +1144,9 @@
 
             if (IsEntityBeingConvertedToStoredProcedure(entity, options) && graphQLOperation is null)
             {
-                _logger.LogInformation("entity begin converted to sp for some reason");
                 graphQLOperation = GraphQLOperation.Mutation;
             }
 
-<<<<<<< HEAD
-            _logger.LogInformation("eventual value set in graphql operation :" + graphQLOperation.ToString());
-=======
->>>>>>> 2e8d1bb8
             return graphQLType with { Operation = graphQLOperation };
         }
     }
