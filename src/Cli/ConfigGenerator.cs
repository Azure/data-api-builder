--- conflicted
+++ resolved
@@ -37,30 +37,25 @@
         /// </summary>
         public static bool TryGenerateConfig(InitOptions options, FileSystemRuntimeConfigLoader loader, IFileSystem fileSystem)
         {
-            string runtimeConfigFile = RuntimeConfigLoader.DEFAULT_CONFIG_FILE_NAME;
+            string runtimeConfigFile = FileSystemRuntimeConfigLoader.DEFAULT_CONFIG_FILE_NAME;
             if (!string.IsNullOrWhiteSpace(options.Config))
             {
-<<<<<<< HEAD
-                runtimeConfigFile = FileSystemRuntimeConfigLoader.DEFAULT_CONFIG_FILE_NAME;
-                _logger.LogInformation($"Creating a new config file: {runtimeConfigFile}");
-=======
                 _logger.LogInformation("Generating user provided config file with name: {configFileName}", options.Config);
                 runtimeConfigFile = options.Config;
             }
             else
             {
-                string? environmentValue = Environment.GetEnvironmentVariable(RuntimeConfigLoader.RUNTIME_ENVIRONMENT_VAR_NAME);
+                string? environmentValue = Environment.GetEnvironmentVariable(FileSystemRuntimeConfigLoader.RUNTIME_ENVIRONMENT_VAR_NAME);
                 if (!string.IsNullOrWhiteSpace(environmentValue))
                 {
-                    _logger.LogInformation("The environment variable {variableName} has a value of {variableValue}", RuntimeConfigLoader.RUNTIME_ENVIRONMENT_VAR_NAME, environmentValue);
-                    runtimeConfigFile = RuntimeConfigLoader.GetEnvironmentFileName(RuntimeConfigLoader.CONFIGFILE_NAME, environmentValue);
+                    _logger.LogInformation("The environment variable {variableName} has a value of {variableValue}", FileSystemRuntimeConfigLoader.RUNTIME_ENVIRONMENT_VAR_NAME, environmentValue);
+                    runtimeConfigFile = FileSystemRuntimeConfigLoader.GetEnvironmentFileName(FileSystemRuntimeConfigLoader.CONFIGFILE_NAME, environmentValue);
                     _logger.LogInformation("Generating environment config file: {configPath}", fileSystem.Path.GetFullPath(runtimeConfigFile));
                 }
                 else
                 {
                     _logger.LogInformation("Generating default config file: {config}", fileSystem.Path.GetFullPath(runtimeConfigFile));
                 }
->>>>>>> 34085e4f
             }
 
             // File existence checked to avoid overwriting the existing configuration.
