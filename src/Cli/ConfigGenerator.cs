// Copyright (c) Microsoft Corporation.
// Licensed under the MIT License.

using System.Collections.ObjectModel;
using System.Diagnostics.CodeAnalysis;
using System.IO.Abstractions;
using System.Text.Json;
using Azure.DataApiBuilder.Config;
using Azure.DataApiBuilder.Config.Converters;
using Azure.DataApiBuilder.Config.NamingPolicies;
using Azure.DataApiBuilder.Config.ObjectModel;
using Azure.DataApiBuilder.Core.Configurations;
using Azure.DataApiBuilder.Service;
using Cli.Commands;
using Microsoft.Extensions.Logging;
using static Cli.Utils;

namespace Cli
{
    /// <summary>
    /// Contains the methods for Initializing the config file and Adding/Updating Entities.
    /// </summary>
    public class ConfigGenerator
    {
#pragma warning disable CS8618 // Non-nullable field must contain a non-null value when exiting constructor. Consider declaring as nullable.
        private static ILogger<ConfigGenerator> _logger;
#pragma warning restore CS8618

        public static void SetLoggerForCliConfigGenerator(
            ILogger<ConfigGenerator> configGeneratorLoggerFactory)
        {
            _logger = configGeneratorLoggerFactory;
        }

        /// <summary>
        /// This method will generate the initial config with databaseType and connection-string.
        /// </summary>
        public static bool TryGenerateConfig(InitOptions options, FileSystemRuntimeConfigLoader loader, IFileSystem fileSystem)
        {
            string runtimeConfigFile = FileSystemRuntimeConfigLoader.DEFAULT_CONFIG_FILE_NAME;
            if (!string.IsNullOrWhiteSpace(options.Config))
            {
                _logger.LogInformation("Generating user provided config file with name: {configFileName}", options.Config);
                runtimeConfigFile = options.Config;
            }
            else
            {
                string? environmentValue = Environment.GetEnvironmentVariable(FileSystemRuntimeConfigLoader.RUNTIME_ENVIRONMENT_VAR_NAME);
                if (!string.IsNullOrWhiteSpace(environmentValue))
                {
                    _logger.LogInformation("The environment variable {variableName} has a value of {variableValue}", FileSystemRuntimeConfigLoader.RUNTIME_ENVIRONMENT_VAR_NAME, environmentValue);
                    runtimeConfigFile = FileSystemRuntimeConfigLoader.GetEnvironmentFileName(FileSystemRuntimeConfigLoader.CONFIGFILE_NAME, environmentValue);
                    _logger.LogInformation("Generating environment config file: {configPath}", fileSystem.Path.GetFullPath(runtimeConfigFile));
                }
                else
                {
                    _logger.LogInformation("Generating default config file: {config}", fileSystem.Path.GetFullPath(runtimeConfigFile));
                }
            }

            // File existence checked to avoid overwriting the existing configuration.
            if (fileSystem.File.Exists(runtimeConfigFile))
            {
                _logger.LogError("Config file: {runtimeConfigFile} already exists. Please provide a different name or remove the existing config file.",
                    fileSystem.Path.GetFullPath(runtimeConfigFile));
                return false;
            }

            // Creating a new json file with runtime configuration
            if (!TryCreateRuntimeConfig(options, loader, fileSystem, out RuntimeConfig? runtimeConfig))
            {
                return false;
            }

            return WriteRuntimeConfigToFile(runtimeConfigFile, runtimeConfig, fileSystem);
        }

        /// <summary>
        /// Create a runtime config json string.
        /// </summary>
        /// <param name="options">Init options</param>
        /// <param name="runtimeConfig">Output runtime config json.</param>
        /// <returns>True on success. False otherwise.</returns>
        public static bool TryCreateRuntimeConfig(InitOptions options, FileSystemRuntimeConfigLoader loader, IFileSystem fileSystem, [NotNullWhen(true)] out RuntimeConfig? runtimeConfig)
        {
            runtimeConfig = null;

            DatabaseType dbType = options.DatabaseType;
            string? restPath = options.RestPath;
            string graphQLPath = options.GraphQLPath;
            string? runtimeBaseRoute = options.RuntimeBaseRoute;
            Dictionary<string, JsonElement> dbOptions = new();

            HyphenatedNamingPolicy namingPolicy = new();

            // If --rest.disabled flag is included in the init command, we log a warning to not use this flag as it will be deprecated in future versions of DAB.
            if (options.RestDisabled is true)
            {
                _logger.LogWarning("The option --rest.disabled will be deprecated and support for the option will be removed in future versions of Data API builder." +
                    " We recommend that you use the --rest.enabled option instead.");
            }

            // If --graphql.disabled flag is included in the init command, we log a warning to not use this flag as it will be deprecated in future versions of DAB.
            if (options.GraphQLDisabled is true)
            {
                _logger.LogWarning("The option --graphql.disabled will be deprecated and support for the option will be removed in future versions of Data API builder." +
                    " We recommend that you use the --graphql.enabled option instead.");
            }

            bool restEnabled, graphQLEnabled;
            if (!TryDetermineIfApiIsEnabled(options.RestDisabled, options.RestEnabled, ApiType.REST, out restEnabled) ||
                !TryDetermineIfApiIsEnabled(options.GraphQLDisabled, options.GraphQLEnabled, ApiType.GraphQL, out graphQLEnabled))
            {
                return false;
            }

            switch (dbType)
            {
                case DatabaseType.CosmosDB_NoSQL:
                    // If cosmosdb_nosql is specified, rest is disabled.
                    restEnabled = false;

                    string? cosmosDatabase = options.CosmosNoSqlDatabase;
                    string? cosmosContainer = options.CosmosNoSqlContainer;
                    string? graphQLSchemaPath = options.GraphQLSchemaPath;
                    if (string.IsNullOrEmpty(cosmosDatabase) || string.IsNullOrEmpty(graphQLSchemaPath))
                    {
                        _logger.LogError("Missing mandatory configuration option for CosmosDB_NoSql: --cosmosdb_nosql-database, and --graphql-schema");
                        return false;
                    }

                    if (!fileSystem.File.Exists(graphQLSchemaPath))
                    {
                        _logger.LogError("GraphQL Schema File: {graphQLSchemaPath} not found.", graphQLSchemaPath);
                        return false;
                    }

                    // If the option --rest.path is specified for cosmosdb_nosql, log a warning because
                    // rest is not supported for cosmosdb_nosql yet.
                    if (!RestRuntimeOptions.DEFAULT_PATH.Equals(restPath))
                    {
                        _logger.LogWarning("Configuration option --rest.path is not honored for cosmosdb_nosql since CosmosDB does not support REST.");
                    }

                    if (options.RestRequestBodyStrict is not CliBoolean.None)
                    {
                        _logger.LogWarning("Configuration option --rest.request-body-strict is not honored for cosmosdb_nosql since CosmosDB does not support REST.");
                    }

                    restPath = null;
                    dbOptions.Add(namingPolicy.ConvertName(nameof(CosmosDbNoSQLDataSourceOptions.Database)), JsonSerializer.SerializeToElement(cosmosDatabase));
                    dbOptions.Add(namingPolicy.ConvertName(nameof(CosmosDbNoSQLDataSourceOptions.Container)), JsonSerializer.SerializeToElement(cosmosContainer));
                    dbOptions.Add(namingPolicy.ConvertName(nameof(CosmosDbNoSQLDataSourceOptions.Schema)), JsonSerializer.SerializeToElement(graphQLSchemaPath));
                    break;

                case DatabaseType.MSSQL:
                    dbOptions.Add(namingPolicy.ConvertName(nameof(MsSqlOptions.SetSessionContext)), JsonSerializer.SerializeToElement(options.SetSessionContext));

                    break;
                case DatabaseType.MySQL:
                case DatabaseType.PostgreSQL:
                case DatabaseType.CosmosDB_PostgreSQL:
                    break;
                default:
                    throw new Exception($"DatabaseType: ${dbType} not supported.Please provide a valid database-type.");
            }

            // default value of connection-string should be used, i.e Empty-string
            // if not explicitly provided by the user
            DataSource dataSource = new(dbType, options.ConnectionString ?? string.Empty, dbOptions);

            if (!ValidateAudienceAndIssuerForJwtProvider(options.AuthenticationProvider, options.Audience, options.Issuer))
            {
                return false;
            }

            if (!IsURIComponentValid(restPath))
            {
                _logger.LogError("{apiType} path {message}", ApiType.REST, RuntimeConfigValidator.URI_COMPONENT_WITH_RESERVED_CHARS_ERR_MSG);
                return false;
            }

            if (!IsURIComponentValid(options.GraphQLPath))
            {
                _logger.LogError("{apiType} path {message}", ApiType.GraphQL, RuntimeConfigValidator.URI_COMPONENT_WITH_RESERVED_CHARS_ERR_MSG);
                return false;
            }

            if (!IsURIComponentValid(runtimeBaseRoute))
            {
                _logger.LogError("Runtime base-route {message}", RuntimeConfigValidator.URI_COMPONENT_WITH_RESERVED_CHARS_ERR_MSG);
                return false;
            }

            if (runtimeBaseRoute is not null)
            {
                if (!Enum.TryParse(options.AuthenticationProvider, ignoreCase: true, out EasyAuthType easyAuthMode) || easyAuthMode is not EasyAuthType.StaticWebApps)
                {
                    _logger.LogError("Runtime base-route can only be specified when the authentication provider is Static Web Apps.");
                    return false;
                }
            }

            if (options.RestDisabled && options.GraphQLDisabled)
            {
                _logger.LogError("Both Rest and GraphQL cannot be disabled together.");
                return false;
            }

            string dabSchemaLink = loader.GetPublishedDraftSchemaLink();

            // Prefix REST path with '/', if not already present.
            if (restPath is not null && !restPath.StartsWith('/'))
            {
                restPath = "/" + restPath;
            }

            // Prefix base-route with '/', if not already present.
            if (runtimeBaseRoute is not null && !runtimeBaseRoute.StartsWith('/'))
            {
                runtimeBaseRoute = "/" + runtimeBaseRoute;
            }

            // Prefix GraphQL path with '/', if not already present.
            if (!graphQLPath.StartsWith('/'))
            {
                graphQLPath = "/" + graphQLPath;
            }

            runtimeConfig = new(
                Schema: dabSchemaLink,
                DataSource: dataSource,
                Runtime: new(
<<<<<<< HEAD
                    Rest: new(!restDisabled, restPath ?? RestRuntimeOptions.DEFAULT_PATH, options.RestRequestBodyStrict is CliBoolean.False ? false : true),
                    GraphQL: new(!options.GraphQLDisabled, graphQLPath),
=======
                    Rest: new(restEnabled, restPath ?? RestRuntimeOptions.DEFAULT_PATH),
                    GraphQL: new(graphQLEnabled, graphQLPath),
>>>>>>> 1e7f6f1f
                    Host: new(
                        Cors: new(options.CorsOrigin?.ToArray() ?? Array.Empty<string>()),
                        Authentication: new(
                            Provider: options.AuthenticationProvider,
                            Jwt: (options.Audience is null && options.Issuer is null) ? null : new(options.Audience, options.Issuer)),
                        Mode: options.HostMode),
                    BaseRoute: runtimeBaseRoute
                ),
                Entities: new RuntimeEntities(new Dictionary<string, Entity>()));

            return true;
        }

        /// <summary>
        /// Helper method to determine if the api is enabled or not based on the enabled/disabled options in the dab init command.
        /// The method also validates that there is no mismatch in semantics of enabling/disabling the REST/GraphQL API(s)
        /// based on the values supplied in the enabled/disabled options for the API in the init command.
        /// </summary>
        /// <param name="apiDisabledOptionValue">Value of disabled option as in the init command. If the option is omitted in the command, default value is assigned.</param>
        /// <param name="apiEnabledOptionValue">Value of enabled option as in the init command. If the option is omitted in the command, default value is assigned.</param>
        /// <param name="apiType">ApiType - REST/GraphQL.</param>
        /// <param name="isApiEnabled">Boolean value indicating whether the API endpoint is enabled or not.</param>
        private static bool TryDetermineIfApiIsEnabled(bool apiDisabledOptionValue, CliBool apiEnabledOptionValue, ApiType apiType, out bool isApiEnabled)
        {
            if (!apiDisabledOptionValue)
            {
                isApiEnabled = apiEnabledOptionValue == CliBool.False ? false : true;
                // This indicates that the --api.disabled option was not included in the init command.
                // In such a case, we honor the --api.enabled option.
                return true;
            }

            if (apiEnabledOptionValue is CliBool.None)
            {
                // This means that the --api.enabled option was not included in the init command.
                isApiEnabled = !apiDisabledOptionValue;
                return true;
            }

            // We hit this code only when both --api.enabled and --api.disabled flags are included in the init command.
            isApiEnabled = bool.Parse(apiEnabledOptionValue.ToString());
            if (apiDisabledOptionValue == isApiEnabled)
            {
                string apiName = apiType.ToString().ToLower();
                _logger.LogError($"Config generation failed due to mismatch in the semantics of enabling {apiType} API via " +
                    $"--{apiName}.disabled and --{apiName}.enabled options");
                return false;
            }

            return true;
        }

        /// <summary>
        /// This method will add a new Entity with the given REST and GraphQL endpoints, source, and permissions.
        /// It also supports fields that needs to be included or excluded for a given role and operation.
        /// </summary>
        public static bool TryAddEntityToConfigWithOptions(AddOptions options, FileSystemRuntimeConfigLoader loader, IFileSystem fileSystem)
        {
            if (!TryGetConfigFileBasedOnCliPrecedence(loader, options.Config, out string runtimeConfigFile))
            {
                return false;
            }

            if (!loader.TryLoadConfig(runtimeConfigFile, out RuntimeConfig? runtimeConfig))
            {
                _logger.LogError("Failed to read the config file: {runtimeConfigFile}.", runtimeConfigFile);
                return false;
            }

            if (!TryAddNewEntity(options, runtimeConfig, out RuntimeConfig updatedRuntimeConfig))
            {
                _logger.LogError("Failed to add a new entity.");
                return false;
            }

            return WriteRuntimeConfigToFile(runtimeConfigFile, updatedRuntimeConfig, fileSystem);
        }

        /// <summary>
        /// Add new entity to runtime config. This method will take the existing runtime config and add a new entity to it
        /// and return a new instance of the runtime config.
        /// </summary>
        /// <param name="options">AddOptions.</param>
        /// <param name="initialRuntimeConfig">The current instance of the <c>RuntimeConfig</c> that will be updated.</param>
        /// <param name="updatedRuntimeConfig">The updated instance of the <c>RuntimeConfig</c>.</param>
        /// <returns>True on success. False otherwise.</returns>
        public static bool TryAddNewEntity(AddOptions options, RuntimeConfig initialRuntimeConfig, out RuntimeConfig updatedRuntimeConfig)
        {
            updatedRuntimeConfig = initialRuntimeConfig;
            // If entity exists, we cannot add. Display warning
            //
            if (initialRuntimeConfig.Entities.ContainsKey(options.Entity))
            {
                _logger.LogWarning("Entity '{entityName}' is already present. No new changes are added to Config.", options.Entity);
                return false;
            }

            // Try to get the source object as string or DatabaseObjectSource for new Entity
            if (!TryCreateSourceObjectForNewEntity(
                options,
                initialRuntimeConfig.DataSource.DatabaseType == DatabaseType.CosmosDB_NoSQL,
                out EntitySource? source))
            {
                _logger.LogError("Unable to create the source object.");
                return false;
            }

            EntityActionPolicy? policy = GetPolicyForOperation(options.PolicyRequest, options.PolicyDatabase);
            EntityActionFields? field = GetFieldsForOperation(options.FieldsToInclude, options.FieldsToExclude);

            EntityPermission[]? permissionSettings = ParsePermission(options.Permissions, policy, field, source.Type);
            if (permissionSettings is null)
            {
                _logger.LogError("Please add permission in the following format. --permissions \"<<role>>:<<actions>>\"");
                return false;
            }

            bool isStoredProcedure = IsStoredProcedure(options);
            // Validations to ensure that REST methods and GraphQL operations can be configured only
            // for stored procedures
            if (options.GraphQLOperationForStoredProcedure is not null && !isStoredProcedure)
            {
                _logger.LogError("--graphql.operation can be configured only for stored procedures.");
                return false;
            }

            if ((options.RestMethodsForStoredProcedure is not null && options.RestMethodsForStoredProcedure.Any())
                && !isStoredProcedure)
            {
                _logger.LogError("--rest.methods can be configured only for stored procedures.");
                return false;
            }

            GraphQLOperation? graphQLOperationsForStoredProcedures = null;
            SupportedHttpVerb[]? SupportedRestMethods = null;
            if (isStoredProcedure)
            {
                if (CheckConflictingGraphQLConfigurationForStoredProcedures(options))
                {
                    _logger.LogError("Conflicting GraphQL configurations found.");
                    return false;
                }

                if (!TryAddGraphQLOperationForStoredProcedure(options, out graphQLOperationsForStoredProcedures))
                {
                    return false;
                }

                if (CheckConflictingRestConfigurationForStoredProcedures(options))
                {
                    _logger.LogError("Conflicting Rest configurations found.");
                    return false;
                }

                if (!TryAddSupportedRestMethodsForStoredProcedure(options, out SupportedRestMethods))
                {
                    return false;
                }
            }

            EntityRestOptions restOptions = ConstructRestOptions(options.RestRoute, SupportedRestMethods, initialRuntimeConfig.DataSource.DatabaseType == DatabaseType.CosmosDB_NoSQL);
            EntityGraphQLOptions graphqlOptions = ConstructGraphQLTypeDetails(options.GraphQLType, graphQLOperationsForStoredProcedures);

            // Create new entity.
            Entity entity = new(
                Source: source,
                Rest: restOptions,
                GraphQL: graphqlOptions,
                Permissions: permissionSettings,
                Relationships: null,
                Mappings: null);

            // Add entity to existing runtime config.
            IDictionary<string, Entity> entities = new Dictionary<string, Entity>(initialRuntimeConfig.Entities.Entities)
            {
                { options.Entity, entity }
            };
            updatedRuntimeConfig = initialRuntimeConfig with { Entities = new(new ReadOnlyDictionary<string, Entity>(entities)) };
            return true;
        }

        /// <summary>
        /// This method creates the source object for a new entity
        /// if the given source fields specified by the user are valid.
        /// </summary>
        public static bool TryCreateSourceObjectForNewEntity(
            AddOptions options,
            bool isCosmosDbNoSQL,
            [NotNullWhen(true)] out EntitySource? sourceObject)
        {
            sourceObject = null;

            // default entity type will be null if it's CosmosDB_NoSQL otherwise it will be Table
            EntitySourceType? objectType = isCosmosDbNoSQL ? null : EntitySourceType.Table;

            if (options.SourceType is not null)
            {
                // Try to Parse the SourceType
                if (!EnumExtensions.TryDeserialize(options.SourceType, out EntitySourceType? et))
                {
                    _logger.LogError(EnumExtensions.GenerateMessageForInvalidInput<EntitySourceType>(options.SourceType));
                    return false;
                }

                objectType = (EntitySourceType)et;
            }

            // Verify that parameter is provided with stored-procedure only
            // and key fields with table/views.
            if (!VerifyCorrectPairingOfParameterAndKeyFieldsWithType(
                    objectType,
                    options.SourceParameters,
                    options.SourceKeyFields))
            {
                return false;
            }

            // Parses the string array to parameter Dictionary
            if (!TryParseSourceParameterDictionary(
                    options.SourceParameters,
                    out Dictionary<string, object>? parametersDictionary))
            {
                return false;
            }

            string[]? sourceKeyFields = null;
            if (options.SourceKeyFields is not null && options.SourceKeyFields.Any())
            {
                sourceKeyFields = options.SourceKeyFields.ToArray();
            }

            // Try to get the source object as string or DatabaseObjectSource
            if (!TryCreateSourceObject(
                    options.Source,
                    objectType,
                    parametersDictionary,
                    sourceKeyFields,
                    out sourceObject))
            {
                _logger.LogError("Unable to parse the given source.");
                return false;
            }

            return true;
        }

        /// <summary>
        /// Parse permission string to create PermissionSetting array.
        /// </summary>
        /// <param name="permissions">Permission input string as IEnumerable.</param>
        /// <param name="policy">policy to add for this permission.</param>
        /// <param name="fields">fields to include and exclude for this permission.</param>
        /// <param name="sourceType">type of source object.</param>
        /// <returns></returns>
        public static EntityPermission[]? ParsePermission(
            IEnumerable<string> permissions,
            EntityActionPolicy? policy,
            EntityActionFields? fields,
            EntitySourceType? sourceType)
        {
            // Getting Role and Operations from permission string
            string? role, operations;
            if (!TryGetRoleAndOperationFromPermission(permissions, out role, out operations))
            {
                _logger.LogError("Failed to fetch the role and operation from the given permission string: {permissions}.", string.Join(SEPARATOR, permissions));
                return null;
            }

            // Check if provided operations are valid
            if (!VerifyOperations(operations!.Split(","), sourceType))
            {
                return null;
            }

            EntityPermission[] permissionSettings = new[]
            {
                CreatePermissions(role!, operations!, policy, fields)
            };

            return permissionSettings;
        }

        /// <summary>
        /// This method will update an existing Entity with the given REST and GraphQL endpoints, source, and permissions.
        /// It also supports updating fields that need to be included or excluded for a given role and operation.
        /// </summary>
        public static bool TryUpdateEntityWithOptions(UpdateOptions options, FileSystemRuntimeConfigLoader loader, IFileSystem fileSystem)
        {
            if (!TryGetConfigFileBasedOnCliPrecedence(loader, options.Config, out string runtimeConfigFile))
            {
                return false;
            }

            if (!loader.TryLoadConfig(runtimeConfigFile, out RuntimeConfig? runtimeConfig))
            {
                _logger.LogError("Failed to read the config file: {runtimeConfigFile}.", runtimeConfigFile);
                return false;
            }

            if (!TryUpdateExistingEntity(options, runtimeConfig, out RuntimeConfig updatedConfig))
            {
                _logger.LogError("Failed to update the Entity: {entityName}.", options.Entity);
                return false;
            }

            return WriteRuntimeConfigToFile(runtimeConfigFile, updatedConfig, fileSystem);
        }

        /// <summary>
        /// Update an existing entity in the runtime config. This method will receive the existing runtime config
        /// and update the entity before returning a new instance of the runtime config.
        /// </summary>
        /// <param name="options">UpdateOptions.</param>
        /// <param name="initialConfig">The initial <c>RuntimeConfig</c>.</param>
        /// <param name="updatedConfig">The updated <c>RuntimeConfig</c>.</param>
        /// <returns>True on success. False otherwise.</returns>
        public static bool TryUpdateExistingEntity(UpdateOptions options, RuntimeConfig initialConfig, out RuntimeConfig updatedConfig)
        {
            updatedConfig = initialConfig;
            // Check if Entity is present
            if (!initialConfig.Entities.TryGetValue(options.Entity, out Entity? entity))
            {
                _logger.LogError("Entity: '{entityName}' not found. Please add the entity first.", options.Entity);
                return false;
            }

            if (!TryGetUpdatedSourceObjectWithOptions(options, entity, out EntitySource? updatedSource))
            {
                _logger.LogError("Failed to update the source object.");
                return false;
            }

            bool isCurrentEntityStoredProcedure = IsStoredProcedure(entity);
            bool doOptionsRepresentStoredProcedure = options.SourceType is not null && IsStoredProcedure(options);

            // Validations to ensure that REST methods and GraphQL operations can be configured only
            // for stored procedures
            if (options.GraphQLOperationForStoredProcedure is not null &&
                !(isCurrentEntityStoredProcedure || doOptionsRepresentStoredProcedure))
            {
                _logger.LogError("--graphql.operation can be configured only for stored procedures.");
                return false;
            }

            if ((options.RestMethodsForStoredProcedure is not null && options.RestMethodsForStoredProcedure.Any())
                && !(isCurrentEntityStoredProcedure || doOptionsRepresentStoredProcedure))
            {
                _logger.LogError("--rest.methods can be configured only for stored procedures.");
                return false;
            }

            if (isCurrentEntityStoredProcedure || doOptionsRepresentStoredProcedure)
            {
                if (CheckConflictingGraphQLConfigurationForStoredProcedures(options))
                {
                    _logger.LogError("Conflicting GraphQL configurations found.");
                    return false;
                }

                if (CheckConflictingRestConfigurationForStoredProcedures(options))
                {
                    _logger.LogError("Conflicting Rest configurations found.");
                    return false;
                }
            }

            EntityRestOptions updatedRestDetails = ConstructUpdatedRestDetails(entity, options, initialConfig.DataSource.DatabaseType == DatabaseType.CosmosDB_NoSQL);
            EntityGraphQLOptions updatedGraphQLDetails = ConstructUpdatedGraphQLDetails(entity, options);
            EntityPermission[]? updatedPermissions = entity!.Permissions;
            Dictionary<string, EntityRelationship>? updatedRelationships = entity.Relationships;
            Dictionary<string, string>? updatedMappings = entity.Mappings;
            EntityActionPolicy? updatedPolicy = GetPolicyForOperation(options.PolicyRequest, options.PolicyDatabase);
            EntityActionFields? updatedFields = GetFieldsForOperation(options.FieldsToInclude, options.FieldsToExclude);

            if (!updatedGraphQLDetails.Enabled)
            {
                _logger.LogWarning("Disabling GraphQL for this entity will restrict its usage in relationships");
            }

            EntitySourceType? updatedSourceType = updatedSource.Type;

            if (options.Permissions is not null && options.Permissions.Any())
            {
                // Get the Updated Permission Settings
                updatedPermissions = GetUpdatedPermissionSettings(entity, options.Permissions, updatedPolicy, updatedFields, updatedSourceType);

                if (updatedPermissions is null)
                {
                    _logger.LogError("Failed to update permissions.");
                    return false;
                }
            }
            else
            {

                if (options.FieldsToInclude is not null && options.FieldsToInclude.Any()
                    || options.FieldsToExclude is not null && options.FieldsToExclude.Any())
                {
                    _logger.LogInformation("--permissions is mandatory with --fields.include and --fields.exclude.");
                    return false;
                }

                if (options.PolicyRequest is not null || options.PolicyDatabase is not null)
                {
                    _logger.LogInformation("--permissions is mandatory with --policy-request and --policy-database.");
                    return false;
                }

                if (updatedSourceType is EntitySourceType.StoredProcedure &&
                    !VerifyPermissionOperationsForStoredProcedures(entity.Permissions))
                {
                    return false;
                }
            }

            if (options.Relationship is not null)
            {
                if (!VerifyCanUpdateRelationship(initialConfig, options.Cardinality, options.TargetEntity))
                {
                    return false;
                }

                if (updatedRelationships is null)
                {
                    updatedRelationships = new();
                }

                EntityRelationship? new_relationship = CreateNewRelationshipWithUpdateOptions(options);
                if (new_relationship is null)
                {
                    return false;
                }

                updatedRelationships[options.Relationship] = new_relationship;
            }

            if (options.Map is not null && options.Map.Any())
            {
                // Parsing mappings dictionary from Collection
                if (!TryParseMappingDictionary(options.Map, out updatedMappings))
                {
                    return false;
                }
            }

            Entity updatedEntity = new(
                Source: updatedSource,
                Rest: updatedRestDetails,
                GraphQL: updatedGraphQLDetails,
                Permissions: updatedPermissions,
                Relationships: updatedRelationships,
                Mappings: updatedMappings);
            IDictionary<string, Entity> entities = new Dictionary<string, Entity>(initialConfig.Entities.Entities)
            {
                [options.Entity] = updatedEntity
            };
            updatedConfig = initialConfig with { Entities = new(new ReadOnlyDictionary<string, Entity>(entities)) };
            return true;
        }

        /// <summary>
        /// Get an array of PermissionSetting by merging the existing permissions of an entity with new permissions.
        /// If a role has existing permission and user updates permission of that role,
        /// the old permission will be overwritten. Otherwise, a new permission of the role will be added.
        /// </summary>
        /// <param name="entityToUpdate">entity whose permission needs to be updated</param>
        /// <param name="permissions">New permission to be applied.</param>
        /// <param name="policy">policy to added for this permission</param>
        /// <param name="fields">fields to be included and excluded from the operation permission.</param>
        /// <param name="sourceType">Type of Source object.</param>
        /// <returns> On failure, returns null. Else updated PermissionSettings array will be returned.</returns>
        private static EntityPermission[]? GetUpdatedPermissionSettings(Entity entityToUpdate,
                                                                        IEnumerable<string> permissions,
                                                                        EntityActionPolicy? policy,
                                                                        EntityActionFields? fields,
                                                                        EntitySourceType? sourceType)
        {

            // Parse role and operations from the permissions string
            //
            if (!TryGetRoleAndOperationFromPermission(permissions, out string? newRole, out string? newOperations))
            {
                _logger.LogError("Failed to fetch the role and operation from the given permission string: {permissions}.", permissions);
                return null;
            }

            List<EntityPermission> updatedPermissionsList = new();
            string[] newOperationArray = newOperations.Split(",");

            // Verifies that the list of operations declared are valid for the specified sourceType.
            // Example: Stored-procedure can only have 1 operation.
            if (!VerifyOperations(newOperationArray, sourceType))
            {
                return null;
            }

            bool role_found = false;
            // Loop through the current permissions
            foreach (EntityPermission permission in entityToUpdate.Permissions)
            {
                // Find the role that needs to be updated
                if (permission.Role.Equals(newRole))
                {
                    role_found = true;
                    if (sourceType is EntitySourceType.StoredProcedure)
                    {
                        // Since, Stored-Procedures can have only 1 CRUD action. So, when update is requested with new action, we simply replace it.
                        updatedPermissionsList.Add(CreatePermissions(newRole, newOperationArray.First(), policy: null, fields: null));
                    }
                    else if (newOperationArray.Length is 1 && WILDCARD.Equals(newOperationArray[0]))
                    {
                        // If the user inputs WILDCARD as operation, we overwrite the existing operations.
                        updatedPermissionsList.Add(CreatePermissions(newRole!, WILDCARD, policy, fields));
                    }
                    else
                    {
                        // User didn't use WILDCARD, and wants to update some of the operations.
                        IDictionary<EntityActionOperation, EntityAction> existingOperations = ConvertOperationArrayToIEnumerable(permission.Actions, entityToUpdate.Source.Type);

                        // Merge existing operations with new operations
                        EntityAction[] updatedOperationArray = GetUpdatedOperationArray(newOperationArray, policy, fields, existingOperations);

                        updatedPermissionsList.Add(new EntityPermission(newRole, updatedOperationArray));
                    }
                }
                else
                {
                    updatedPermissionsList.Add(permission);
                }
            }

            // If the role we are trying to update is not found, we create a new one
            // and add it to permissionSettings list.
            if (!role_found)
            {
                updatedPermissionsList.Add(CreatePermissions(newRole, newOperations, policy, fields));
            }

            return updatedPermissionsList.ToArray();
        }

        /// <summary>
        /// Merge old and new operations into a new list. Take all new updated operations.
        /// Only add existing operations to the merged list if there is no update.
        /// </summary>
        /// <param name="newOperations">operation items to update received from user.</param>
        /// <param name="fieldsToInclude">fields that are included for the operation permission</param>
        /// <param name="fieldsToExclude">fields that are excluded from the operation permission.</param>
        /// <param name="existingOperations">operation items present in the config.</param>
        /// <returns>Array of updated operation objects</returns>
        private static EntityAction[] GetUpdatedOperationArray(string[] newOperations,
                                                        EntityActionPolicy? newPolicy,
                                                        EntityActionFields? newFields,
                                                        IDictionary<EntityActionOperation, EntityAction> existingOperations)
        {
            Dictionary<EntityActionOperation, EntityAction> updatedOperations = new();

            EntityActionPolicy? existingPolicy = null;
            EntityActionFields? existingFields = null;

            // Adding the new operations in the updatedOperationList
            foreach (string operation in newOperations)
            {
                // Getting existing Policy and Fields
                if (EnumExtensions.TryDeserialize(operation, out EntityActionOperation? op))
                {
                    if (existingOperations.ContainsKey((EntityActionOperation)op))
                    {
                        existingPolicy = existingOperations[(EntityActionOperation)op].Policy;
                        existingFields = existingOperations[(EntityActionOperation)op].Fields;
                    }

                    // Checking if Policy and Field update is required
                    EntityActionPolicy? updatedPolicy = newPolicy is null ? existingPolicy : newPolicy;
                    EntityActionFields? updatedFields = newFields is null ? existingFields : newFields;

                    updatedOperations.Add((EntityActionOperation)op, new EntityAction((EntityActionOperation)op, updatedFields, updatedPolicy));
                }
            }

            // Looping through existing operations
            foreach ((EntityActionOperation op, EntityAction act) in existingOperations)
            {
                // If any existing operation doesn't require update, it is added as it is.
                if (!updatedOperations.ContainsKey(op))
                {
                    updatedOperations.Add(op, act);
                }
            }

            return updatedOperations.Values.ToArray();
        }

        /// <summary>
        /// Parses updated options and uses them to create a new sourceObject
        /// for the given entity.
        /// Verifies if the given combination of fields is valid for update
        /// and then it updates it, else it fails.
        /// </summary>
        private static bool TryGetUpdatedSourceObjectWithOptions(
            UpdateOptions options,
            Entity entity,
            [NotNullWhen(true)] out EntitySource? updatedSourceObject)
        {
            updatedSourceObject = null;
            string updatedSourceName = options.Source ?? entity.Source.Object;
            string[]? updatedKeyFields = entity.Source.KeyFields;
            EntitySourceType? updatedSourceType = entity.Source.Type;
            Dictionary<string, object>? updatedSourceParameters = entity.Source.Parameters;

            // If SourceType provided by user is null,
            // no update is required.
            if (options.SourceType is not null)
            {
                if (!EnumExtensions.TryDeserialize(options.SourceType, out EntitySourceType? deserializedEntityType))
                {
                    _logger.LogError(EnumExtensions.GenerateMessageForInvalidInput<EntitySourceType>(options.SourceType));
                    return false;
                }

                updatedSourceType = (EntitySourceType)deserializedEntityType;

                if (IsStoredProcedureConvertedToOtherTypes(entity, options) || IsEntityBeingConvertedToStoredProcedure(entity, options))
                {
                    _logger.LogWarning(
                        "Stored procedures can be configured only with '{storedProcedureAction}' action whereas tables/views are configured with CRUD actions. Update the actions configured for all the roles for this entity.",
                        EntityActionOperation.Execute);
                }
            }

            // No need to validate parameter and key field usage when there are no changes to the source object defined in 'options'
            if ((options.SourceType is not null
                || (options.SourceParameters is not null && options.SourceParameters.Any())
                || (options.SourceKeyFields is not null && options.SourceKeyFields.Any()))
                && !VerifyCorrectPairingOfParameterAndKeyFieldsWithType(
                    updatedSourceType,
                    options.SourceParameters,
                    options.SourceKeyFields))
            {
                return false;
            }

            // Changing source object from stored-procedure to table/view
            // should automatically update the parameters to be null.
            // Similarly from table/view to stored-procedure, key-fields
            // should be marked null.
            if (EntitySourceType.StoredProcedure.Equals(updatedSourceType))
            {
                updatedKeyFields = null;
            }
            else
            {
                updatedSourceParameters = null;
            }

            // If given SourceParameter is null or is Empty, no update is required.
            // Else updatedSourceParameters will contain the parsed dictionary of parameters.
            if (options.SourceParameters is not null && options.SourceParameters.Any() &&
                !TryParseSourceParameterDictionary(options.SourceParameters, out updatedSourceParameters))
            {
                return false;
            }

            if (options.SourceKeyFields is not null && options.SourceKeyFields.Any())
            {
                updatedKeyFields = options.SourceKeyFields.ToArray();
            }

            // Try Creating Source Object with the updated values.
            if (!TryCreateSourceObject(
                    updatedSourceName,
                    updatedSourceType,
                    updatedSourceParameters,
                    updatedKeyFields,
                    out updatedSourceObject))
            {
                return false;
            }

            return true;
        }

        /// <summary>
        /// This Method will verify the params required to update relationship info of an entity.
        /// </summary>
        /// <param name="runtimeConfig">runtime config object</param>
        /// <param name="cardinality">cardinality provided by user for update</param>
        /// <param name="targetEntity">name of the target entity for relationship</param>
        /// <returns>Boolean value specifying if given params for update is possible</returns>
        public static bool VerifyCanUpdateRelationship(RuntimeConfig runtimeConfig, string? cardinality, string? targetEntity)
        {
            // CosmosDB doesn't support Relationship
            if (runtimeConfig.DataSource.DatabaseType.Equals(DatabaseType.CosmosDB_NoSQL))
            {
                _logger.LogError("Adding/updating Relationships is currently not supported in CosmosDB.");
                return false;
            }

            // Checking if both cardinality and targetEntity is provided.
            if (cardinality is null || targetEntity is null)
            {
                _logger.LogError("Missing mandatory fields (cardinality and targetEntity) required to configure a relationship.");
                return false;
            }

            // Add/Update of relationship is not allowed when GraphQL is disabled in Global Runtime Settings
            if (!runtimeConfig.Runtime.GraphQL.Enabled)
            {
                _logger.LogError("Cannot add/update relationship as GraphQL is disabled in the global runtime settings of the config.");
                return false;
            }

            // Both the source entity and target entity needs to present in config to establish relationship.
            if (!runtimeConfig.Entities.ContainsKey(targetEntity))
            {
                _logger.LogError("Entity: '{targetEntity}' is not present. Relationship cannot be added.", targetEntity);
                return false;
            }

            // Check if provided value of cardinality is present in the enum.
            if (!string.Equals(cardinality, Cardinality.One.ToString(), StringComparison.OrdinalIgnoreCase)
                && !string.Equals(cardinality, Cardinality.Many.ToString(), StringComparison.OrdinalIgnoreCase))
            {
                _logger.LogError("Failed to parse the given cardinality :'{cardinality}'. Supported values are 'one' or 'many'.", cardinality);
                return false;
            }

            // If GraphQL is disabled, entity cannot be used in relationship
            if (!runtimeConfig.Entities[targetEntity].GraphQL.Enabled)
            {
                _logger.LogError("Entity: '{targetEntity}' cannot be used in relationship as it is disabled for GraphQL.", targetEntity);
                return false;
            }

            return true;
        }

        /// <summary>
        /// This Method will create a new Relationship Object based on the given UpdateOptions.
        /// </summary>
        /// <param name="options">update options </param>
        /// <returns>Returns a Relationship Object</returns>
        public static EntityRelationship? CreateNewRelationshipWithUpdateOptions(UpdateOptions options)
        {
            string[]? updatedSourceFields = null;
            string[]? updatedTargetFields = null;
            string[]? updatedLinkingSourceFields = options.LinkingSourceFields is null || !options.LinkingSourceFields.Any() ? null : options.LinkingSourceFields.ToArray();
            string[]? updatedLinkingTargetFields = options.LinkingTargetFields is null || !options.LinkingTargetFields.Any() ? null : options.LinkingTargetFields.ToArray();

            Cardinality updatedCardinality = EnumExtensions.Deserialize<Cardinality>(options.Cardinality!);

            if (options.RelationshipFields is not null && options.RelationshipFields.Any())
            {
                // Getting source and target fields from mapping fields
                //
                if (options.RelationshipFields.Count() != 2)
                {
                    _logger.LogError("Please provide the --relationship.fields in the correct format using ':' between source and target fields.");
                    return null;
                }

                updatedSourceFields = options.RelationshipFields.ElementAt(0).Split(",");
                updatedTargetFields = options.RelationshipFields.ElementAt(1).Split(",");
            }

            return new EntityRelationship(
                Cardinality: updatedCardinality,
                TargetEntity: options.TargetEntity!,
                SourceFields: updatedSourceFields ?? Array.Empty<string>(),
                TargetFields: updatedTargetFields ?? Array.Empty<string>(),
                LinkingObject: options.LinkingObject,
                LinkingSourceFields: updatedLinkingSourceFields ?? Array.Empty<string>(),
                LinkingTargetFields: updatedLinkingTargetFields ?? Array.Empty<string>());
        }

        /// <summary>
        /// This method will try starting the engine.
        /// It will use the config provided by the user, else based on the environment value
        /// it will either merge the config if base config and environmentConfig is present
        /// else it will choose a single config based on precedence (left to right) of
        /// overrides > environmentConfig > defaultConfig
        /// Also preforms validation to check connection string is not null or empty.
        /// </summary>
        public static bool TryStartEngineWithOptions(StartOptions options, FileSystemRuntimeConfigLoader loader, IFileSystem fileSystem)
        {
            string? configToBeUsed = options.Config;
            if (string.IsNullOrEmpty(configToBeUsed) && ConfigMerger.TryMergeConfigsIfAvailable(fileSystem, loader, _logger, out configToBeUsed))
            {
                _logger.LogInformation("Using merged config file based on environment: {configToBeUsed}.", configToBeUsed);
            }

            if (!TryGetConfigFileBasedOnCliPrecedence(loader, configToBeUsed, out string runtimeConfigFile))
            {
                _logger.LogError("Config not provided and default config file doesn't exist.");
                return false;
            }

            loader.UpdateConfigFilePath(runtimeConfigFile);

            // Validates that config file has data and follows the correct json schema
            // Replaces all the environment variables while deserializing when starting DAB.
            if (!loader.TryLoadKnownConfig(out RuntimeConfig? deserializedRuntimeConfig, replaceEnvVar: true))
            {
                _logger.LogError("Failed to parse the config file: {runtimeConfigFile}.", runtimeConfigFile);
                return false;
            }
            else
            {
                _logger.LogInformation("Loaded config file: {runtimeConfigFile}", runtimeConfigFile);
            }

            if (string.IsNullOrWhiteSpace(deserializedRuntimeConfig.DataSource.ConnectionString))
            {
                _logger.LogError("Invalid connection-string provided in the config.");
                return false;
            }

            /// This will add arguments to start the runtime engine with the config file.
            List<string> args = new()
            { "--ConfigFileName", runtimeConfigFile };

            /// Add arguments for LogLevel. Checks if LogLevel is overridden with option `--LogLevel`.
            /// If not provided, Default minimum LogLevel is Debug for Development mode and Error for Production mode.
            LogLevel minimumLogLevel;
            if (options.LogLevel is not null)
            {
                if (options.LogLevel is < LogLevel.Trace or > LogLevel.None)
                {
                    _logger.LogError(
                        "LogLevel's valid range is 0 to 6, your value: {logLevel}, see: https://learn.microsoft.com/dotnet/api/microsoft.extensions.logging.loglevel?view=dotnet-plat-ext-6.0",
                        options.LogLevel);
                    return false;
                }

                minimumLogLevel = (LogLevel)options.LogLevel;
                _logger.LogInformation("Setting minimum LogLevel: {minimumLogLevel}.", minimumLogLevel);
            }
            else
            {
                minimumLogLevel = Startup.GetLogLevelBasedOnMode(deserializedRuntimeConfig);
                HostMode hostModeType = deserializedRuntimeConfig.Runtime.Host.Mode;

                _logger.LogInformation("Setting default minimum LogLevel: {minimumLogLevel} for {hostMode} mode.", minimumLogLevel, hostModeType);
            }

            args.Add("--LogLevel");
            args.Add(minimumLogLevel.ToString());

            // This will add args to disable automatic redirects to https if specified by user
            if (options.IsHttpsRedirectionDisabled)
            {
                args.Add(Startup.NO_HTTPS_REDIRECT_FLAG);
            }

            return Azure.DataApiBuilder.Service.Program.StartEngine(args.ToArray());
        }

        /// <summary>
        /// Returns an array of SupportedRestMethods resolved from command line input (EntityOptions).
        /// When no methods are specified, the default "POST" is returned.
        /// </summary>
        /// <param name="options">Entity configuration options received from command line input.</param>
        /// <param name="SupportedRestMethods">Rest methods to enable for stored procedure.</param>
        /// <returns>True when the default (POST) or user provided stored procedure REST methods are supplied.
        /// Returns false and an empty array when an invalid REST method is provided.</returns>
        private static bool TryAddSupportedRestMethodsForStoredProcedure(EntityOptions options, [NotNullWhen(true)] out SupportedHttpVerb[] SupportedRestMethods)
        {
            if (options.RestMethodsForStoredProcedure is null || !options.RestMethodsForStoredProcedure.Any())
            {
                SupportedRestMethods = new[] { SupportedHttpVerb.Post };
            }
            else
            {
                SupportedRestMethods = CreateRestMethods(options.RestMethodsForStoredProcedure);
            }

            return SupportedRestMethods.Length > 0;
        }

        /// <summary>
        /// Identifies the graphQL operations configured for the stored procedure from add command.
        /// When no value is specified, the stored procedure is configured with a mutation operation.
        /// Returns true/false corresponding to a successful/unsuccessful conversion of the operations.
        /// </summary>
        /// <param name="options">GraphQL operations configured for the Stored Procedure using add command</param>
        /// <param name="graphQLOperationForStoredProcedure">GraphQL Operations as Enum type</param>
        /// <returns>True when a user declared GraphQL operation on a stored procedure backed entity is supported. False, otherwise.</returns>
        private static bool TryAddGraphQLOperationForStoredProcedure(EntityOptions options, [NotNullWhen(true)] out GraphQLOperation? graphQLOperationForStoredProcedure)
        {
            if (options.GraphQLOperationForStoredProcedure is null)
            {
                graphQLOperationForStoredProcedure = GraphQLOperation.Mutation;
            }
            else
            {
                if (!TryConvertGraphQLOperationNameToGraphQLOperation(options.GraphQLOperationForStoredProcedure, out GraphQLOperation operation))
                {
                    graphQLOperationForStoredProcedure = null;
                    return false;
                }

                graphQLOperationForStoredProcedure = operation;
            }

            return true;
        }

        /// <summary>
        /// Constructs the updated REST settings based on the input from update command and
        /// existing REST configuration for an entity
        /// </summary>
        /// <param name="entity">Entity for which the REST settings are updated</param>
        /// <param name="options">Input from update command</param>
        /// <returns>Boolean -> when the entity's REST configuration is true/false.
        /// RestEntitySettings -> when a non stored procedure entity is configured with granular REST settings (Path).
        /// RestStoredProcedureEntitySettings -> when a stored procedure entity is configured with explicit SupportedRestMethods.
        /// RestStoredProcedureEntityVerboseSettings-> when a stored procedure entity is configured with explicit SupportedRestMethods and Path settings.</returns>
        private static EntityRestOptions ConstructUpdatedRestDetails(Entity entity, EntityOptions options, bool isCosmosDbNoSql)
        {
            // Updated REST Route details
            EntityRestOptions restPath = (options.RestRoute is not null) ? ConstructRestOptions(restRoute: options.RestRoute, supportedHttpVerbs: null, isCosmosDbNoSql: isCosmosDbNoSql) : entity.Rest;

            // Updated REST Methods info for stored procedures
            SupportedHttpVerb[]? SupportedRestMethods;
            if (!IsStoredProcedureConvertedToOtherTypes(entity, options)
                && (IsStoredProcedure(entity) || IsStoredProcedure(options)))
            {
                if (options.RestMethodsForStoredProcedure is null || !options.RestMethodsForStoredProcedure.Any())
                {
                    SupportedRestMethods = entity.Rest.Methods;
                }
                else
                {
                    SupportedRestMethods = CreateRestMethods(options.RestMethodsForStoredProcedure);
                }
            }
            else
            {
                SupportedRestMethods = null;
            }

            if (!restPath.Enabled)
            {
                // Non-stored procedure scenario when the REST endpoint is disabled for the entity.
                if (options.RestRoute is not null)
                {
                    SupportedRestMethods = null;
                }
                else
                {
                    if (options.RestMethodsForStoredProcedure is not null && options.RestMethodsForStoredProcedure.Any())
                    {
                        restPath = restPath with { Enabled = false };
                    }
                }
            }

            if (IsEntityBeingConvertedToStoredProcedure(entity, options)
               && (SupportedRestMethods is null || SupportedRestMethods.Length == 0))
            {
                SupportedRestMethods = new SupportedHttpVerb[] { SupportedHttpVerb.Post };
            }

            return restPath with { Methods = SupportedRestMethods };
        }

        /// <summary>
        /// Constructs the updated GraphQL settings based on the input from update command and
        /// existing graphQL configuration for an entity
        /// </summary>
        /// <param name="entity">Entity for which GraphQL settings are updated</param>
        /// <param name="options">Input from update command</param>
        /// <returns>Boolean -> when the entity's GraphQL configuration is true/false.
        /// GraphQLEntitySettings -> when a non stored procedure entity is configured with granular GraphQL settings (Type/Singular/Plural).
        /// GraphQLStoredProcedureEntitySettings -> when a stored procedure entity is configured with an explicit operation.
        /// GraphQLStoredProcedureEntityVerboseSettings-> when a stored procedure entity is configured with explicit operation and type settings.</returns>
        private static EntityGraphQLOptions ConstructUpdatedGraphQLDetails(Entity entity, EntityOptions options)
        {
            //Updated GraphQL Type
            EntityGraphQLOptions graphQLType = (options.GraphQLType is not null) ? ConstructGraphQLTypeDetails(options.GraphQLType, null) : entity.GraphQL;
            GraphQLOperation? graphQLOperation;

            if (!IsStoredProcedureConvertedToOtherTypes(entity, options)
                && (IsStoredProcedure(entity) || IsStoredProcedure(options)))
            {
                if (options.GraphQLOperationForStoredProcedure is not null)
                {
                    GraphQLOperation operation;
                    if (TryConvertGraphQLOperationNameToGraphQLOperation(options.GraphQLOperationForStoredProcedure, out operation))
                    {
                        graphQLOperation = operation;
                    }
                    else
                    {
                        graphQLOperation = null;
                    }
                }
                else
                {
                    // When the GraphQL operation for a SP entity has not been specified in the update command,
                    // assign the existing GraphQL operation.
                    graphQLOperation = entity.GraphQL.Operation;
                }
            }
            else
            {
                graphQLOperation = null;
            }

            if (!graphQLType.Enabled)
            {
                if (options.GraphQLType is not null)
                {
                    graphQLOperation = null;
                }
                else
                {
                    if (options.GraphQLOperationForStoredProcedure is null)
                    {
                        graphQLOperation = null;
                    }
                    else
                    {
                        graphQLType = graphQLType with { Enabled = false };
                    }
                }
            }

            if (IsEntityBeingConvertedToStoredProcedure(entity, options) && graphQLOperation is null)
            {
                graphQLOperation = GraphQLOperation.Mutation;
            }

            return graphQLType with { Operation = graphQLOperation };
        }
    }
}<|MERGE_RESOLUTION|>--- conflicted
+++ resolved
@@ -231,13 +231,8 @@
                 Schema: dabSchemaLink,
                 DataSource: dataSource,
                 Runtime: new(
-<<<<<<< HEAD
-                    Rest: new(!restDisabled, restPath ?? RestRuntimeOptions.DEFAULT_PATH, options.RestRequestBodyStrict is CliBoolean.False ? false : true),
-                    GraphQL: new(!options.GraphQLDisabled, graphQLPath),
-=======
-                    Rest: new(restEnabled, restPath ?? RestRuntimeOptions.DEFAULT_PATH),
+                    Rest: new(restEnabled, restPath ?? RestRuntimeOptions.DEFAULT_PATH, options.RestRequestBodyStrict is CliBoolean.False ? false : true),
                     GraphQL: new(graphQLEnabled, graphQLPath),
->>>>>>> 1e7f6f1f
                     Host: new(
                         Cors: new(options.CorsOrigin?.ToArray() ?? Array.Empty<string>()),
                         Authentication: new(
