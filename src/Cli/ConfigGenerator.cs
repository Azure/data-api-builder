--- conflicted
+++ resolved
@@ -175,16 +175,11 @@
                     GraphQL: new(!options.GraphQLDisabled, graphQLPath),
                     Host: new(
                         Cors: new(options.CorsOrigin?.ToArray() ?? Array.Empty<string>()),
-<<<<<<< HEAD
-                        Authentication: new(options.AuthenticationProvider, new(options.Audience, options.Issuer)),
-                        Mode: options.HostMode),
-                    BaseRoute: runtimeBaseRoute
-=======
                         Authentication: new(
                             Provider: options.AuthenticationProvider,
                             Jwt: (options.Audience is null && options.Issuer is null) ? null : new(options.Audience, options.Issuer)),
-                        Mode: options.HostMode)
->>>>>>> a0cd30e0
+                        Mode: options.HostMode),
+                    BaseRoute: runtimeBaseRoute
                 ),
                 Entities: new RuntimeEntities(new Dictionary<string, Entity>()));
 
