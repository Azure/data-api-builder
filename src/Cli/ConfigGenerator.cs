--- conflicted
+++ resolved
@@ -71,11 +71,8 @@
 
             DatabaseType dbType = options.DatabaseType;
             string? restPath = options.RestPath;
-<<<<<<< HEAD
+            string graphQLPath = options.GraphQLPath;
             string? restBaseRoute = options.RestBaseRoute;
-=======
-            string graphQLPath = options.GraphQLPath;
->>>>>>> 2e8d1bb8
             Dictionary<string, JsonElement> dbOptions = new();
 
             HyphenatedNamingPolicy namingPolicy = new();
@@ -105,7 +102,6 @@
                     // If the option --rest.path is specified for cosmosdb_nosql, log a warning because
                     // rest is not supported for cosmosdb_nosql yet.
                     if (!RestRuntimeOptions.DEFAULT_PATH.Equals(restPath))
-<<<<<<< HEAD
                     {
                         _logger.LogWarning("Configuration option --rest.path is not honored for cosmosdb_nosql since it does not support REST yet.");
                     }
@@ -116,10 +112,6 @@
                     {
                         _logger.LogWarning("Configuration option --rest.base-route is not honored for cosmosdb_nosql since " +
                             "it does not support REST yet.");
-=======
-                    {
-                        _logger.LogWarning("Configuration option --rest.path is not honored for cosmosdb_nosql since it does not support REST yet.");
->>>>>>> 2e8d1bb8
                     }
 
                     restBaseRoute = null;
@@ -166,8 +158,6 @@
 
             string dabSchemaLink = loader.GetPublishedDraftSchemaLink();
 
-<<<<<<< HEAD
-=======
             // Prefix REST path with '/', if not already present.
             if (restPath is not null && !restPath.StartsWith('/'))
             {
@@ -180,18 +170,12 @@
                 graphQLPath = "/" + graphQLPath;
             }
 
->>>>>>> 2e8d1bb8
             runtimeConfig = new(
                 Schema: dabSchemaLink,
                 DataSource: dataSource,
                 Runtime: new(
-<<<<<<< HEAD
                     Rest: new(!restDisabled, restPath ?? RestRuntimeOptions.DEFAULT_PATH, BaseRoute: restBaseRoute),
-                    GraphQL: new(!options.GraphQLDisabled, options.GraphQLPath),
-=======
-                    Rest: new(!restDisabled, restPath ?? RestRuntimeOptions.DEFAULT_PATH),
                     GraphQL: new(!options.GraphQLDisabled, graphQLPath),
->>>>>>> 2e8d1bb8
                     Host: new(
                         Cors: new(options.CorsOrigin?.ToArray() ?? Array.Empty<string>()),
                         Authentication: new(options.AuthenticationProvider, new(options.Audience, options.Issuer)),
