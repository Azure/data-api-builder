// Copyright (c) Microsoft Corporation.
// Licensed under the MIT License.

using System.Diagnostics.CodeAnalysis;
using System.IO.Abstractions;
using System.Text.Encodings.Web;
using System.Text.Json;
using System.Text.Json.Serialization;
using Azure.DataApiBuilder.Config;
using Azure.DataApiBuilder.Config.Converters;
using Azure.DataApiBuilder.Config.ObjectModel;
using Azure.DataApiBuilder.Service.Exceptions;
using Cli.Commands;
using Microsoft.Extensions.Logging;
using static Azure.DataApiBuilder.Service.Configurations.RuntimeConfigValidator;

/// <summary>
/// Contains the methods for transforming objects, serialization options.
/// </summary>
namespace Cli
{
    public class Utils
    {
        public const string PRODUCT_NAME = "Microsoft.DataApiBuilder";

        public const string WILDCARD = "*";
        public static readonly string SEPARATOR = ":";

#pragma warning disable CS8618 // Non-nullable field must contain a non-null value when exiting constructor. Consider declaring as nullable.
        private static ILogger<Utils> _logger;
#pragma warning restore CS8618

        public static void SetCliUtilsLogger(ILogger<Utils> cliUtilsLogger)
        {
            _logger = cliUtilsLogger;
        }

        /// Creates an array of Operation element which contains one of the CRUD operation and
        /// fields to which this operation is allowed as permission setting based on the given input.
        /// </summary>
        public static EntityAction[] CreateOperations(string operations, EntityActionPolicy? policy, EntityActionFields? fields)
        {
            EntityAction[] operation_items;
            if (policy is null && fields is null)
            {
                return operations.Split(",")
                    .Select(op => EnumExtensions.Deserialize<EntityActionOperation>(op))
                    .Select(op => new EntityAction(op, null, new EntityActionPolicy()))
                    .ToArray();
            }

            if (operations is WILDCARD)
            {
                operation_items = new[] { new EntityAction(EntityActionOperation.All, fields, policy ?? new()) };
            }
            else
            {
                string[]? operation_elements = operations.Split(",");
                if (policy is not null || fields is not null)
                {
                    List<EntityAction>? operation_list = new();
                    foreach (string? operation_element in operation_elements)
                    {
                        if (EnumExtensions.TryDeserialize(operation_element, out EntityActionOperation? op))
                        {
                            EntityAction operation_item = new((EntityActionOperation)op, fields, policy ?? new());
                            operation_list.Add(operation_item);
                        }
                    }

                    operation_items = operation_list.ToArray();
                }
                else
                {
                    return operation_elements
                        .Select(op => EnumExtensions.Deserialize<EntityActionOperation>(op))
                        .Select(op => new EntityAction(op, null, new EntityActionPolicy()))
                        .ToArray();
                }
            }

            return operation_items;
        }

        /// <summary>
        /// Given an array of operations, which is a type of JsonElement, convert it to a dictionary
        /// key: Valid operation (wild card operation will be expanded)
        /// value: Operation object
        /// </summary>
        /// <param name="operations">Array of operations which is of type JsonElement.</param>
        /// <returns>Dictionary of operations</returns>
        public static IDictionary<EntityActionOperation, EntityAction> ConvertOperationArrayToIEnumerable(EntityAction[] operations, EntitySourceType? sourceType)
        {
            Dictionary<EntityActionOperation, EntityAction> result = new();
            foreach (EntityAction operation in operations)
            {
                EntityActionOperation op = operation.Action;
                if (op is EntityActionOperation.All)
                {
                    HashSet<EntityActionOperation> resolvedOperations = sourceType is EntitySourceType.StoredProcedure ?
                        EntityAction.ValidStoredProcedurePermissionOperations :
                        EntityAction.ValidPermissionOperations;
                    // Expand wildcard to all valid operations (except execute)
                    foreach (EntityActionOperation validOp in resolvedOperations)
                    {
                        result.Add(validOp, new EntityAction(validOp, null, new EntityActionPolicy()));
                    }
                }
                else
                {
                    result.Add(op, operation);
                }
            }

            return result;
        }

        /// <summary>
        /// Creates a single PermissionSetting Object based on role, operations, fieldsToInclude, and fieldsToExclude.
        /// </summary>
        public static EntityPermission CreatePermissions(string role, string operations, EntityActionPolicy? policy, EntityActionFields? fields)
        {
            return new(role, CreateOperations(operations, policy, fields));
        }

        /// <summary>
        /// JsonNamingPolicy to convert all the keys in Json as lower case string.
        /// </summary>
        public class LowerCaseNamingPolicy : JsonNamingPolicy
        {
            public override string ConvertName(string name) => name.ToLower();

            public static string ConvertName(Enum name) => name.ToString().ToLower();
        }

        /// <summary>
        /// Returns the Serialization option used to convert objects into JSON.
        /// Not escaping any special unicode characters.
        /// Ignoring properties with null values.
        /// Keeping all the keys in lowercase.
        /// </summary>
        public static JsonSerializerOptions GetSerializationOptions()
        {
            JsonSerializerOptions? options = new()
            {
                Encoder = JavaScriptEncoder.UnsafeRelaxedJsonEscaping,
                WriteIndented = true,
                DefaultIgnoreCondition = JsonIgnoreCondition.WhenWritingNull,
                PropertyNamingPolicy = new LowerCaseNamingPolicy(),
                // As of .NET Core 7, JsonDocument and JsonSerializer only support skipping or disallowing
                // of comments; they do not support loading them. If we set JsonCommentHandling.Allow for either,
                // it will throw an exception.
                ReadCommentHandling = JsonCommentHandling.Skip
            };

            options.Converters.Add(new JsonStringEnumConverter(namingPolicy: new LowerCaseNamingPolicy()));
            return options;
        }

        /// <summary>
        /// Returns true on successful parsing of mappings Dictionary from IEnumerable list.
        /// Returns false in case the format of the input is not correct.
        /// </summary>
        /// <param name="mappingList">List of ':' separated values indicating exposed and backend names.</param>
        /// <param name="mappings">Output a Dictionary containing mapping from backend name to exposed name.</param>
        /// <returns> Returns true when successful else on failure, returns false. Else updated PermissionSettings array will be returned.</returns>
        public static bool TryParseMappingDictionary(IEnumerable<string> mappingList, out Dictionary<string, string> mappings)
        {
            mappings = new();
            foreach (string item in mappingList)
            {
                string[] map = item.Split(SEPARATOR);
                if (map.Length != 2)
                {
                    _logger.LogError("Invalid format for --map. " +
                        "Acceptable format --map \"backendName1:exposedName1,backendName2:exposedName2,...\".");
                    return false;
                }

                mappings.Add(map[0], map[1]);
            }

            return true;
        }

        /// <summary>
        /// Returns true if the api path contains any reserved characters like "[\.:\?#/\[\]@!$&'()\*\+,;=]+"
        /// </summary>
        /// <param name="apiPath">path prefix for rest/graphql apis</param>
        /// <param name="apiType">Either REST or GraphQL</param>
        public static bool IsApiPathValid(string? apiPath, ApiType apiType)
        {
            // apiPath is null only in case of cosmosDB and apiType=REST. For this case, validation is not required.
            // Since, cosmosDB do not support REST calls.
            if (apiPath is null)
            {
                return true;
            }

            // removing leading '/' before checking for forbidden characters.
            if (apiPath.StartsWith('/'))
            {
                apiPath = apiPath.Substring(1);
            }

            try
            {
                DoApiPathInvalidCharCheck(apiPath, apiType);
                return true;
            }
            catch (DataApiBuilderException ex)
            {
                _logger.LogError(ex.Message);
                return false;
            }
        }

        /// <summary>
        /// Returns the default host Global Settings
        /// If the user doesn't specify host mode. Default value to be used is Production.
        /// Sample:
        // "host": {
        //     "mode": "production",
        //     "cors": {
        //         "origins": [],
        //         "allow-credentials": true
        //     },
        //     "authentication": {
        //         "provider": "StaticWebApps"
        //     }
        // }
        /// </summary>
        public static HostOptions GetDefaultHostOptions(
            HostMode hostMode,
            IEnumerable<string>? corsOrigin,
            string authenticationProvider,
            string? audience,
            string? issuer)
        {
            string[]? corsOriginArray = corsOrigin is null ? new string[] { } : corsOrigin.ToArray();
            CorsOptions cors = new(Origins: corsOriginArray);
            AuthenticationOptions AuthenticationOptions;
            if (Enum.TryParse<EasyAuthType>(authenticationProvider, ignoreCase: true, out _)
                || AuthenticationOptions.SIMULATOR_AUTHENTICATION.Equals(authenticationProvider))
            {
                AuthenticationOptions = new(Provider: authenticationProvider, null);
            }
            else
            {
                AuthenticationOptions = new(
                    Provider: authenticationProvider,
                    Jwt: new(audience, issuer)
                );
            }

            return new(
                Mode: hostMode,
                Cors: cors,
                Authentication: AuthenticationOptions);
        }

        /// <summary>
        /// Returns an object of type Policy
        /// If policyRequest or policyDatabase is provided. Otherwise, returns null.
        /// </summary>
        public static EntityActionPolicy? GetPolicyForOperation(string? policyRequest, string? policyDatabase)
        {
            if (policyDatabase is null && policyRequest is null)
            {
                return null;
            }

            return new EntityActionPolicy(policyRequest, policyDatabase);
        }

        /// <summary>
        /// Returns an object of type Field
        /// If fieldsToInclude or fieldsToExclude is provided. Otherwise, returns null.
        /// </summary>
        public static EntityActionFields? GetFieldsForOperation(IEnumerable<string>? fieldsToInclude, IEnumerable<string>? fieldsToExclude)
        {
            if (fieldsToInclude is not null && fieldsToInclude.Any() || fieldsToExclude is not null && fieldsToExclude.Any())
            {
                HashSet<string>? fieldsToIncludeSet = fieldsToInclude is not null && fieldsToInclude.Any() ? new HashSet<string>(fieldsToInclude) : null;
                HashSet<string>? fieldsToExcludeSet = fieldsToExclude is not null && fieldsToExclude.Any() ? new HashSet<string>(fieldsToExclude) : new();
                return new EntityActionFields(Include: fieldsToIncludeSet, Exclude: fieldsToExcludeSet);
            }

            return null;
        }

        /// <summary>
        /// Verifies whether the operation provided by the user is valid or not
        /// Example:
        /// *, create -> Invalid
        /// create, create, read -> Invalid
        /// * -> Valid
        /// fetch, read -> Invalid
        /// read, delete -> Valid
        /// Also verifies that stored-procedures are not allowed with more than 1 CRUD operations.
        /// </summary>
        /// <param name="operations">array of string containing operations for permissions</param>
        /// <returns>True if no invalid operation is found.</returns>
        public static bool VerifyOperations(string[] operations, EntitySourceType? sourceType)
        {
            // Check if there are any duplicate operations
            // Ex: read,read,create
            HashSet<string> uniqueOperations = operations.ToHashSet();
            if (uniqueOperations.Count() != operations.Length)
            {
                _logger.LogError("Duplicate action found in --permissions");
                return false;
            }

            // Currently, Stored Procedures can be configured with only Execute Operation.
            bool isStoredProcedure = sourceType is EntitySourceType.StoredProcedure;
            if (isStoredProcedure && !VerifyExecuteOperationForStoredProcedure(operations))
            {
                return false;
            }

            bool containsWildcardOperation = false;
            foreach (string operation in uniqueOperations)
            {
                if (EnumExtensions.TryDeserialize(operation, out EntityActionOperation? op))
                {
                    if (op is EntityActionOperation.All)
                    {
                        containsWildcardOperation = true;
                    }
                    else if (!isStoredProcedure && !EntityAction.ValidPermissionOperations.Contains((EntityActionOperation)op))
                    {
                        _logger.LogError("Invalid actions found in --permissions");
                        return false;
                    }
                    else if (isStoredProcedure && !EntityAction.ValidStoredProcedurePermissionOperations.Contains((EntityActionOperation)op))
                    {
                        _logger.LogError("Invalid stored procedure action(s) found in --permissions");
                        return false;
                    }
                }
                else
                {
                    // Check for invalid operation.
                    _logger.LogError("Invalid actions found in --permissions");
                    return false;
                }
            }

            // Check for WILDCARD operation with CRUD operations.
            if (containsWildcardOperation && uniqueOperations.Count > 1)
            {
                _logger.LogError("WILDCARD(*) along with other CRUD operations in a single operation is not allowed.");
                return false;
            }

            return true;
        }

        /// <summary>
        /// This method will parse role and operation from permission string.
        /// A valid permission string will be of the form "<<role>>:<<actions>>"
        /// It will return true if parsing is successful and add the parsed value
        /// to the out params role and operations.
        /// </summary>
        public static bool TryGetRoleAndOperationFromPermission(IEnumerable<string> permissions, [NotNullWhen(true)] out string? role, [NotNullWhen(true)] out string? operations)
        {
            // Split permission to role and operations.
            role = null;
            operations = null;
            if (permissions.Count() != 2)
            {
                _logger.LogError("Invalid format for permission. Acceptable format: --permissions \"<<role>>:<<actions>>\"");
                return false;
            }

            role = permissions.ElementAt(0);
            operations = permissions.ElementAt(1);
            return true;
        }

        /// <summary>
        /// This method will try to find the config file based on the precedence.
        /// If the config file is provided by user, it will return that.
        /// Else it will check the DAB_ENVIRONMENT variable.
        /// In case the environment variable is not set it will check for default config.
        /// If none of the files exists it will return false. Else true with output in runtimeConfigFile.
        /// In case of false, the runtimeConfigFile will be set to string.Empty.
        /// </summary>
        public static bool TryGetConfigFileBasedOnCliPrecedence(
            RuntimeConfigLoader loader,
            string? userProvidedConfigFile,
            out string runtimeConfigFile)
        {
            if (!string.IsNullOrEmpty(userProvidedConfigFile))
            {
                /// The existence of user provided config file is not checked here.
                _logger.LogInformation($"User provided config file: {userProvidedConfigFile}");
<<<<<<< HEAD
                RuntimeConfigLoader.CheckPrecedenceForConfigInEngine = false;
=======
>>>>>>> 2e8d1bb8
                runtimeConfigFile = userProvidedConfigFile;
                return true;
            }
            else
            {
                _logger.LogInformation("Config not provided. Trying to get default config based on DAB_ENVIRONMENT...");
                _logger.LogInformation("Environment variable DAB_ENVIRONMENT is {value}", Environment.GetEnvironmentVariable("DAB_ENVIRONMENT"));
<<<<<<< HEAD
                /// Need to reset to true explicitly so any that any re-invocations of this function
                /// get simulated as being called for the first time specifically useful for tests.
                RuntimeConfigLoader.CheckPrecedenceForConfigInEngine = true;
                runtimeConfigFile = loader.GetFileNameForEnvironment(null, considerOverrides: false);

                /// So that the check doesn't run again when starting engine
                RuntimeConfigLoader.CheckPrecedenceForConfigInEngine = false;
=======
                runtimeConfigFile = loader.GetFileNameForEnvironment(null, considerOverrides: false);
>>>>>>> 2e8d1bb8
            }

            return !string.IsNullOrEmpty(runtimeConfigFile);
        }

        /// <summary>
        /// This method checks that parameter is only used with Stored Procedure, while
        /// key-fields only with table/views. Also ensures that key-fields are always
        /// provided for views.
        /// </summary>
        /// <param name="sourceType">type of the source object.</param>
        /// <param name="parameters">IEnumerable string containing parameters for stored-procedure.</param>
        /// <param name="keyFields">IEnumerable string containing key columns for table/view.</param>
        /// <returns> Returns true when successful else on failure, returns false.</returns>
        public static bool VerifyCorrectPairingOfParameterAndKeyFieldsWithType(
            EntitySourceType? sourceType,
            IEnumerable<string>? parameters,
            IEnumerable<string>? keyFields)
        {
            if (sourceType is EntitySourceType.StoredProcedure)
            {
                if (keyFields is not null && keyFields.Any())
                {
                    _logger.LogError("Stored Procedures don't support KeyFields.");
                    return false;
                }
            }
            else
            {
                // For Views and Tables
                if (parameters is not null && parameters.Any())
                {
                    _logger.LogError("Tables/Views don't support parameters.");
                    return false;
                }

                if (sourceType is EntitySourceType.View && (keyFields is null || !keyFields.Any()))
                {
                    _logger.LogError("Key-fields are mandatory for views, but not provided.");
                    return false;
                }
            }

            return true;
        }

        /// <summary>
        /// Creates source object by using valid type, params, and keyfields.
        /// </summary>
        /// <param name="name">Name of the source.</param>
        /// <param name="type">Type of the source. i.e, table,view, and stored-procedure.</param>
        /// <param name="parameters">Dictionary for parameters if source is stored-procedure</param>
        /// <param name="keyFields">Array of string containing key columns for table/view type.</param>
        /// <param name="sourceObject">Outputs the created source object.
        /// It can be null, string, or DatabaseObjectSource</param>
        /// <returns>True in case of successful creation of source object.</returns>
        public static bool TryCreateSourceObject(
            string name,
            EntitySourceType? type,
            Dictionary<string, object>? parameters,
            string[]? keyFields,
            [NotNullWhen(true)] out EntitySource? sourceObject)
        {
            sourceObject = new EntitySource(
                Type: type,
                Object: name,
                Parameters: parameters,
                KeyFields: keyFields
            );

            return true;
        }

        /// <summary>
        /// This method tries to parse the source parameters Dictionary from IEnumerable list
        /// by splitting each item of the list on ':', where first item is param name and the
        /// and the second item is the value. for any other item it should fail.
        /// If Parameter List is null, no parsing happens and sourceParameter is returned as null.
        /// </summary>
        /// <param name="parametersList">List of ':' separated values indicating key and value.</param>
        /// <param name="mappings">Output a Dictionary of parameters and their values.</param>
        /// <returns> Returns true when successful else on failure, returns false.</returns>
        public static bool TryParseSourceParameterDictionary(
            IEnumerable<string>? parametersList,
            out Dictionary<string, object>? sourceParameters)
        {
            sourceParameters = null;
            if (parametersList is null)
            {
                return true;
            }

            sourceParameters = new(StringComparer.OrdinalIgnoreCase);
            foreach (string param in parametersList)
            {
                string[] items = param.Split(SEPARATOR);
                if (items.Length != 2)
                {
                    sourceParameters = null;
                    _logger.LogError("Invalid format for --source.params");
                    _logger.LogError("Correct source parameter syntax: --source.params \"key1:value1,key2:value2,...\".");
                    return false;
                }

                string paramKey = items[0];
                object paramValue = ParseStringValue(items[1]);

                sourceParameters.Add(paramKey, paramValue);
            }

            if (!sourceParameters.Any())
            {
                sourceParameters = null;
            }

            return true;
        }

        /// <summary>
        /// This method loops through every role specified for stored-procedure entity
        ///  and checks if it has only one CRUD operation.
        /// </summary>
        public static bool VerifyPermissionOperationsForStoredProcedures(
            EntityPermission[] permissionSettings)
        {
            foreach (EntityPermission permissionSetting in permissionSettings)
            {
                if (!VerifyExecuteOperationForStoredProcedure(permissionSetting.Actions))
                {
                    return false;
                }
            }

            return true;
        }

        /// <summary>
        /// This method checks that stored-procedure entity
        /// is configured only with execute action
        /// </summary>
        private static bool VerifyExecuteOperationForStoredProcedure(EntityAction[] operations)
        {
            if (operations.Length > 1
                || (operations.First().Action is not EntityActionOperation.Execute && operations.First().Action is not EntityActionOperation.All))
            {
                _logger.LogError("Stored Procedure supports only execute operation.");
                return false;
            }

            return true;
        }

        /// <summary>
        /// This method checks that stored-procedure entity
        /// is configured only with execute action
        /// </summary>
        private static bool VerifyExecuteOperationForStoredProcedure(string[] operations)
        {
            if (operations.Length > 1
                || !EnumExtensions.TryDeserialize(operations.First(), out EntityActionOperation? operation)
                || (operation is not EntityActionOperation.Execute && operation is not EntityActionOperation.All))
            {
                _logger.LogError("Stored Procedure supports only execute operation.");
                return false;
            }

            return true;
        }

        /// <summary>
        /// Check both Audience and Issuer are specified when the authentication provider is JWT.
        /// Also providing Audience or Issuer with StaticWebApps or AppService wil result in failure.
        /// </summary>
        public static bool ValidateAudienceAndIssuerForJwtProvider(
            string authenticationProvider,
            string? audience,
            string? issuer)
        {
            if (Enum.TryParse<EasyAuthType>(authenticationProvider, ignoreCase: true, out _)
                || AuthenticationOptions.SIMULATOR_AUTHENTICATION == authenticationProvider)
            {
                if (!(string.IsNullOrWhiteSpace(audience)) || !(string.IsNullOrWhiteSpace(issuer)))
                {
                    _logger.LogWarning("Audience and Issuer can't be set for EasyAuth or Simulator authentication.");
                    return true;
                }
            }
            else
            {
                if (string.IsNullOrWhiteSpace(audience) || string.IsNullOrWhiteSpace(issuer))
                {
                    _logger.LogError($"Authentication providers other than EasyAuth and Simulator require both Audience and Issuer.");
                    return false;
                }
            }

            return true;
        }

        /// <summary>
        /// Converts string into either integer, double, or boolean value.
        /// If the given string is neither of the above, it returns as string.
        /// </summary>
        private static object ParseStringValue(string stringValue)
        {
            if (int.TryParse(stringValue, out int integerValue))
            {
                return integerValue;
            }
            else if (double.TryParse(stringValue, out double floatingValue))
            {
                return floatingValue;
            }
            else if (bool.TryParse(stringValue, out bool booleanValue))
            {
                return booleanValue;
            }

            return stringValue;
        }

        /// <summary>
        /// This method will write all the json string in the given file.
        /// </summary>
        public static bool WriteRuntimeConfigToFile(string file, RuntimeConfig runtimeConfig, IFileSystem fileSystem)
        {
            try
            {
                string jsonContent = runtimeConfig.ToJson();
                return WriteJsonToFile(file, jsonContent, fileSystem);
            }
            catch (Exception e)
            {
                _logger.LogError($"Failed to generate the config file, operation failed with exception:{e}.");
                return false;
            }
        }

        public static bool WriteJsonToFile(string file, string jsonContent, IFileSystem fileSystem)
        {
            try
            {
                fileSystem.File.WriteAllText(file, jsonContent);
            }
            catch (Exception e)
            {
                _logger.LogError($"Failed to generate the config file, operation failed with exception:{e}.");
                return false;
            }

            return true;
        }

        /// <summary>
        /// Utility method that converts REST HTTP verb string input to RestMethod Enum.
        /// The method returns true/false corresponding to successful/unsuccessful conversion.
        /// </summary>
        /// <param name="method">String input entered by the user</param>
        /// <param name="restMethod">RestMethod Enum type</param>
        /// <returns></returns>
        public static bool TryConvertRestMethodNameToRestMethod(string? method, out SupportedHttpVerb restMethod)
        {
            if (!Enum.TryParse(method, ignoreCase: true, out restMethod))
            {
                _logger.LogError("Invalid REST Method. Supported methods are {restMethods}.", string.Join(", ", Enum.GetNames<SupportedHttpVerb>()));
                return false;
            }

            return true;
        }

        /// <summary>
        /// Utility method that converts list of REST HTTP verbs configured for a
        /// stored procedure into an array of RestMethod Enum type.
        /// If any invalid REST methods are supplied, an empty array is returned.
        /// </summary>
        /// <param name="methods">Collection of REST HTTP verbs configured for the stored procedure</param>
        /// <returns>REST methods as an array of RestMethod Enum type.</returns>
        public static SupportedHttpVerb[] CreateRestMethods(IEnumerable<string> methods)
        {
            List<SupportedHttpVerb> restMethods = new();

            foreach (string method in methods)
            {
                SupportedHttpVerb restMethod;
                if (TryConvertRestMethodNameToRestMethod(method, out restMethod))
                {
                    restMethods.Add(restMethod);
                }
                else
                {
                    restMethods.Clear();
                    break;
                }

            }

            return restMethods.ToArray();
        }

        /// <summary>
        /// Utility method that converts the graphQL operation configured for the stored procedure to
        /// GraphQLOperation Enum type.
        /// The method returns true/false corresponding to successful/unsuccessful conversion.
        /// </summary>
        /// <param name="operation">GraphQL operation configured for the stored procedure</param>
        /// <param name="graphQLOperation">GraphQL Operation as an Enum type</param>
        /// <returns>true/false</returns>
        public static bool TryConvertGraphQLOperationNameToGraphQLOperation(string? operation, [NotNullWhen(true)] out GraphQLOperation graphQLOperation)
        {
            if (!Enum.TryParse(operation, ignoreCase: true, out graphQLOperation))
            {
                _logger.LogError($"Invalid GraphQL Operation. Supported operations are {GraphQLOperation.Query.ToString()!.ToLower()} and {GraphQLOperation.Mutation.ToString()!.ToLower()!}.");
                return false;
            }

            return true;
        }

        /// <summary>
        /// Method to check if the options for an entity represent a stored procedure
        /// </summary>
        /// <param name="options"></param>
        /// <returns></returns>
        public static bool IsStoredProcedure(EntityOptions options)
        {
            if (options.SourceType is not null && EnumExtensions.TryDeserialize(options.SourceType, out EntitySourceType? sourceObjectType))
            {
                return sourceObjectType is EntitySourceType.StoredProcedure;
            }

            return false;
        }

        /// <summary>
        /// Method to determine whether the type of an entity is being converted from stored-procedure to
        /// table/view.
        /// </summary>
        /// <param name="entity"></param>
        /// <returns></returns>
        public static bool IsStoredProcedure(Entity entity)
        {
            return entity.Source.Type is EntitySourceType.StoredProcedure;
        }

        /// <summary>
        /// Method to determine if the type of the entity is being converted from
        /// stored-procedure to table/view.
        /// </summary>
        /// <param name="entity">Entity for which the source type conversion is being determined</param>
        /// <param name="options">Options from the CLI commands</param>
        /// <returns>True when an entity of type stored-procedure is converted to a table/view</returns>
        public static bool IsStoredProcedureConvertedToOtherTypes(Entity entity, EntityOptions options)
        {
            if (options.SourceType is null)
            {
                return false;
            }

            bool isCurrentEntityStoredProcedure = IsStoredProcedure(entity);
            bool doOptionsRepresentStoredProcedure = options.SourceType is not null && IsStoredProcedure(options);
            return isCurrentEntityStoredProcedure && !doOptionsRepresentStoredProcedure;
        }

        /// <summary>
        /// Method to determine whether the type of an entity is being changed from
        /// table/view to stored-procedure.
        /// </summary>
        /// <param name="entity">Entity for which the source type conversion is being determined</param>
        /// <param name="options">Options from the CLI commands</param>
        /// <returns>True when an entity of type table/view is converted to a stored-procedure</returns>
        public static bool IsEntityBeingConvertedToStoredProcedure(Entity entity, EntityOptions options)
        {
            if (options.SourceType is null)
            {
                return false;
            }

            bool isCurrentEntityStoredProcedure = IsStoredProcedure(entity);
            bool doOptionsRepresentStoredProcedure = options.SourceType is not null && IsStoredProcedure(options);
            return !isCurrentEntityStoredProcedure && doOptionsRepresentStoredProcedure;
        }

        /// <summary>
        /// For stored procedures, the rest HTTP verbs to be supported can be configured using
        /// --rest.methods option.
        /// Validation to ensure that configuring REST methods for a stored procedure that is
        /// not enabled for REST results in an error. This validation is run along
        /// with add command.
        /// </summary>
        /// <param name="options">Options entered using add command</param>
        /// <returns>True for invalid conflicting REST options. False when the options are valid</returns>
        public static bool CheckConflictingRestConfigurationForStoredProcedures(EntityOptions options)
        {
            return (options.RestRoute is not null && bool.TryParse(options.RestRoute, out bool restEnabled) && !restEnabled) &&
                   (options.RestMethodsForStoredProcedure is not null && options.RestMethodsForStoredProcedure.Any());
        }

        /// <summary>
        /// For stored procedures, the graphql operation to be supported can be configured using
        /// --graphql.operation.
        /// Validation to ensure that configuring GraphQL operation for a stored procedure that is
        /// not exposed for graphQL results in an error. This validation is run along with add
        /// command
        /// </summary>
        /// <param name="options"></param>
        /// <returns>True for invalid conflicting graphQL options. False when the options are not conflicting</returns>
        public static bool CheckConflictingGraphQLConfigurationForStoredProcedures(EntityOptions options)
        {
            return (options.GraphQLType is not null && bool.TryParse(options.GraphQLType, out bool graphQLEnabled) && !graphQLEnabled)
                    && (options.GraphQLOperationForStoredProcedure is not null);
        }

        /// <summary>
        /// Constructs the REST Path using the add/update command --rest option
        /// </summary>
        /// <param name="restRoute">Input entered using --rest option</param>
        /// <param name="supportedHttpVerbs">Supported HTTP verbs for the entity.</param>
        /// <param name="isCosmosDbNoSql">True when the entity is a CosmosDB NoSQL entity, and if it is true, REST is disabled.</param>
        /// <returns>Constructed REST options for the entity.</returns>
        public static EntityRestOptions ConstructRestOptions(string? restRoute, SupportedHttpVerb[] supportedHttpVerbs, bool isCosmosDbNoSql)
        {
            // REST is not supported for CosmosDB NoSQL, so we'll forcibly disable it.
            if (isCosmosDbNoSql)
            {
                return new(Array.Empty<SupportedHttpVerb>(), Enabled: false);
            }

            EntityRestOptions restOptions = new(supportedHttpVerbs);

            // Default state for REST is enabled, so if no value is provided, we enable it
            if (restRoute is null)
            {
                return restOptions with { Enabled = true, Methods = supportedHttpVerbs };
            }
            else
            {
                if (bool.TryParse(restRoute, out bool restEnabled))
                {
                    restOptions = restOptions with { Enabled = restEnabled };
                }
                else
                {
                    restOptions = restOptions with { Enabled = true, Path = "/" + restRoute };
                }
            }

            return restOptions;
        }

        /// <summary>
        /// Constructs the graphQL Type from add/update command --graphql option
        /// </summary>
        /// <param name="graphQL">GraphQL type input from the CLI commands</param>
        /// <param name="graphQLOperationsForStoredProcedures">GraphQL operation input from the CLI commands.</param>
        /// <returns>Constructed GraphQL Type</returns>
        public static EntityGraphQLOptions ConstructGraphQLTypeDetails(string? graphQL, GraphQLOperation? graphQLOperationsForStoredProcedures)
        {
            EntityGraphQLOptions graphQLType = new(
                Singular: string.Empty,
                Plural: string.Empty,
                Operation: graphQLOperationsForStoredProcedures);

            // Default state for GraphQL is enabled, so if no value is provided, we enable it
            if (graphQL is null)
            {
                return graphQLType with { Enabled = true };
            }
            else
            {
                if (bool.TryParse(graphQL, out bool graphQLEnabled))
                {
                    graphQLType = graphQLType with { Enabled = graphQLEnabled };
                }
                else
                {
                    string singular, plural = string.Empty;
                    if (graphQL.Contains(SEPARATOR))
                    {
                        string[] arr = graphQL.Split(SEPARATOR);
                        if (arr.Length != 2)
                        {
                            _logger.LogError("Invalid format for --graphql. Accepted values are true/false, a string, or a pair of string in the format <singular>:<plural>");
                            return graphQLType;
                        }

                        singular = arr[0];
                        plural = arr[1];
                    }
                    else
                    {
                        singular = graphQL;
                    }

                    // If we have singular/plural text we infer that GraphQL is enabled
                    graphQLType = graphQLType with { Enabled = true, Singular = singular, Plural = plural };
                }
            }

            return graphQLType;
        }

        /// <summary>
        /// Check if add/update command has Entity provided. Return false otherwise.
        /// </summary>
        public static bool IsEntityProvided(string? entity, ILogger cliLogger, string command)
        {
            if (string.IsNullOrWhiteSpace(entity))
            {
                cliLogger.LogError($"Entity name is missing. Usage: dab {command} [entity-name] [{command}-options]");
                return false;
            }

            return true;
        }
    }
}<|MERGE_RESOLUTION|>--- conflicted
+++ resolved
@@ -396,10 +396,6 @@
             {
                 /// The existence of user provided config file is not checked here.
                 _logger.LogInformation($"User provided config file: {userProvidedConfigFile}");
-<<<<<<< HEAD
-                RuntimeConfigLoader.CheckPrecedenceForConfigInEngine = false;
-=======
->>>>>>> 2e8d1bb8
                 runtimeConfigFile = userProvidedConfigFile;
                 return true;
             }
@@ -407,17 +403,7 @@
             {
                 _logger.LogInformation("Config not provided. Trying to get default config based on DAB_ENVIRONMENT...");
                 _logger.LogInformation("Environment variable DAB_ENVIRONMENT is {value}", Environment.GetEnvironmentVariable("DAB_ENVIRONMENT"));
-<<<<<<< HEAD
-                /// Need to reset to true explicitly so any that any re-invocations of this function
-                /// get simulated as being called for the first time specifically useful for tests.
-                RuntimeConfigLoader.CheckPrecedenceForConfigInEngine = true;
                 runtimeConfigFile = loader.GetFileNameForEnvironment(null, considerOverrides: false);
-
-                /// So that the check doesn't run again when starting engine
-                RuntimeConfigLoader.CheckPrecedenceForConfigInEngine = false;
-=======
-                runtimeConfigFile = loader.GetFileNameForEnvironment(null, considerOverrides: false);
->>>>>>> 2e8d1bb8
             }
 
             return !string.IsNullOrEmpty(runtimeConfigFile);
