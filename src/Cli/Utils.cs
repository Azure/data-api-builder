--- conflicted
+++ resolved
@@ -184,61 +184,6 @@
         }
 
         /// <summary>
-<<<<<<< HEAD
-        /// Returns the default global settings.
-        /// </summary>
-        public static Dictionary<GlobalSettingsType, object> GetDefaultGlobalSettings(HostModeType hostMode,
-                                                                                      IEnumerable<string>? corsOrigin,
-                                                                                      string authenticationProvider,
-                                                                                      string? audience = null,
-                                                                                      string? issuer = null,
-                                                                                      string? restPath = GlobalSettings.REST_DEFAULT_PATH,
-                                                                                      string? restBaseRoute = "",
-                                                                                      bool restEnabled = true,
-                                                                                      string graphqlPath = GlobalSettings.GRAPHQL_DEFAULT_PATH,
-                                                                                      bool graphqlEnabled = true)
-        {
-            // Prefix rest path with '/', if not already present.
-            if (restPath is not null && !restPath.StartsWith('/'))
-            {
-                restPath = "/" + restPath;
-            }
-
-            if (!string.IsNullOrEmpty(restBaseRoute) && !restBaseRoute.StartsWith("/"))
-            {
-                restBaseRoute = "/" + restBaseRoute;
-            }
-
-            // Prefix graphql path with '/', if not already present.
-            if (!graphqlPath.StartsWith('/'))
-            {
-                graphqlPath = "/" + graphqlPath;
-            }
-
-            Dictionary<GlobalSettingsType, object> defaultGlobalSettings = new();
-
-            // If restPath is null, it implies we are dealing with cosmosdb_nosql,
-            // which only supports graphql.
-            if (restPath is not null && restBaseRoute is not null)
-            {
-                defaultGlobalSettings.Add(GlobalSettingsType.Rest, new RestGlobalSettings(Enabled: restEnabled, Path: restPath, BaseRoute: restBaseRoute));
-            }
-
-            defaultGlobalSettings.Add(GlobalSettingsType.GraphQL, new GraphQLGlobalSettings(Enabled: graphqlEnabled, Path: graphqlPath));
-            defaultGlobalSettings.Add(
-                GlobalSettingsType.Host,
-                GetDefaultHostGlobalSettings(
-                    hostMode,
-                    corsOrigin,
-                    authenticationProvider,
-                    audience,
-                    issuer));
-            return defaultGlobalSettings;
-        }
-
-        /// <summary>
-=======
->>>>>>> c41a9f37
         /// Returns true if the api path contains any reserved characters like "[\.:\?#/\[\]@!$&'()\*\+,;=]+"
         /// </summary>
         /// <param name="uriComponent">Path prefix/base route for REST/GraphQL APIs.</param>
