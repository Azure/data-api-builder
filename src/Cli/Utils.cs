// Copyright (c) Microsoft Corporation.
// Licensed under the MIT License.

using System.Diagnostics.CodeAnalysis;
using System.IO.Abstractions;
using System.Text.Encodings.Web;
using System.Text.Json;
using System.Text.Json.Serialization;
using Azure.DataApiBuilder.Config;
using Azure.DataApiBuilder.Config.Converters;
using Azure.DataApiBuilder.Service.Exceptions;
using Cli.Commands;
using Humanizer;
using Microsoft.Extensions.Logging;
using static Azure.DataApiBuilder.Config.MergeJsonProvider;
using static Azure.DataApiBuilder.Service.Configurations.RuntimeConfigValidator;

/// <summary>
/// Contains the methods for transforming objects, serialization options.
/// </summary>
namespace Cli
{
    public class Utils
    {
        public const string PRODUCT_NAME = "Microsoft.DataApiBuilder";

        public const string WILDCARD = "*";
        public static readonly string SEPARATOR = ":";

#pragma warning disable CS8618 // Non-nullable field must contain a non-null value when exiting constructor. Consider declaring as nullable.
        private static ILogger<Utils> _logger;
#pragma warning restore CS8618

        public static void SetCliUtilsLogger(ILogger<Utils> cliUtilsLogger)
        {
            _logger = cliUtilsLogger;
        }

        /// Creates an array of Operation element which contains one of the CRUD operation and
        /// fields to which this operation is allowed as permission setting based on the given input.
        /// </summary>
        public static EntityAction[] CreateOperations(string operations, EntityActionPolicy? policy, EntityActionFields? fields)
        {
            EntityAction[] operation_items;
            if (policy is null && fields is null)
            {
                return operations.Split(",")
                    .Select(op => EnumExtensions.Deserialize<EntityActionOperation>(op))
                    .Select(op => new EntityAction(op, null, new EntityActionPolicy(null, null)))
                    .ToArray();
            }

            if (operations is WILDCARD)
            {
                operation_items = new[] { new EntityAction(EntityActionOperation.All, fields, policy ?? new(null, null)) };
            }
            else
            {
                string[]? operation_elements = operations.Split(",");
                if (policy is not null || fields is not null)
                {
                    List<EntityAction>? operation_list = new();
                    foreach (string? operation_element in operation_elements)
                    {
                        if (EnumExtensions.TryDeserialize(operation_element, out EntityActionOperation? op))
                        {
                            EntityAction operation_item = new((EntityActionOperation)op, fields, policy ?? new(null, null));
                            operation_list.Add(operation_item);
                        }
                    }

                    operation_items = operation_list.ToArray();
                }
                else
                {
                    return operation_elements
                        .Select(op => EnumExtensions.Deserialize<EntityActionOperation>(op))
                        .Select(op => new EntityAction(op, null, new EntityActionPolicy(null, null)))
                        .ToArray();
                }
            }

            return operation_items;
        }

        /// <summary>
        /// Given an array of operations, which is a type of JsonElement, convert it to a dictionary
        /// key: Valid operation (wild card operation will be expanded)
        /// value: Operation object
        /// </summary>
        /// <param name="operations">Array of operations which is of type JsonElement.</param>
        /// <returns>Dictionary of operations</returns>
        public static IDictionary<EntityActionOperation, EntityAction> ConvertOperationArrayToIEnumerable(EntityAction[] operations, EntitySourceType sourceType)
        {
            Dictionary<EntityActionOperation, EntityAction> result = new();
            foreach (EntityAction operation in operations)
            {
                EntityActionOperation op = operation.Action;
                if (op is EntityActionOperation.All)
                {
                    HashSet<EntityActionOperation> resolvedOperations = sourceType is EntitySourceType.StoredProcedure ?
                        EntityAction.ValidStoredProcedurePermissionOperations :
                        EntityAction.ValidPermissionOperations;
                    // Expand wildcard to all valid operations (except execute)
                    foreach (EntityActionOperation validOp in resolvedOperations)
                    {
                        result.Add(validOp, new EntityAction(validOp, null, new EntityActionPolicy(null, null)));
                    }
                }
                else
                {
                    result.Add(op, operation);
                }
            }

            return result;
        }

        /// <summary>
        /// Creates a single PermissionSetting Object based on role, operations, fieldsToInclude, and fieldsToExclude.
        /// </summary>
        public static EntityPermission CreatePermissions(string role, string operations, EntityActionPolicy? policy, EntityActionFields? fields)
        {
            return new(role, CreateOperations(operations, policy, fields));
        }

        /// <summary>
        /// JsonNamingPolicy to convert all the keys in Json as lower case string.
        /// </summary>
        public class LowerCaseNamingPolicy : JsonNamingPolicy
        {
            public override string ConvertName(string name) => name.ToLower();

            public static string ConvertName(Enum name) => name.ToString().ToLower();
        }

        /// <summary>
        /// Returns the Serialization option used to convert objects into JSON.
        /// Not escaping any special unicode characters.
        /// Ignoring properties with null values.
        /// Keeping all the keys in lowercase.
        /// </summary>
        public static JsonSerializerOptions GetSerializationOptions()
        {
            JsonSerializerOptions? options = new()
            {
                Encoder = JavaScriptEncoder.UnsafeRelaxedJsonEscaping,
                WriteIndented = true,
                DefaultIgnoreCondition = JsonIgnoreCondition.WhenWritingNull,
                PropertyNamingPolicy = new LowerCaseNamingPolicy(),
                // As of .NET Core 7, JsonDocument and JsonSerializer only support skipping or disallowing
                // of comments; they do not support loading them. If we set JsonCommentHandling.Allow for either,
                // it will throw an exception.
                ReadCommentHandling = JsonCommentHandling.Skip
            };

            options.Converters.Add(new JsonStringEnumConverter(namingPolicy: new LowerCaseNamingPolicy()));
            return options;
        }

        /// <summary>
        /// Returns true on successful parsing of mappings Dictionary from IEnumerable list.
        /// Returns false in case the format of the input is not correct.
        /// </summary>
        /// <param name="mappingList">List of ':' separated values indicating exposed and backend names.</param>
        /// <param name="mappings">Output a Dictionary containing mapping from backend name to exposed name.</param>
        /// <returns> Returns true when successful else on failure, returns false. Else updated PermissionSettings array will be returned.</returns>
        public static bool TryParseMappingDictionary(IEnumerable<string> mappingList, out Dictionary<string, string> mappings)
        {
            mappings = new();
            foreach (string item in mappingList)
            {
                string[] map = item.Split(SEPARATOR);
                if (map.Length != 2)
                {
                    _logger.LogError("Invalid format for --map. " +
                        "Acceptable format --map \"backendName1:exposedName1,backendName2:exposedName2,...\".");
                    return false;
                }

                mappings.Add(map[0], map[1]);
            }

            return true;
        }

        /// <summary>
        /// Returns true if the api path contains any reserved characters like "[\.:\?#/\[\]@!$&'()\*\+,;=]+"
        /// </summary>
        /// <param name="apiPath">path prefix for rest/graphql apis</param>
        /// <param name="apiType">Either REST or GraphQL</param>
        public static bool IsApiPathValid(string? apiPath, ApiType apiType)
        {
            // apiPath is null only in case of cosmosDB and apiType=REST. For this case, validation is not required.
            // Since, cosmosDB do not support REST calls.
            if (apiPath is null)
            {
                return true;
            }

            // removing leading '/' before checking for forbidden characters.
            if (apiPath.StartsWith('/'))
            {
                apiPath = apiPath.Substring(1);
            }

            try
            {
                DoApiPathInvalidCharCheck(apiPath, apiType);
                return true;
            }
            catch (DataApiBuilderException ex)
            {
                _logger.LogError(ex.Message);
                return false;
            }
        }

        /// <summary>
        /// Returns the default host Global Settings
        /// If the user doesn't specify host mode. Default value to be used is Production.
        /// Sample:
        // "host": {
        //     "mode": "production",
        //     "cors": {
        //         "origins": [],
        //         "allow-credentials": true
        //     },
        //     "authentication": {
        //         "provider": "StaticWebApps"
        //     }
        // }
        /// </summary>
        public static HostOptions GetDefaultHostOptions(
            HostMode hostMode,
            IEnumerable<string>? corsOrigin,
            string authenticationProvider,
            string? audience,
            string? issuer)
        {
            string[]? corsOriginArray = corsOrigin is null ? new string[] { } : corsOrigin.ToArray();
            CorsOptions cors = new(Origins: corsOriginArray);
            AuthenticationOptions AuthenticationOptions;
            if (Enum.TryParse<EasyAuthType>(authenticationProvider, ignoreCase: true, out _)
                || AuthenticationOptions.SIMULATOR_AUTHENTICATION.Equals(authenticationProvider))
            {
                AuthenticationOptions = new(Provider: authenticationProvider, null);
            }
            else
            {
                AuthenticationOptions = new(
                    Provider: authenticationProvider,
                    Jwt: new(audience, issuer)
                );
            }

            return new(
                Mode: hostMode,
                Cors: cors,
                Authentication: AuthenticationOptions);
        }

        /// <summary>
        /// Returns an object of type Policy
        /// If policyRequest or policyDatabase is provided. Otherwise, returns null.
        /// </summary>
        public static EntityActionPolicy GetPolicyForOperation(string? policyRequest, string? policyDatabase)
        {
            return new EntityActionPolicy(policyRequest, policyDatabase);
        }

        /// <summary>
        /// Returns an object of type Field
        /// If fieldsToInclude or fieldsToExclude is provided. Otherwise, returns null.
        /// </summary>
        public static EntityActionFields? GetFieldsForOperation(IEnumerable<string>? fieldsToInclude, IEnumerable<string>? fieldsToExclude)
        {
            if (fieldsToInclude is not null && fieldsToInclude.Any() || fieldsToExclude is not null && fieldsToExclude.Any())
            {
                HashSet<string>? fieldsToIncludeSet = fieldsToInclude is not null && fieldsToInclude.Any() ? new HashSet<string>(fieldsToInclude) : null;
                HashSet<string>? fieldsToExcludeSet = fieldsToExclude is not null && fieldsToExclude.Any() ? new HashSet<string>(fieldsToExclude) : new();
                return new EntityActionFields(Include: fieldsToIncludeSet, Exclude: fieldsToExcludeSet);
            }

            return null;
        }

        /// <summary>
        /// Verifies whether the operation provided by the user is valid or not
        /// Example:
        /// *, create -> Invalid
        /// create, create, read -> Invalid
        /// * -> Valid
        /// fetch, read -> Invalid
        /// read, delete -> Valid
        /// Also verifies that stored-procedures are not allowed with more than 1 CRUD operations.
        /// </summary>
        /// <param name="operations">array of string containing operations for permissions</param>
        /// <returns>True if no invalid operation is found.</returns>
        public static bool VerifyOperations(string[] operations, EntitySourceType sourceType)
        {
            // Check if there are any duplicate operations
            // Ex: read,read,create
            HashSet<string> uniqueOperations = operations.ToHashSet();
            if (uniqueOperations.Count() != operations.Length)
            {
                _logger.LogError("Duplicate action found in --permissions");
                return false;
            }

            // Currently, Stored Procedures can be configured with only Execute Operation.
            bool isStoredProcedure = sourceType is EntitySourceType.StoredProcedure;
            if (isStoredProcedure && !VerifyExecuteOperationForStoredProcedure(operations))
            {
                return false;
            }

            bool containsWildcardOperation = false;
            foreach (string operation in uniqueOperations)
            {
                if (EnumExtensions.TryDeserialize(operation, out EntityActionOperation? op))
                {
                    if (op is EntityActionOperation.All)
                    {
                        containsWildcardOperation = true;
                    }
                    else if (!isStoredProcedure && !EntityAction.ValidPermissionOperations.Contains((EntityActionOperation)op))
                    {
                        _logger.LogError("Invalid actions found in --permissions");
                        return false;
                    }
                    else if (isStoredProcedure && !EntityAction.ValidStoredProcedurePermissionOperations.Contains((EntityActionOperation)op))
                    {
                        _logger.LogError("Invalid stored procedure action(s) found in --permissions");
                        return false;
                    }
                }
                else
                {
                    // Check for invalid operation.
                    _logger.LogError("Invalid actions found in --permissions");
                    return false;
                }
            }

            // Check for WILDCARD operation with CRUD operations.
            if (containsWildcardOperation && uniqueOperations.Count > 1)
            {
                _logger.LogError("WILDCARD(*) along with other CRUD operations in a single operation is not allowed.");
                return false;
            }

            return true;
        }

        /// <summary>
        /// This method will parse role and operation from permission string.
        /// A valid permission string will be of the form "<<role>>:<<actions>>"
        /// It will return true if parsing is successful and add the parsed value
        /// to the out params role and operations.
        /// </summary>
        public static bool TryGetRoleAndOperationFromPermission(IEnumerable<string> permissions, out string? role, out string? operations)
        {
            // Split permission to role and operations.
            role = null;
            operations = null;
            if (permissions.Count() != 2)
            {
                _logger.LogError("Invalid format for permission. Acceptable format: --permissions \"<<role>>:<<actions>>\"");
                return false;
            }

            role = permissions.ElementAt(0);
            operations = permissions.ElementAt(1);
            return true;
        }

        /// <summary>
        /// This method will try to find the config file based on the precedence.
        /// If the config file is provided by user, it will return that.
        /// Else it will check the DAB_ENVIRONMENT variable.
        /// In case the environment variable is not set it will check for default config.
        /// If none of the files exists it will return false. Else true with output in runtimeConfigFile.
        /// In case of false, the runtimeConfigFile will be set to string.Empty.
        /// </summary>
        public static bool TryGetConfigFileBasedOnCliPrecedence(
            RuntimeConfigLoader loader,
            string? userProvidedConfigFile,
            out string runtimeConfigFile)
        {
            if (!string.IsNullOrEmpty(userProvidedConfigFile))
            {
                /// The existence of user provided config file is not checked here.
                _logger.LogInformation($"User provided config file: {userProvidedConfigFile}");
                RuntimeConfigLoader.CheckPrecedenceForConfigInEngine = false;
                runtimeConfigFile = userProvidedConfigFile;
                return true;
            }
            else
            {
                _logger.LogInformation("Config not provided. Trying to get default config based on DAB_ENVIRONMENT...");
                /// Need to reset to true explicitly so any that any re-invocations of this function
                /// get simulated as being called for the first time specifically useful for tests.
                RuntimeConfigLoader.CheckPrecedenceForConfigInEngine = true;
                runtimeConfigFile = loader.GetFileNameForEnvironment(null, considerOverrides: false);

                /// So that the check doesn't run again when starting engine
                RuntimeConfigLoader.CheckPrecedenceForConfigInEngine = false;
            }

            return !string.IsNullOrEmpty(runtimeConfigFile);
        }

        /// <summary>
        /// This method checks that parameter is only used with Stored Procedure, while
        /// key-fields only with table/views. Also ensures that key-fields are always
        /// provided for views.
        /// </summary>
        /// <param name="sourceType">type of the source object.</param>
        /// <param name="parameters">IEnumerable string containing parameters for stored-procedure.</param>
        /// <param name="keyFields">IEnumerable string containing key columns for table/view.</param>
        /// <returns> Returns true when successful else on failure, returns false.</returns>
        public static bool VerifyCorrectPairingOfParameterAndKeyFieldsWithType(
            EntitySourceType? sourceType,
            IEnumerable<string>? parameters,
            IEnumerable<string>? keyFields)
        {
            if (sourceType is EntitySourceType.StoredProcedure)
            {
                if (keyFields is not null && keyFields.Any())
                {
                    _logger.LogError("Stored Procedures don't support KeyFields.");
                    return false;
                }
            }
            else
            {
                // For Views and Tables
                if (parameters is not null && parameters.Any())
                {
                    _logger.LogError("Tables/Views don't support parameters.");
                    return false;
                }

                if (sourceType is EntitySourceType.View && (keyFields is null || !keyFields.Any()))
                {
                    _logger.LogError("Key-fields are mandatory for views, but not provided.");
                    return false;
                }
            }

            return true;
        }

        /// <summary>
        /// Creates source object by using valid type, params, and keyfields.
        /// </summary>
        /// <param name="name">Name of the source.</param>
        /// <param name="type">Type of the source. i.e, table,view, and stored-procedure.</param>
        /// <param name="parameters">Dictionary for parameters if source is stored-procedure</param>
        /// <param name="keyFields">Array of string containing key columns for table/view type.</param>
        /// <param name="sourceObject">Outputs the created source object.
        /// It can be null, string, or DatabaseObjectSource</param>
        /// <returns>True in case of successful creation of source object.</returns>
        public static bool TryCreateSourceObject(
            string name,
            EntitySourceType type,
            Dictionary<string, object>? parameters,
            string[]? keyFields,
            [NotNullWhen(true)] out EntitySource? sourceObject)
        {
            sourceObject = new EntitySource(
                Type: type,
                Object: name,
                Parameters: parameters,
                KeyFields: keyFields
            );

            return true;
        }

        /// <summary>
        /// This method tries to parse the source parameters Dictionary from IEnumerable list
        /// by splitting each item of the list on ':', where first item is param name and the
        /// and the second item is the value. for any other item it should fail.
        /// If Parameter List is null, no parsing happens and sourceParameter is returned as null.
        /// </summary>
        /// <param name="parametersList">List of ':' separated values indicating key and value.</param>
        /// <param name="mappings">Output a Dictionary of parameters and their values.</param>
        /// <returns> Returns true when successful else on failure, returns false.</returns>
        public static bool TryParseSourceParameterDictionary(
            IEnumerable<string>? parametersList,
            out Dictionary<string, object>? sourceParameters)
        {
            sourceParameters = null;
            if (parametersList is null)
            {
                return true;
            }

            sourceParameters = new(StringComparer.OrdinalIgnoreCase);
            foreach (string param in parametersList)
            {
                string[] items = param.Split(SEPARATOR);
                if (items.Length != 2)
                {
                    sourceParameters = null;
                    _logger.LogError("Invalid format for --source.params");
                    _logger.LogError("Correct source parameter syntax: --source.params \"key1:value1,key2:value2,...\".");
                    return false;
                }

                string paramKey = items[0];
                object paramValue = ParseStringValue(items[1]);

                sourceParameters.Add(paramKey, paramValue);
            }

            if (!sourceParameters.Any())
            {
                sourceParameters = null;
            }

            return true;
        }

        /// <summary>
        /// This method loops through every role specified for stored-procedure entity
        ///  and checks if it has only one CRUD operation.
        /// </summary>
        public static bool VerifyPermissionOperationsForStoredProcedures(
            EntityPermission[] permissionSettings)
        {
            foreach (EntityPermission permissionSetting in permissionSettings)
            {
                if (!VerifyExecuteOperationForStoredProcedure(permissionSetting.Actions))
                {
                    return false;
                }
            }

            return true;
        }

        /// <summary>
        /// This method checks that stored-procedure entity
        /// is configured only with execute action
        /// </summary>
        private static bool VerifyExecuteOperationForStoredProcedure(EntityAction[] operations)
        {
            if (operations.Length > 1
                || (operations.First().Action is not EntityActionOperation.Execute && operations.First().Action is not EntityActionOperation.All))
            {
                _logger.LogError("Stored Procedure supports only execute operation.");
                return false;
            }

            return true;
        }

        /// <summary>
        /// This method checks that stored-procedure entity
        /// is configured only with execute action
        /// </summary>
        private static bool VerifyExecuteOperationForStoredProcedure(string[] operations)
        {
            if (operations.Length > 1
                || !EnumExtensions.TryDeserialize(operations.First(), out EntityActionOperation? operation)
                || (operation is not EntityActionOperation.Execute && operation is not EntityActionOperation.All))
            {
                _logger.LogError("Stored Procedure supports only execute operation.");
                return false;
            }

            return true;
        }

        /// <summary>
        /// Check both Audience and Issuer are specified when the authentication provider is JWT.
        /// Also providing Audience or Issuer with StaticWebApps or AppService wil result in failure.
        /// </summary>
        public static bool ValidateAudienceAndIssuerForJwtProvider(
            string authenticationProvider,
            string? audience,
            string? issuer)
        {
            if (Enum.TryParse<EasyAuthType>(authenticationProvider, ignoreCase: true, out _)
                || AuthenticationOptions.SIMULATOR_AUTHENTICATION == authenticationProvider)
            {
                if (!(string.IsNullOrWhiteSpace(audience)) || !(string.IsNullOrWhiteSpace(issuer)))
                {
                    _logger.LogWarning("Audience and Issuer can't be set for EasyAuth or Simulator authentication.");
                    return true;
                }
            }
            else
            {
                if (string.IsNullOrWhiteSpace(audience) || string.IsNullOrWhiteSpace(issuer))
                {
                    _logger.LogError($"Authentication providers other than EasyAuth and Simulator require both Audience and Issuer.");
                    return false;
                }
            }

            return true;
        }

        /// <summary>
        /// Converts string into either integer, double, or boolean value.
        /// If the given string is neither of the above, it returns as string.
        /// </summary>
        private static object ParseStringValue(string stringValue)
        {
            if (int.TryParse(stringValue, out int integerValue))
            {
                return integerValue;
            }
            else if (double.TryParse(stringValue, out double floatingValue))
            {
                return floatingValue;
            }
            else if (bool.TryParse(stringValue, out bool booleanValue))
            {
                return booleanValue;
            }

            return stringValue;
        }

        /// <summary>
        /// This method will write all the json string in the given file.
        /// </summary>
        public static bool WriteRuntimeConfigToFile(string file, RuntimeConfig runtimeConfig, IFileSystem fileSystem)
        {
            try
            {
                string jsonContent = runtimeConfig.ToJson();
                return WriteJsonToFile(file, jsonContent, fileSystem);
            }
            catch (Exception e)
            {
                _logger.LogError($"Failed to generate the config file, operation failed with exception:{e}.");
                return false;
            }
        }

        public static bool WriteJsonToFile(string file, string jsonContent, IFileSystem fileSystem)
        {
            try
            {
                fileSystem.File.WriteAllText(file, jsonContent);
            }
            catch (Exception e)
            {
                _logger.LogError($"Failed to generate the config file, operation failed with exception:{e}.");
                return false;
            }

            return true;
        }

        /// <summary>
        /// This method will check if DAB_ENVIRONMENT value is set.
        /// If yes, it will try to merge dab-config.json with dab-config.{DAB_ENVIRONMENT}.json
        /// and create a merged file called dab-config.{DAB_ENVIRONMENT}.merged.json
        /// </summary>
<<<<<<< HEAD
        /// <returns>Returns the name of the merged Config if successful.</returns>
        public static bool TryMergeConfigsIfAvailable(IFileSystem fileSystem, RuntimeConfigLoader loader, out string mergedConfigFile)
        {
            string? environmentValue = Environment.GetEnvironmentVariable(RuntimeConfigLoader.RUNTIME_ENVIRONMENT_VAR_NAME);
            mergedConfigFile = string.Empty;
            if (!string.IsNullOrEmpty(environmentValue))
            {
                string baseConfigFile = RuntimeConfigLoader.DEFAULT_CONFIG_FILE_NAME;
                string environmentBasedConfigFile = loader.GetFileNameForEnvironment(environmentValue, considerOverrides: false);
                mergedConfigFile = RuntimeConfigLoader.GetMergedFileNameForEnvironment(RuntimeConfigLoader.CONFIGFILE_NAME, environmentValue);
=======
        /// <returns>Returns the name of the merged config if successful.</returns>
        public static bool TryMergeConfigsIfAvailable([NotNullWhen(true)] out string? mergedConfigFile)
        {
            string? environmentValue = Environment.GetEnvironmentVariable(RUNTIME_ENVIRONMENT_VAR_NAME);
            mergedConfigFile = null;
            if (!string.IsNullOrEmpty(environmentValue))
            {
                string baseConfigFile = RuntimeConfigPath.DefaultName;
                string environmentBasedConfigFile = RuntimeConfigPath.GetFileName(environmentValue, considerOverrides: false);
>>>>>>> 56863862

                if (loader.DoesFileExistInCurrentDirectory(baseConfigFile) && !string.IsNullOrEmpty(environmentBasedConfigFile))
                {
                    try
                    {
<<<<<<< HEAD
                        string baseConfigJson = fileSystem.File.ReadAllText(baseConfigFile);
                        string overrideConfigJson = fileSystem.File.ReadAllText(environmentBasedConfigFile);
                        string mergedConfigJson = Merge(baseConfigJson, overrideConfigJson);

                        fileSystem.File.WriteAllText(mergedConfigFile, mergedConfigJson);
=======
                        string baseConfigJson = File.ReadAllText(baseConfigFile);
                        string overrideConfigJson = File.ReadAllText(environmentBasedConfigFile);
                        string currentDir = Directory.GetCurrentDirectory();
                        _logger.LogInformation($"Merging {Path.Combine(currentDir, baseConfigFile)}"
                            + $" and {Path.Combine(currentDir, environmentBasedConfigFile)}");
                        string mergedConfigJson = Merge(baseConfigJson, overrideConfigJson);
                        mergedConfigFile = RuntimeConfigPath.GetMergedFileNameForEnvironment(CONFIGFILE_NAME, environmentValue);
                        File.WriteAllText(mergedConfigFile, mergedConfigJson);
                        _logger.LogInformation($"Generated merged config file: {Path.Combine(currentDir, mergedConfigFile)}");
>>>>>>> 56863862
                        return true;
                    }
                    catch (Exception ex)
                    {
                        _logger.LogError(ex, $"Failed to merge the config files.");
                        mergedConfigFile = null;
                        return false;
                    }
                }
            }

            return false;
        }

        /// <summary>
        /// Utility method that converts REST HTTP verb string input to RestMethod Enum.
        /// The method returns true/false corresponding to successful/unsuccessful conversion.
        /// </summary>
        /// <param name="method">String input entered by the user</param>
        /// <param name="restMethod">RestMethod Enum type</param>
        /// <returns></returns>
        public static bool TryConvertRestMethodNameToRestMethod(string? method, out SupportedHttpVerb restMethod)
        {
            if (!Enum.TryParse(method, ignoreCase: true, out restMethod))
            {
                _logger.LogError("Invalid REST Method. Supported methods are {restMethods}.", string.Join(", ", Enum.GetNames<SupportedHttpVerb>()));
                return false;
            }

            return true;
        }

        /// <summary>
        /// Utility method that converts list of REST HTTP verbs configured for a
        /// stored procedure into an array of RestMethod Enum type.
        /// If any invalid REST methods are supplied, an empty array is returned.
        /// </summary>
        /// <param name="methods">Collection of REST HTTP verbs configured for the stored procedure</param>
        /// <returns>REST methods as an array of RestMethod Enum type.</returns>
        public static SupportedHttpVerb[] CreateRestMethods(IEnumerable<string> methods)
        {
            List<SupportedHttpVerb> restMethods = new();

            foreach (string method in methods)
            {
                SupportedHttpVerb restMethod;
                if (TryConvertRestMethodNameToRestMethod(method, out restMethod))
                {
                    restMethods.Add(restMethod);
                }
                else
                {
                    restMethods.Clear();
                    break;
                }

            }

            return restMethods.ToArray();
        }

        /// <summary>
        /// Utility method that converts the graphQL operation configured for the stored procedure to
        /// GraphQLOperation Enum type.
        /// The method returns true/false corresponding to successful/unsuccessful conversion.
        /// </summary>
        /// <param name="operation">GraphQL operation configured for the stored procedure</param>
        /// <param name="graphQLOperation">GraphQL Operation as an Enum type</param>
        /// <returns>true/false</returns>
        public static bool TryConvertGraphQLOperationNameToGraphQLOperation(string? operation, [NotNullWhen(true)] out GraphQLOperation graphQLOperation)
        {
            if (!Enum.TryParse(operation, ignoreCase: true, out graphQLOperation))
            {
                _logger.LogError($"Invalid GraphQL Operation. Supported operations are {GraphQLOperation.Query.ToString()!.ToLower()} and {GraphQLOperation.Mutation.ToString()!.ToLower()!}.");
                return false;
            }

            return true;
        }

        /// <summary>
        /// Method to check if the options for an entity represent a stored procedure
        /// </summary>
        /// <param name="options"></param>
        /// <returns></returns>
        public static bool IsStoredProcedure(EntityOptions options)
        {
            if (options.SourceType is not null && EnumExtensions.TryDeserialize(options.SourceType, out EntitySourceType? sourceObjectType))
            {
                return sourceObjectType is EntitySourceType.StoredProcedure;
            }

            return false;
        }

        /// <summary>
        /// Method to determine whether the type of an entity is being converted from stored-procedure to
        /// table/view.
        /// </summary>
        /// <param name="entity"></param>
        /// <returns></returns>
        public static bool IsStoredProcedure(Entity entity)
        {
            return entity.Source.Type is EntitySourceType.StoredProcedure;
        }

        /// <summary>
        /// Method to determine if the type of the entity is being converted from
        /// stored-procedure to table/view.
        /// </summary>
        /// <param name="entity">Entity for which the source type conversion is being determined</param>
        /// <param name="options">Options from the CLI commands</param>
        /// <returns>True when an entity of type stored-procedure is converted to a table/view</returns>
        public static bool IsStoredProcedureConvertedToOtherTypes(Entity entity, EntityOptions options)
        {
            if (options.SourceType is null)
            {
                return false;
            }

            bool isCurrentEntityStoredProcedure = IsStoredProcedure(entity);
            bool doOptionsRepresentStoredProcedure = options.SourceType is not null && IsStoredProcedure(options);
            return isCurrentEntityStoredProcedure && !doOptionsRepresentStoredProcedure;
        }

        /// <summary>
        /// Method to determine whether the type of an entity is being changed from
        /// table/view to stored-procedure.
        /// </summary>
        /// <param name="entity">Entity for which the source type conversion is being determined</param>
        /// <param name="options">Options from the CLI commands</param>
        /// <returns>True when an entity of type table/view is converted to a stored-procedure</returns>
        public static bool IsEntityBeingConvertedToStoredProcedure(Entity entity, EntityOptions options)
        {
            if (options.SourceType is null)
            {
                return false;
            }

            bool isCurrentEntityStoredProcedure = IsStoredProcedure(entity);
            bool doOptionsRepresentStoredProcedure = options.SourceType is not null && IsStoredProcedure(options);
            return !isCurrentEntityStoredProcedure && doOptionsRepresentStoredProcedure;
        }

        /// <summary>
        /// For stored procedures, the rest HTTP verbs to be supported can be configured using
        /// --rest.methods option.
        /// Validation to ensure that configuring REST methods for a stored procedure that is
        /// not enabled for REST results in an error. This validation is run along
        /// with add command.
        /// </summary>
        /// <param name="options">Options entered using add command</param>
        /// <returns>True for invalid conflicting REST options. False when the options are valid</returns>
        public static bool CheckConflictingRestConfigurationForStoredProcedures(EntityOptions options)
        {
            return (options.RestRoute is not null && bool.TryParse(options.RestRoute, out bool restEnabled) && !restEnabled) &&
                   (options.RestMethodsForStoredProcedure is not null && options.RestMethodsForStoredProcedure.Any());
        }

        /// <summary>
        /// For stored procedures, the graphql operation to be supported can be configured using
        /// --graphql.operation.
        /// Validation to ensure that configuring GraphQL operation for a stored procedure that is
        /// not exposed for graphQL results in an error. This validation is run along with add
        /// command
        /// </summary>
        /// <param name="options"></param>
        /// <returns>True for invalid conflicting graphQL options. False when the options are not conflicting</returns>
        public static bool CheckConflictingGraphQLConfigurationForStoredProcedures(EntityOptions options)
        {
            return (options.GraphQLType is not null && bool.TryParse(options.GraphQLType, out bool graphQLEnabled) && !graphQLEnabled)
                    && (options.GraphQLOperationForStoredProcedure is not null);
        }

        /// <summary>
        /// Constructs the REST Path using the add/update command --rest option
        /// </summary>
        /// <param name="restRoute">Input entered using --rest option</param>
        /// <returns>Constructed REST Path</returns>
        public static EntityRestOptions ConstructRestOptions(string? restRoute, SupportedHttpVerb[] supportedHttpVerbs, bool isCosmosDbNoSql)
        {
            // REST is not supported for CosmosDB NoSQL, so we'll forcibly disable it.
            if (isCosmosDbNoSql)
            {
                return new(Array.Empty<SupportedHttpVerb>(), Enabled: false);
            }

            EntityRestOptions restOptions = new(supportedHttpVerbs);

            // Default state for REST is enabled, so if no value is provided, we enable it
            if (restRoute is null)
            {
                return restOptions with { Enabled = true, Methods = supportedHttpVerbs };
            }
            else
            {
                if (bool.TryParse(restRoute, out bool restEnabled))
                {
                    restOptions = restOptions with { Enabled = restEnabled };
                }
                else
                {
                    restOptions = restOptions with { Enabled = true, Path = "/" + restRoute };
                }
            }

            return restOptions;
        }

        /// <summary>
        /// Constructs the graphQL Type from add/update command --graphql option
        /// </summary>
        /// <param name="graphQL">GraphQL type input from the CLI commands</param>
        /// <returns>Constructed GraphQL Type</returns>
        public static EntityGraphQLOptions ConstructGraphQLTypeDetails(string? graphQL, GraphQLOperation? graphQLOperationsForStoredProcedures)
        {
            EntityGraphQLOptions graphQLType = new(
                Singular: "",
                Plural: "",
                Operation: graphQLOperationsForStoredProcedures);

            // Default state for GraphQL is enabled, so if no value is provided, we enable it
            if (graphQL is null)
            {
                return graphQLType with { Enabled = true };
            }
            else
            {
                if (bool.TryParse(graphQL, out bool graphQLEnabled))
                {
                    graphQLType = graphQLType with { Enabled = graphQLEnabled };
                }
                else
                {
                    string singular, plural;
                    if (graphQL.Contains(SEPARATOR))
                    {
                        string[] arr = graphQL.Split(SEPARATOR);
                        if (arr.Length != 2)
                        {
                            _logger.LogError("Invalid format for --graphql. Accepted values are true/false, a string, or a pair of string in the format <singular>:<plural>");
                            return graphQLType;
                        }

                        singular = arr[0];
                        plural = arr[1];
                    }
                    else
                    {
                        singular = graphQL;
                        plural = graphQL.Pluralize(inputIsKnownToBeSingular: false);
                    }

                    // If we have singular/plural text we infer that GraphQL is enabled
                    graphQLType = graphQLType with { Enabled = true, Singular = singular, Plural = plural };
                }
            }

            return graphQLType;
        }

        /// <summary>
        /// Check if add/update command has Entity provided. Return false otherwise.
        /// </summary>
        public static bool IsEntityProvided(string? entity, ILogger cliLogger, string command)
        {
            if (string.IsNullOrWhiteSpace(entity))
            {
                cliLogger.LogError($"Entity name is missing. Usage: dab {command} [entity-name] [{command}-options]");
                return false;
            }

            return true;
        }
    }
}<|MERGE_RESOLUTION|>--- conflicted
+++ resolved
@@ -12,7 +12,6 @@
 using Cli.Commands;
 using Humanizer;
 using Microsoft.Extensions.Logging;
-using static Azure.DataApiBuilder.Config.MergeJsonProvider;
 using static Azure.DataApiBuilder.Service.Configurations.RuntimeConfigValidator;
 
 /// <summary>
@@ -660,69 +659,6 @@
         }
 
         /// <summary>
-        /// This method will check if DAB_ENVIRONMENT value is set.
-        /// If yes, it will try to merge dab-config.json with dab-config.{DAB_ENVIRONMENT}.json
-        /// and create a merged file called dab-config.{DAB_ENVIRONMENT}.merged.json
-        /// </summary>
-<<<<<<< HEAD
-        /// <returns>Returns the name of the merged Config if successful.</returns>
-        public static bool TryMergeConfigsIfAvailable(IFileSystem fileSystem, RuntimeConfigLoader loader, out string mergedConfigFile)
-        {
-            string? environmentValue = Environment.GetEnvironmentVariable(RuntimeConfigLoader.RUNTIME_ENVIRONMENT_VAR_NAME);
-            mergedConfigFile = string.Empty;
-            if (!string.IsNullOrEmpty(environmentValue))
-            {
-                string baseConfigFile = RuntimeConfigLoader.DEFAULT_CONFIG_FILE_NAME;
-                string environmentBasedConfigFile = loader.GetFileNameForEnvironment(environmentValue, considerOverrides: false);
-                mergedConfigFile = RuntimeConfigLoader.GetMergedFileNameForEnvironment(RuntimeConfigLoader.CONFIGFILE_NAME, environmentValue);
-=======
-        /// <returns>Returns the name of the merged config if successful.</returns>
-        public static bool TryMergeConfigsIfAvailable([NotNullWhen(true)] out string? mergedConfigFile)
-        {
-            string? environmentValue = Environment.GetEnvironmentVariable(RUNTIME_ENVIRONMENT_VAR_NAME);
-            mergedConfigFile = null;
-            if (!string.IsNullOrEmpty(environmentValue))
-            {
-                string baseConfigFile = RuntimeConfigPath.DefaultName;
-                string environmentBasedConfigFile = RuntimeConfigPath.GetFileName(environmentValue, considerOverrides: false);
->>>>>>> 56863862
-
-                if (loader.DoesFileExistInCurrentDirectory(baseConfigFile) && !string.IsNullOrEmpty(environmentBasedConfigFile))
-                {
-                    try
-                    {
-<<<<<<< HEAD
-                        string baseConfigJson = fileSystem.File.ReadAllText(baseConfigFile);
-                        string overrideConfigJson = fileSystem.File.ReadAllText(environmentBasedConfigFile);
-                        string mergedConfigJson = Merge(baseConfigJson, overrideConfigJson);
-
-                        fileSystem.File.WriteAllText(mergedConfigFile, mergedConfigJson);
-=======
-                        string baseConfigJson = File.ReadAllText(baseConfigFile);
-                        string overrideConfigJson = File.ReadAllText(environmentBasedConfigFile);
-                        string currentDir = Directory.GetCurrentDirectory();
-                        _logger.LogInformation($"Merging {Path.Combine(currentDir, baseConfigFile)}"
-                            + $" and {Path.Combine(currentDir, environmentBasedConfigFile)}");
-                        string mergedConfigJson = Merge(baseConfigJson, overrideConfigJson);
-                        mergedConfigFile = RuntimeConfigPath.GetMergedFileNameForEnvironment(CONFIGFILE_NAME, environmentValue);
-                        File.WriteAllText(mergedConfigFile, mergedConfigJson);
-                        _logger.LogInformation($"Generated merged config file: {Path.Combine(currentDir, mergedConfigFile)}");
->>>>>>> 56863862
-                        return true;
-                    }
-                    catch (Exception ex)
-                    {
-                        _logger.LogError(ex, $"Failed to merge the config files.");
-                        mergedConfigFile = null;
-                        return false;
-                    }
-                }
-            }
-
-            return false;
-        }
-
-        /// <summary>
         /// Utility method that converts REST HTTP verb string input to RestMethod Enum.
         /// The method returns true/false corresponding to successful/unsuccessful conversion.
         /// </summary>
