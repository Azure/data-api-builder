// Copyright (c) Microsoft Corporation.
// Licensed under the MIT License.

using System.Diagnostics.CodeAnalysis;
using System.IO.Abstractions;
<<<<<<< HEAD
=======
using System.Text.Encodings.Web;
>>>>>>> 2e8d1bb8
using System.Text.Json;
using Azure.DataApiBuilder.Config;
using Azure.DataApiBuilder.Config.Converters;
using Azure.DataApiBuilder.Config.ObjectModel;
using Azure.DataApiBuilder.Service.Exceptions;
using Cli.Commands;
using Microsoft.Extensions.Logging;
using static Azure.DataApiBuilder.Service.Configurations.RuntimeConfigValidator;

/// <summary>
/// Contains the methods for transforming objects, serialization options.
/// </summary>
namespace Cli
{
    public class Utils
    {
        public const string PRODUCT_NAME = "Microsoft.DataApiBuilder";

        public const string WILDCARD = "*";
        public static readonly string SEPARATOR = ":";

#pragma warning disable CS8618 // Non-nullable field must contain a non-null value when exiting constructor. Consider declaring as nullable.
        private static ILogger<Utils> _logger;
#pragma warning restore CS8618

        public static void SetCliUtilsLogger(ILogger<Utils> cliUtilsLogger)
        {
            _logger = cliUtilsLogger;
        }

        /// Creates an array of Operation element which contains one of the CRUD operation and
        /// fields to which this operation is allowed as permission setting based on the given input.
        /// </summary>
        public static EntityAction[] CreateOperations(string operations, EntityActionPolicy? policy, EntityActionFields? fields)
        {
            EntityAction[] operation_items;
            if (policy is null && fields is null)
            {
                return operations.Split(",")
                    .Select(op => EnumExtensions.Deserialize<EntityActionOperation>(op))
<<<<<<< HEAD
                    .Select(op => new EntityAction(Action: op, Fields: null, Policy: null))
=======
                    .Select(op => new EntityAction(op, null, new EntityActionPolicy()))
>>>>>>> 2e8d1bb8
                    .ToArray();
            }

            if (operations is WILDCARD)
            {
<<<<<<< HEAD
                operation_items = new[] { new EntityAction(EntityActionOperation.All, fields, policy) };
=======
                operation_items = new[] { new EntityAction(EntityActionOperation.All, fields, policy ?? new()) };
>>>>>>> 2e8d1bb8
            }
            else
            {
                string[]? operation_elements = operations.Split(",");
                if (policy is not null || fields is not null)
                {
                    List<EntityAction>? operation_list = new();
                    foreach (string? operation_element in operation_elements)
                    {
                        if (EnumExtensions.TryDeserialize(operation_element, out EntityActionOperation? op))
                        {
<<<<<<< HEAD
                            EntityAction operation_item = new((EntityActionOperation)op, fields, policy);
=======
                            EntityAction operation_item = new((EntityActionOperation)op, fields, policy ?? new());
>>>>>>> 2e8d1bb8
                            operation_list.Add(operation_item);
                        }
                    }

                    operation_items = operation_list.ToArray();
                }
                else
                {
                    return operation_elements
                        .Select(op => EnumExtensions.Deserialize<EntityActionOperation>(op))
<<<<<<< HEAD
                        .Select(op => new EntityAction(Action: op, Fields: null, Policy: null))
=======
                        .Select(op => new EntityAction(op, null, new EntityActionPolicy()))
>>>>>>> 2e8d1bb8
                        .ToArray();
                }
            }

            return operation_items;
        }

        /// <summary>
        /// Given an array of operations, which is a type of JsonElement, convert it to a dictionary
        /// key: Valid operation (wild card operation will be expanded)
        /// value: Operation object
        /// </summary>
        /// <param name="operations">Array of operations which is of type JsonElement.</param>
        /// <returns>Dictionary of operations</returns>
        public static IDictionary<EntityActionOperation, EntityAction> ConvertOperationArrayToIEnumerable(EntityAction[] operations, EntitySourceType? sourceType)
        {
            Dictionary<EntityActionOperation, EntityAction> result = new();
            foreach (EntityAction operation in operations)
            {
                EntityActionOperation op = operation.Action;
                if (op is EntityActionOperation.All)
                {
                    HashSet<EntityActionOperation> resolvedOperations = sourceType is EntitySourceType.StoredProcedure ?
                        EntityAction.ValidStoredProcedurePermissionOperations :
                        EntityAction.ValidPermissionOperations;
                    // Expand wildcard to all valid operations (except execute)
                    foreach (EntityActionOperation validOp in resolvedOperations)
                    {
<<<<<<< HEAD
                        result.Add(validOp, new EntityAction(Action: validOp, Fields: null, Policy: null));
=======
                        result.Add(validOp, new EntityAction(validOp, null, new EntityActionPolicy()));
>>>>>>> 2e8d1bb8
                    }
                }
                else
                {
                    result.Add(op, operation);
                }
            }

            return result;
        }

        /// <summary>
        /// Creates a single PermissionSetting Object based on role, operations, fieldsToInclude, and fieldsToExclude.
        /// </summary>
        public static EntityPermission CreatePermissions(string role, string operations, EntityActionPolicy? policy, EntityActionFields? fields)
        {
            return new(role, CreateOperations(operations, policy, fields));
        }

        /// <summary>
        /// JsonNamingPolicy to convert all the keys in Json as lower case string.
        /// </summary>
        public class LowerCaseNamingPolicy : JsonNamingPolicy
        {
            public override string ConvertName(string name) => name.ToLower();

            public static string ConvertName(Enum name) => name.ToString().ToLower();
        }

        /// <summary>
<<<<<<< HEAD
=======
        /// Returns the Serialization option used to convert objects into JSON.
        /// Not escaping any special unicode characters.
        /// Ignoring properties with null values.
        /// Keeping all the keys in lowercase.
        /// </summary>
        public static JsonSerializerOptions GetSerializationOptions()
        {
            JsonSerializerOptions? options = new()
            {
                Encoder = JavaScriptEncoder.UnsafeRelaxedJsonEscaping,
                WriteIndented = true,
                DefaultIgnoreCondition = JsonIgnoreCondition.WhenWritingNull,
                PropertyNamingPolicy = new LowerCaseNamingPolicy(),
                // As of .NET Core 7, JsonDocument and JsonSerializer only support skipping or disallowing
                // of comments; they do not support loading them. If we set JsonCommentHandling.Allow for either,
                // it will throw an exception.
                ReadCommentHandling = JsonCommentHandling.Skip
            };

            options.Converters.Add(new JsonStringEnumConverter(namingPolicy: new LowerCaseNamingPolicy()));
            return options;
        }

        /// <summary>
>>>>>>> 2e8d1bb8
        /// Returns true on successful parsing of mappings Dictionary from IEnumerable list.
        /// Returns false in case the format of the input is not correct.
        /// </summary>
        /// <param name="mappingList">List of ':' separated values indicating exposed and backend names.</param>
        /// <param name="mappings">Output a Dictionary containing mapping from backend name to exposed name.</param>
        /// <returns> Returns true when successful else on failure, returns false. Else updated PermissionSettings array will be returned.</returns>
        public static bool TryParseMappingDictionary(IEnumerable<string> mappingList, out Dictionary<string, string> mappings)
        {
            mappings = new();
            foreach (string item in mappingList)
            {
                string[] map = item.Split(SEPARATOR);
                if (map.Length != 2)
                {
                    _logger.LogError("Invalid format for --map. " +
                        "Acceptable format --map \"backendName1:exposedName1,backendName2:exposedName2,...\".");
                    return false;
                }

                mappings.Add(map[0], map[1]);
            }

            return true;
        }

        /// <summary>
        /// Returns true if the api path contains any reserved characters like "[\.:\?#/\[\]@!$&'()\*\+,;=]+"
        /// </summary>
        /// <param name="apiPath">path prefix for rest/graphql apis</param>
        /// <param name="apiType">Either REST or GraphQL</param>
        public static bool IsApiPathValid(string? apiPath, ApiType apiType)
        {
            // apiPath is null only in case of cosmosDB and apiType=REST. For this case, validation is not required.
            // Since, cosmosDB do not support REST calls.
            if (apiPath is null)
            {
                return true;
            }

            // removing leading '/' before checking for forbidden characters.
            if (apiPath.StartsWith('/'))
            {
                apiPath = apiPath.Substring(1);
            }

            try
            {
                DoApiPathInvalidCharCheck(apiPath, apiType);
                return true;
            }
            catch (DataApiBuilderException ex)
            {
                _logger.LogError(ex.Message);
                return false;
            }
        }

        /// <summary>
<<<<<<< HEAD
=======
        /// Returns the default host Global Settings
        /// If the user doesn't specify host mode. Default value to be used is Production.
        /// Sample:
        // "host": {
        //     "mode": "production",
        //     "cors": {
        //         "origins": [],
        //         "allow-credentials": true
        //     },
        //     "authentication": {
        //         "provider": "StaticWebApps"
        //     }
        // }
        /// </summary>
        public static HostOptions GetDefaultHostOptions(
            HostMode hostMode,
            IEnumerable<string>? corsOrigin,
            string authenticationProvider,
            string? audience,
            string? issuer)
        {
            string[]? corsOriginArray = corsOrigin is null ? new string[] { } : corsOrigin.ToArray();
            CorsOptions cors = new(Origins: corsOriginArray);
            AuthenticationOptions AuthenticationOptions;
            if (Enum.TryParse<EasyAuthType>(authenticationProvider, ignoreCase: true, out _)
                || AuthenticationOptions.SIMULATOR_AUTHENTICATION.Equals(authenticationProvider))
            {
                AuthenticationOptions = new(Provider: authenticationProvider, null);
            }
            else
            {
                AuthenticationOptions = new(
                    Provider: authenticationProvider,
                    Jwt: new(audience, issuer)
                );
            }

            return new(
                Mode: hostMode,
                Cors: cors,
                Authentication: AuthenticationOptions);
        }

        /// <summary>
>>>>>>> 2e8d1bb8
        /// Returns an object of type Policy
        /// If policyRequest or policyDatabase is provided. Otherwise, returns null.
        /// </summary>
        public static EntityActionPolicy? GetPolicyForOperation(string? policyRequest, string? policyDatabase)
        {
            if (policyDatabase is null && policyRequest is null)
            {
                return null;
            }

            return new EntityActionPolicy(policyRequest, policyDatabase);
        }

        /// <summary>
        /// Returns an object of type Field
        /// If fieldsToInclude or fieldsToExclude is provided. Otherwise, returns null.
        /// </summary>
        public static EntityActionFields? GetFieldsForOperation(IEnumerable<string>? fieldsToInclude, IEnumerable<string>? fieldsToExclude)
        {
            if (fieldsToInclude is not null && fieldsToInclude.Any() || fieldsToExclude is not null && fieldsToExclude.Any())
            {
                HashSet<string>? fieldsToIncludeSet = fieldsToInclude is not null && fieldsToInclude.Any() ? new HashSet<string>(fieldsToInclude) : null;
                HashSet<string>? fieldsToExcludeSet = fieldsToExclude is not null && fieldsToExclude.Any() ? new HashSet<string>(fieldsToExclude) : new();
                return new EntityActionFields(Include: fieldsToIncludeSet, Exclude: fieldsToExcludeSet);
            }

            return null;
        }

        /// <summary>
        /// Verifies whether the operation provided by the user is valid or not
        /// Example:
        /// *, create -> Invalid
        /// create, create, read -> Invalid
        /// * -> Valid
        /// fetch, read -> Invalid
        /// read, delete -> Valid
        /// Also verifies that stored-procedures are not allowed with more than 1 CRUD operations.
        /// </summary>
        /// <param name="operations">array of string containing operations for permissions</param>
        /// <returns>True if no invalid operation is found.</returns>
        public static bool VerifyOperations(string[] operations, EntitySourceType? sourceType)
        {
            // Check if there are any duplicate operations
            // Ex: read,read,create
            HashSet<string> uniqueOperations = operations.ToHashSet();
            if (uniqueOperations.Count() != operations.Length)
            {
                _logger.LogError("Duplicate action found in --permissions");
                return false;
            }

            // Currently, Stored Procedures can be configured with only Execute Operation.
            bool isStoredProcedure = sourceType is EntitySourceType.StoredProcedure;
            if (isStoredProcedure && !VerifyExecuteOperationForStoredProcedure(operations))
            {
                return false;
            }

            bool containsWildcardOperation = false;
            foreach (string operation in uniqueOperations)
            {
                if (EnumExtensions.TryDeserialize(operation, out EntityActionOperation? op))
                {
                    if (op is EntityActionOperation.All)
                    {
                        containsWildcardOperation = true;
                    }
                    else if (!isStoredProcedure && !EntityAction.ValidPermissionOperations.Contains((EntityActionOperation)op))
                    {
                        _logger.LogError("Invalid actions found in --permissions");
                        return false;
                    }
                    else if (isStoredProcedure && !EntityAction.ValidStoredProcedurePermissionOperations.Contains((EntityActionOperation)op))
                    {
                        _logger.LogError("Invalid stored procedure action(s) found in --permissions");
                        return false;
                    }
                }
                else
                {
                    // Check for invalid operation.
                    _logger.LogError("Invalid actions found in --permissions");
                    return false;
                }
            }

            // Check for WILDCARD operation with CRUD operations.
            if (containsWildcardOperation && uniqueOperations.Count > 1)
            {
                _logger.LogError("WILDCARD(*) along with other CRUD operations in a single operation is not allowed.");
                return false;
            }

            return true;
        }

        /// <summary>
        /// This method will parse role and operation from permission string.
        /// A valid permission string will be of the form "<<role>>:<<actions>>"
        /// It will return true if parsing is successful and add the parsed value
        /// to the out params role and operations.
        /// </summary>
        public static bool TryGetRoleAndOperationFromPermission(IEnumerable<string> permissions, [NotNullWhen(true)] out string? role, [NotNullWhen(true)] out string? operations)
        {
            // Split permission to role and operations.
            role = null;
            operations = null;
            if (permissions.Count() != 2)
            {
                _logger.LogError("Invalid format for permission. Acceptable format: --permissions \"<<role>>:<<actions>>\"");
                return false;
            }

            role = permissions.ElementAt(0);
            operations = permissions.ElementAt(1);
            return true;
        }

        /// <summary>
        /// This method will try to find the config file based on the precedence.
        /// If the config file is provided by user, it will return that.
        /// Else it will check the DAB_ENVIRONMENT variable.
        /// In case the environment variable is not set it will check for default config.
        /// If none of the files exists it will return false. Else true with output in runtimeConfigFile.
        /// In case of false, the runtimeConfigFile will be set to string.Empty.
        /// </summary>
        public static bool TryGetConfigFileBasedOnCliPrecedence(
            RuntimeConfigLoader loader,
            string? userProvidedConfigFile,
            out string runtimeConfigFile)
        {
            if (!string.IsNullOrEmpty(userProvidedConfigFile))
            {
                /// The existence of user provided config file is not checked here.
                _logger.LogInformation($"User provided config file: {userProvidedConfigFile}");
<<<<<<< HEAD
                RuntimeConfigLoader.CheckPrecedenceForConfigInEngine = false;
=======
>>>>>>> 2e8d1bb8
                runtimeConfigFile = userProvidedConfigFile;
                return true;
            }
            else
            {
                _logger.LogInformation("Config not provided. Trying to get default config based on DAB_ENVIRONMENT...");
                _logger.LogInformation("Environment variable DAB_ENVIRONMENT is {value}", Environment.GetEnvironmentVariable("DAB_ENVIRONMENT"));
<<<<<<< HEAD
                /// Need to reset to true explicitly so any that any re-invocations of this function
                /// get simulated as being called for the first time specifically useful for tests.
                RuntimeConfigLoader.CheckPrecedenceForConfigInEngine = true;
                runtimeConfigFile = loader.GetFileNameForEnvironment(null, considerOverrides: false);

                /// So that the check doesn't run again when starting engine
                RuntimeConfigLoader.CheckPrecedenceForConfigInEngine = false;
=======
                runtimeConfigFile = loader.GetFileNameForEnvironment(null, considerOverrides: false);
>>>>>>> 2e8d1bb8
            }

            return !string.IsNullOrEmpty(runtimeConfigFile);
        }

        /// <summary>
        /// This method checks that parameter is only used with Stored Procedure, while
        /// key-fields only with table/views. Also ensures that key-fields are always
        /// provided for views.
        /// </summary>
        /// <param name="sourceType">type of the source object.</param>
        /// <param name="parameters">IEnumerable string containing parameters for stored-procedure.</param>
        /// <param name="keyFields">IEnumerable string containing key columns for table/view.</param>
        /// <returns> Returns true when successful else on failure, returns false.</returns>
        public static bool VerifyCorrectPairingOfParameterAndKeyFieldsWithType(
            EntitySourceType? sourceType,
            IEnumerable<string>? parameters,
            IEnumerable<string>? keyFields)
        {
            if (sourceType is EntitySourceType.StoredProcedure)
            {
                if (keyFields is not null && keyFields.Any())
                {
                    _logger.LogError("Stored Procedures don't support KeyFields.");
                    return false;
                }
            }
            else
            {
                // For Views and Tables
                if (parameters is not null && parameters.Any())
                {
                    _logger.LogError("Tables/Views don't support parameters.");
                    return false;
                }

                if (sourceType is EntitySourceType.View && (keyFields is null || !keyFields.Any()))
                {
                    _logger.LogError("Key-fields are mandatory for views, but not provided.");
                    return false;
                }
            }

            return true;
        }

        /// <summary>
        /// Creates source object by using valid type, params, and keyfields.
        /// </summary>
        /// <param name="name">Name of the source.</param>
        /// <param name="type">Type of the source. i.e, table,view, and stored-procedure.</param>
        /// <param name="parameters">Dictionary for parameters if source is stored-procedure</param>
        /// <param name="keyFields">Array of string containing key columns for table/view type.</param>
        /// <param name="sourceObject">Outputs the created source object.
        /// It can be null, string, or DatabaseObjectSource</param>
        /// <returns>True in case of successful creation of source object.</returns>
        public static bool TryCreateSourceObject(
            string name,
            EntitySourceType? type,
            Dictionary<string, object>? parameters,
            string[]? keyFields,
            [NotNullWhen(true)] out EntitySource? sourceObject)
        {
            sourceObject = new EntitySource(
                Type: type,
                Object: name,
                Parameters: parameters,
                KeyFields: keyFields
            );

            return true;
        }

        /// <summary>
        /// This method tries to parse the source parameters Dictionary from IEnumerable list
        /// by splitting each item of the list on ':', where first item is param name and the
        /// and the second item is the value. for any other item it should fail.
        /// If Parameter List is null, no parsing happens and sourceParameter is returned as null.
        /// </summary>
        /// <param name="parametersList">List of ':' separated values indicating key and value.</param>
        /// <param name="mappings">Output a Dictionary of parameters and their values.</param>
        /// <returns> Returns true when successful else on failure, returns false.</returns>
        public static bool TryParseSourceParameterDictionary(
            IEnumerable<string>? parametersList,
            out Dictionary<string, object>? sourceParameters)
        {
            sourceParameters = null;
            if (parametersList is null)
            {
                return true;
            }

            sourceParameters = new(StringComparer.OrdinalIgnoreCase);
            foreach (string param in parametersList)
            {
                string[] items = param.Split(SEPARATOR);
                if (items.Length != 2)
                {
                    sourceParameters = null;
                    _logger.LogError("Invalid format for --source.params");
                    _logger.LogError("Correct source parameter syntax: --source.params \"key1:value1,key2:value2,...\".");
                    return false;
                }

                string paramKey = items[0];
                object paramValue = ParseStringValue(items[1]);

                sourceParameters.Add(paramKey, paramValue);
            }

            if (!sourceParameters.Any())
            {
                sourceParameters = null;
            }

            return true;
        }

        /// <summary>
        /// This method loops through every role specified for stored-procedure entity
        ///  and checks if it has only one CRUD operation.
        /// </summary>
        public static bool VerifyPermissionOperationsForStoredProcedures(
            EntityPermission[] permissionSettings)
        {
            foreach (EntityPermission permissionSetting in permissionSettings)
            {
                if (!VerifyExecuteOperationForStoredProcedure(permissionSetting.Actions))
                {
                    return false;
                }
            }

            return true;
        }

        /// <summary>
        /// This method checks that stored-procedure entity
        /// is configured only with execute action
        /// </summary>
        private static bool VerifyExecuteOperationForStoredProcedure(EntityAction[] operations)
        {
            if (operations.Length > 1
                || (operations.First().Action is not EntityActionOperation.Execute && operations.First().Action is not EntityActionOperation.All))
            {
                _logger.LogError("Stored Procedure supports only execute operation.");
                return false;
            }

            return true;
        }

        /// <summary>
        /// This method checks that stored-procedure entity
        /// is configured only with execute action
        /// </summary>
        private static bool VerifyExecuteOperationForStoredProcedure(string[] operations)
        {
            if (operations.Length > 1
                || !EnumExtensions.TryDeserialize(operations.First(), out EntityActionOperation? operation)
                || (operation is not EntityActionOperation.Execute && operation is not EntityActionOperation.All))
            {
                _logger.LogError("Stored Procedure supports only execute operation.");
                return false;
            }

            return true;
        }

        /// <summary>
        /// Check both Audience and Issuer are specified when the authentication provider is JWT.
        /// Also providing Audience or Issuer with StaticWebApps or AppService wil result in failure.
        /// </summary>
        public static bool ValidateAudienceAndIssuerForJwtProvider(
            string authenticationProvider,
            string? audience,
            string? issuer)
        {
            if (Enum.TryParse<EasyAuthType>(authenticationProvider, ignoreCase: true, out _)
                || AuthenticationOptions.SIMULATOR_AUTHENTICATION == authenticationProvider)
            {
                if (!(string.IsNullOrWhiteSpace(audience)) || !(string.IsNullOrWhiteSpace(issuer)))
                {
                    _logger.LogWarning("Audience and Issuer can't be set for EasyAuth or Simulator authentication.");
                    return true;
                }
            }
            else
            {
                if (string.IsNullOrWhiteSpace(audience) || string.IsNullOrWhiteSpace(issuer))
                {
                    _logger.LogError($"Authentication providers other than EasyAuth and Simulator require both Audience and Issuer.");
                    return false;
                }
            }

            return true;
        }

        /// <summary>
        /// Converts string into either integer, double, or boolean value.
        /// If the given string is neither of the above, it returns as string.
        /// </summary>
        private static object ParseStringValue(string stringValue)
        {
            if (int.TryParse(stringValue, out int integerValue))
            {
                return integerValue;
            }
            else if (double.TryParse(stringValue, out double floatingValue))
            {
                return floatingValue;
            }
            else if (bool.TryParse(stringValue, out bool booleanValue))
            {
                return booleanValue;
            }

            return stringValue;
        }

        /// <summary>
        /// This method will write all the json string in the given file.
        /// </summary>
        public static bool WriteRuntimeConfigToFile(string file, RuntimeConfig runtimeConfig, IFileSystem fileSystem)
        {
            try
            {
                string jsonContent = runtimeConfig.ToJson();
                return WriteJsonToFile(file, jsonContent, fileSystem);
            }
            catch (Exception e)
            {
                _logger.LogError($"Failed to generate the config file, operation failed with exception:{e}.");
                return false;
            }
        }

        public static bool WriteJsonToFile(string file, string jsonContent, IFileSystem fileSystem)
        {
            try
            {
                fileSystem.File.WriteAllText(file, jsonContent);
            }
            catch (Exception e)
            {
                _logger.LogError($"Failed to generate the config file, operation failed with exception:{e}.");
                return false;
            }

            return true;
        }

        /// <summary>
        /// Utility method that converts REST HTTP verb string input to RestMethod Enum.
        /// The method returns true/false corresponding to successful/unsuccessful conversion.
        /// </summary>
        /// <param name="method">String input entered by the user</param>
        /// <param name="restMethod">RestMethod Enum type</param>
        /// <returns></returns>
        public static bool TryConvertRestMethodNameToRestMethod(string? method, out SupportedHttpVerb restMethod)
        {
            if (!Enum.TryParse(method, ignoreCase: true, out restMethod))
            {
                _logger.LogError("Invalid REST Method. Supported methods are {restMethods}.", string.Join(", ", Enum.GetNames<SupportedHttpVerb>()));
                return false;
            }

            return true;
        }

        /// <summary>
        /// Utility method that converts list of REST HTTP verbs configured for a
        /// stored procedure into an array of RestMethod Enum type.
        /// If any invalid REST methods are supplied, an empty array is returned.
        /// </summary>
        /// <param name="methods">Collection of REST HTTP verbs configured for the stored procedure</param>
        /// <returns>REST methods as an array of RestMethod Enum type.</returns>
        public static SupportedHttpVerb[] CreateRestMethods(IEnumerable<string> methods)
        {
            List<SupportedHttpVerb> restMethods = new();

            foreach (string method in methods)
            {
                SupportedHttpVerb restMethod;
                if (TryConvertRestMethodNameToRestMethod(method, out restMethod))
                {
                    restMethods.Add(restMethod);
                }
                else
                {
                    restMethods.Clear();
                    break;
                }

            }

            return restMethods.ToArray();
        }

        /// <summary>
        /// Utility method that converts the graphQL operation configured for the stored procedure to
        /// GraphQLOperation Enum type.
        /// The method returns true/false corresponding to successful/unsuccessful conversion.
        /// </summary>
        /// <param name="operation">GraphQL operation configured for the stored procedure</param>
        /// <param name="graphQLOperation">GraphQL Operation as an Enum type</param>
        /// <returns>true/false</returns>
        public static bool TryConvertGraphQLOperationNameToGraphQLOperation(string? operation, [NotNullWhen(true)] out GraphQLOperation graphQLOperation)
        {
            if (!Enum.TryParse(operation, ignoreCase: true, out graphQLOperation))
            {
                _logger.LogError($"Invalid GraphQL Operation. Supported operations are {GraphQLOperation.Query.ToString()!.ToLower()} and {GraphQLOperation.Mutation.ToString()!.ToLower()!}.");
                return false;
            }

            return true;
        }

        /// <summary>
        /// Method to check if the options for an entity represent a stored procedure
        /// </summary>
        /// <param name="options"></param>
        /// <returns></returns>
        public static bool IsStoredProcedure(EntityOptions options)
        {
            if (options.SourceType is not null && EnumExtensions.TryDeserialize(options.SourceType, out EntitySourceType? sourceObjectType))
            {
                return sourceObjectType is EntitySourceType.StoredProcedure;
            }

            return false;
        }

        /// <summary>
        /// Method to determine whether the type of an entity is being converted from stored-procedure to
        /// table/view.
        /// </summary>
        /// <param name="entity"></param>
        /// <returns></returns>
        public static bool IsStoredProcedure(Entity entity)
        {
            return entity.Source.Type is EntitySourceType.StoredProcedure;
        }

        /// <summary>
        /// Method to determine if the type of the entity is being converted from
        /// stored-procedure to table/view.
        /// </summary>
        /// <param name="entity">Entity for which the source type conversion is being determined</param>
        /// <param name="options">Options from the CLI commands</param>
        /// <returns>True when an entity of type stored-procedure is converted to a table/view</returns>
        public static bool IsStoredProcedureConvertedToOtherTypes(Entity entity, EntityOptions options)
        {
            if (options.SourceType is null)
            {
                return false;
            }

            bool isCurrentEntityStoredProcedure = IsStoredProcedure(entity);
            bool doOptionsRepresentStoredProcedure = options.SourceType is not null && IsStoredProcedure(options);
            return isCurrentEntityStoredProcedure && !doOptionsRepresentStoredProcedure;
        }

        /// <summary>
        /// Method to determine whether the type of an entity is being changed from
        /// table/view to stored-procedure.
        /// </summary>
        /// <param name="entity">Entity for which the source type conversion is being determined</param>
        /// <param name="options">Options from the CLI commands</param>
        /// <returns>True when an entity of type table/view is converted to a stored-procedure</returns>
        public static bool IsEntityBeingConvertedToStoredProcedure(Entity entity, EntityOptions options)
        {
            if (options.SourceType is null)
            {
                return false;
            }

            bool isCurrentEntityStoredProcedure = IsStoredProcedure(entity);
            bool doOptionsRepresentStoredProcedure = options.SourceType is not null && IsStoredProcedure(options);
            return !isCurrentEntityStoredProcedure && doOptionsRepresentStoredProcedure;
        }

        /// <summary>
        /// For stored procedures, the rest HTTP verbs to be supported can be configured using
        /// --rest.methods option.
        /// Validation to ensure that configuring REST methods for a stored procedure that is
        /// not enabled for REST results in an error. This validation is run along
        /// with add command.
        /// </summary>
        /// <param name="options">Options entered using add command</param>
        /// <returns>True for invalid conflicting REST options. False when the options are valid</returns>
        public static bool CheckConflictingRestConfigurationForStoredProcedures(EntityOptions options)
        {
            return (options.RestRoute is not null && bool.TryParse(options.RestRoute, out bool restEnabled) && !restEnabled) &&
                   (options.RestMethodsForStoredProcedure is not null && options.RestMethodsForStoredProcedure.Any());
        }

        /// <summary>
        /// For stored procedures, the graphql operation to be supported can be configured using
        /// --graphql.operation.
        /// Validation to ensure that configuring GraphQL operation for a stored procedure that is
        /// not exposed for graphQL results in an error. This validation is run along with add
        /// command
        /// </summary>
        /// <param name="options"></param>
        /// <returns>True for invalid conflicting graphQL options. False when the options are not conflicting</returns>
        public static bool CheckConflictingGraphQLConfigurationForStoredProcedures(EntityOptions options)
        {
            return (options.GraphQLType is not null && bool.TryParse(options.GraphQLType, out bool graphQLEnabled) && !graphQLEnabled)
                    && (options.GraphQLOperationForStoredProcedure is not null);
        }

        /// <summary>
        /// Constructs the REST Path using the add/update command --rest option
        /// </summary>
        /// <param name="restRoute">Input entered using --rest option</param>
        /// <param name="supportedHttpVerbs">Supported HTTP verbs for the entity.</param>
        /// <param name="isCosmosDbNoSql">True when the entity is a CosmosDB NoSQL entity, and if it is true, REST is disabled.</param>
        /// <returns>Constructed REST options for the entity.</returns>
        public static EntityRestOptions ConstructRestOptions(string? restRoute, SupportedHttpVerb[] supportedHttpVerbs, bool isCosmosDbNoSql)
        {
            // REST is not supported for CosmosDB NoSQL, so we'll forcibly disable it.
            if (isCosmosDbNoSql)
            {
                return new(Array.Empty<SupportedHttpVerb>(), Enabled: false);
            }

            EntityRestOptions restOptions = new(supportedHttpVerbs);

            // Default state for REST is enabled, so if no value is provided, we enable it
            if (restRoute is null)
            {
                return restOptions with { Enabled = true, Methods = supportedHttpVerbs };
            }
            else
            {
                if (bool.TryParse(restRoute, out bool restEnabled))
                {
                    restOptions = restOptions with { Enabled = restEnabled };
                }
                else
                {
                    restOptions = restOptions with { Enabled = true, Path = "/" + restRoute };
                }
            }

            return restOptions;
        }

        /// <summary>
        /// Constructs the graphQL Type from add/update command --graphql option
        /// </summary>
        /// <param name="graphQL">GraphQL type input from the CLI commands</param>
        /// <param name="graphQLOperationsForStoredProcedures">GraphQL operation input from the CLI commands.</param>
        /// <returns>Constructed GraphQL Type</returns>
        public static EntityGraphQLOptions ConstructGraphQLTypeDetails(string? graphQL, GraphQLOperation? graphQLOperationsForStoredProcedures)
        {
            EntityGraphQLOptions graphQLType = new(
                Singular: string.Empty,
                Plural: string.Empty,
                Operation: graphQLOperationsForStoredProcedures);

            // Default state for GraphQL is enabled, so if no value is provided, we enable it
            if (graphQL is null)
            {
                return graphQLType with { Enabled = true };
            }
            else
            {
                if (bool.TryParse(graphQL, out bool graphQLEnabled))
                {
                    graphQLType = graphQLType with { Enabled = graphQLEnabled };
                }
                else
                {
                    string singular, plural = string.Empty;
                    if (graphQL.Contains(SEPARATOR))
                    {
                        string[] arr = graphQL.Split(SEPARATOR);
                        if (arr.Length != 2)
                        {
                            _logger.LogError("Invalid format for --graphql. Accepted values are true/false, a string, or a pair of string in the format <singular>:<plural>");
                            return graphQLType;
                        }

                        singular = arr[0];
                        plural = arr[1];
                    }
                    else
                    {
                        singular = graphQL;
                    }

                    // If we have singular/plural text we infer that GraphQL is enabled
                    graphQLType = graphQLType with { Enabled = true, Singular = singular, Plural = plural };
                }
            }

            return graphQLType;
        }

        /// <summary>
        /// Check if add/update command has Entity provided. Return false otherwise.
        /// </summary>
        public static bool IsEntityProvided(string? entity, ILogger cliLogger, string command)
        {
            if (string.IsNullOrWhiteSpace(entity))
            {
                cliLogger.LogError($"Entity name is missing. Usage: dab {command} [entity-name] [{command}-options]");
                return false;
            }

            return true;
        }
    }
}<|MERGE_RESOLUTION|>--- conflicted
+++ resolved
@@ -3,10 +3,7 @@
 
 using System.Diagnostics.CodeAnalysis;
 using System.IO.Abstractions;
-<<<<<<< HEAD
-=======
 using System.Text.Encodings.Web;
->>>>>>> 2e8d1bb8
 using System.Text.Json;
 using Azure.DataApiBuilder.Config;
 using Azure.DataApiBuilder.Config.Converters;
@@ -47,21 +44,13 @@
             {
                 return operations.Split(",")
                     .Select(op => EnumExtensions.Deserialize<EntityActionOperation>(op))
-<<<<<<< HEAD
                     .Select(op => new EntityAction(Action: op, Fields: null, Policy: null))
-=======
-                    .Select(op => new EntityAction(op, null, new EntityActionPolicy()))
->>>>>>> 2e8d1bb8
                     .ToArray();
             }
 
             if (operations is WILDCARD)
             {
-<<<<<<< HEAD
                 operation_items = new[] { new EntityAction(EntityActionOperation.All, fields, policy) };
-=======
-                operation_items = new[] { new EntityAction(EntityActionOperation.All, fields, policy ?? new()) };
->>>>>>> 2e8d1bb8
             }
             else
             {
@@ -73,11 +62,7 @@
                     {
                         if (EnumExtensions.TryDeserialize(operation_element, out EntityActionOperation? op))
                         {
-<<<<<<< HEAD
                             EntityAction operation_item = new((EntityActionOperation)op, fields, policy);
-=======
-                            EntityAction operation_item = new((EntityActionOperation)op, fields, policy ?? new());
->>>>>>> 2e8d1bb8
                             operation_list.Add(operation_item);
                         }
                     }
@@ -88,11 +73,7 @@
                 {
                     return operation_elements
                         .Select(op => EnumExtensions.Deserialize<EntityActionOperation>(op))
-<<<<<<< HEAD
                         .Select(op => new EntityAction(Action: op, Fields: null, Policy: null))
-=======
-                        .Select(op => new EntityAction(op, null, new EntityActionPolicy()))
->>>>>>> 2e8d1bb8
                         .ToArray();
                 }
             }
@@ -121,11 +102,7 @@
                     // Expand wildcard to all valid operations (except execute)
                     foreach (EntityActionOperation validOp in resolvedOperations)
                     {
-<<<<<<< HEAD
                         result.Add(validOp, new EntityAction(Action: validOp, Fields: null, Policy: null));
-=======
-                        result.Add(validOp, new EntityAction(validOp, null, new EntityActionPolicy()));
->>>>>>> 2e8d1bb8
                     }
                 }
                 else
@@ -156,8 +133,6 @@
         }
 
         /// <summary>
-<<<<<<< HEAD
-=======
         /// Returns the Serialization option used to convert objects into JSON.
         /// Not escaping any special unicode characters.
         /// Ignoring properties with null values.
@@ -182,7 +157,6 @@
         }
 
         /// <summary>
->>>>>>> 2e8d1bb8
         /// Returns true on successful parsing of mappings Dictionary from IEnumerable list.
         /// Returns false in case the format of the input is not correct.
         /// </summary>
@@ -241,8 +215,6 @@
         }
 
         /// <summary>
-<<<<<<< HEAD
-=======
         /// Returns the default host Global Settings
         /// If the user doesn't specify host mode. Default value to be used is Production.
         /// Sample:
@@ -287,7 +259,6 @@
         }
 
         /// <summary>
->>>>>>> 2e8d1bb8
         /// Returns an object of type Policy
         /// If policyRequest or policyDatabase is provided. Otherwise, returns null.
         /// </summary>
@@ -424,10 +395,7 @@
             {
                 /// The existence of user provided config file is not checked here.
                 _logger.LogInformation($"User provided config file: {userProvidedConfigFile}");
-<<<<<<< HEAD
                 RuntimeConfigLoader.CheckPrecedenceForConfigInEngine = false;
-=======
->>>>>>> 2e8d1bb8
                 runtimeConfigFile = userProvidedConfigFile;
                 return true;
             }
@@ -435,7 +403,6 @@
             {
                 _logger.LogInformation("Config not provided. Trying to get default config based on DAB_ENVIRONMENT...");
                 _logger.LogInformation("Environment variable DAB_ENVIRONMENT is {value}", Environment.GetEnvironmentVariable("DAB_ENVIRONMENT"));
-<<<<<<< HEAD
                 /// Need to reset to true explicitly so any that any re-invocations of this function
                 /// get simulated as being called for the first time specifically useful for tests.
                 RuntimeConfigLoader.CheckPrecedenceForConfigInEngine = true;
@@ -443,9 +410,6 @@
 
                 /// So that the check doesn't run again when starting engine
                 RuntimeConfigLoader.CheckPrecedenceForConfigInEngine = false;
-=======
-                runtimeConfigFile = loader.GetFileNameForEnvironment(null, considerOverrides: false);
->>>>>>> 2e8d1bb8
             }
 
             return !string.IsNullOrEmpty(runtimeConfigFile);
