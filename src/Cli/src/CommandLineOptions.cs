--- conflicted
+++ resolved
@@ -139,21 +139,13 @@
         [Option("rest", Required = false, HelpText = "Route for rest api.")]
         public string? RestRoute { get; }
 
-<<<<<<< HEAD
-        [Option("rest.methods", Required = false, Separator = ',',  HelpText = "HTTP actions to be supported for stored procedure. Specify the actions as a comma separated list.")]
-=======
         [Option("rest.methods", Required = false, Separator = ',', HelpText = "HTTP actions to be supported for stored procedure. Specify the actions as a comma separated list. Valid HTTP actions are : [GET, POST, PUT, PATCH, DELETE]")]
->>>>>>> ad6dcbb3
         public IEnumerable<string>? RestMethodsForStoredProcedure { get; }
 
         [Option("graphql", Required = false, HelpText = "Type of graphQL.")]
         public string? GraphQLType { get; }
 
-<<<<<<< HEAD
-        [Option("graphql.operation", Required = false, HelpText = "GraphQL operation to be supported for stored procedure.")]
-=======
         [Option("graphql.operation", Required = false, HelpText = $"GraphQL operation to be supported for stored procedure. Valid operations are : [Query, Mutation] ")]
->>>>>>> ad6dcbb3
         public string? GraphQLOperationForStoredProcedure { get; }
 
         [Option("fields.include", Required = false, Separator = ',', HelpText = "Fields that are allowed access to permission.")]
