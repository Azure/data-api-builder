--- conflicted
+++ resolved
@@ -37,11 +37,7 @@
             // File existence checked to avoid overwriting the existing configuration.
             if (File.Exists(runtimeConfigFile))
             {
-<<<<<<< HEAD
                 _logger.LogError($"Config file: {runtimeConfigFile} already exists. " +
-=======
-                Console.Error.WriteLine($"Config file: {runtimeConfigFile} already exists. " +
->>>>>>> 32d44c36
                     "Please provide a different name or remove the existing config file.");
                 return false;
             }
@@ -49,11 +45,7 @@
             // Creating a new json file with runtime configuration
             if (!TryCreateRuntimeConfig(options, out string runtimeConfigJson))
             {
-<<<<<<< HEAD
                 _logger.LogError($"Failed to create the runtime config file.");
-=======
-                Console.Error.WriteLine($"Failed to create the runtime config file.");
->>>>>>> 32d44c36
                 return false;
             }
 
@@ -155,21 +147,13 @@
 
             if (!TryReadRuntimeConfig(runtimeConfigFile, out string runtimeConfigJson))
             {
-<<<<<<< HEAD
                 _logger.LogError($"Failed to read the config file: {runtimeConfigFile}.");
-=======
-                Console.Error.WriteLine($"Failed to read the config file: {runtimeConfigFile}.");
->>>>>>> 32d44c36
                 return false;
             }
 
             if (!TryAddNewEntity(options, ref runtimeConfigJson))
             {
-<<<<<<< HEAD
                 _logger.LogError("Failed to add a new entity.");
-=======
-                Console.Error.WriteLine("Failed to add a new entity.");
->>>>>>> 32d44c36
                 return false;
             }
 
@@ -210,19 +194,6 @@
                 return false;
             }
 
-<<<<<<< HEAD
-            Policy? policy = GetPolicyForOperation(options.PolicyRequest, options.PolicyDatabase);
-            Field? field = GetFieldsForOperation(options.FieldsToInclude, options.FieldsToExclude);
-
-            PermissionSetting[]? permissionSettings = ParsePermission(options.Permissions, policy, field);
-            if (permissionSettings is null)
-            {
-                _logger.LogError("Invalid format for permission. Acceptable format: --permissions \"<<role>>:<<actions>>\"");
-                return false;
-            }
-
-=======
->>>>>>> 32d44c36
             // Try to get the source object as string or DatabaseObjectSource for new Entity
             if (!TryCreateSourceObjectForNewEntity(
                 options,
@@ -341,11 +312,7 @@
             string? role, operations;
             if (!TryGetRoleAndOperationFromPermission(permissions, out role, out operations))
             {
-<<<<<<< HEAD
                 _logger.LogError($"Failed to fetch the role and operation from the given permission string: {string.Join(SEPARATOR, permissions.ToArray())}.");
-=======
-                Console.Error.WriteLine($"Failed to fetch the role and operation from the given permission string: {string.Join(SEPARATOR, permissions.ToArray())}.");
->>>>>>> 32d44c36
                 return null;
             }
 
@@ -380,20 +347,13 @@
 
             if (!TryReadRuntimeConfig(runtimeConfigFile, out string runtimeConfigJson))
             {
-<<<<<<< HEAD
                 _logger.LogError($"Failed to read the config file: {runtimeConfigFile}.");
-=======
-                Console.Error.WriteLine($"Failed to read the config file: {runtimeConfigFile}.");
->>>>>>> 32d44c36
                 return false;
             }
 
             if (!TryUpdateExistingEntity(options, ref runtimeConfigJson))
             {
-<<<<<<< HEAD
                 _logger.LogError($"Failed to update the Entity: {options.Entity}.");
-=======
->>>>>>> 32d44c36
                 return false;
             }
 
@@ -553,11 +513,7 @@
             //
             if (!TryGetRoleAndOperationFromPermission(permissions, out newRole, out newOperations))
             {
-<<<<<<< HEAD
                 _logger.LogError($"Failed to fetch the role and operation from the given permission string: {permissions}.");
-=======
-                Console.Error.WriteLine($"Failed to fetch the role and operation from the given permission string: {permissions}.");
->>>>>>> 32d44c36
                 return null;
             }
 
@@ -769,11 +725,7 @@
             // CosmosDB doesn't support Relationship
             if (runtimeConfig.DataSource.DatabaseType.Equals(DatabaseType.cosmosdb_nosql))
             {
-<<<<<<< HEAD
                 _logger.LogError("Adding/updating Relationships is currently not supported in CosmosDB.");
-=======
-                Console.Error.WriteLine("Adding/updating Relationships is currently not supported in CosmosDB_NoSql.");
->>>>>>> 32d44c36
                 return false;
             }
 
