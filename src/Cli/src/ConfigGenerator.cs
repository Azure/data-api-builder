--- conflicted
+++ resolved
@@ -672,13 +672,8 @@
                 updatedSourceParameters = null;
             }
 
-<<<<<<< HEAD
-            // If given SourceParameter is null, no update is required.
+            // If given SourceParameter is null or is Empty, no update is required.
             // Else updatedSourceParameters will contain the parsed dictionary of parameters.
-=======
-            // If given SourceParameter is null or is Empty, no update is required.
-            // Else updatedSourceParameters will contain the parsed dictionary of parameters. 
->>>>>>> 684dfaa5
             if (options.SourceParameters is not null && options.SourceParameters.Any() &&
                 !TryParseSourceParameterDictionary(options.SourceParameters, out updatedSourceParameters))
             {
