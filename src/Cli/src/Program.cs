--- conflicted
+++ resolved
@@ -20,11 +20,7 @@
                     bool isSuccess = ConfigGenerator.TryGenerateConfig(options);
                     if (isSuccess)
                     {
-<<<<<<< HEAD
-                        Console.WriteLine($"Config generated with file name: {options.Config}, database type: {options.DatabaseType}, and connectionString: {options.ConnectionString}");
-=======
                         Console.WriteLine($"Config file generated.");
->>>>>>> 9b9bab75
                         Console.WriteLine($"SUGGESTION: Use 'dab add <options>' to add new entities in your config.");
                     }
                     else
