using System.Diagnostics;
using System.Diagnostics.CodeAnalysis;
using System.Reflection;
using System.Text.Encodings.Web;
using System.Text.Json;
using System.Text.Json.Serialization;
using System.Text.Unicode;
using Azure.DataApiBuilder.Config;
using Humanizer;
using Microsoft.Extensions.Logging;
using static Azure.DataApiBuilder.Config.AuthenticationConfig;
using PermissionOperation = Azure.DataApiBuilder.Config.PermissionOperation;

/// <summary>
/// Contains the methods for transforming objects, serialization options.
/// </summary>
namespace Cli
{
    public class Utils
    {
        public const string WILDCARD = "*";
        public static readonly string SEPARATOR = ":";
        public const string DEFAULT_VERSION = "1.0.0";

#pragma warning disable CS8618 // Non-nullable field must contain a non-null value when exiting constructor. Consider declaring as nullable.
        private static ILogger<Utils> _logger;
#pragma warning restore CS8618

        public static void SetCliUtilsLogger(ILogger<Utils> cliUtilsLogger)
        {
            _logger = cliUtilsLogger;
        }

        /// <summary>
        /// Reads the product version from the executing assembly's file version information.
        /// </summary>
        /// <returns>Product version if not null, default version 1.0.0 otherwise.</returns>
        public static string GetProductVersion()
        {
            Assembly assembly = Assembly.GetExecutingAssembly();
            FileVersionInfo fileVersionInfo = FileVersionInfo.GetVersionInfo(assembly.Location);
            string? version = fileVersionInfo.ProductVersion;

            return version ?? DEFAULT_VERSION;
        }

        /// <summary>
        /// Creates the REST object which can be either a boolean value
        /// or a RestEntitySettings object containing api route based on the input.
        /// Returns null when no REST configuration is provided.
        /// </summary>
        public static object? GetRestDetails(object? restDetail = null, RestMethod[]? restMethods = null)
        {
            if (restDetail is null && restMethods is null)
            {
                return null;
            }
            // Tables, Views and Stored Procedures that are enabled for REST without custom
            // path or methods.
            else if (restDetail is not null && restMethods is null)
            {
                if (restDetail is true || restDetail is false)
                {
                    return restDetail;
                }
                else
                {
                    return new RestEntitySettings(Path: restDetail);
                }
            }
            //Stored Procedures that have REST methods defined without a custom REST path definition
            else if (restMethods is not null && restDetail is null)
            {
                return new RestStoredProcedureEntitySettings(RestMethods: restMethods);
            }

            //Stored Procedures that have custom REST path and methods defined 
            return new RestStoredProcedureEntityVerboseSettings(Path: restDetail, RestMethods: restMethods!);
        }

        /// <summary>
        /// Creates the graphql object which can be either a boolean value
        /// or a GraphQLEntitySettings object containing graphql type {singular, plural} based on the input
        /// </summary>
        public static object? GetGraphQLDetails(object? graphQLDetail, GraphQLOperation? graphQLOperation = null)
        {

            if (graphQLDetail is null && graphQLOperation is null)
            {
                return null;
            }
            // Tables, view or stored procedures that are either enabled for graphQL without custom operation
            // definitions and with/without a custom graphQL type definition.
            else if (graphQLDetail is not null && graphQLOperation is null)
            {
                if (graphQLDetail is true || graphQLDetail is false)
                {
                    return graphQLDetail;
                }
                else
                {
                    return new GraphQLEntitySettings(Type: graphQLDetail);
                }
            }
            // Stored procedures that are defined with custom graphQL operations but without
            // custom type definitions.
            else if (graphQLDetail is null && graphQLOperation is not null)
            {
                return new GraphQLStoredProcedureEntityOperationSettings(GraphQLOperation: graphQLOperation.ToString());
            }

            // Stored procedures that are defined with custom graphQL type definition and
            // custom a graphQL operation.
            return new GraphQLStoredProcedureEntityVerboseSettings(Type: graphQLDetail, GraphQLOperation: graphQLOperation.ToString());

        }

        /// <summary>
        /// Try convert operation string to Operation Enum.
        /// </summary>
        /// <param name="operationName">operation string.</param>
        /// <param name="operation">Operation Enum output.</param>
        /// <returns>True if convert is successful. False otherwise.</returns>
        public static bool TryConvertOperationNameToOperation(string? operationName, out Operation operation)
        {
            if (!Enum.TryParse(operationName, ignoreCase: true, out operation))
            {
                if (operationName is not null && operationName.Equals(WILDCARD, StringComparison.OrdinalIgnoreCase))
                {
                    operation = Operation.All;
                }
                else
                {
                    _logger.LogError($"Invalid operation Name: {operationName}.");
                    return false;
                }
            }

            return true;
        }

        /// <summary>
        /// Creates an array of Operation element which contains one of the CRUD operation and
        /// fields to which this operation is allowed as permission setting based on the given input.
        /// </summary>
        public static object[] CreateOperations(string operations, Policy? policy, Field? fields)
        {
            object[] operation_items;
            if (policy is null && fields is null)
            {
                return operations.Split(",");
            }

            if (operations is WILDCARD)
            {
                operation_items = new object[] { new PermissionOperation(Operation.All, policy, fields) };
            }
            else
            {
                string[]? operation_elements = operations.Split(",");
                if (policy is not null || fields is not null)
                {
                    List<object>? operation_list = new();
                    foreach (string? operation_element in operation_elements)
                    {
                        if (TryConvertOperationNameToOperation(operation_element, out Operation op))
                        {
                            PermissionOperation? operation_item = new(op, policy, fields);
                            operation_list.Add(operation_item);
                        }
                    }

                    operation_items = operation_list.ToArray();
                }
                else
                {
                    operation_items = operation_elements;
                }
            }

            return operation_items;
        }

        /// <summary>
        /// Given an array of operations, which is a type of JsonElement, convert it to a dictionary
        /// key: Valid operation (wild card operation will be expanded)
        /// value: Operation object
        /// </summary>
        /// <param name="operations">Array of operations which is of type JsonElement.</param>
        /// <returns>Dictionary of operations</returns>
        public static IDictionary<Operation, PermissionOperation> ConvertOperationArrayToIEnumerable(object[] operations, SourceType sourceType)
        {
            Dictionary<Operation, PermissionOperation> result = new();
            foreach (object operation in operations)
            {
                JsonElement operationJson = (JsonElement)operation;
                if (operationJson.ValueKind is JsonValueKind.String)
                {
                    if (TryConvertOperationNameToOperation(operationJson.GetString(), out Operation op))
                    {
                        if (op is Operation.All)
                        {
                            HashSet<Operation> resolvedOperations = sourceType is SourceType.StoredProcedure ? PermissionOperation.ValidStoredProcedurePermissionOperations : PermissionOperation.ValidPermissionOperations;
                            // Expand wildcard to all valid operations (except execute)
                            foreach (Operation validOp in resolvedOperations)
                            {
                                result.Add(validOp, new PermissionOperation(validOp, null, null));
                            }
                        }
                        else
                        {
                            result.Add(op, new PermissionOperation(op, null, null));
                        }
                    }
                }
                else
                {
                    PermissionOperation ac = operationJson.Deserialize<PermissionOperation>(GetSerializationOptions())!;

                    if (ac.Name is Operation.All)
                    {
                        // Expand wildcard to all valid operations except execute.
                        HashSet<Operation> resolvedOperations = sourceType is SourceType.StoredProcedure ? PermissionOperation.ValidStoredProcedurePermissionOperations : PermissionOperation.ValidPermissionOperations;
                        foreach (Operation validOp in resolvedOperations)
                        {
                            result.Add(validOp, new PermissionOperation(validOp, Policy: ac.Policy, Fields: ac.Fields));
                        }
                    }
                    else
                    {
                        result.Add(ac.Name, ac);
                    }
                }
            }

            return result;
        }

        /// <summary>
        /// Creates a single PermissionSetting Object based on role, operations, fieldsToInclude, and fieldsToExclude.
        /// </summary>
        public static PermissionSetting CreatePermissions(string role, string operations, Policy? policy, Field? fields)
        {
            return new PermissionSetting(role, CreateOperations(operations, policy, fields));
        }

        /// <summary>
        /// JsonNamingPolicy to convert all the keys in Json as lower case string.
        /// </summary>
        public class LowerCaseNamingPolicy : JsonNamingPolicy
        {
            public override string ConvertName(string name) => name.ToLower();

            public static string ConvertName(Enum name) => name.ToString().ToLower();
        }

        /// <summary>
        /// Returns the Serialization option used to convert objects into JSON.
        /// Ignoring properties with null values.
        /// Keeping all the keys in lowercase.
        /// </summary>
        public static JsonSerializerOptions GetSerializationOptions()
        {
            JsonSerializerOptions? options = new()
            {
                Encoder = JavaScriptEncoder.Create(UnicodeRanges.All),
                WriteIndented = true,
                DefaultIgnoreCondition = JsonIgnoreCondition.WhenWritingNull,
                PropertyNamingPolicy = new LowerCaseNamingPolicy(),
                // As of .NET Core 7, JsonDocument and JsonSerializer only support skipping or disallowing
                // of comments; they do not support loading them. If we set JsonCommentHandling.Allow for either,
                // it will throw an exception.
                ReadCommentHandling = JsonCommentHandling.Skip
            };

            options.Converters.Add(new JsonStringEnumConverter(namingPolicy: new LowerCaseNamingPolicy()));
            return options;
        }

        /// <summary>
        /// Returns true on successful parsing of mappings Dictionary from IEnumerable list.
        /// Returns false in case the format of the input is not correct.
        /// </summary>
        /// <param name="mappingList">List of ':' separated values indicating exposed and backend names.</param>
        /// <param name="mappings">Output a Dictionary containing mapping from backend name to exposed name.</param>
        /// <returns> Returns true when successful else on failure, returns false. Else updated PermissionSettings array will be returned.</returns>
        public static bool TryParseMappingDictionary(IEnumerable<string> mappingList, out Dictionary<string, string> mappings)
        {
            mappings = new();
            foreach (string item in mappingList)
            {
                string[] map = item.Split(SEPARATOR);
                if (map.Length != 2)
                {
                    _logger.LogError("Invalid format for --map. " +
                        "Acceptable format --map \"backendName1:exposedName1,backendName2:exposedName2,...\".");
                    return false;
                }

                mappings.Add(map[0], map[1]);
            }

            return true;
        }

        /// <summary>
        /// Returns the default global settings.
        /// </summary>
        public static Dictionary<GlobalSettingsType, object> GetDefaultGlobalSettings(HostModeType hostMode,
                                                                                      IEnumerable<string>? corsOrigin,
                                                                                      string authenticationProvider,
                                                                                      string? audience = null,
                                                                                      string? issuer = null)
        {
            Dictionary<GlobalSettingsType, object> defaultGlobalSettings = new();
            defaultGlobalSettings.Add(GlobalSettingsType.Rest, new RestGlobalSettings());
            defaultGlobalSettings.Add(GlobalSettingsType.GraphQL, new GraphQLGlobalSettings());
            defaultGlobalSettings.Add(
                GlobalSettingsType.Host,
                GetDefaultHostGlobalSettings(
                    hostMode,
                    corsOrigin,
                    authenticationProvider,
                    audience,
                    issuer));
            return defaultGlobalSettings;
        }

        /// <summary>
        /// Returns the default host Global Settings
        /// If the user doesn't specify host mode. Default value to be used is Production.
        /// Sample:
        // "host": {
        //     "mode": "production",
        //     "cors": {
        //         "origins": [],
        //         "allow-credentials": true
        //     },
        //     "authentication": {
        //         "provider": "StaticWebApps"
        //     }
        // }
        /// </summary>
        public static HostGlobalSettings GetDefaultHostGlobalSettings(
            HostModeType hostMode,
            IEnumerable<string>? corsOrigin,
            string authenticationProvider,
            string? audience,
            string? issuer)
        {
            string[]? corsOriginArray = corsOrigin is null ? new string[] { } : corsOrigin.ToArray();
            Cors cors = new(Origins: corsOriginArray);
            AuthenticationConfig authenticationConfig;
            if (Enum.TryParse<EasyAuthType>(authenticationProvider, ignoreCase: true, out _)
                || SIMULATOR_AUTHENTICATION.Equals(authenticationProvider))
            {
                authenticationConfig = new(Provider: authenticationProvider);
            }
            else
            {
                authenticationConfig = new(
                    Provider: authenticationProvider,
                    Jwt: new(audience, issuer)
                );
            }

            return new HostGlobalSettings(
                Mode: hostMode,
                Cors: cors,
                Authentication: authenticationConfig);
        }

        /// <summary>
        /// Returns an object of type Policy
        /// If policyRequest or policyDatabase is provided. Otherwise, returns null.
        /// </summary>
        public static Policy? GetPolicyForOperation(string? policyRequest, string? policyDatabase)
        {
            if (policyRequest is not null || policyDatabase is not null)
            {
                return new Policy(policyRequest, policyDatabase);
            }

            return null;
        }

        /// <summary>
        /// Returns an object of type Field
        /// If fieldsToInclude or fieldsToExclude is provided. Otherwise, returns null.
        /// </summary>
        public static Field? GetFieldsForOperation(IEnumerable<string>? fieldsToInclude, IEnumerable<string>? fieldsToExclude)
        {
            if (fieldsToInclude is not null && fieldsToInclude.Any() || fieldsToExclude is not null && fieldsToExclude.Any())
            {
                HashSet<string>? fieldsToIncludeSet = fieldsToInclude is not null && fieldsToInclude.Any() ? new HashSet<string>(fieldsToInclude) : null;
                HashSet<string>? fieldsToExcludeSet = fieldsToExclude is not null && fieldsToExclude.Any() ? new HashSet<string>(fieldsToExclude) : null;
                return new Field(fieldsToIncludeSet, fieldsToExcludeSet);
            }

            return null;
        }

        /// <summary>
        /// Try to read and deserialize runtime config from a file.
        /// </summary>
        /// <param name="file">File path.</param>
        /// <param name="runtimeConfigJson">Runtime config output. On failure, this will be null.</param>
        /// <returns>True on success. On failure, return false and runtimeConfig will be set to null.</returns>
        public static bool TryReadRuntimeConfig(string file, out string runtimeConfigJson)
        {
            runtimeConfigJson = string.Empty;

            if (!File.Exists(file))
            {
                _logger.LogError($"Couldn't find config  file: {file}. " +
                    "Please run: dab init <options> to create a new config file.");
                return false;
            }

            // Read existing config file content.
            //
            runtimeConfigJson = File.ReadAllText(file);
            return true;
        }

        /// <summary>
        /// Verifies whether the operation provided by the user is valid or not
        /// Example:
        /// *, create -> Invalid
        /// create, create, read -> Invalid
        /// * -> Valid
        /// fetch, read -> Invalid
        /// read, delete -> Valid
        /// Also verifies that stored-procedures are not allowed with more than 1 CRUD operations.
        /// </summary>
        /// <param name="operations">array of string containing operations for permissions</param>
        /// <returns>True if no invalid operation is found.</returns>
        public static bool VerifyOperations(string[] operations, SourceType sourceType)
        {
            // Check if there are any duplicate operations
            // Ex: read,read,create
            HashSet<string> uniqueOperations = operations.ToHashSet();
            if (uniqueOperations.Count() != operations.Length)
            {
                _logger.LogError("Duplicate action found in --permissions");
                return false;
            }

<<<<<<< HEAD
            // Currently, database executable types can be configured with only 1 CRUD Operation.
            if (sourceType.IsDatabaseExecutableType()
                    && !VerifySingleOperationForDatabaseExecutable(operations))
=======
            // Currently, Stored Procedures can be configured with only Execute Operation.
            bool isStoredProcedure = sourceType is SourceType.StoredProcedure;
            if (isStoredProcedure && !VerifyExecuteOperationForStoredProcedure(operations))
>>>>>>> 3b2a4600
            {
                return false;
            }

            bool containsWildcardOperation = false;
            foreach (string operation in uniqueOperations)
            {
                if (TryConvertOperationNameToOperation(operation, out Operation op))
                {
                    if (op is Operation.All)
                    {
                        containsWildcardOperation = true;
                    }
                    else if (!isStoredProcedure && !PermissionOperation.ValidPermissionOperations.Contains(op))
                    {
                        _logger.LogError("Invalid actions found in --permissions");
                        return false;
                    }
                    else if (isStoredProcedure && !PermissionOperation.ValidStoredProcedurePermissionOperations.Contains(op))
                    {
                        _logger.LogError("Invalid stored procedure action(s) found in --permissions");
                        return false;
                    }
                }
                else
                {
                    // Check for invalid operation.
                    _logger.LogError("Invalid actions found in --permissions");
                    return false;
                }
            }

            // Check for WILDCARD operation with CRUD operations.
            if (containsWildcardOperation && uniqueOperations.Count() > 1)
            {
                _logger.LogError("WILDCARD(*) along with other CRUD operations in a single operation is not allowed.");
                return false;
            }

            return true;
        }

        /// <summary>
        /// This method will parse role and operation from permission string.
        /// A valid permission string will be of the form "<<role>>:<<actions>>"
        /// It will return true if parsing is successful and add the parsed value
        /// to the out params role and operations.
        /// </summary>
        public static bool TryGetRoleAndOperationFromPermission(IEnumerable<string> permissions, out string? role, out string? operations)
        {
            // Split permission to role and operations.
            role = null;
            operations = null;
            if (permissions.Count() != 2)
            {
                _logger.LogError("Invalid format for permission. Acceptable format: --permissions \"<<role>>:<<actions>>\"");
                return false;
            }

            role = permissions.ElementAt(0);
            operations = permissions.ElementAt(1);
            return true;
        }

        /// <summary>
        /// This method will try to find the config file based on the precedence.
        /// If the config file is provided by user, it will return that.
        /// Else it will check the DAB_ENVIRONMENT variable.
        /// In case the environment variable is not set it will check for default config.
        /// If none of the files exists it will return false. Else true with output in runtimeConfigFile.
        /// In case of false, the runtimeConfigFile will be set to string.Empty.
        /// </summary>
        public static bool TryGetConfigFileBasedOnCliPrecedence(
            string? userProvidedConfigFile,
            out string runtimeConfigFile)
        {
            if (!string.IsNullOrEmpty(userProvidedConfigFile))
            {
                /// The existence of user provided config file is not checked here.
                _logger.LogInformation($"User provided config file: {userProvidedConfigFile}");
                RuntimeConfigPath.CheckPrecedenceForConfigInEngine = false;
                runtimeConfigFile = userProvidedConfigFile;
                return true;
            }
            else
            {
                _logger.LogInformation("Config not provided. Trying to get default config based on DAB_ENVIRONMENT...");
                /// Need to reset to true explicitly so any that any re-invocations of this function
                /// get simulated as being called for the first time specifically useful for tests.
                RuntimeConfigPath.CheckPrecedenceForConfigInEngine = true;
                runtimeConfigFile = RuntimeConfigPath.GetFileNameForEnvironment(
                        hostingEnvironmentName: null,
                        considerOverrides: false);

                /// So that the check doesn't run again when starting engine
                RuntimeConfigPath.CheckPrecedenceForConfigInEngine = false;
            }

            return !string.IsNullOrEmpty(runtimeConfigFile);
        }

        /// <summary>
        /// Checks if config can be correctly parsed by deserializing the
        /// json config into runtime config object.
        /// Also checks that connection-string is not null or empty whitespace
        /// </summary>
        public static bool CanParseConfigCorrectly(string configFile)
        {
            if (!TryReadRuntimeConfig(configFile, out string runtimeConfigJson))
            {
                _logger.LogError($"Failed to read the config file: {configFile}.");
                return false;
            }

            if (!RuntimeConfig.TryGetDeserializedRuntimeConfig(
                    runtimeConfigJson,
                    out RuntimeConfig? deserializedRuntimeConfig,
                    logger: null))
            {
                _logger.LogError($"Failed to parse the config file: {configFile}.");
                return false;
            }

            if (string.IsNullOrWhiteSpace(deserializedRuntimeConfig.ConnectionString))
            {
                _logger.LogError($"Invalid connection-string provided in the config.");
                return false;
            }

            return true;
        }

        /// <summary>
        /// This method checks that parameter is only used with Stored Procedure/Function, while
        /// key-fields only with table/views.
        /// </summary>
        /// <param name="sourceType">type of the source object.</param>
        /// <param name="parameters">IEnumerable string containing parameters for stored-procedure/function.</param>
        /// <param name="keyFields">IEnumerable string containing key columns for table/view.</param>
        /// <returns> Returns true when successful else on failure, returns false.</returns>
        public static bool VerifyCorrectPairingOfParameterAndKeyFieldsWithType(
            SourceType sourceType,
            IEnumerable<string>? parameters,
            IEnumerable<string>? keyFields)
        {
            if (sourceType.IsDatabaseExecutableType())
            {
                if (keyFields is not null && keyFields.Any())
                {
                    _logger.LogError($"{sourceType} don't support keyfields.");
                    return false;
                }
            }
            else
            {
                if (parameters is not null && parameters.Any())
                {
                    _logger.LogError("Tables/Views don't support parameters.");
                    return false;
                }
            }

            return true;
        }

        /// <summary>
        /// Creates source object by using valid type, params, and keyfields.
        /// </summary>
        /// <param name="name">Name of the source.</param>
        /// <param name="type">Type of the source. i.e, table,view, and stored-procedure.</param>
        /// <param name="parameters">Dictionary for parameters if source is stored-procedure</param>
        /// <param name="keyFields">Array of string containing key columns for table/view type.</param>
        /// <param name="sourceObject">Outputs the created source object.
        /// It can be null, string, or DatabaseObjectSource</param>
        /// <returns>True in case of successful creation of source object.</returns>
        public static bool TryCreateSourceObject(
            string name,
            SourceType type,
            Dictionary<string, object>? parameters,
            string[]? keyFields,
            [NotNullWhen(true)] out object? sourceObject)
        {

            // If type is Table along with that parameter and keyfields is null then return the source as string.
            if (SourceType.Table.Equals(type) && parameters is null && keyFields is null)
            {
                sourceObject = name;
                return true;
            }

            sourceObject = new DatabaseObjectSource(
                Type: type,
                Name: name,
                Parameters: parameters,
                KeyFields: keyFields
            );

            return true;
        }

        /// <summary>
        /// This method tries to parse the source parameters Dictionary from IEnumerable list
        /// by splitting each item of the list on ':', where first item is param name and the
        /// and the second item is the value. for any other item it should fail.
        /// If Parameter List is null, no parsing happens and sourceParameter is returned as null.
        /// </summary>
        /// <param name="parametersList">List of ':' separated values indicating key and value.</param>
        /// <param name="mappings">Output a Dictionary of parameters and their values.</param>
        /// <returns> Returns true when successful else on failure, returns false.</returns>
        public static bool TryParseSourceParameterDictionary(
            IEnumerable<string>? parametersList,
            out Dictionary<string, object>? sourceParameters)
        {
            sourceParameters = null;
            if (parametersList is null)
            {
                return true;
            }

            sourceParameters = new(StringComparer.OrdinalIgnoreCase);
            foreach (string param in parametersList)
            {
                string[] items = param.Split(SEPARATOR);
                if (items.Length != 2)
                {
                    sourceParameters = null;
                    _logger.LogError("Invalid format for --source.params");
                    _logger.LogError("Correct source parameter syntax: --source.params \"key1:value1,key2:value2,...\".");
                    return false;
                }

                string paramKey = items[0];
                object paramValue = ParseStringValue(items[1]);

                sourceParameters.Add(paramKey, paramValue);
            }

            if (!sourceParameters.Any())
            {
                sourceParameters = null;
            }

            return true;
        }

        /// <summary>
        /// This method loops through every role specified for stored-procedure/function
        /// entity and checks if it has only one CRUD operation.
        /// </summary>
        public static bool VerifyPermissionOperationsForDatabaseExecutable(
            PermissionSetting[] permissionSettings)
        {
            foreach (PermissionSetting permissionSetting in permissionSettings)
            {
<<<<<<< HEAD
                if (!VerifySingleOperationForDatabaseExecutable(permissionSetting.Operations))
=======
                if (!VerifyExecuteOperationForStoredProcedure(permissionSetting.Operations))
>>>>>>> 3b2a4600
                {
                    return false;
                }
            }

            return true;
        }

        /// <summary>
<<<<<<< HEAD
        /// This method checks that stored-procedure/function entity
        /// has only one CRUD operation.
        /// </summary>
        private static bool VerifySingleOperationForDatabaseExecutable(object[] operations)
=======
        /// This method checks that stored-procedure entity
        /// is configured only with execute action
        /// </summary>
        private static bool VerifyExecuteOperationForStoredProcedure(object[] operations)
>>>>>>> 3b2a4600
        {
            if (operations.Length > 1
                || !TryGetOperationName(operations.First(), out Operation operationName)
                || operationName is not Operation.Execute)
            {
<<<<<<< HEAD
                _logger.LogError("Stored Procedure and Functions supports only 1 CRUD operation.");
=======
                _logger.LogError("Stored Procedure supports only execute operation.");
>>>>>>> 3b2a4600
                return false;
            }

            return true;
        }

        /// <summary>
        /// Checks if the operation is string or PermissionOperation object
        /// and tries to parse the operation name accordingly.
        /// Returns true on successful parsing.
        /// </summary>
        public static bool TryGetOperationName(object operation, out Operation operationName)
        {
            JsonElement operationJson = JsonSerializer.SerializeToElement(operation);
            if (operationJson.ValueKind is JsonValueKind.String)
            {
                return TryConvertOperationNameToOperation(operationJson.GetString(), out operationName);
            }

            PermissionOperation? action = JsonSerializer.Deserialize<PermissionOperation>(operationJson);
            if (action is null)
            {
                _logger.LogError($"Failed to parse the operation: {operation}.");
                operationName = Operation.None;
                return false;
            }

            operationName = action.Name;
            return true;
        }

        /// <summary>
        /// Check both Audience and Issuer are specified when the authentication provider is JWT.
        /// Also providing Audience or Issuer with StaticWebApps or AppService wil result in failure.
        /// </summary>
        public static bool ValidateAudienceAndIssuerForJwtProvider(
            string authenticationProvider,
            string? audience,
            string? issuer)
        {
            if (Enum.TryParse<EasyAuthType>(authenticationProvider, ignoreCase: true, out _)
                || SIMULATOR_AUTHENTICATION.Equals(authenticationProvider))
            {
                if (!(string.IsNullOrWhiteSpace(audience)) || !(string.IsNullOrWhiteSpace(issuer)))
                {
                    _logger.LogWarning("Audience and Issuer can't be set for EasyAuth or Simulator authentication.");
                    return true;
                }
            }
            else
            {
                if (string.IsNullOrWhiteSpace(audience) || string.IsNullOrWhiteSpace(issuer))
                {
                    _logger.LogError($"Authentication providers other than EasyAuth and Simulator require both Audience and Issuer.");
                    return false;
                }
            }

            return true;
        }

        /// <summary>
        /// Converts string into either integer, double, or boolean value.
        /// If the given string is neither of the above, it returns as string.
        /// </summary>
        private static object ParseStringValue(string stringValue)
        {
            if (int.TryParse(stringValue, out int integerValue))
            {
                return integerValue;
            }
            else if (double.TryParse(stringValue, out double floatingValue))
            {
                return floatingValue;
            }
            else if (bool.TryParse(stringValue, out bool booleanValue))
            {
                return booleanValue;
            }

            return stringValue;
        }

        /// <summary>
        /// This method will write all the json string in the given file.
        /// </summary>
        public static bool WriteJsonContentToFile(string file, string jsonContent)
        {
            try
            {
                File.WriteAllText(file, jsonContent);
            }
            catch (Exception e)
            {
                _logger.LogError($"Failed to generate the config file, operation failed with exception:{e}.");
                return false;
            }

            return true;
        }

        /// <summary>
        /// Utility method that converts REST HTTP verb string input to RestMethod Enum.
        /// The method returns true/false corresponding to successful/unsuccessful conversion.
        /// </summary>
        /// <param name="method">String input entered by the user</param>
        /// <param name="restMethod">RestMethod Enum type</param>
        /// <returns></returns>
        public static bool TryConvertRestMethodNameToRestMethod(string? method, out RestMethod restMethod)
        {
            if (!Enum.TryParse(method, ignoreCase: true, out restMethod))
            {
                _logger.LogError($"Invalid REST Method. Supported methods are {RestMethod.Get.ToString()}, {RestMethod.Post.ToString()} , {RestMethod.Put.ToString()}, {RestMethod.Patch.ToString()} and {RestMethod.Delete.ToString()}.");
                return false;
            }

            return true;
        }

        /// <summary>
        /// Utility method that converts list of REST HTTP verbs configured for a
        /// stored procedure into an array of RestMethod Enum type.
        /// If any invalid REST methods are supplied, an empty array is returned.
        /// </summary>
        /// <param name="methods">Collection of REST HTTP verbs configured for the stored procedure</param>
        /// <returns>REST methods as an array of RestMethod Enum type.</returns>
        public static RestMethod[] CreateRestMethods(IEnumerable<string> methods)
        {
            List<RestMethod> restMethods = new();

            foreach (string method in methods)
            {
                RestMethod restMethod;
                if (TryConvertRestMethodNameToRestMethod(method, out restMethod))
                {
                    restMethods.Add(restMethod);
                }
                else
                {
                    restMethods.Clear();
                    break;
                }

            }

            return restMethods.ToArray();
        }

        /// <summary>
        /// Utility method that converts the graphQL operation configured for the stored procedure to
        /// GraphQLOperation Enum type.
        /// The metod returns true/false corresponding to successful/unsuccessful conversion.
        /// </summary>
        /// <param name="operation">GraphQL operation configured for the stored procedure</param>
        /// <param name="graphQLOperation">GraphQL Operation as an Enum type</param>
        /// <returns>true/false</returns>
        public static bool TryConvertGraphQLOperationNameToGraphQLOperation(string? operation, [NotNullWhen(true)] out GraphQLOperation graphQLOperation)
        {
            if (!Enum.TryParse(operation, ignoreCase: true, out graphQLOperation))
            {
                _logger.LogError($"Invalid GraphQL Operation. Supported operations are {GraphQLOperation.Query.ToString()} and {GraphQLOperation.Mutation.ToString()}.");
                return false;
            }

            return true;
        }

        /// <summary>
        /// Method to check if the options for an entity represent a stored procedure  
        /// </summary>
        /// <param name="options"></param>
        /// <returns></returns>
        public static bool IsStoredProcedure(EntityOptions options)
        {
            SourceTypeEnumConverter.TryGetSourceType(options.SourceType, out SourceType sourceObjectType);
            return sourceObjectType is SourceType.StoredProcedure;
        }

        /// <summary>
        /// Method to determine whether the type of an entity is being converted from stored-procedure to
        /// table/view.
        /// </summary>
        /// <param name="entity"></param>
        /// <returns></returns>
        public static bool IsStoredProcedure(Entity entity)
        {
            return entity.ObjectType is SourceType.StoredProcedure;
        }

        /// <summary>
        /// Method to determine if the type of the entity is being converted from
        /// stored-procedure to table/view.  
        /// </summary>
        /// <param name="entity">Entity for which the source type conversion is being determined</param>
        /// <param name="options">Options from the CLI commands</param>
        /// <returns>True when an entity of type stored-procedure is converted to a table/view</returns>
        public static bool IsStoredProcedureConvertedToOtherTypes(Entity entity, EntityOptions options)
        {
            if (options.SourceType is null)
            {
                return false;
            }

            bool isCurrentEntityStoredProcedure = IsStoredProcedure(entity);
            bool doOptionsRepresentStoredProcedure = options.SourceType is not null && IsStoredProcedure(options);
            return isCurrentEntityStoredProcedure && !doOptionsRepresentStoredProcedure;
        }

        /// <summary>
        /// Method to determine whether the type of an entity is being changed from
        /// table/view to stored-procedure.
        /// </summary>
        /// <param name="entity">Entity for which the source type conversion is being determined</param>
        /// <param name="options">Options from the CLI commands</param>
        /// <returns>True when an entity of type table/view is converted to a stored-procedure</returns>
        public static bool IsEntityBeingConvertedToStoredProcedure(Entity entity, EntityOptions options)
        {
            if (options.SourceType is null)
            {
                return false;
            }

            bool isCurrentEntityStoredProcedure = IsStoredProcedure(entity);
            bool doOptionsRepresentStoredProcedure = options.SourceType is not null && IsStoredProcedure(options);
            return !isCurrentEntityStoredProcedure && doOptionsRepresentStoredProcedure;
        }

        /// <summary>
        /// For stored procedures, the rest HTTP verbs to be supported can be configured using
        /// --rest.methods option.
        /// Validation to ensure that configuring REST methods for a stored procedure that is
        /// not enabled for REST results in an error. This validation is run along
        /// with add command.
        /// </summary>
        /// <param name="options">Options entered using add command</param>
        /// <returns>True for invalid conflicting REST options. False when the options are valid</returns>
        public static bool CheckConflictingRestConfigurationForStoredProcedures(EntityOptions options)
        {
            return (options.RestRoute is not null && bool.TryParse(options.RestRoute, out bool restEnabled) && !restEnabled) &&
                   (options.RestMethodsForStoredProcedure is not null && options.RestMethodsForStoredProcedure.Any());
        }

        /// <summary>
        /// For stored procedures, the graphql operation to be supported can be configured using
        /// --graphql.operation.
        /// Validation to ensure that configuring GraphQL operation for a stored procedure that is
        /// not exposed for graphQL results in an error. This validation is run along with add
        /// command
        /// </summary>
        /// <param name="options"></param>
        /// <returns>True for invalid conflicting graphQL options. False when the options are not conflicting</returns>
        public static bool CheckConflictingGraphQLConfigurationForStoredProcedures(EntityOptions options)
        {
            return (options.GraphQLType is not null && bool.TryParse(options.GraphQLType, out bool graphQLEnabled) && !graphQLEnabled)
                    && (options.GraphQLOperationForStoredProcedure is not null);
        }

        /// <summary>
        /// Constructs the REST Path using the add/update command --rest option  
        /// </summary>
        /// <param name="restRoute">Input entered using --rest option</param>
        /// <returns>Constructed REST Path</returns>
        public static object? ConstructRestPathDetails(string? restRoute)
        {
            object? restPath;
            if (restRoute is null)
            {
                restPath = null;
            }
            else
            {
                if (bool.TryParse(restRoute, out bool restEnabled))
                {
                    restPath = restEnabled;
                }
                else
                {
                    restPath = "/" + restRoute;
                }
            }

            return restPath;
        }

        /// <summary>
        /// Constructs the graphQL Type from add/update command --graphql option
        /// </summary>
        /// <param name="graphQL">GraphQL type input from the CLI commands</param>
        /// <returns>Constructed GraphQL Type</returns>
        public static object? ConstructGraphQLTypeDetails(string? graphQL)
        {
            object? graphQLType;
            bool graphQLEnabled;
            if (graphQL is null)
            {
                graphQLType = null;
            }
            else
            {
                if (bool.TryParse(graphQL, out graphQLEnabled))
                {
                    graphQLType = graphQLEnabled;
                }
                else
                {
                    string singular, plural;
                    if (graphQL.Contains(SEPARATOR))
                    {
                        string[] arr = graphQL.Split(SEPARATOR);
                        if (arr.Length != 2)
                        {
                            _logger.LogError($"Invalid format for --graphql. Accepted values are true/false," +
                                                    "a string, or a pair of string in the format <singular>:<plural>");
                            return null;
                        }

                        singular = arr[0];
                        plural = arr[1];
                    }
                    else
                    {
                        singular = graphQL.Singularize(inputIsKnownToBePlural: false);
                        plural = graphQL.Pluralize(inputIsKnownToBeSingular: false);
                    }

                    graphQLType = new SingularPlural(singular, plural);
                }
            }

            return graphQLType;
        }
    }
}<|MERGE_RESOLUTION|>--- conflicted
+++ resolved
@@ -55,7 +55,7 @@
             {
                 return null;
             }
-            // Tables, Views and Stored Procedures that are enabled for REST without custom
+            // Tables, Views, Stored Procedures, and Functions that are enabled for REST without custom
             // path or methods.
             else if (restDetail is not null && restMethods is null)
             {
@@ -68,14 +68,14 @@
                     return new RestEntitySettings(Path: restDetail);
                 }
             }
-            //Stored Procedures that have REST methods defined without a custom REST path definition
+            //Stored Procedures/Functions that have REST methods defined without a custom REST path definition
             else if (restMethods is not null && restDetail is null)
             {
-                return new RestStoredProcedureEntitySettings(RestMethods: restMethods);
-            }
-
-            //Stored Procedures that have custom REST path and methods defined 
-            return new RestStoredProcedureEntityVerboseSettings(Path: restDetail, RestMethods: restMethods!);
+                return new RestDatabaseExecutableEntitySettings(RestMethods: restMethods);
+            }
+
+            //Stored Procedures/Functions that have custom REST path and methods defined
+            return new RestDatabaseExecutableEntityVerboseSettings(Path: restDetail, RestMethods: restMethods!);
         }
 
         /// <summary>
@@ -89,7 +89,7 @@
             {
                 return null;
             }
-            // Tables, view or stored procedures that are either enabled for graphQL without custom operation
+            // Tables, view, stored procedures, and functions that are either enabled for graphQL without custom operation
             // definitions and with/without a custom graphQL type definition.
             else if (graphQLDetail is not null && graphQLOperation is null)
             {
@@ -102,16 +102,16 @@
                     return new GraphQLEntitySettings(Type: graphQLDetail);
                 }
             }
-            // Stored procedures that are defined with custom graphQL operations but without
+            // Stored procedures and functions that are defined with custom graphQL operations but without
             // custom type definitions.
             else if (graphQLDetail is null && graphQLOperation is not null)
             {
-                return new GraphQLStoredProcedureEntityOperationSettings(GraphQLOperation: graphQLOperation.ToString());
-            }
-
-            // Stored procedures that are defined with custom graphQL type definition and
+                return new GraphQLDatabaseExecutableEntityOperationSettings(GraphQLOperation: graphQLOperation.ToString());
+            }
+
+            // Stored procedures and functions that are defined with custom graphQL type definition and
             // custom a graphQL operation.
-            return new GraphQLStoredProcedureEntityVerboseSettings(Type: graphQLDetail, GraphQLOperation: graphQLOperation.ToString());
+            return new GraphQLDatabaseExecutableEntityVerboseSettings(Type: graphQLDetail, GraphQLOperation: graphQLOperation.ToString());
 
         }
 
@@ -200,7 +200,7 @@
                     {
                         if (op is Operation.All)
                         {
-                            HashSet<Operation> resolvedOperations = sourceType is SourceType.StoredProcedure ? PermissionOperation.ValidStoredProcedurePermissionOperations : PermissionOperation.ValidPermissionOperations;
+                            HashSet<Operation> resolvedOperations = sourceType.IsDatabaseExecutableType() ? PermissionOperation.ValidDatabaseExecutablePermissionOperations : PermissionOperation.ValidPermissionOperations;
                             // Expand wildcard to all valid operations (except execute)
                             foreach (Operation validOp in resolvedOperations)
                             {
@@ -220,7 +220,7 @@
                     if (ac.Name is Operation.All)
                     {
                         // Expand wildcard to all valid operations except execute.
-                        HashSet<Operation> resolvedOperations = sourceType is SourceType.StoredProcedure ? PermissionOperation.ValidStoredProcedurePermissionOperations : PermissionOperation.ValidPermissionOperations;
+                        HashSet<Operation> resolvedOperations = sourceType.IsDatabaseExecutableType() ? PermissionOperation.ValidDatabaseExecutablePermissionOperations : PermissionOperation.ValidPermissionOperations;
                         foreach (Operation validOp in resolvedOperations)
                         {
                             result.Add(validOp, new PermissionOperation(validOp, Policy: ac.Policy, Fields: ac.Fields));
@@ -431,7 +431,7 @@
         /// * -> Valid
         /// fetch, read -> Invalid
         /// read, delete -> Valid
-        /// Also verifies that stored-procedures are not allowed with more than 1 CRUD operations.
+        /// Also verifies that stored-procedures and functions are not allowed with more than 1 CRUD operations.
         /// </summary>
         /// <param name="operations">array of string containing operations for permissions</param>
         /// <returns>True if no invalid operation is found.</returns>
@@ -446,15 +446,9 @@
                 return false;
             }
 
-<<<<<<< HEAD
-            // Currently, database executable types can be configured with only 1 CRUD Operation.
+            // Currently, database executable types can be configured with only Execute Operation.
             if (sourceType.IsDatabaseExecutableType()
-                    && !VerifySingleOperationForDatabaseExecutable(operations))
-=======
-            // Currently, Stored Procedures can be configured with only Execute Operation.
-            bool isStoredProcedure = sourceType is SourceType.StoredProcedure;
-            if (isStoredProcedure && !VerifyExecuteOperationForStoredProcedure(operations))
->>>>>>> 3b2a4600
+                    && !VerifyExecuteOperationForDatabaseExecutable(operations))
             {
                 return false;
             }
@@ -468,14 +462,16 @@
                     {
                         containsWildcardOperation = true;
                     }
-                    else if (!isStoredProcedure && !PermissionOperation.ValidPermissionOperations.Contains(op))
+                    else if (!sourceType.IsDatabaseExecutableType() &&
+                                !PermissionOperation.ValidPermissionOperations.Contains(op))
                     {
                         _logger.LogError("Invalid actions found in --permissions");
                         return false;
                     }
-                    else if (isStoredProcedure && !PermissionOperation.ValidStoredProcedurePermissionOperations.Contains(op))
+                    else if (sourceType.IsDatabaseExecutableType() &&
+                                !PermissionOperation.ValidDatabaseExecutablePermissionOperations.Contains(op))
                     {
-                        _logger.LogError("Invalid stored procedure action(s) found in --permissions");
+                        _logger.LogError($"Invalid {sourceType} action(s) found in --permissions");
                         return false;
                     }
                 }
@@ -709,11 +705,7 @@
         {
             foreach (PermissionSetting permissionSetting in permissionSettings)
             {
-<<<<<<< HEAD
-                if (!VerifySingleOperationForDatabaseExecutable(permissionSetting.Operations))
-=======
-                if (!VerifyExecuteOperationForStoredProcedure(permissionSetting.Operations))
->>>>>>> 3b2a4600
+                if (!VerifyExecuteOperationForDatabaseExecutable(permissionSetting.Operations))
                 {
                     return false;
                 }
@@ -723,27 +715,16 @@
         }
 
         /// <summary>
-<<<<<<< HEAD
         /// This method checks that stored-procedure/function entity
-        /// has only one CRUD operation.
-        /// </summary>
-        private static bool VerifySingleOperationForDatabaseExecutable(object[] operations)
-=======
-        /// This method checks that stored-procedure entity
         /// is configured only with execute action
         /// </summary>
-        private static bool VerifyExecuteOperationForStoredProcedure(object[] operations)
->>>>>>> 3b2a4600
+        private static bool VerifyExecuteOperationForDatabaseExecutable(object[] operations)
         {
             if (operations.Length > 1
                 || !TryGetOperationName(operations.First(), out Operation operationName)
                 || operationName is not Operation.Execute)
             {
-<<<<<<< HEAD
-                _logger.LogError("Stored Procedure and Functions supports only 1 CRUD operation.");
-=======
-                _logger.LogError("Stored Procedure supports only execute operation.");
->>>>>>> 3b2a4600
+                _logger.LogError("Stored Procedure and Functions supports only execute operation.");
                 return false;
             }
 
@@ -865,10 +846,10 @@
 
         /// <summary>
         /// Utility method that converts list of REST HTTP verbs configured for a
-        /// stored procedure into an array of RestMethod Enum type.
+        /// stored procedure or function into an array of RestMethod Enum type.
         /// If any invalid REST methods are supplied, an empty array is returned.
         /// </summary>
-        /// <param name="methods">Collection of REST HTTP verbs configured for the stored procedure</param>
+        /// <param name="methods">Collection of REST HTTP verbs configured for the stored procedure/function</param>
         /// <returns>REST methods as an array of RestMethod Enum type.</returns>
         public static RestMethod[] CreateRestMethods(IEnumerable<string> methods)
         {
@@ -893,11 +874,11 @@
         }
 
         /// <summary>
-        /// Utility method that converts the graphQL operation configured for the stored procedure to
-        /// GraphQLOperation Enum type.
+        /// Utility method that converts the graphQL operation configured for the stored procedure
+        /// or function to GraphQLOperation Enum type.
         /// The metod returns true/false corresponding to successful/unsuccessful conversion.
         /// </summary>
-        /// <param name="operation">GraphQL operation configured for the stored procedure</param>
+        /// <param name="operation">GraphQL operation configured for the stored procedure/function</param>
         /// <param name="graphQLOperation">GraphQL Operation as an Enum type</param>
         /// <returns>true/false</returns>
         public static bool TryConvertGraphQLOperationNameToGraphQLOperation(string? operation, [NotNullWhen(true)] out GraphQLOperation graphQLOperation)
@@ -912,97 +893,86 @@
         }
 
         /// <summary>
-        /// Method to check if the options for an entity represent a stored procedure  
+        /// Method to check if the options for an entity represent a stored procedure or a function
         /// </summary>
         /// <param name="options"></param>
         /// <returns></returns>
-        public static bool IsStoredProcedure(EntityOptions options)
+        public static bool IsDatabaseExecutable(EntityOptions options)
         {
             SourceTypeEnumConverter.TryGetSourceType(options.SourceType, out SourceType sourceObjectType);
-            return sourceObjectType is SourceType.StoredProcedure;
-        }
-
-        /// <summary>
-        /// Method to determine whether the type of an entity is being converted from stored-procedure to
-        /// table/view.
-        /// </summary>
-        /// <param name="entity"></param>
-        /// <returns></returns>
-        public static bool IsStoredProcedure(Entity entity)
-        {
-            return entity.ObjectType is SourceType.StoredProcedure;
+            return sourceObjectType.IsDatabaseExecutableType();
         }
 
         /// <summary>
         /// Method to determine if the type of the entity is being converted from
-        /// stored-procedure to table/view.  
+        /// stored-procedure/function to table/view.
         /// </summary>
         /// <param name="entity">Entity for which the source type conversion is being determined</param>
         /// <param name="options">Options from the CLI commands</param>
-        /// <returns>True when an entity of type stored-procedure is converted to a table/view</returns>
-        public static bool IsStoredProcedureConvertedToOtherTypes(Entity entity, EntityOptions options)
+        /// <returns>True when an entity of type stored-procedure/function is converted to a table/view</returns>
+        public static bool IsDatabaseExecutableConvertedToOtherTypes(Entity entity, EntityOptions options)
         {
             if (options.SourceType is null)
             {
                 return false;
             }
 
-            bool isCurrentEntityStoredProcedure = IsStoredProcedure(entity);
-            bool doOptionsRepresentStoredProcedure = options.SourceType is not null && IsStoredProcedure(options);
-            return isCurrentEntityStoredProcedure && !doOptionsRepresentStoredProcedure;
+            bool isCurrentEntityDatabaseExecutable = entity.ObjectType.IsDatabaseExecutableType();
+            bool doOptionsRepresentDatabaseExecutable = options.SourceType is not null && IsDatabaseExecutable(options);
+            return isCurrentEntityDatabaseExecutable && !doOptionsRepresentDatabaseExecutable;
         }
 
         /// <summary>
         /// Method to determine whether the type of an entity is being changed from
-        /// table/view to stored-procedure.
+        /// table/view to stored-procedure/function.
         /// </summary>
         /// <param name="entity">Entity for which the source type conversion is being determined</param>
         /// <param name="options">Options from the CLI commands</param>
-        /// <returns>True when an entity of type table/view is converted to a stored-procedure</returns>
-        public static bool IsEntityBeingConvertedToStoredProcedure(Entity entity, EntityOptions options)
+        /// <returns>True when an entity of type table/view is converted to a stored-procedure/function</returns>
+        public static bool IsEntityBeingConvertedToDatabaseExecutable(Entity entity, EntityOptions options)
         {
             if (options.SourceType is null)
             {
                 return false;
             }
 
-            bool isCurrentEntityStoredProcedure = IsStoredProcedure(entity);
-            bool doOptionsRepresentStoredProcedure = options.SourceType is not null && IsStoredProcedure(options);
-            return !isCurrentEntityStoredProcedure && doOptionsRepresentStoredProcedure;
-        }
-
-        /// <summary>
-        /// For stored procedures, the rest HTTP verbs to be supported can be configured using
-        /// --rest.methods option.
-        /// Validation to ensure that configuring REST methods for a stored procedure that is
-        /// not enabled for REST results in an error. This validation is run along
+            bool isCurrentEntityDatabaseExecutable = entity.ObjectType.IsDatabaseExecutableType();
+            bool doOptionsRepresentDatabaseExecutable = options.SourceType is not null && IsDatabaseExecutable(options);
+            return !isCurrentEntityDatabaseExecutable && doOptionsRepresentDatabaseExecutable;
+        }
+
+        /// <summary>
+        /// For stored procedures and functions, the rest HTTP verbs to be supported can be configured
+        /// using --rest.methods option.
+        /// Validation to ensure that configuring REST methods for a stored procedure or function
+        /// that is not enabled for REST results in an error. This validation is run along
         /// with add command.
         /// </summary>
         /// <param name="options">Options entered using add command</param>
         /// <returns>True for invalid conflicting REST options. False when the options are valid</returns>
-        public static bool CheckConflictingRestConfigurationForStoredProcedures(EntityOptions options)
+        public static bool CheckConflictingRestConfigurationForDatabaseExecutable(EntityOptions options)
         {
             return (options.RestRoute is not null && bool.TryParse(options.RestRoute, out bool restEnabled) && !restEnabled) &&
-                   (options.RestMethodsForStoredProcedure is not null && options.RestMethodsForStoredProcedure.Any());
-        }
-
-        /// <summary>
-        /// For stored procedures, the graphql operation to be supported can be configured using
+                   (options.RestMethodsForDatabaseExecutable is not null && options.RestMethodsForDatabaseExecutable.Any());
+        }
+
+        /// <summary>
+        /// For stored procedures and functions, the graphql operation to be supported can be configured using
         /// --graphql.operation.
-        /// Validation to ensure that configuring GraphQL operation for a stored procedure that is
-        /// not exposed for graphQL results in an error. This validation is run along with add
-        /// command
+        /// Validation to ensure that configuring GraphQL operation for a stored procedur or function
+        /// e that is not exposed for graphQL results in an error. This validation is run along with
+        /// add command
         /// </summary>
         /// <param name="options"></param>
         /// <returns>True for invalid conflicting graphQL options. False when the options are not conflicting</returns>
-        public static bool CheckConflictingGraphQLConfigurationForStoredProcedures(EntityOptions options)
+        public static bool CheckConflictingGraphQLConfigurationForDatabaseExecutable(EntityOptions options)
         {
             return (options.GraphQLType is not null && bool.TryParse(options.GraphQLType, out bool graphQLEnabled) && !graphQLEnabled)
-                    && (options.GraphQLOperationForStoredProcedure is not null);
-        }
-
-        /// <summary>
-        /// Constructs the REST Path using the add/update command --rest option  
+                    && (options.GraphQLOperationForDatabaseExecutable is not null);
+        }
+
+        /// <summary>
+        /// Constructs the REST Path using the add/update command --rest option
         /// </summary>
         /// <param name="restRoute">Input entered using --rest option</param>
         /// <returns>Constructed REST Path</returns>
