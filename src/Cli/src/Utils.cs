using System.Diagnostics;
using System.Diagnostics.CodeAnalysis;
using System.Reflection;
using System.Text.Encodings.Web;
using System.Text.Json;
using System.Text.Json.Serialization;
using System.Text.Unicode;
using Azure.DataApiBuilder.Config;
using Humanizer;
using Microsoft.Extensions.Logging;
using static Azure.DataApiBuilder.Config.AuthenticationConfig;
using PermissionOperation = Azure.DataApiBuilder.Config.PermissionOperation;

/// <summary>
/// Contains the methods for transforming objects, serialization options.
/// </summary>
namespace Cli
{
    public class Utils
    {
        public const string WILDCARD = "*";
        public static readonly string SEPARATOR = ":";
        public const string DEFAULT_VERSION = "1.0.0";

        private static ILogger<Utils> _logger;

        public static void SetCliUtilsLogger(ILogger<Utils> cliUtilsLogger)
        {
            _logger = cliUtilsLogger;
        }

        /// <summary>
        /// Reads the product version from the executing assembly's file version information.
        /// </summary>
        /// <returns>Product version if not null, default version 1.0.0 otherwise.</returns>
        public static string GetProductVersion()
        {
            Assembly assembly = Assembly.GetExecutingAssembly();
            FileVersionInfo fileVersionInfo = FileVersionInfo.GetVersionInfo(assembly.Location);
            string? version = fileVersionInfo.ProductVersion;

            return version ?? DEFAULT_VERSION;
        }

        /// <summary>
        /// Creates the REST object which can be either a boolean value
        /// or a RestEntitySettings object containing api route based on the input.
        /// Returns null when no REST configuration is provided.
        /// </summary>
<<<<<<< HEAD
        public static object? GetRestDetails(object? rest_detail = null, RestMethod[]? restMethods = null)
=======
        /// <param name="rest">string value of a boolean (true/false), otherwise the REST path.</param>
        /// <param name="restMethods">Array of REST methods.</param>
        /// <returns></returns>
        public static object? GetRestDetails(string? rest, RestMethod[]? restMethods = null)
>>>>>>> 8aa7e2cb
        {
            if(rest_detail is null && restMethods is null)
            {
                return null;
            }
            else if(rest_detail is not null && restMethods is null)
            {
                if(rest_detail is true || rest_detail is false)
                {
                    return rest_detail;
                }
                else
                {
                    return new RestEntitySettings(Path: rest_detail);
                }
            }
            else if(restMethods is not null && rest_detail is null)
            {
                return new RestStoredProcedureEntitySettings(RestMethods: restMethods);
            }

            return new RestStoredProcedureEntityVerboseSettings(Path: rest_detail, RestMethods: restMethods!);
        }

        /// <summary>
        /// Creates the graphql object which can be either a boolean value
        /// or a GraphQLEntitySettings object containing graphql type {singular, plural} based on the input
        /// </summary>
        public static object? GetGraphQLDetails(object? graphQL_detail, GraphQLOperation? graphQLOperation = null)
        {
            
            if(graphQL_detail is null && graphQLOperation is null)
            {
                return null;
            }
            else if(graphQL_detail is not null && graphQLOperation is null)
            {   
                if(graphQL_detail is true || graphQL_detail is false)
                {
                    return graphQL_detail;
                }
                else
                {
                    return new GraphQLEntitySettings(Type: graphQL_detail);
                }
            }
            else if(graphQL_detail is null && graphQLOperation is not null)
            {
                return new GraphQLStoredProcedureEntityOperationSettings(GraphQLOperation: graphQLOperation);
            }

            return new GraphQLStoredProcedureEntityVerboseSettings(Type: graphQL_detail, GraphQLOperation: graphQLOperation);
            
        }

        /// <summary>
        /// Try convert operation string to Operation Enum.
        /// </summary>
        /// <param name="operationName">operation string.</param>
        /// <param name="operation">Operation Enum output.</param>
        /// <returns>True if convert is successful. False otherwise.</returns>
        public static bool TryConvertOperationNameToOperation(string? operationName, out Operation operation)
        {
            if (!Enum.TryParse(operationName, ignoreCase: true, out operation))
            {
                if (operationName is not null && operationName.Equals(WILDCARD, StringComparison.OrdinalIgnoreCase))
                {
                    operation = Operation.All;
                }
                else
                {
                    _logger.LogError($"Invalid operation Name: {operationName}.");
                    return false;
                }
            }

            return true;
        }

        /// <summary>
        /// Creates an array of Operation element which contains one of the CRUD operation and
        /// fields to which this operation is allowed as permission setting based on the given input.
        /// </summary>
        public static object[] CreateOperations(string operations, Policy? policy, Field? fields)
        {
            object[] operation_items;
            if (policy is null && fields is null)
            {
                return operations.Split(",");
            }

            if (operations is WILDCARD)
            {
                operation_items = new object[] { new PermissionOperation(Operation.All, policy, fields) };
            }
            else
            {
                string[]? operation_elements = operations.Split(",");
                if (policy is not null || fields is not null)
                {
                    List<object>? operation_list = new();
                    foreach (string? operation_element in operation_elements)
                    {
                        if (TryConvertOperationNameToOperation(operation_element, out Operation op))
                        {
                            PermissionOperation? operation_item = new(op, policy, fields);
                            operation_list.Add(operation_item);
                        }
                    }

                    operation_items = operation_list.ToArray();
                }
                else
                {
                    operation_items = operation_elements;
                }
            }

            return operation_items;
        }

        /// <summary>
        /// Given an array of operations, which is a type of JsonElement, convert it to a dictionary
        /// key: Valid operation (wild card operation will be expanded)
        /// value: Operation object
        /// </summary>
        /// <param name="operations">Array of operations which is of type JsonElement.</param>
        /// <returns>Dictionary of operations</returns>
        public static IDictionary<Operation, PermissionOperation> ConvertOperationArrayToIEnumerable(object[] operations)
        {
            Dictionary<Operation, PermissionOperation> result = new();
            foreach (object operation in operations)
            {
                JsonElement operationJson = (JsonElement)operation;
                if (operationJson.ValueKind is JsonValueKind.String)
                {
                    if (TryConvertOperationNameToOperation(operationJson.GetString(), out Operation op))
                    {
                        if (op is Operation.All)
                        {
                            // Expand wildcard to all valid operations (except execute)
                            foreach (Operation validOp in PermissionOperation.ValidPermissionOperations)
                            {
                                result.Add(validOp, new PermissionOperation(validOp, null, null));
                            }
                        }
                        else
                        {
                            result.Add(op, new PermissionOperation(op, null, null));
                        }
                    }
                }
                else
                {
                    PermissionOperation ac = operationJson.Deserialize<PermissionOperation>(GetSerializationOptions())!;

                    if (ac.Name is Operation.All)
                    {
                        // Expand wildcard to all valid operations except execute.
                        foreach (Operation validOp in PermissionOperation.ValidPermissionOperations)
                        {
                            result.Add(
                                validOp,
                                new PermissionOperation(validOp, Policy: ac.Policy, Fields: ac.Fields));
                        }
                    }
                    else
                    {
                        result.Add(ac.Name, ac);
                    }
                }
            }

            return result;
        }

        /// <summary>
        /// Creates a single PermissionSetting Object based on role, operations, fieldsToInclude, and fieldsToExclude.
        /// </summary>
        public static PermissionSetting CreatePermissions(string role, string operations, Policy? policy, Field? fields)
        {
            return new PermissionSetting(role, CreateOperations(operations, policy, fields));
        }

        /// <summary>
        /// JsonNamingPolicy to convert all the keys in Json as lower case string.
        /// </summary>
        public class LowerCaseNamingPolicy : JsonNamingPolicy
        {
            public override string ConvertName(string name) => name.ToLower();

            public static string ConvertName(Enum name) => name.ToString().ToLower();
        }

        /// <summary>
        /// Returns the Serialization option used to convert objects into JSON.
        /// Ignoring properties with null values.
        /// Keeping all the keys in lowercase.
        /// </summary>
        public static JsonSerializerOptions GetSerializationOptions()
        {
            JsonSerializerOptions? options = new()
            {
                Encoder = JavaScriptEncoder.Create(UnicodeRanges.All),
                WriteIndented = true,
                DefaultIgnoreCondition = JsonIgnoreCondition.WhenWritingNull,
                PropertyNamingPolicy = new LowerCaseNamingPolicy(),
                // As of .NET Core 7, JsonDocument and JsonSerializer only support skipping or disallowing 
                // of comments; they do not support loading them. If we set JsonCommentHandling.Allow for either,
                // it will throw an exception.
                ReadCommentHandling = JsonCommentHandling.Skip
            };

            options.Converters.Add(new JsonStringEnumConverter(namingPolicy: new LowerCaseNamingPolicy()));
            return options;
        }

        /// <summary>
        /// Returns true on successful parsing of mappings Dictionary from IEnumerable list.
        /// Returns false in case the format of the input is not correct.
        /// </summary>
        /// <param name="mappingList">List of ':' separated values indicating exposed and backend names.</param>
        /// <param name="mappings">Output a Dictionary containing mapping from backend name to exposed name.</param>
        /// <returns> Returns true when successful else on failure, returns false. Else updated PermissionSettings array will be returned.</returns>
        public static bool TryParseMappingDictionary(IEnumerable<string> mappingList, out Dictionary<string, string> mappings)
        {
            mappings = new();
            foreach (string item in mappingList)
            {
                string[] map = item.Split(SEPARATOR);
                if (map.Length != 2)
                {
                    _logger.LogError("Invalid format for --map. " +
                        "Acceptable format --map \"backendName1:exposedName1,backendName2:exposedName2,...\".");
                    return false;
                }

                mappings.Add(map[0], map[1]);
            }

            return true;
        }

        /// <summary>
        /// Returns the default global settings.
        /// </summary>
        public static Dictionary<GlobalSettingsType, object> GetDefaultGlobalSettings(HostModeType hostMode,
                                                                                      IEnumerable<string>? corsOrigin,
                                                                                      string authenticationProvider,
                                                                                      string? audience = null,
                                                                                      string? issuer = null)
        {
            Dictionary<GlobalSettingsType, object> defaultGlobalSettings = new();
            defaultGlobalSettings.Add(GlobalSettingsType.Rest, new RestGlobalSettings());
            defaultGlobalSettings.Add(GlobalSettingsType.GraphQL, new GraphQLGlobalSettings());
            defaultGlobalSettings.Add(
                GlobalSettingsType.Host,
                GetDefaultHostGlobalSettings(
                    hostMode,
                    corsOrigin,
                    authenticationProvider,
                    audience,
                    issuer));
            return defaultGlobalSettings;
        }

        /// <summary>
        /// Returns the default host Global Settings
        /// If the user doesn't specify host mode. Default value to be used is Production.
        /// Sample:
        // "host": {
        //     "mode": "production",
        //     "cors": {
        //         "origins": [],
        //         "allow-credentials": true
        //     },
        //     "authentication": {
        //         "provider": "StaticWebApps"
        //     }
        // }
        /// </summary>
        public static HostGlobalSettings GetDefaultHostGlobalSettings(
            HostModeType hostMode,
            IEnumerable<string>? corsOrigin,
            string authenticationProvider,
            string? audience,
            string? issuer)
        {
            string[]? corsOriginArray = corsOrigin is null ? new string[] { } : corsOrigin.ToArray();
            Cors cors = new(Origins: corsOriginArray);
            AuthenticationConfig authenticationConfig;
            if (Enum.TryParse<EasyAuthType>(authenticationProvider, ignoreCase: true, out _)
                || SIMULATOR_AUTHENTICATION.Equals(authenticationProvider))
            {
                authenticationConfig = new(Provider: authenticationProvider);
            }
            else
            {
                authenticationConfig = new(
                    Provider: authenticationProvider,
                    Jwt: new(audience, issuer)
                );
            }

            return new HostGlobalSettings(
                Mode: hostMode,
                Cors: cors,
                Authentication: authenticationConfig);
        }

        /// <summary>
        /// Returns an object of type Policy
        /// If policyRequest or policyDatabase is provided. Otherwise, returns null.
        /// </summary>
        public static Policy? GetPolicyForOperation(string? policyRequest, string? policyDatabase)
        {
            if (policyRequest is not null || policyDatabase is not null)
            {
                return new Policy(policyRequest, policyDatabase);
            }

            return null;
        }

        /// <summary>
        /// Returns an object of type Field
        /// If fieldsToInclude or fieldsToExclude is provided. Otherwise, returns null.
        /// </summary>
        public static Field? GetFieldsForOperation(IEnumerable<string>? fieldsToInclude, IEnumerable<string>? fieldsToExclude)
        {
            if (fieldsToInclude is not null && fieldsToInclude.Any() || fieldsToExclude is not null && fieldsToExclude.Any())
            {
                HashSet<string>? fieldsToIncludeSet = fieldsToInclude is not null && fieldsToInclude.Any() ? new HashSet<string>(fieldsToInclude) : null;
                HashSet<string>? fieldsToExcludeSet = fieldsToExclude is not null && fieldsToExclude.Any() ? new HashSet<string>(fieldsToExclude) : null;
                return new Field(fieldsToIncludeSet, fieldsToExcludeSet);
            }

            return null;
        }

        /// <summary>
        /// Try to read and deserialize runtime config from a file.
        /// </summary>
        /// <param name="file">File path.</param>
        /// <param name="runtimeConfigJson">Runtime config output. On failure, this will be null.</param>
        /// <returns>True on success. On failure, return false and runtimeConfig will be set to null.</returns>
        public static bool TryReadRuntimeConfig(string file, out string runtimeConfigJson)
        {
            runtimeConfigJson = string.Empty;

            if (!File.Exists(file))
            {
                _logger.LogError($"Couldn't find config  file: {file}. " +
                    "Please run: dab init <options> to create a new config file.");
                return false;
            }

            // Read existing config file content.
            //
            runtimeConfigJson = File.ReadAllText(file);
            return true;
        }

        /// <summary>
        /// Verifies whether the operation provided by the user is valid or not
        /// Example:
        /// *, create -> Invalid
        /// create, create, read -> Invalid
        /// * -> Valid
        /// fetch, read -> Invalid
        /// read, delete -> Valid
        /// Also verifies that stored-procedures are not allowed with more than 1 CRUD operations.
        /// </summary>
        /// <param name="operations">array of string containing operations for permissions</param>
        /// <returns>True if no invalid operation is found.</returns>
        public static bool VerifyOperations(string[] operations, SourceType sourceType)
        {
            // Check if there are any duplicate operations
            // Ex: read,read,create
            HashSet<string> uniqueOperations = operations.ToHashSet();
            if (uniqueOperations.Count() != operations.Length)
            {
                _logger.LogError("Duplicate action found in --permissions");
                return false;
            }

            // Currently, Stored Procedures can be configured with only Execute Operation.
            if (sourceType is SourceType.StoredProcedure
                    && !VerifyExecuteOperationForStoredProcedure(operations))
            {
                return false;
            }

            bool containsWildcardOperation = false;
            bool isStoredProcedure = sourceType is SourceType.StoredProcedure;
            foreach (string operation in uniqueOperations)
            {
                if (TryConvertOperationNameToOperation(operation, out Operation op))
                {
                    if (op is Operation.All)
                    {
                        containsWildcardOperation = true;
                    }
                    else if (!isStoredProcedure && !PermissionOperation.ValidPermissionOperations.Contains(op))
                    {
                        _logger.LogError("Invalid actions found in --permissions");
                        return false;
                    }
                    else if (isStoredProcedure && !PermissionOperation.ValidStoredProcedurePermissionOperations.Contains(op))
                    {
                        _logger.LogError("Invalid stored procedure action(s) found in --permissions");
                        return false;
                    }
                }
                else
                {
                    // Check for invalid operation.
                    _logger.LogError("Invalid actions found in --permissions");
                    return false;
                }
            }

            // Check for WILDCARD operation with CRUD operations.
            if (containsWildcardOperation && uniqueOperations.Count() > 1)
            {
                _logger.LogError("WILDCARD(*) along with other CRUD operations in a single operation is not allowed.");
                return false;
            }

            return true;
        }

        /// <summary>
        /// This method will parse role and operation from permission string.
        /// A valid permission string will be of the form "<<role>>:<<actions>>"
        /// It will return true if parsing is successful and add the parsed value
        /// to the out params role and operations.
        /// </summary>
        public static bool TryGetRoleAndOperationFromPermission(IEnumerable<string> permissions, out string? role, out string? operations)
        {
            // Split permission to role and operations.
            role = null;
            operations = null;
            if (permissions.Count() != 2)
            {
                _logger.LogError("Invalid format for permission. Acceptable format: --permissions \"<<role>>:<<actions>>\"");
                return false;
            }

            role = permissions.ElementAt(0);
            operations = permissions.ElementAt(1);
            return true;
        }

        /// <summary>
        /// This method will try to find the config file based on the precedence.
        /// If the config file is provided by user, it will return that.
        /// Else it will check the DAB_ENVIRONMENT variable.
        /// In case the environment variable is not set it will check for default config.
        /// If none of the files exists it will return false. Else true with output in runtimeConfigFile.
        /// In case of false, the runtimeConfigFile will be set to string.Empty.
        /// </summary>
        public static bool TryGetConfigFileBasedOnCliPrecedence(
            string? userProvidedConfigFile,
            out string runtimeConfigFile)
        {
            if (!string.IsNullOrEmpty(userProvidedConfigFile))
            {
                /// The existence of user provided config file is not checked here.
                _logger.LogInformation($"User provided config file: {userProvidedConfigFile}");
                RuntimeConfigPath.CheckPrecedenceForConfigInEngine = false;
                runtimeConfigFile = userProvidedConfigFile;
                return true;
            }
            else
            {
                _logger.LogInformation("Config not provided. Trying to get default config based on DAB_ENVIRONMENT...");
                /// Need to reset to true explicitly so any that any re-invocations of this function
                /// get simulated as being called for the first time specifically useful for tests.
                RuntimeConfigPath.CheckPrecedenceForConfigInEngine = true;
                runtimeConfigFile = RuntimeConfigPath.GetFileNameForEnvironment(
                        hostingEnvironmentName: null,
                        considerOverrides: false);

                /// So that the check doesn't run again when starting engine
                RuntimeConfigPath.CheckPrecedenceForConfigInEngine = false;
            }

            return !string.IsNullOrEmpty(runtimeConfigFile);
        }

        /// <summary>
        /// Checks if config can be correctly parsed by deserializing the
        /// json config into runtime config object.
        /// Also checks that connection-string is not null or empty whitespace
        /// </summary>
        public static bool CanParseConfigCorrectly(string configFile)
        {
            if (!TryReadRuntimeConfig(configFile, out string runtimeConfigJson))
            {
                _logger.LogError($"Failed to read the config file: {configFile}.");
                return false;
            }

            if (!RuntimeConfig.TryGetDeserializedRuntimeConfig(
                    runtimeConfigJson,
                    out RuntimeConfig? deserializedRuntimeConfig,
                    logger: null))
            {
                _logger.LogError($"Failed to parse the config file: {configFile}.");
                return false;
            }

            if (string.IsNullOrWhiteSpace(deserializedRuntimeConfig.ConnectionString))
            {
                _logger.LogError($"Invalid connection-string provided in the config.");
                return false;
            }

            return true;
        }

        /// <summary>
        /// This method checks that parameter is only used with Stored Procedure, while
        /// key-fields only with table/views.
        /// </summary>
        /// <param name="sourceType">type of the source object.</param>
        /// <param name="parameters">IEnumerable string containing parameters for stored-procedure.</param>
        /// <param name="keyFields">IEnumerable string containing key columns for table/view.</param>
        /// <returns> Returns true when successful else on failure, returns false.</returns>
        public static bool VerifyCorrectPairingOfParameterAndKeyFieldsWithType(
            SourceType sourceType,
            IEnumerable<string>? parameters,
            IEnumerable<string>? keyFields)
        {
            if (SourceType.StoredProcedure.Equals(sourceType))
            {
                if (keyFields is not null && keyFields.Any())
                {
                    _logger.LogError("Stored Procedures don't support keyfields.");
                    return false;
                }
            }
            else
            {
                if (parameters is not null && parameters.Any())
                {
                    _logger.LogError("Tables/Views don't support parameters.");
                    return false;
                }
            }

            return true;
        }

        /// <summary>
        /// Creates source object by using valid type, params, and keyfields.
        /// </summary>
        /// <param name="name">Name of the source.</param>
        /// <param name="type">Type of the source. i.e, table,view, and stored-procedure.</param>
        /// <param name="parameters">Dictionary for parameters if source is stored-procedure</param>
        /// <param name="keyFields">Array of string containing key columns for table/view type.</param>
        /// <param name="sourceObject">Outputs the created source object.
        /// It can be null, string, or DatabaseObjectSource</param>
        /// <returns>True in case of successful creation of source object.</returns>
        public static bool TryCreateSourceObject(
            string name,
            SourceType type,
            Dictionary<string, object>? parameters,
            string[]? keyFields,
            [NotNullWhen(true)] out object? sourceObject)
        {

            // If type is Table along with that parameter and keyfields is null then return the source as string.
            if (SourceType.Table.Equals(type) && parameters is null && keyFields is null)
            {
                sourceObject = name;
                return true;
            }

            sourceObject = new DatabaseObjectSource(
                Type: type,
                Name: name,
                Parameters: parameters,
                KeyFields: keyFields
            );

            return true;
        }

        /// <summary>
        /// This method tries to parse the source parameters Dictionary from IEnumerable list
        /// by splitting each item of the list on ':', where first item is param name and the
        /// and the second item is the value. for any other item it should fail.
        /// If Parameter List is null, no parsing happens and sourceParameter is returned as null.
        /// </summary>
        /// <param name="parametersList">List of ':' separated values indicating key and value.</param>
        /// <param name="mappings">Output a Dictionary of parameters and their values.</param>
        /// <returns> Returns true when successful else on failure, returns false.</returns>
        public static bool TryParseSourceParameterDictionary(
            IEnumerable<string>? parametersList,
            out Dictionary<string, object>? sourceParameters)
        {
            sourceParameters = null;
            if (parametersList is null)
            {
                return true;
            }

            sourceParameters = new(StringComparer.OrdinalIgnoreCase);
            foreach (string param in parametersList)
            {
                string[] items = param.Split(SEPARATOR);
                if (items.Length != 2)
                {
                    sourceParameters = null;
                    _logger.LogError("Invalid format for --source.params");
                    _logger.LogError("Correct source parameter syntax: --source.params \"key1:value1,key2:value2,...\".");
                    return false;
                }

                string paramKey = items[0];
                object paramValue = ParseStringValue(items[1]);

                sourceParameters.Add(paramKey, paramValue);
            }

            if (!sourceParameters.Any())
            {
                sourceParameters = null;
            }

            return true;
        }

        /// <summary>
        /// This method loops through every role specified for stored-procedure entity
        ///  and checks if it has only one CRUD operation.
        /// </summary>
        public static bool VerifyPermissionOperationsForStoredProcedures(
            PermissionSetting[] permissionSettings)
        {
            foreach (PermissionSetting permissionSetting in permissionSettings)
            {
                if (!VerifyExecuteOperationForStoredProcedure(permissionSetting.Operations))
                {
                    return false;
                }
            }

            return true;
        }

        /// <summary>
        /// This method checks that stored-procedure entity
        /// is configured only with execute action
        /// </summary>
        private static bool VerifyExecuteOperationForStoredProcedure(object[] operations)
        {
            if (operations.Length > 1
                || !TryGetOperationName(operations.First(), out Operation operationName)
                || operationName is not Operation.Execute)
            {
                _logger.LogError("Stored Procedure supports only execute operation.");
                return false;
            }

            return true;
        }

        /// <summary>
        /// Checks if the operation is string or PermissionOperation object
        /// and tries to parse the operation name accordingly.
        /// Returns true on successful parsing.
        /// </summary>
        public static bool TryGetOperationName(object operation, out Operation operationName)
        {
            JsonElement operationJson = JsonSerializer.SerializeToElement(operation);
            if (operationJson.ValueKind is JsonValueKind.String)
            {
                return TryConvertOperationNameToOperation(operationJson.GetString(), out operationName);
            }

            PermissionOperation? action = JsonSerializer.Deserialize<PermissionOperation>(operationJson);
            if (action is null)
            {
                _logger.LogError($"Failed to parse the operation: {operation}.");
                operationName = Operation.None;
                return false;
            }

            operationName = action.Name;
            return true;
        }

        /// <summary>
        /// Check both Audience and Issuer are specified when the authentication provider is JWT.
        /// Also providing Audience or Issuer with StaticWebApps or AppService wil result in failure.
        /// </summary>
        public static bool ValidateAudienceAndIssuerForJwtProvider(
            string authenticationProvider,
            string? audience,
            string? issuer)
        {
            if (Enum.TryParse<EasyAuthType>(authenticationProvider, ignoreCase: true, out _)
                || SIMULATOR_AUTHENTICATION.Equals(authenticationProvider))
            {
                if (!(string.IsNullOrWhiteSpace(audience)) || !(string.IsNullOrWhiteSpace(issuer)))
                {
                    _logger.LogWarning("Audience and Issuer can't be set for EasyAuth or Simulator authentication.");
                    return true;
                }
            }
            else
            {
                if (string.IsNullOrWhiteSpace(audience) || string.IsNullOrWhiteSpace(issuer))
                {
                    _logger.LogError($"Authentication providers other than EasyAuth and Simulator require both Audience and Issuer.");
                    return false;
                }
            }

            return true;
        }

        /// <summary>
        /// Converts string into either integer, double, or boolean value.
        /// If the given string is neither of the above, it returns as string.
        /// </summary>
        private static object ParseStringValue(string stringValue)
        {
            if (int.TryParse(stringValue, out int integerValue))
            {
                return integerValue;
            }
            else if (double.TryParse(stringValue, out double floatingValue))
            {
                return floatingValue;
            }
            else if (bool.TryParse(stringValue, out bool booleanValue))
            {
                return booleanValue;
            }

            return stringValue;
        }

        /// <summary>
        /// This method will write all the json string in the given file.
        /// </summary>
        public static bool WriteJsonContentToFile(string file, string jsonContent)
        {
            try
            {
                File.WriteAllText(file, jsonContent);
            }
            catch (Exception e)
            {
                _logger.LogError($"Failed to generate the config file, operation failed with exception:{e}.");
                return false;
            }

            return true;
        }

        /// <summary>
        /// Utility method that converts REST HTTP verb string input to RestMethod Enum.
        /// The method returns true/false corresponding to successful/unsuccessful conversion.
        /// </summary>
        /// <param name="method">String input entered by the user</param>
        /// <param name="restMethod">RestMethod Enum type</param>
        /// <returns></returns>
        public static bool TryConvertRestMethodNameToRestMethod(string? method, out RestMethod restMethod)
        {
            if(! Enum.TryParse(method, ignoreCase: true ,out restMethod))
            {
                _logger.LogError("Invalid REST Method. Supported methods are GET, POST, PUT, PATCH and DELETE.");
                return false;
            }

            return true;
        }

        /// <summary>
        /// Utility method that converts list of REST HTTP verbs configured for a
        /// stored procedure into an array of RestMethod Enum type.
        /// When no value is specified by the user, POST method is configured by default.
        /// If any invalid REST methods are supplied, an empty array is returned.
        /// </summary>
        /// <param name="method">List of REST HTTP verbs configured for the stored procedure</param>
        /// <returns>REST methods as an array of RestMethod Enum type.</returns>
        public static RestMethod[] CreateRestMethods(IEnumerable<string> methods)
        {
            List<RestMethod> restMethods = new();

            foreach(string method in methods)
            {
                RestMethod restMethod;
                if(TryConvertRestMethodNameToRestMethod(method, out restMethod))
                {
                    restMethods.Add(restMethod);
                }
                else
                {
                    restMethods.Clear();
                    break;
                }

            }

            return restMethods.ToArray();
        }

        /// <summary>
        /// Utility method that converts the graphQL operation configured for the stored procedure to
        /// GraphWLOperation Enum type.
        /// The metod returns true/false corresponding to successful/unsuccessful conversion.
        /// </summary>
        /// <param name="operation">GraphQL operation configured for the stored procedure</param>
        /// <param name="graphQLOperation">GraphQL Operation as an Enum type</param>
        /// <returns>true/false</returns>
        public static bool TryConvertGraphQLOperationNameToGraphQLOperation(string? operation, [NotNullWhen(true)] out GraphQLOperation graphQLOperation)
        {
            if (!Enum.TryParse(operation, ignoreCase: true, out graphQLOperation))
            {
                _logger.LogError("Invalid GrpahQL Operation. Supported operations are Query and Mutation.");
                return false;
            }

            return true;
        }

        /// <summary>
        /// Method to check if the options for an entity represent a stored procedure  
        /// </summary>
        /// <param name="options"></param>
        /// <returns></returns>
        public static bool IsEntityStoredProcedure(EntityOptions options)
        {
            SourceTypeEnumConverter.TryGetSourceType(options.SourceType, out SourceType sourceObjectType);
            return sourceObjectType is SourceType.StoredProcedure;
        }

        /// <summary>
        /// Method to check if an entity is a stored procedure
        /// </summary>
        /// <param name="entity"></param>
        /// <returns></returns>
        public static bool IsEntityStoredProcedure(Entity entity)
        {
            return entity.ObjectType is SourceType.StoredProcedure;
        }

        /// <summary>
        /// For stored procedures, the rest HTTP verbs to be supported can be configured using
        /// --rest.methods option.
        /// Validation to ensure that configuring REST methods for a stored procedure that is
        /// not enabled for REST results in an error. This validation is run along
        /// with add command.
        /// </summary>
        /// <param name="options">Options entered using add command</param>
        /// <returns></returns>
        public static bool CheckConflictingRestConfigurationForStoredProcedures(EntityOptions options)
        {
            return (options.RestRoute is not null && bool.TryParse(options.RestRoute, out bool restEnabled) && !restEnabled) &&
                   (options.RestMethodsForStoredProcedure is not null && options.RestMethodsForStoredProcedure.Any());
        }

        /// <summary>
        /// For stored procedure, the rest HTTP verbs to be supported can be configured using
        /// --rest.methods option.
        /// Validation to ensure that configuring REST methods for a stored procedure that is
        /// not enabled for REST results in an error. This validation is run along with
        /// update command.
        /// </summary>
        /// <param name="options">Options entered using update command</param>
        /// <param name="entity">Stored Procedure Entity</param>
        /// <returns></returns>
        public static bool CheckConflictingRestConfigurationForStoredProcedures(EntityOptions options, Entity entity)
        {
            return CheckConflictingRestConfigurationForStoredProcedures(options) ||
                   (entity.Rest is bool restEnabled && !restEnabled && 
                   options.RestRoute is null && options.RestMethodsForStoredProcedure is not null && options.RestMethodsForStoredProcedure.Any());
        }

        /// <summary>
        /// For stored procedures, the graphql operation to be supported can be configured using
        /// --graphql.operation.
        /// Validation to ensure that configuring GraphQL operation for a stored procedure that is
        /// not exposed for graphQL results in an error. This validation is run along with add
        /// command
        /// </summary>
        /// <param name="options"></param>
        /// <returns></returns>
        public static bool CheckConflictingGraphQLConfigurationForStoredProcedures(EntityOptions options)
        {
            return (options.GraphQLType is not null && bool.TryParse(options.GraphQLType, out bool graphQLEnabled) && !graphQLEnabled)
                    && (options.GraphQLOperationForStoredProcedure is not null);
        }

        /// <summary>
        /// For stored procedures, the graphql operation to be supported can be configured using
        /// --graphql.operation.
        /// Validation to ensure that configuring GraphQL operation for a stored procedure that is
        /// not exposed for graphQL results in an error. This validation is run along with update
        /// command
        /// </summary>
        /// <param name="options"></param>
        /// <param name="entity"></param>
        /// <returns></returns>
        public static bool CheckConflictingGraphQLConfigurationForStoredProcedures(EntityOptions options, Entity entity)
        {
            return CheckConflictingGraphQLConfigurationForStoredProcedures(options) ||
                   (entity.GraphQL is bool graphQLEnabled && !graphQLEnabled && options.GraphQLOperationForStoredProcedure is not null);
        }

        public static object? GetRestPathDetails(string? restPath)
        {
            object? rest_detail;
            if (restPath is null)
            {
                rest_detail = null;
            }
            else
            {
                bool trueOrFalse;
                if (bool.TryParse(restPath, out trueOrFalse))
                {
                    rest_detail = trueOrFalse;
                }
                else
                {
                    rest_detail = "/" + restPath;
                }
            }

            return rest_detail;
        }

        public static object? GetGraphQLEntityNameConfig(string? graphQL)
        {
            object? graphQL_detail;
            bool trueOrFalse;
            if (graphQL is null)
            {
                graphQL_detail = null;
            }
            else
            {
                if (bool.TryParse(graphQL, out trueOrFalse))
                {
                    graphQL_detail = trueOrFalse;
                }
                else
                {
                    string singular, plural;
                    if (graphQL.Contains(SEPARATOR))
                    {
                        string[] arr = graphQL.Split(SEPARATOR);
                        if (arr.Length != 2)
                        {
                            _logger.LogError($"Invalid format for --graphql. Accepted values are true/false," +
                                                    "a string, or a pair of string in the format <singular>:<plural>");
                            return null;
                        }

                        singular = arr[0];
                        plural = arr[1];
                    }
                    else
                    {
                        singular = graphQL.Singularize(inputIsKnownToBePlural: false);
                        plural = graphQL.Pluralize(inputIsKnownToBeSingular: false);
                    }

                    graphQL_detail = new SingularPlural(singular, plural);
                }
            }

            return graphQL_detail;
        }

    }
}<|MERGE_RESOLUTION|>--- conflicted
+++ resolved
@@ -47,14 +47,7 @@
         /// or a RestEntitySettings object containing api route based on the input.
         /// Returns null when no REST configuration is provided.
         /// </summary>
-<<<<<<< HEAD
         public static object? GetRestDetails(object? rest_detail = null, RestMethod[]? restMethods = null)
-=======
-        /// <param name="rest">string value of a boolean (true/false), otherwise the REST path.</param>
-        /// <param name="restMethods">Array of REST methods.</param>
-        /// <returns></returns>
-        public static object? GetRestDetails(string? rest, RestMethod[]? restMethods = null)
->>>>>>> 8aa7e2cb
         {
             if(rest_detail is null && restMethods is null)
             {
