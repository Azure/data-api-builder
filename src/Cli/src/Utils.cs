<<<<<<< HEAD
using System.Diagnostics.CodeAnalysis;
=======
using System.IO.Abstractions;
>>>>>>> f53ac305
using System.Text.Encodings.Web;
using System.Text.Json;
using System.Text.Json.Serialization;
using System.Text.Unicode;
using Azure.DataApiBuilder.Config;
using Azure.DataApiBuilder.Service.Configurations;
using Humanizer;
using Microsoft.Extensions.Logging;
using PermissionOperation = Azure.DataApiBuilder.Config.PermissionOperation;

/// <summary>
/// Contains the methods for transforming objects, serialization options.
/// </summary>
namespace Cli
{
    public class Utils
    {
        public const string WILDCARD = "*";
        public static readonly string SEPARATOR = ":";

        /// <summary>
        /// Creates the rest object which can be either a boolean value
        /// or a RestEntitySettings object containing api route based on the input
        /// </summary>
        public static object? GetRestDetails(string? rest)
        {
            object? rest_detail;
            if (rest is null)
            {
                return rest;
            }

            bool trueOrFalse;
            if (bool.TryParse(rest, out trueOrFalse))
            {
                rest_detail = trueOrFalse;
            }
            else
            {
                RestEntitySettings restEntitySettings = new("/" + rest);
                rest_detail = restEntitySettings;
            }

            return rest_detail;
        }

        /// <summary>
        /// Creates the graphql object which can be either a boolean value
        /// or a GraphQLEntitySettings object containing graphql type {singular, plural} based on the input
        /// </summary>
        public static object? GetGraphQLDetails(string? graphQL)
        {
            object? graphQL_detail;
            if (graphQL is null)
            {
                return graphQL;
            }

            bool trueOrFalse;
            if (bool.TryParse(graphQL, out trueOrFalse))
            {
                graphQL_detail = trueOrFalse;
            }
            else
            {
                string singular, plural;
                if (graphQL.Contains(SEPARATOR))
                {
                    string[] arr = graphQL.Split(SEPARATOR);
                    if (arr.Length != 2)
                    {
                        Console.Error.WriteLine($"Invalid format for --graphql. Accepted values are true/false," +
                                                "a string, or a pair of string in the format <singular>:<plural>");
                        return null;
                    }

                    singular = arr[0];
                    plural = arr[1];
                }
                else
                {
                    singular = graphQL.Singularize(inputIsKnownToBePlural: false);
                    plural = graphQL.Pluralize(inputIsKnownToBeSingular: false);
                }

                SingularPlural singularPlural = new(singular, plural);
                GraphQLEntitySettings graphQLEntitySettings = new(singularPlural);
                graphQL_detail = graphQLEntitySettings;
            }

            return graphQL_detail;
        }

        /// <summary>
        /// Try convert operation string to Operation Enum.
        /// </summary>
        /// <param name="operationName">operation string.</param>
        /// <param name="operation">Operation Enum output.</param>
        /// <returns>True if convert is successful. False otherwise.</returns>
        public static bool TryConvertOperationNameToOperation(string operationName, out Operation operation)
        {
            if (!Enum.TryParse(operationName, ignoreCase: true, out operation))
            {
                if (operationName.Equals(WILDCARD, StringComparison.OrdinalIgnoreCase))
                {
                    operation = Operation.All;
                }
                else
                {
                    return false;
                }
            }

            return true;
        }

        /// <summary>
        /// Creates an array of Operation element which contains one of the CRUD operation and
        /// fields to which this operation is allowed as permission setting based on the given input.
        /// </summary>
        public static object[] CreateOperations(string operations, Policy? policy, Field? fields)
        {
            object[] operation_items;
            if (policy is null && fields is null)
            {
                return operations.Split(",");
            }

            if (operations is WILDCARD)
            {
                operation_items = new object[] { new PermissionOperation(Operation.All, policy, fields) };
            }
            else
            {
                string[]? operation_elements = operations.Split(",");
                if (policy is not null || fields is not null)
                {
                    List<object>? operation_list = new();
                    foreach (string? operation_element in operation_elements)
                    {
                        if (TryConvertOperationNameToOperation(operation_element, out Operation op))
                        {
                            PermissionOperation? operation_item = new(op, policy, fields);
                            operation_list.Add(operation_item);
                        }
                    }

                    operation_items = operation_list.ToArray();
                }
                else
                {
                    operation_items = operation_elements;
                }
            }

            return operation_items;
        }

        /// <summary>
        /// Given an array of operations, which is a type of JsonElement, convert it to a dictionary
        /// key: Valid operation (wild card operation will be expanded)
        /// value: Operation object
        /// </summary>
        /// <param name="operations">Array of operations which is of type JsonElement.</param>
        /// <returns>Dictionary of operations</returns>
        public static IDictionary<Operation, PermissionOperation> ConvertOperationArrayToIEnumerable(object[] operations)
        {
            Dictionary<Operation, PermissionOperation> result = new();
            foreach (object operation in operations)
            {
                JsonElement operationJson = (JsonElement)operation;
                if (operationJson.ValueKind is JsonValueKind.String)
                {
                    if (TryConvertOperationNameToOperation(operationJson.GetString(), out Operation op))
                    {
                        if (op is Operation.All)
                        {
                            // Expand wildcard to all valid operations
                            foreach (Operation validOp in PermissionOperation.ValidPermissionOperations)
                            {
                                result.Add(validOp, new PermissionOperation(validOp, null, null));
                            }
                        }
                        else
                        {
                            result.Add(op, new PermissionOperation(op, null, null));
                        }
                    }
                }
                else
                {
                    PermissionOperation ac = operationJson.Deserialize<PermissionOperation>(GetSerializationOptions())!;

                    if (ac.Name is Operation.All)
                    {
                        // Expand wildcard to all valid operations.
                        foreach (Operation validOp in PermissionOperation.ValidPermissionOperations)
                        {
                            result.Add(
                                validOp,
                                new PermissionOperation(validOp, Policy: ac.Policy, Fields: ac.Fields));
                        }
                    }
                    else
                    {
                        result.Add(ac.Name, ac);
                    }
                }
            }

            return result;
        }

        /// <summary>
        /// Creates a single PermissionSetting Object based on role, operations, fieldsToInclude, and fieldsToExclude.
        /// </summary>
        public static PermissionSetting CreatePermissions(string role, string operations, Policy? policy, Field? fields)
        {
            return new PermissionSetting(role, CreateOperations(operations, policy, fields));
        }

        /// <summary>
        /// JsonNamingPolicy to convert all the keys in Json as lower case string.
        /// </summary>
        public class LowerCaseNamingPolicy : JsonNamingPolicy
        {
            public override string ConvertName(string name) => name.ToLower();

            public static string ConvertName(Enum name) => name.ToString().ToLower();
        }

        /// <summary>
        /// Returns the Serialization option used to convert objects into JSON.
        /// Ignoring properties with null values.
        /// Keeping all the keys in lowercase.
        /// </summary>
        public static JsonSerializerOptions GetSerializationOptions()
        {
            JsonSerializerOptions? options = new()
            {
                Encoder = JavaScriptEncoder.Create(UnicodeRanges.All),
                WriteIndented = true,
                DefaultIgnoreCondition = JsonIgnoreCondition.WhenWritingNull,
                PropertyNamingPolicy = new LowerCaseNamingPolicy()
            };

            options.Converters.Add(new JsonStringEnumConverter(namingPolicy: new LowerCaseNamingPolicy()));
            return options;
        }

        /// <summary>
        /// Returns true on successful parsing of mappings Dictionary from IEnumerable list.
        /// Returns false in case the format of the input is not correct.
        /// </summary>
        /// <param name="mappingList">List of ':' separated values indicating exposed and backend names.</param>
        /// <param name="mappings">Output a Dictionary containing mapping from backend name to exposed name.</param>
        /// <returns> Returns true when successful else on failure, returns false. Else updated PermissionSettings array will be returned.</returns>
        public static bool TryParseMappingDictionary(IEnumerable<string> mappingList, out Dictionary<string, string> mappings)
        {
            mappings = new();
            foreach (string item in mappingList)
            {
                string[] map = item.Split(SEPARATOR);
                if (map.Length != 2)
                {
                    Console.Error.WriteLine("Invalid format for --map");
                    Console.WriteLine("It should be in this format --map \"backendName1:exposedName1,backendName2:exposedName2,...\".");
                    return false;
                }

                mappings.Add(map[0], map[1]);
            }

            return true;
        }

        /// <summary>
        /// Returns the default global settings.
        /// </summary>
        public static Dictionary<GlobalSettingsType, object> GetDefaultGlobalSettings(HostModeType hostMode,
                                                                                      IEnumerable<string>? corsOrigin,
                                                                                      bool? devModeDefaultAuth)
        {
            Dictionary<GlobalSettingsType, object> defaultGlobalSettings = new();
            defaultGlobalSettings.Add(GlobalSettingsType.Rest, new RestGlobalSettings());
            defaultGlobalSettings.Add(GlobalSettingsType.GraphQL, new GraphQLGlobalSettings());
            defaultGlobalSettings.Add(
                GlobalSettingsType.Host,
                GetDefaultHostGlobalSettings(hostMode, corsOrigin, devModeDefaultAuth));
            return defaultGlobalSettings;
        }

        /// <summary>
        /// Returns the default host Global Settings
        /// If the user doesn't specify host mode. Default value to be used is Production.
        /// Sample:
        // "host": {
        //     "mode": "production",
        //     "cors": {
        //         "origins": [],
        //         "allow-credentials": true
        //     },
        //     "authentication": {
        //         "provider": "StaticWebApps"
        //     }
        // }
        /// </summary>
        public static HostGlobalSettings GetDefaultHostGlobalSettings(
            HostModeType hostMode,
            IEnumerable<string>? corsOrigin,
            bool? devModeDefaultAuth)
        {
            string[]? corsOriginArray = corsOrigin is null ? new string[] { } : corsOrigin.ToArray();
            Cors cors = new(Origins: corsOriginArray);
            AuthenticationConfig authenticationConfig = new(Provider: EasyAuthType.StaticWebApps.ToString());
            return new HostGlobalSettings(
                Mode: hostMode,
                IsDevModeDefaultRequestAuthenticated: devModeDefaultAuth,
                Cors: cors,
                Authentication: authenticationConfig);
        }

        /// <summary>
        /// Returns an object of type Policy
        /// If policyRequest or policyDatabase is provided. Otherwise, returns null.
        /// </summary>
        public static Policy? GetPolicyForOperation(string? policyRequest, string? policyDatabase)
        {
            if (policyRequest is not null || policyDatabase is not null)
            {
                return new Policy(policyRequest, policyDatabase);
            }

            return null;
        }

        /// <summary>
        /// Returns an object of type Field
        /// If fieldsToInclude or fieldsToExclude is provided. Otherwise, returns null.
        /// </summary>
        public static Field? GetFieldsForOperation(IEnumerable<string>? fieldsToInclude, IEnumerable<string>? fieldsToExclude)
        {
            if (fieldsToInclude is not null && fieldsToInclude.Any() || fieldsToExclude is not null && fieldsToExclude.Any())
            {
                HashSet<string>? fieldsToIncludeSet = fieldsToInclude is not null && fieldsToInclude.Any() ? new HashSet<string>(fieldsToInclude) : null;
                HashSet<string>? fieldsToExcludeSet = fieldsToExclude is not null && fieldsToExclude.Any() ? new HashSet<string>(fieldsToExclude) : null;
                return new Field(fieldsToIncludeSet, fieldsToExcludeSet);
            }

            return null;
        }

        /// <summary>
        /// Try to read and deserialize runtime config from a file.
        /// </summary>
        /// <param name="file">File path.</param>
        /// <param name="runtimeConfigJson">Runtime config output. On failure, this will be null.</param>
        /// <returns>True on success. On failure, return false and runtimeConfig will be set to null.</returns>
        public static bool TryReadRuntimeConfig(string file, out string runtimeConfigJson)
        {
            runtimeConfigJson = string.Empty;

            if (!File.Exists(file))
            {
                Console.WriteLine($"ERROR: Couldn't find config  file: {file}.");
                Console.WriteLine($"Please run: dab init <options> to create a new config file.");
                return false;
            }

            // Read existing config file content.
            //
            runtimeConfigJson = File.ReadAllText(file);
            return true;
        }

        /// <summary>
        /// Verifies whether the operation provided by the user is valid or not
        /// Example:
        /// *, create -> Invalid
        /// create, create, read -> Invalid
        /// * -> Valid
        /// fetch, read -> Invalid
        /// read, delete -> Valid
        /// </summary>
        /// <param name="operations">array of string containing operations for permissions</param>
        /// <returns>True if no invalid operation is found.</returns>
        public static bool VerifyOperations(string[] operations)
        {
            // Check if there are any duplicate operations
            // Ex: read,read,create
            HashSet<string> uniqueOperations = operations.ToHashSet();
            if (uniqueOperations.Count() != operations.Length)
            {
                Console.Error.WriteLine("Duplicate action found in --permissions");
                return false;
            }

            bool containsWildcardOperation = false;
            foreach (string operation in uniqueOperations)
            {
                if (TryConvertOperationNameToOperation(operation, out Operation op))
                {
                    if (op is Operation.All)
                    {
                        containsWildcardOperation = true;
                    }
                    else if (!PermissionOperation.ValidPermissionOperations.Contains(op))
                    {
                        Console.Error.WriteLine("Invalid actions found in --permissions");
                        return false;
                    }
                }
                else
                {
                    // Check for invalid operation.
                    Console.Error.WriteLine("Invalid actions found in --permissions");
                    return false;
                }
            }

            // Check for WILDCARD operation with CRUD operations.
            if (containsWildcardOperation && uniqueOperations.Count() > 1)
            {
                Console.Error.WriteLine(" WILDCARD(*) along with other CRUD operations in a single operation is not allowed.");
                return false;
            }

            return true;
        }

        /// <summary>
        /// This method will parse role and operation from permission string.
        /// A valid permission string will be of the form "<<role>>:<<actions>>"
        /// It will return true if parsing is successful and add the parsed value
        /// to the out params role and operations.
        /// </summary>
        public static bool TryGetRoleAndOperationFromPermission(IEnumerable<string> permissions, out string? role, out string? operations)
        {
            // Split permission to role and operations.
            role = null;
            operations = null;
            if (permissions.Count() != 2)
            {
                Console.WriteLine("Please add permission in the following format. --permissions \"<<role>>:<<actions>>\"");
                return false;
            }

            role = permissions.ElementAt(0);
            operations = permissions.ElementAt(1);
            return true;
        }

        /// <summary>
        /// This method will try to find the config file based on the precedence.
        /// If the config file is provided by user, it will return that.
        /// Else it will check the DAB_ENVIRONMENT variable.
        /// In case the environment variable is not set it will check for default config.
        /// If none of the files exists it will return false. Else true with output in runtimeConfigFile.
        /// In case of false, the runtimeConfigFile will be set to string.Empty.
        /// </summary>
        public static bool TryGetConfigFileBasedOnCliPrecedence(
            string? userProvidedConfigFile,
            out string runtimeConfigFile)
        {
            if (!string.IsNullOrEmpty(userProvidedConfigFile))
            {
                /// The existence of user provided config file is not checked here.
                Console.WriteLine($"Using config file: {userProvidedConfigFile}");
                RuntimeConfigPath.CheckPrecedenceForConfigInEngine = false;
                runtimeConfigFile = userProvidedConfigFile;
                return true;
            }
            else
            {
                Console.WriteLine("Config not provided. Trying to get default config based on DAB_ENVIRONMENT...");
                /// Need to reset to true explicitly so any that any re-invocations of this function
                /// get simulated as being called for the first time specifically useful for tests.
                RuntimeConfigPath.CheckPrecedenceForConfigInEngine = true;
                runtimeConfigFile = RuntimeConfigPath.GetFileNameForEnvironment(
                        hostingEnvironmentName: null,
                        considerOverrides: false);

                /// So that the check doesn't run again when starting engine
                RuntimeConfigPath.CheckPrecedenceForConfigInEngine = false;
            }

            return !string.IsNullOrEmpty(runtimeConfigFile);
        }

        /// <summary>
<<<<<<< HEAD
        /// This method checks that parameter is only used with Stored Procedure, while
        /// key-fields only with table/views.
        /// </summary>
        /// <param name="sourceType">type of the source object.</param>
        /// <param name="parameters">IEnumerable string containing parameters for stored-procedure.</param>
        /// <param name="keyFields">IEnumerable string containing key columns for table/view.</param>
        /// <returns> Returns true when successful else on failure, returns false.</returns>
        public static bool VerifyCorrectPairingOfParameterAndKeyFieldsWithType(
            SourceType sourceType,
            IEnumerable<string>? parameters,
            IEnumerable<string>? keyFields)
        {
            if (SourceType.StoredProcedure.Equals(sourceType))
            {
                if (keyFields is not null && keyFields.Any())
                {
                    Console.Error.WriteLine("Stored Procedures don't support keyfields.");
                    return false;
                }
            }
            else
            {
                if (parameters is not null && parameters.Any())
                {
                    Console.Error.WriteLine("Tables/Views don't support parameters.");
                    return false;
                }
            }

            return true;
        }

        /// <summary>
        /// Creates source object by using valid type, params, and keyfields.
        /// </summary>
        /// <param name="name">Name of the source.</param>
        /// <param name="type">Type of the soure. i.e, table,view, and stored-procedure.</param>
        /// <param name="parameters">Dictionary for parameters if source is stored-procedure</param>
        /// <param name="keyFields">Array of string containing key columns for table/view type.</param>
        /// <param name="sourceObject">Outputs the created source object.
        /// It can be null, string, or DatabaseObjectSource</param>
        /// <returns>True in case of succesful creation of source object.</returns>
        public static bool TryCreateSourceObject(
            string name,
            SourceType type,
            Dictionary<string, object>? parameters,
            string[]? keyFields,
            [NotNullWhen(true)] out object? sourceObject)
        {

            // If type is Table along with that parameter and keyfields is null then return the source as string.
            if (SourceType.Table.Equals(type) && parameters is null && keyFields is null)
            {
                sourceObject = name;
                return true;
            }

            sourceObject = new DatabaseObjectSource(
                Type: type,
                Name: name,
                Parameters: parameters,
                KeyFields: keyFields
            );

            return true;
        }

        /// <summary>
        /// This method tries to parse the source parameters Dictionary from IEnumerable list
        /// by splitting each item of the list on ':', where first item is param name and the
        /// and the second item is the value. for any other item it should fail.
        /// If Parameter List is null, no parsing happens and sourceParameter is returned as null.
        /// </summary>
        /// <param name="parametersList">List of ':' separated values indicating key and value.</param>
        /// <param name="mappings">Output a Dictionary of parameters and their values.</param>
        /// <returns> Returns true when successful else on failure, returns false.</returns>
        public static bool TryParseSourceParameterDictionary(
            IEnumerable<string>? parametersList,
            out Dictionary<string, object>? sourceParameters)
        {
            sourceParameters = null;
            if (parametersList is null)
            {
                return true;
            }

            sourceParameters = new(StringComparer.OrdinalIgnoreCase);
            foreach (string param in parametersList)
            {
                string[] items = param.Split(SEPARATOR);
                if (items.Length != 2)
                {
                    sourceParameters = null;
                    Console.Error.WriteLine("Invalid format for --source.params");
                    Console.WriteLine("Correct source parameter syntax: --source.params \"key1:value1,key2:value2,...\".");
                    return false;
                }

                string paramKey = items[0];
                object paramValue = ParseStringValue(items[1]);

                sourceParameters.Add(paramKey, paramValue);
            }

            if (!sourceParameters.Any())
            {
                sourceParameters = null;
=======
        /// Reads the config and calls the method to validate 
        /// connection-string and database-type
        /// </summary>
        public static bool CanStartEngineWithConfig(string configFile)
        {
            ILoggerFactory loggerFactory = LoggerFactory.Create(builder =>
            {
                builder.AddConsole();
            });

            ILogger<RuntimeConfigValidator> logger = loggerFactory.CreateLogger<RuntimeConfigValidator>();

            if (!TryReadRuntimeConfig(configFile, out string runtimeConfigJson))
            {
                return false;
            }

            if (!RuntimeConfig.TryGetDeserializedConfig(runtimeConfigJson, out RuntimeConfig? runtimeConfig, logger))
            {
                return false;
            }

            try
            {
                RuntimeConfigValidator._isDataSourceValidatedByCLI = false;
                RuntimeConfigValidator.ValidateDataSourceInConfig(
                    runtimeConfig!,
                    new FileSystem(),
                    logger);

                RuntimeConfigValidator._isDataSourceValidatedByCLI = true;
            }
            catch (Exception e)
            {
                Console.Error.WriteLine(e.Message);
                return false;
>>>>>>> f53ac305
            }

            return true;
        }

        /// <summary>
<<<<<<< HEAD
        /// Converts string into either integer, double, or boolean value.
        /// If the given string is neither of the above, it returns as string.
        /// </summary>
        private static object ParseStringValue(string stringValue)
        {
            if (int.TryParse(stringValue, out int integerValue))
            {
                return integerValue;
            }
            else if (double.TryParse(stringValue, out double floatingValue))
            {
                return floatingValue;
            }
            else if (Boolean.TryParse(stringValue, out bool booleanValue))
            {
                return booleanValue;
            }

            return stringValue;
        }

        /// <summary>
=======
>>>>>>> f53ac305
        /// This method will write all the json string in the given file.
        /// </summary>
        public static bool WriteJsonContentToFile(string file, string jsonContent)
        {
            try
            {
                File.WriteAllText(file, jsonContent);
            }
            catch (Exception e)
            {
                Console.Error.WriteLine($"Failed to generate the config file, operation failed with exception:{e}.");
                return false;
            }

            return true;
        }
    }
}<|MERGE_RESOLUTION|>--- conflicted
+++ resolved
@@ -1,8 +1,5 @@
-<<<<<<< HEAD
+using System.IO.Abstractions;
 using System.Diagnostics.CodeAnalysis;
-=======
-using System.IO.Abstractions;
->>>>>>> f53ac305
 using System.Text.Encodings.Web;
 using System.Text.Json;
 using System.Text.Json.Serialization;
@@ -493,7 +490,48 @@
         }
 
         /// <summary>
-<<<<<<< HEAD
+        /// Reads the config and calls the method to validate 
+        /// connection-string and database-type
+        /// </summary>
+        public static bool CanStartEngineWithConfig(string configFile)
+        {
+            ILoggerFactory loggerFactory = LoggerFactory.Create(builder =>
+            {
+                builder.AddConsole();
+            });
+
+            ILogger<RuntimeConfigValidator> logger = loggerFactory.CreateLogger<RuntimeConfigValidator>();
+
+            if (!TryReadRuntimeConfig(configFile, out string runtimeConfigJson))
+            {
+                return false;
+            }
+
+            if (!RuntimeConfig.TryGetDeserializedConfig(runtimeConfigJson, out RuntimeConfig? runtimeConfig, logger))
+            {
+                return false;
+            }
+
+            try
+            {
+                RuntimeConfigValidator._isDataSourceValidatedByCLI = false;
+                RuntimeConfigValidator.ValidateDataSourceInConfig(
+                    runtimeConfig!,
+                    new FileSystem(),
+                    logger);
+
+                RuntimeConfigValidator._isDataSourceValidatedByCLI = true;
+            }
+            catch (Exception e)
+            {
+                Console.Error.WriteLine(e.Message);
+                return false;
+            }
+
+            return true;
+        }
+
+        /// <summary>
         /// This method checks that parameter is only used with Stored Procedure, while
         /// key-fields only with table/views.
         /// </summary>
@@ -601,51 +639,12 @@
             if (!sourceParameters.Any())
             {
                 sourceParameters = null;
-=======
-        /// Reads the config and calls the method to validate 
-        /// connection-string and database-type
-        /// </summary>
-        public static bool CanStartEngineWithConfig(string configFile)
-        {
-            ILoggerFactory loggerFactory = LoggerFactory.Create(builder =>
-            {
-                builder.AddConsole();
-            });
-
-            ILogger<RuntimeConfigValidator> logger = loggerFactory.CreateLogger<RuntimeConfigValidator>();
-
-            if (!TryReadRuntimeConfig(configFile, out string runtimeConfigJson))
-            {
-                return false;
-            }
-
-            if (!RuntimeConfig.TryGetDeserializedConfig(runtimeConfigJson, out RuntimeConfig? runtimeConfig, logger))
-            {
-                return false;
-            }
-
-            try
-            {
-                RuntimeConfigValidator._isDataSourceValidatedByCLI = false;
-                RuntimeConfigValidator.ValidateDataSourceInConfig(
-                    runtimeConfig!,
-                    new FileSystem(),
-                    logger);
-
-                RuntimeConfigValidator._isDataSourceValidatedByCLI = true;
-            }
-            catch (Exception e)
-            {
-                Console.Error.WriteLine(e.Message);
-                return false;
->>>>>>> f53ac305
-            }
-
-            return true;
-        }
-
-        /// <summary>
-<<<<<<< HEAD
+            }
+
+            return true;
+        }
+
+        /// <summary>
         /// Converts string into either integer, double, or boolean value.
         /// If the given string is neither of the above, it returns as string.
         /// </summary>
@@ -668,8 +667,6 @@
         }
 
         /// <summary>
-=======
->>>>>>> f53ac305
         /// This method will write all the json string in the given file.
         /// </summary>
         public static bool WriteJsonContentToFile(string file, string jsonContent)
