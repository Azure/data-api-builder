using System.Text.Encodings.Web;
using System.Text.Json;
using System.Text.Json.Serialization;
using System.Text.Unicode;
using Azure.DataApiBuilder.Config;
using Humanizer;
using Action = Azure.DataApiBuilder.Config.Action;

/// <summary>
/// Contains the methods for transforming objects, serialization options.
/// </summary>
namespace Cli
{
    public class Utils
    {
        public const string WILDCARD = "*";

        /// <summary>
        /// creates the rest object which can be either a boolean value
        /// or a RestEntitySettings object containing api route based on the input
        /// </summary>
        public static object? GetRestDetails(string? rest)
        {
            object? rest_detail;
            if (rest is null)
            {
                return rest;
            }

            bool trueOrFalse;
            if (bool.TryParse(rest, out trueOrFalse))
            {
                rest_detail = trueOrFalse;
            }
            else
            {
                RestEntitySettings restEntitySettings = new("/" + rest);
                rest_detail = restEntitySettings;
            }

            return rest_detail;
        }

        /// <summary>
        /// creates the graphql object which can be either a boolean value
        /// or a GraphQLEntitySettings object containing graphql type {singular, plural} based on the input
        /// </summary>
        public static object? GetGraphQLDetails(string? graphQL)
        {
            object? graphQL_detail;
            if (graphQL is null)
            {
                return graphQL;
            }

            bool trueOrFalse;
            if (bool.TryParse(graphQL, out trueOrFalse))
            {
                graphQL_detail = trueOrFalse;
            }
            else
            {
                string singular, plural;
                if (graphQL.Contains(":"))
                {
                    string[] arr = graphQL.Split(":");
                    if (arr.Length != 2)
                    {
                        Console.Error.WriteLine($"Invalid format for --graphql. Accepted values are true/false," +
                                                "a string, or a pair of string in the format <singular>:<plural>");
                        return null;
                    }

                    singular = arr[0];
                    plural = arr[1];
                }
                else
                {
                    singular = graphQL.Singularize(inputIsKnownToBePlural: false);
                    plural = graphQL.Pluralize(inputIsKnownToBeSingular: false);
                }

                SingularPlural singularPlural = new(singular, plural);
                GraphQLEntitySettings graphQLEntitySettings = new(singularPlural);
                graphQL_detail = graphQLEntitySettings;
            }

            return graphQL_detail;
        }

        /// <summary>
        /// Try convert action string to Operation Enum.
        /// </summary>
        /// <param name="actionName">Action string.</param>
        /// <param name="operation">Operation Enum output.</param>
        /// <returns>True if convert is successful. False otherwise.</returns>
        public static bool TryConvertActionNameToOperation(string actionName, out Operation operation)
        {
            if (!Enum.TryParse(actionName, ignoreCase: true, out operation))
            {
                if (actionName.Equals(WILDCARD, StringComparison.OrdinalIgnoreCase))
                {
                    operation = Operation.All;
                }
                else
                {
                    return false;
                }
            }

            return true;
        }

        /// <summary>
        /// creates an array of Action element which contains one of the CRUD operation and
        /// fields to which this action is allowed as permission setting based on the given input.
        /// </summary>
        public static object[] CreateActions(string actions, Policy? policy, Field? fields)
        {
            object[] action_items;
            if (policy is null && fields is null)
            {
                return actions.Split(",");
            }

            if (actions is WILDCARD)
            {
                action_items = new object[] { new Action(Operation.All, policy, fields) };
            }
            else
            {
                string[]? action_elements = actions.Split(",");
                if (policy is not null || fields is not null)
                {
                    List<object>? action_list = new();
                    foreach (string? action_element in action_elements)
                    {
                        if (TryConvertActionNameToOperation(action_element, out Operation op))
                        {
                            Action? action_item = new(op, policy, fields);
                            action_list.Add(action_item);
                        }
                    }

                    action_items = action_list.ToArray();
                }
                else
                {
                    action_items = action_elements;
                }
            }

            return action_items;
        }

        /// <summary>
        /// Given an array of actions, which is a type of JsonElement, convert it to a dictionary
        /// key: Valid action operation (wild card operation will be expanded)
        /// value: Action object
        /// </summary>
        /// <param name="Actions">Array of actions which is of type JsonElement.</param>
        /// <returns>Dictionary of actions</returns>
        public static IDictionary<Operation, Action> ConvertActionArrayToIEnumerable(object[] Actions)
        {
            Dictionary<Operation, Action> result = new();
            foreach (object action in Actions)
            {
                JsonElement actionJson = (JsonElement)action;
                if (actionJson.ValueKind is JsonValueKind.String)
                {
                    if (TryConvertActionNameToOperation(actionJson.GetString(), out Operation op))
                    {
                        if (op is Operation.All)
                        {
                            // Expand wildcard to all valid actions
                            foreach (Operation validOp in Action.ValidPermissionActions)
                            {
                                result.Add(validOp, new Action(validOp, null, null));
                            }
                        }
                        else
                        {
                            result.Add(op, new Action(op, null, null));
                        }
                    }
                }
                else
                {
                    Action ac = actionJson.Deserialize<Action>(GetSerializationOptions())!;

                    if (ac.Name is Operation.All)
                    {
                        // Expand wildcard to all valid actions
                        foreach (Operation validOp in Action.ValidPermissionActions)
                        {
                            result.Add(validOp, new Action(validOp, Policy: ac.Policy, Fields: ac.Fields));
                        }
                    }
                    else
                    {
                        result.Add(ac.Name, ac);
                    }
                }
            }

            return result;
        }

        /// <summary>
        /// creates a single PermissionSetting Object based on role, actions, fieldsToInclude, and fieldsToExclude.
        /// </summary>
        public static PermissionSetting CreatePermissions(string role, string actions, Policy? policy, Field? fields)
        {
            return new PermissionSetting(role, CreateActions(actions, policy, fields));
        }

        /// <summary>
        /// JsonNamingPolicy to convert all the keys in Json as lower case string.
        /// </summary>
        public class LowerCaseNamingPolicy : JsonNamingPolicy
        {
            public override string ConvertName(string name) => name.ToLower();

            public static string ConvertName(Enum name) => name.ToString().ToLower();
        }

        /// <summary>
        /// Returns the Serialization option used to convert objects into JSON.
        /// Ignoring properties with null values.
        /// Keeping all the keys in lowercase.
        /// </summary>
        public static JsonSerializerOptions GetSerializationOptions()
        {
            JsonSerializerOptions? options = new()
            {
                Encoder = JavaScriptEncoder.Create(UnicodeRanges.All),
                WriteIndented = true,
                DefaultIgnoreCondition = JsonIgnoreCondition.WhenWritingNull,
                PropertyNamingPolicy = new LowerCaseNamingPolicy()
            };

            options.Converters.Add(new JsonStringEnumConverter(namingPolicy: new LowerCaseNamingPolicy()));
            return options;
        }

        /// <summary>
        /// return true on successful parsing of mappings Dictionary from IEnumerable list.
        /// returns false in case the format of the input is not correct.
        /// </summary>
        /// <param name="mappingList">List of ':' separated values indicating exposed and backend names.</param>
        /// <param name="mappings">Output a Dictionary containing mapping from backend name to exposed name.</param>
        /// <returns> Returns true when successful else on failure, returns false. Else updated PermissionSettings array will be returned.</returns>
        public static bool TryParseMappingDictionary(IEnumerable<string> mappingList, out Dictionary<string, string> mappings)
        {
            mappings = new();
            foreach (string item in mappingList)
            {
                string[] map = item.Split(":");
                if (map.Length != 2)
                {
                    Console.Error.WriteLine("Invalid format for --map");
                    Console.WriteLine("It should be in this format --map \"backendName1:exposedName1,backendName2:exposedName2,...\".");
                    return false;
                }

                mappings.Add(map[0], map[1]);
            }

            return true;
        }

        /// <summary>
        /// returns the default global settings based on dbType.
        /// </summary>
        public static Dictionary<GlobalSettingsType, object> GetDefaultGlobalSettings(DatabaseType dbType,
                                                                                        HostModeType hostMode,
                                                                                        IEnumerable<string>? corsOrigin)
        {
            Dictionary<GlobalSettingsType, object> defaultGlobalSettings = new();
            if (DatabaseType.cosmos.Equals(dbType))
            {
                defaultGlobalSettings.Add(GlobalSettingsType.Rest, new RestGlobalSettings(Enabled: false));
            }
            else
            {
                defaultGlobalSettings.Add(GlobalSettingsType.Rest, new RestGlobalSettings());
            }

            defaultGlobalSettings.Add(GlobalSettingsType.GraphQL, new GraphQLGlobalSettings());
            defaultGlobalSettings.Add(GlobalSettingsType.Host, GetDefaultHostGlobalSettings(hostMode, corsOrigin));
            return defaultGlobalSettings;
        }

        /// <summary>
        /// returns the default host Global Settings
        /// if the user doesn't specify host mode. Default value to be used is Production.
        /// sample:
        // "host": {
        //     "mode": "production",
        //     "cors": {
        //         "origins": [],
        //         "allow-credentials": true
        //     },
        //     "authentication": {
        //         "provider": "StaticWebApps"
        //     }
        // }
        /// </summary>
        public static HostGlobalSettings GetDefaultHostGlobalSettings(HostModeType hostMode, IEnumerable<string>? corsOrigin)
        {
            string[]? corsOriginArray = corsOrigin is null ? new string[] { } : corsOrigin.ToArray();
            Cors cors = new(Origins: corsOriginArray);
            AuthenticationConfig authenticationConfig = new(Provider: EasyAuthType.StaticWebApps.ToString());
            return new HostGlobalSettings(hostMode, cors, authenticationConfig);
        }

        /// <summary>
        /// returns an object of type Policy
        /// if policyRequest or policyDatabase is provided. Otherwise, returns null.
        /// </summary>
        public static Policy? GetPolicyForAction(string? policyRequest, string? policyDatabase)
        {
            if (policyRequest is not null || policyDatabase is not null)
            {
                return new Policy(policyRequest, policyDatabase);
            }

            return null;
        }

        /// <summary>
        /// returns an object of type Field
        /// if fieldsToInclude or fieldsToExclude is provided. Otherwise, returns null.
        /// </summary>
        public static Field? GetFieldsForAction(IEnumerable<string>? fieldsToInclude, IEnumerable<string>? fieldsToExclude)
        {
            if (fieldsToInclude is not null && fieldsToInclude.Any() || fieldsToExclude is not null && fieldsToExclude.Any())
            {
                HashSet<string>? fieldsToIncludeSet = fieldsToInclude is not null && fieldsToInclude.Any() ? new HashSet<string>(fieldsToInclude) : null;
                HashSet<string>? fieldsToExcludeSet = fieldsToExclude is not null && fieldsToExclude.Any() ? new HashSet<string>(fieldsToExclude) : null;
                return new Field(fieldsToIncludeSet, fieldsToExcludeSet);
            }

            return null;
        }

        /// <summary>
        /// Try to read and deserialize runtime config from a file.
        /// </summary>
        /// <param name="file">File path.</param>
        /// <param name="runtimeConfigJson">Runtime config output. On failure, this will be null.</param>
        /// <returns>True on success. On failure, return false and runtimeConfig will be set to null.</returns>
        public static bool TryReadRuntimeConfig(string file, out string runtimeConfigJson)
        {
            runtimeConfigJson = string.Empty;

            if (!File.Exists(file))
            {
                Console.WriteLine($"ERROR: Couldn't find config  file: {file}.");
                Console.WriteLine($"Please run: dab init <options> to create a new config file.");
<<<<<<< HEAD

=======
>>>>>>> 9b9bab75
                return false;
            }

            // Read existing config file content.
            //
            runtimeConfigJson = File.ReadAllText(file);
            return true;
        }

        /// <summary>
        /// Verifies whether the action provided by the user is valid or not
        /// Example:
        /// *, create -> Invalid
        /// create, create, read -> Invalid
        /// * -> Valid
        /// fetch, read -> Invalid
        /// read, delete -> Valid
        /// </summary>
        /// <param name="actions">array of string containing actions for permissions</param>
        /// <returns>True if no invalid action is found.</returns>
        public static bool VerifyActions(string[] actions)
        {
            // Check if there are any duplicate actions
            // Ex: read,read,create
            HashSet<string> uniqueActions = actions.ToHashSet();
            if (uniqueActions.Count() != actions.Length)
            {
                Console.Error.WriteLine("Duplicate action found in --permissions");
                return false;
            }

            bool containsWildcardAction = false;
            foreach (string action in uniqueActions)
            {
                if (TryConvertActionNameToOperation(action, out Operation op))
                {
                    if (op is Operation.All)
                    {
                        containsWildcardAction = true;
                    }
                    else if (!Action.ValidPermissionActions.Contains(op))
                    {
                        Console.Error.WriteLine("Invalid actions found in --permissions");
                        return false;
                    }
                }
                else
                {
                    // Check for invalid actions.
                    Console.Error.WriteLine("Invalid actions found in --permissions");
                    return false;
                }
            }

            // Check for WILDCARD action with CRUD actions
            if (containsWildcardAction && uniqueActions.Count() > 1)
            {
                Console.Error.WriteLine(" WILDCARD(*) along with other CRUD actions in a single operation is not allowed.");
                return false;
            }

            return true;
        }

        /// <summary>
        /// this method will parse role and Action from permission string.
        /// A valid permission string will be of the form "<<role>>:<<actions>>"
        /// it will return true if parsing is successful and add the parsed value
        /// to the out params role and action.
        /// </summary>
        public static bool TryGetRoleAndActionFromPermission(IEnumerable<string> permissions, out string? role, out string? actions)
        {
            // Split permission to role and actions
            //
            role = null;
            actions = null;
            if (permissions.Count() != 2)
            {
                Console.WriteLine("Please add permission in the following format. --permissions \"<<role>>:<<actions>>\"");
                return false;
            }

            role = permissions.ElementAt(0);
            actions = permissions.ElementAt(1);
            return true;
        }

        /// <summary>
        /// This method will try to find the config file based on the precedence.
        /// if the config file is provided by user, it will return that.
        /// Else it will check the DAB_ENVIRONMENT variable.
        /// In case the environment variable is not set it will check for default config.
        /// If none of the files exists it will return false. Else true with output in runtimeConfigFile.
        /// In case of false, the runtimeConfigFile will be set to string.Empty.
        /// </summary>
        public static bool TryGetConfigFileBasedOnCliPrecedence(
            string? userProvidedConfigFile,
            out string runtimeConfigFile)
        {
            if (!string.IsNullOrEmpty(userProvidedConfigFile))
            {
                /// The existence of user provided config file is not checked here.
                Console.WriteLine($"Using config file: {userProvidedConfigFile}");
                RuntimeConfigPath.CheckPrecedenceForConfigInEngine = false;
                runtimeConfigFile = userProvidedConfigFile;
                return true;
            }
            else
            {
                Console.WriteLine("Config not provided. Trying to get default config based on DAB_ENVIRONMENT...");
                /// Need to reset to true explicitly so any that any reinvocations of this function
                /// get simulated as being called for the first time specifically useful for tests.
                RuntimeConfigPath.CheckPrecedenceForConfigInEngine = true;
                runtimeConfigFile = RuntimeConfigPath.GetFileNameForEnvironment(
                        hostingEnvironmentName: null,
                        considerOverrides: false);

                /// so that the check doesn't run again when starting engine
                RuntimeConfigPath.CheckPrecedenceForConfigInEngine = false;
            }

            return !string.IsNullOrEmpty(runtimeConfigFile);
        }

        /// <summary>
        /// this method will write all the json string in the given file.
        /// </summary>
        public static bool WriteJsonContentToFile(string file, string jsonContent)
        {
            try
            {
                File.WriteAllText(file, jsonContent);
            }
            catch (Exception e)
            {
                Console.Error.WriteLine($"Failed to generate the config file, operation failed with exception:{e}.");
                return false;
            }

            return true;
        }
    }
}<|MERGE_RESOLUTION|>--- conflicted
+++ resolved
@@ -358,10 +358,6 @@
             {
                 Console.WriteLine($"ERROR: Couldn't find config  file: {file}.");
                 Console.WriteLine($"Please run: dab init <options> to create a new config file.");
-<<<<<<< HEAD
-
-=======
->>>>>>> 9b9bab75
                 return false;
             }
 
