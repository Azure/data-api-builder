--- conflicted
+++ resolved
@@ -272,11 +272,7 @@
         }
 
         /// <summary>
-<<<<<<< HEAD
-        /// returns the default global settings.
-=======
-        /// Returns the default global settings based on dbType.
->>>>>>> 4f75ff90
+        /// Returns the default global settings.
         /// </summary>
         public static Dictionary<GlobalSettingsType, object> GetDefaultGlobalSettings(HostModeType hostMode,
                                                                                       IEnumerable<string>? corsOrigin,
