--- conflicted
+++ resolved
@@ -210,32 +210,6 @@
 
             string initialConfiguration = INITIAL_CONFIG;
             string expectedConfiguration = AddPropertiesToJson(INITIAL_CONFIG, SINGLE_ENTITY_WITH_STORED_PROCEDURE);
-            RunTest(options, initialConfiguration, expectedConfiguration);
-        }
-
-        [TestMethod]
-        public void TestAddStoredProcedureWithRestMethodsAndGraphQLOperations()
-        {
-            AddOptions options = new(
-                source: "s001.book",
-                permissions: new string[] { "anonymous", "execute" },
-                entity: "MyEntity",
-                sourceType: "stored-procedure",
-                sourceParameters: new string[] { "param1:123", "param2:hello", "param3:true" },
-                sourceKeyFields: null,
-                restRoute: null,
-                graphQLType: null,
-                fieldsToInclude: new string[] { },
-                fieldsToExclude: new string[] { },
-                policyRequest: null,
-                policyDatabase: null,
-                config: _testRuntimeConfig,
-                restMethodsForStoredProcedure: new string[] { "Post", "Put", "Patch"},
-                graphQLOperationForStoredProcedure: "Query"
-                );
-
-            string initialConfiguration = INITIAL_CONFIG;
-            string expectedConfiguration = AddPropertiesToJson(INITIAL_CONFIG, SINGLE_ENTITY_WITH_STORED_PROCEDURE_WITH_CUSTOM_REST_GRAPHQL_CONFIG);
             RunTest(options, initialConfiguration, expectedConfiguration);
         }
 
@@ -318,15 +292,11 @@
         }
 
         /// <summary>
-<<<<<<< HEAD
-        /// Test conflicting configurations of GraphQL and REST. 
-=======
         /// Validates the successful/unsuccessful execution of ConfigGenerator.TryAddNewEntity()
         /// by passing AddOptions for a stored procedure with various combinations of REST Path, REST Methods,
         /// GraphQL Type, and GraphQL Operation.
         /// Failure is limited to when GraphQL and REST explicit options are provided, but the associated
         /// REST/GraphQL endpoint for the entity is disabled.
->>>>>>> ad6dcbb3
         /// </summary>
         /// <param name="restMethods">Explicitly configured REST methods for stored procedure.</param>
         /// <param name="graphQLOperation">Explicitly configured GraphQL operation for stored procedure (Query/Mutation).</param>
@@ -335,14 +305,6 @@
         /// <param name="expectSuccess">Whether adding the specified option is expected to succeed. (True/false).</param>
         [DataTestMethod]
         [DataRow(null, null, null, null, true, DisplayName = "Default Case without any customization")]
-<<<<<<< HEAD
-        [DataRow(null, null, "true", "true", true, DisplayName = "Both REST and GraphQL enabled without any methods and operations configured explicitly")]
-        [DataRow(new string[] {"Get"}, "Query", "true", "true", true, DisplayName = "Both REST and GraphQL enabled with custom REST methods and GraphQL operations")]
-        [DataRow(new string[] {"Post,Patch,Put"}, null, "true", "true", true, DisplayName = "Both REST and GraphQL enabled with custom REST methods")]
-        [DataRow(null, "Mutation", "true", "true", true, DisplayName = "Both REST and GraphQL enabled without custom GraphQL operation")]
-        [DataRow(null, "Mutation", "true", "false", false, DisplayName = "Conflicting configurations - GraphQL operation specified but entity is disabled for GraphQL")]
-        [DataRow(new string[] {"Get"}, null, "false", "true", false, DisplayName = "Conflicting configurations - REST methods specified but entity is disabled for REST")]
-=======
         [DataRow(null, null, "true", null, true, DisplayName = "REST enabled without any methods explicitly configured")]
         [DataRow(null, null, "book", null, true, DisplayName = "Custom REST path defined without any methods explictly configured")]
         [DataRow(new string[] { "Get", "Post", "Patch" }, null, null, null, true, DisplayName = "REST methods defined without REST Path explicitly configured")]
@@ -359,7 +321,6 @@
         [DataRow(new string[] { "Post,Patch,Put" }, "Query", "book", "book:books", true, DisplayName = "Configuration with REST Path, Methods and GraphQL Type, Operation")]
         [DataRow(null, "Mutation", "true", "false", false, DisplayName = "Conflicting configurations - GraphQL operation specified but entity is disabled for GraphQL")]
         [DataRow(new string[] { "Get" }, null, "false", "true", false, DisplayName = "Conflicting configurations - REST methods specified but entity is disabled for REST")]
->>>>>>> ad6dcbb3
         public void TestAddNewSpWithDifferentRestAndGraphQLOptions(
                 IEnumerable<string>? restMethods,
                 string? graphQLOperation,
