--- conflicted
+++ resolved
@@ -102,7 +102,7 @@
         Assert.IsTrue(runtimeConfig.Entities.ContainsKey("todo"));
         Entity entity = runtimeConfig.Entities["todo"];
         Assert.AreEqual("{\"path\":\"/todo\"}", JsonSerializer.Serialize(entity.Rest));
-        Assert.AreEqual("{\"type\":{\"singular\":\"todo\",\"plural\":\"todos\"},\"operation\":null}", JsonSerializer.Serialize(entity.GraphQL));
+        Assert.AreEqual("{\"type\":{\"singular\":\"todo\",\"plural\":\"todos\"}}", JsonSerializer.Serialize(entity.GraphQL));
         Assert.AreEqual(1, entity.Permissions.Length);
         Assert.AreEqual("anonymous", entity.Permissions[0].Role);
         Assert.AreEqual(1, entity.Permissions[0].Operations.Length);
@@ -280,13 +280,8 @@
     }
 
     /// <summary>
-<<<<<<< HEAD
-    /// Test to validate that config json gets built correctly with the options
-    /// --rest.methods and --graphql.operations for stored procedures.
-=======
     /// Validates that the built JSON configuration contains the explicit stored procedure entity settings
     /// --rest.methods and --graphql.operations.
->>>>>>> ad6dcbb3
     /// </summary>
     [TestMethod]
     public void TestAddingStoredProcedureWithRestMethodsAndGraphQLOperations()
@@ -304,8 +299,6 @@
     }
 
     /// <summary>
-<<<<<<< HEAD
-=======
     /// Validates that CLI execution of the add/update commands results in a stored procedure entity
     /// with explicit rest method GET and GraphQL endpoint disabled.
     /// </summary>
@@ -331,7 +324,6 @@
     }
 
     /// <summary>
->>>>>>> ad6dcbb3
     /// Test the exact config json generated to verify adding a new Entity with default source type and given key-fields.
     /// </summary>
     [TestMethod]
@@ -354,7 +346,6 @@
     /// It tests updating permissions as well as relationship
     /// </summary>
     [TestMethod]
-    [Ignore]
     public void TestUpdateEntity()
     {
         string[] initArgs = { "init", "-c", _testRuntimeConfig, "--database-type",
@@ -629,7 +620,6 @@
             return null;
         }
 
-        Console.WriteLine(jsonString);
         RuntimeConfig.TryGetDeserializedRuntimeConfig(jsonString, out RuntimeConfig? runtimeConfig, logger);
 
         if (runtimeConfig is null)
