--- conflicted
+++ resolved
@@ -12,13 +12,8 @@
     [TestMethod]
     public void TestInitForCosmosDB()
     {
-<<<<<<< HEAD
         string[] args = { "init", "-c", _testRuntimeConfig, "--database-type", "cosmos",
-                          "--connection-string", "localhost:5000", "--cosmos-database",
-=======
-        string[] args = { "init", "-c", "dab-config-test", "--database-type", "cosmos",
                           "--connection-string", "localhost:5000", "--authenticate-devmode-requests", "True", "--cosmos-database",
->>>>>>> 529aa750
                           "graphqldb", "--cosmos-container", "planet", "--graphql-schema", "schema.gql", "--cors-origin", "localhost:3000,www.nolocalhost.com:80" };
         Program.Main(args);
 
@@ -53,11 +48,7 @@
     [TestMethod]
     public void TestAddEntity()
     {
-<<<<<<< HEAD
-        string[] initArgs = { "init", "-c", _testRuntimeConfig, "--database-type", "mssql", "--connection-string", "localhost:5000" };
-=======
-        string[] initArgs = { "init", "-c", "dab-config-test", "--host-mode", "Development", "--database-type", "mssql", "--connection-string", "localhost:5000", "--authenticate-devmode-requests", "false" };
->>>>>>> 529aa750
+        string[] initArgs = { "init", "-c", _testRuntimeConfig, "--host-mode", "Development", "--database-type", "mssql", "--connection-string", "localhost:5000", "--authenticate-devmode-requests", "false" };
         Program.Main(initArgs);
 
         RuntimeConfig? runtimeConfig = TryGetRuntimeConfig(_testRuntimeConfig);
