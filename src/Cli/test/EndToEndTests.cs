using Microsoft.Extensions.Logging;
using Moq;

namespace Cli.Tests;

/// <summary>
/// End To End Tests for CLI.
/// </summary>
[TestClass]
public class EndToEndTests
{
    /// <summary>
    /// Initializing config for cosmos DB.
    /// </summary>
    [TestMethod]
    public void TestInitForCosmosDB()
    {
        string[] args = { "init", "-c", _testRuntimeConfig, "--database-type", "cosmos",
                          "--connection-string", "localhost:5000", "--authenticate-devmode-requests", "True", "--cosmos-database",
                          "graphqldb", "--cosmos-container", "planet", "--graphql-schema", "schema.gql", "--cors-origin", "localhost:3000,www.nolocalhost.com:80" };
        Program.Main(args);

        RuntimeConfig? runtimeConfig = TryGetRuntimeConfig(_testRuntimeConfig);
        runtimeConfig!.DetermineGlobalSettings();
        runtimeConfig!.DetermineGraphQLEntityNames();

        Assert.IsNotNull(runtimeConfig);
        Assert.AreEqual(DatabaseType.cosmos, runtimeConfig.DatabaseType);
        Assert.IsNotNull(runtimeConfig.CosmosDb);
        Assert.AreEqual("graphqldb", runtimeConfig.CosmosDb.Database);
        Assert.AreEqual("planet", runtimeConfig.CosmosDb.Container);
        Assert.AreEqual("schema.gql", runtimeConfig.CosmosDb.GraphQLSchemaPath);
        Assert.IsNotNull(runtimeConfig.RuntimeSettings);
        Assert.AreEqual(true, runtimeConfig.HostGlobalSettings.IsDevModeDefaultRequestAuthenticated);
        JsonElement jsonRestSettings = (JsonElement)runtimeConfig.RuntimeSettings[GlobalSettingsType.Rest];

        RestGlobalSettings? restGlobalSettings = JsonSerializer.Deserialize<RestGlobalSettings>(jsonRestSettings, RuntimeConfig.SerializerOptions);
        Assert.IsNotNull(restGlobalSettings);
        Assert.IsNotNull(runtimeConfig.HostGlobalSettings);

        Assert.IsTrue(runtimeConfig.RuntimeSettings.ContainsKey(GlobalSettingsType.Host));
        HostGlobalSettings? hostGlobalSettings = JsonSerializer.Deserialize<HostGlobalSettings>((JsonElement)runtimeConfig.RuntimeSettings[GlobalSettingsType.Host], RuntimeConfig.SerializerOptions);
        Assert.IsNotNull(hostGlobalSettings);
        CollectionAssert.AreEqual(new string[] { "localhost:3000", "www.nolocalhost.com:80" }, hostGlobalSettings.Cors!.Origins);
    }

    /// <summary>
    /// Test to verify adding a new Entity.
    /// </summary>
    [TestMethod]
    public void TestAddEntity()
    {
        string[] initArgs = { "init", "-c", _testRuntimeConfig, "--host-mode", "development", "--database-type", "mssql", "--connection-string", "localhost:5000", "--authenticate-devmode-requests", "false" };
        Program.Main(initArgs);

        RuntimeConfig? runtimeConfig = TryGetRuntimeConfig(_testRuntimeConfig);
        runtimeConfig!.DetermineGlobalSettings();
        runtimeConfig!.DetermineGraphQLEntityNames();

        // Perform assertions on various properties.
        Assert.IsNotNull(runtimeConfig);
        Assert.AreEqual(0, runtimeConfig.Entities.Count()); // No entities
        Assert.AreEqual(HostModeType.Development, runtimeConfig.HostGlobalSettings.Mode);
        Assert.AreEqual(false, runtimeConfig.HostGlobalSettings.IsDevModeDefaultRequestAuthenticated);

        string[] addArgs = {"add", "todo", "-c", _testRuntimeConfig, "--source", "s001.todo",
                            "--rest", "todo", "--graphql", "todo", "--permissions", "anonymous:*"};
        Program.Main(addArgs);

        runtimeConfig = TryGetRuntimeConfig(_testRuntimeConfig);
        Assert.IsNotNull(runtimeConfig);
        Assert.AreEqual(1, runtimeConfig.Entities.Count()); // 1 new entity added
        Assert.IsTrue(runtimeConfig.Entities.ContainsKey("todo"));
        Entity entity = runtimeConfig.Entities["todo"];
        Assert.AreEqual("{\"path\":\"/todo\"}", JsonSerializer.Serialize(entity.Rest));
        Assert.AreEqual("{\"type\":{\"singular\":\"todo\",\"plural\":\"todos\"}}", JsonSerializer.Serialize(entity.GraphQL));
        Assert.AreEqual(1, entity.Permissions.Length);
        Assert.AreEqual("anonymous", entity.Permissions[0].Role);
        Assert.AreEqual(1, entity.Permissions[0].Operations.Length);
        Assert.AreEqual(WILDCARD, ((JsonElement)entity.Permissions[0].Operations[0]).GetString());
    }

    /// <summary>
    /// Test to verify that --host-mode is case insensitive.
    /// Short forms are not supported.
    /// </summary>
    [DataTestMethod]
    [DataRow("production", HostModeType.Production, true)]
    [DataRow("Production", HostModeType.Production, true)]
    [DataRow("development", HostModeType.Development, true)]
    [DataRow("Development", HostModeType.Development, true)]
    [DataRow("developer", HostModeType.Development, false)]
    [DataRow("prod", HostModeType.Production, false)]
    public void EnsureHostModeEnumIsCaseInsensitive(string hostMode, HostModeType hostModeEnumType, bool expectSuccess)
    {
        string[] initArgs = { "init", "-c", _testRuntimeConfig, "--host-mode", hostMode, "--database-type", "mssql", "--connection-string", "localhost:5000" };
        Program.Main(initArgs);

        RuntimeConfig? runtimeConfig = TryGetRuntimeConfig(_testRuntimeConfig);
        if (expectSuccess)
        {
            Assert.IsNotNull(runtimeConfig);
            runtimeConfig.DetermineGlobalSettings();
            Assert.AreEqual(hostModeEnumType, runtimeConfig.HostGlobalSettings.Mode);
        }
        else
        {
            Assert.IsNull(runtimeConfig);
        }
    }

    /// <summary>
    /// Test to verify adding a new Entity without IEnumerable options.
    /// </summary>
    [TestMethod]
    public void TestAddEntityWithoutIEnumerables()
    {
        string[] initArgs = { "init", "-c", _testRuntimeConfig, "--database-type", "mssql", "--connection-string", "localhost:5000" };
        Program.Main(initArgs);

        RuntimeConfig? runtimeConfig = TryGetRuntimeConfig(_testRuntimeConfig);

        Assert.IsNotNull(runtimeConfig);
        Assert.AreEqual(0, runtimeConfig.Entities.Count()); // No entities
        Assert.AreEqual(HostModeType.Production, runtimeConfig.HostGlobalSettings.Mode);

        string[] addArgs = { "add", "book", "-c", _testRuntimeConfig, "--source", "s001.book", "--permissions", "anonymous:*" };
        Program.Main(addArgs);

        runtimeConfig = TryGetRuntimeConfig(_testRuntimeConfig);
        Assert.IsNotNull(runtimeConfig);
        Assert.AreEqual(1, runtimeConfig.Entities.Count()); // 1 new entity added
        Assert.IsTrue(runtimeConfig.Entities.ContainsKey("book"));
        Entity entity = runtimeConfig.Entities["book"];
        Console.WriteLine(JsonSerializer.Serialize(entity));
        Assert.IsNull(entity.Rest);
        Assert.IsNull(entity.GraphQL);
        Assert.AreEqual(1, entity.Permissions.Length);
        Assert.AreEqual("anonymous", entity.Permissions[0].Role);
        Assert.AreEqual(1, entity.Permissions[0].Operations.Length);
        Assert.AreEqual(WILDCARD, ((JsonElement)entity.Permissions[0].Operations[0]).GetString());
        Assert.IsNull(entity.Mappings);
        Assert.IsNull(entity.Relationships);
    }

    /// <summary>
    /// Test the exact config json generated to verify adding a new Entity without IEnumerable options.
    /// </summary>
    [TestMethod]
    public void TestConfigGeneratedAfterAddingEntityWithoutIEnumerables()
    {
        string[] initArgs = { "init", "-c", _testRuntimeConfig, "--database-type", "mssql", "--connection-string", "localhost:5000" };
        Program.Main(initArgs);
        RuntimeConfig? runtimeConfig = TryGetRuntimeConfig(_testRuntimeConfig);
        Assert.IsNotNull(runtimeConfig);
        Assert.AreEqual(0, runtimeConfig.Entities.Count()); // No entities
        string[] addArgs = { "add", "book", "-c", _testRuntimeConfig, "--source", "s001.book", "--permissions", "anonymous:*" };
        Program.Main(addArgs);
        Assert.IsTrue(JToken.DeepEquals(JObject.Parse(GetCompleteConfigAfterAddingEntity), JObject.Parse(File.ReadAllText(_testRuntimeConfig))));
    }

    /// <summary>
    /// Test to verify updating an existing Entity.
    /// It tests updating permissions as well as relationship
    /// </summary>
    [TestMethod]
    public void TestUpdateEntity()
    {
        string[] initArgs = { "init", "-c", _testRuntimeConfig, "--database-type",
                              "mssql", "--connection-string", "localhost:5000" };
        Program.Main(initArgs);

        RuntimeConfig? runtimeConfig = TryGetRuntimeConfig(_testRuntimeConfig);

        Assert.IsNotNull(runtimeConfig);
        Assert.AreEqual(0, runtimeConfig.Entities.Count()); // No entities

        string[] addArgs = {"add", "todo", "-c", _testRuntimeConfig,
                            "--source", "s001.todo", "--rest", "todo",
                            "--graphql", "todo", "--permissions", "anonymous:*"};
        Program.Main(addArgs);

        runtimeConfig = TryGetRuntimeConfig(_testRuntimeConfig);
        Assert.IsNotNull(runtimeConfig);
        Assert.AreEqual(1, runtimeConfig.Entities.Count()); // 1 new entity added

        // Adding another entity
        //
        string[] addArgs_2 = {"add", "books", "-c", _testRuntimeConfig,
                            "--source", "s001.books", "--rest", "books",
                            "--graphql", "books", "--permissions", "anonymous:*"};
        Program.Main(addArgs_2);

        runtimeConfig = TryGetRuntimeConfig(_testRuntimeConfig);
        Assert.IsNotNull(runtimeConfig);
        Assert.AreEqual(2, runtimeConfig.Entities.Count()); // 1 more entity added

        string[] updateArgs = {"update", "todo", "-c", _testRuntimeConfig,
                                "--source", "s001.todos","--graphql", "true",
                                "--permissions", "anonymous:create,delete",
                                "--fields.include", "id,content", "--fields.exclude", "rating,level",
                                "--relationship", "r1", "--cardinality", "one",
                                "--target.entity", "books", "--relationship.fields", "id:book_id",
                                "--linking.object", "todo_books",
                                "--linking.source.fields", "todo_id",
                                "--linking.target.fields", "id",
                                "--map", "id:identity,name:Company Name"};
        Program.Main(updateArgs);

        runtimeConfig = TryGetRuntimeConfig(_testRuntimeConfig);
        Assert.IsNotNull(runtimeConfig);
        Assert.AreEqual(2, runtimeConfig.Entities.Count()); // No new entity added

        Assert.IsTrue(runtimeConfig.Entities.ContainsKey("todo"));
        Entity entity = runtimeConfig.Entities["todo"];
        Assert.AreEqual("{\"path\":\"/todo\"}", JsonSerializer.Serialize(entity.Rest));
        Assert.IsNotNull(entity.GraphQL);
        Assert.IsTrue(((JsonElement)entity.GraphQL).Deserialize<bool>());
        //The value isn entity.GraphQL is true/false, we expect the serialization to be a string.
        Assert.AreEqual("true", JsonSerializer.Serialize(entity.GraphQL), ignoreCase: true);
        Assert.AreEqual(1, entity.Permissions.Length);
        Assert.AreEqual("anonymous", entity.Permissions[0].Role);
        Assert.AreEqual(4, entity.Permissions[0].Operations.Length);
        //Only create and delete are updated.
        Assert.AreEqual("{\"action\":\"create\",\"fields\":{\"include\":[\"id\",\"content\"],\"exclude\":[\"rating\",\"level\"]}}", JsonSerializer.Serialize(entity.Permissions[0].Operations[0]), ignoreCase: true);
        Assert.AreEqual("{\"action\":\"delete\",\"fields\":{\"include\":[\"id\",\"content\"],\"exclude\":[\"rating\",\"level\"]}}", JsonSerializer.Serialize(entity.Permissions[0].Operations[1]), ignoreCase: true);
        Assert.AreEqual("\"read\"", JsonSerializer.Serialize(entity.Permissions[0].Operations[2]), ignoreCase: true);
        Assert.AreEqual("\"update\"", JsonSerializer.Serialize(entity.Permissions[0].Operations[3]), ignoreCase: true);

        Assert.IsTrue(entity.Relationships!.ContainsKey("r1"));
        Relationship relationship = entity.Relationships["r1"];
        Assert.AreEqual(1, entity.Relationships.Count());
        Assert.AreEqual(Cardinality.One, relationship.Cardinality);
        Assert.AreEqual("books", relationship.TargetEntity);
        Assert.AreEqual("todo_books", relationship.LinkingObject);
        CollectionAssert.AreEqual(new string[] { "id" }, relationship.SourceFields);
        CollectionAssert.AreEqual(new string[] { "book_id" }, relationship.TargetFields);
        CollectionAssert.AreEqual(new string[] { "todo_id" }, relationship.LinkingSourceFields);
        CollectionAssert.AreEqual(new string[] { "id" }, relationship.LinkingTargetFields);

        Assert.IsNotNull(entity.Mappings);
        Assert.AreEqual("{\"id\":\"identity\",\"name\":\"Company Name\"}", JsonSerializer.Serialize(entity.Mappings));
    }

    // <summary>
    // Test to verify the engine gets started using start command
    // </summary>
    [DataTestMethod]
    [DataRow("", true, false, DisplayName = "No logging from command line.")]
    [DataRow("--verbose", true, false, DisplayName = "Verbose logging from command line.")]
    [DataRow("--LogLevel 0", true, false, DisplayName = "LogLevel 0 from command line.")]
    [DataRow("--LogLevel 1", true, false, DisplayName = "LogLevel 1 from command line.")]
    [DataRow("--LogLevel 2", true, false, DisplayName = "LogLevel 2 from command line.")]
    [DataRow("--LogLevel 3", true, false, DisplayName = "LogLevel 3 from command line.")]
    [DataRow("--LogLevel 4", true, false, DisplayName = "LogLevel 4 from command line.")]
    [DataRow("--LogLevel 5", false, true, DisplayName = "LogLevel 5 from command line.")]
    [DataRow("--LogLevel 6", false, true, DisplayName = "LogLevel 6 from command line.")]
    [DataRow("--LogLevel Trace", true, false, DisplayName = "LogLevel Trace from command line.")]
    [DataRow("--LogLevel Debug", true, false, DisplayName = "LogLevel Debug from command line.")]
    [DataRow("--LogLevel Information", true, false, DisplayName = "LogLevel Information from command line.")]
    [DataRow("--LogLevel Warning", true, false, DisplayName = "LogLevel Warning from command line.")]
    [DataRow("--LogLevel Error", true, false, DisplayName = "LogLevel Error from command line.")]
    [DataRow("--LogLevel Critical", true, false, DisplayName = "LogLevel Critical from command line.")]
    [DataRow("--LogLevel None", false, true, DisplayName = "LogLevel None from command line.")]
    [DataRow("--LogLevel tRace", false, true, DisplayName = "Case sensitivity: LogLevel Trace from command line.")]
    [DataRow("--LogLevel DebUG", false, true, DisplayName = "Case sensitivity: LogLevel Debug from command line.")]
    [DataRow("--LogLevel information", false, true, DisplayName = "Case sensitivity: LogLevel Information from command line.")]
    [DataRow("--LogLevel waRNing", false, true, DisplayName = "Case sensitivity: LogLevel Warning from command line.")]
    [DataRow("--LogLevel eRROR", false, true, DisplayName = "Case sensitivity: LogLevel Error from command line.")]
    [DataRow("--LogLevel CrItIcal", false, true, DisplayName = "Case sensitivity: LogLevel Critical from command line.")]
    [DataRow("--LogLevel NONE", false, true, DisplayName = "Case sensitivity: LogLevel None from command line.")]
    public void TestStartEngine(string logging, bool useDefaultConfig, bool expectSuccess)
    {
<<<<<<< HEAD
        string configFileName;
        if (useDefaultConfig)
        {
            // default config contains empty connection-string
            configFileName = RuntimeConfigPath.DefaultName;
        }
        else
        {
            // config with non-empty connection-string
            configFileName = _testRuntimeConfig;
            WriteJsonContentToFile(configFileName, GetInitialConfiguration);
        }

        Process process = new()
        {
            StartInfo =
                {
                    FileName = @"./dab",
                    Arguments = $"start --config {configFileName} {logging}",
                    WindowStyle = ProcessWindowStyle.Hidden,
                    UseShellExecute = false,
                    RedirectStandardOutput = true,
                    RedirectStandardError = true,
                }
        };

        // Asserting that a new process has been started and no existing process is reused.
        Assert.IsTrue(process.Start());

        // The new process should not be exited after triggering the start command.
        Assert.IsFalse(process.HasExited);
        string? output = process.StandardOutput.ReadLine();
        Assert.IsTrue(output!.Contains($"Using config file: {configFileName}"));
=======
        Process process = StartDabProcess(
            command: $"start --config {RuntimeConfigPath.DefaultName}",
            logging
        );

        string? output = process.StandardOutput.ReadLine();
        Assert.IsNotNull(output);
        Assert.IsTrue(output!.Contains($"Using config file: {RuntimeConfigPath.DefaultName}"));
>>>>>>> 31923fe4
        output = process.StandardOutput.ReadLine();
        Assert.IsNotNull(output);
<<<<<<< HEAD
        if (expectSuccess)
        {
            Assert.IsTrue(output.Contains("Starting the runtime engine..."));
        }
        else
        {
            Assert.IsTrue(output.Contains("Failed to start the engine."));
        }
=======
        Assert.IsTrue(output.Contains("Starting the runtime engine..."));
        process.Kill();
    }

    /// <summary>
    /// Test to verify that help writter window generates output on the console.
    /// </summary>
    [DataTestMethod]
    [DataRow("", "", new string[] { "ERROR" }, DisplayName = "No flags provided.")]
    [DataRow("initialize", "", new string[] { "ERROR", "Verb 'initialize' is not recognized." }, DisplayName = "Wrong Command provided.")]
    [DataRow("", "--version", new string[] { "dab 1.0.0" }, DisplayName = "Checking version.")]
    [DataRow("", "--help", new string[] { "init", "add", "update", "start" }, DisplayName = "Checking output for --help.")]
    public void TestHelpWriterOutput(string command, string flags, string[] expectedOutputArray)
    {
        Process process = StartDabProcess(
            command,
            flags
        );

        string? output = process.StandardOutput.ReadToEnd();
        Assert.IsNotNull(output);

        foreach (string expectedOutput in expectedOutputArray)
        {
            Assert.IsTrue(output.Contains(expectedOutput));
        }

        process.Kill();
>>>>>>> 31923fe4
    }

    public static RuntimeConfig? TryGetRuntimeConfig(string testRuntimeConfig)
    {
        ILogger logger = new Mock<ILogger>().Object;
        string jsonString;

        if (!TryReadRuntimeConfig(testRuntimeConfig, out jsonString))
        {
            return null;
        }

        RuntimeConfig.TryGetDeserializedConfig(jsonString, out RuntimeConfig? runtimeConfig, logger);

        if (runtimeConfig is null)
        {
            Assert.Fail("Config was not generated correctly.");
        }

        return runtimeConfig;
    }

    /// <summary>
    /// Removes the generated configuration file after each test
    /// to avoid file name conflicts on subsequent test runs because the
    /// file is statically named.
    /// </summary>
    [TestCleanup]
    public void CleanUp()
    {
        if (File.Exists(_testRuntimeConfig))
        {
            File.Delete(_testRuntimeConfig);
        }
    }

}<|MERGE_RESOLUTION|>--- conflicted
+++ resolved
@@ -271,7 +271,6 @@
     [DataRow("--LogLevel NONE", false, true, DisplayName = "Case sensitivity: LogLevel None from command line.")]
     public void TestStartEngine(string logging, bool useDefaultConfig, bool expectSuccess)
     {
-<<<<<<< HEAD
         string configFileName;
         if (useDefaultConfig)
         {
@@ -285,39 +284,16 @@
             WriteJsonContentToFile(configFileName, GetInitialConfiguration);
         }
 
-        Process process = new()
-        {
-            StartInfo =
-                {
-                    FileName = @"./dab",
-                    Arguments = $"start --config {configFileName} {logging}",
-                    WindowStyle = ProcessWindowStyle.Hidden,
-                    UseShellExecute = false,
-                    RedirectStandardOutput = true,
-                    RedirectStandardError = true,
-                }
-        };
-
-        // Asserting that a new process has been started and no existing process is reused.
-        Assert.IsTrue(process.Start());
-
-        // The new process should not be exited after triggering the start command.
-        Assert.IsFalse(process.HasExited);
-        string? output = process.StandardOutput.ReadLine();
-        Assert.IsTrue(output!.Contains($"Using config file: {configFileName}"));
-=======
         Process process = StartDabProcess(
-            command: $"start --config {RuntimeConfigPath.DefaultName}",
+            command: $"start --config {configFileName}",
             logging
         );
 
         string? output = process.StandardOutput.ReadLine();
         Assert.IsNotNull(output);
-        Assert.IsTrue(output!.Contains($"Using config file: {RuntimeConfigPath.DefaultName}"));
->>>>>>> 31923fe4
+        Assert.IsTrue(output!.Contains($"Using config file: {configFileName}"));
         output = process.StandardOutput.ReadLine();
         Assert.IsNotNull(output);
-<<<<<<< HEAD
         if (expectSuccess)
         {
             Assert.IsTrue(output.Contains("Starting the runtime engine..."));
@@ -326,13 +302,11 @@
         {
             Assert.IsTrue(output.Contains("Failed to start the engine."));
         }
-=======
-        Assert.IsTrue(output.Contains("Starting the runtime engine..."));
         process.Kill();
     }
 
     /// <summary>
-    /// Test to verify that help writter window generates output on the console.
+    /// Test to verify that help writer window generates output on the console.
     /// </summary>
     [DataTestMethod]
     [DataRow("", "", new string[] { "ERROR" }, DisplayName = "No flags provided.")]
@@ -355,7 +329,6 @@
         }
 
         process.Kill();
->>>>>>> 31923fe4
     }
 
     public static RuntimeConfig? TryGetRuntimeConfig(string testRuntimeConfig)
