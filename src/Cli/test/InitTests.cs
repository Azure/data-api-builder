--- conflicted
+++ resolved
@@ -21,12 +21,8 @@
                 graphQLSchemaPath: null,
                 hostMode: HostModeType.Development,
                 corsOrigin: new List<string>() { "http://localhost:3000", "http://nolocalhost:80" },
-<<<<<<< HEAD
-                config: _testRuntimeConfig);
-=======
-                config: "outputfile",
+                config: _testRuntimeConfig,
                 devModeDefaultAuth: "true");
->>>>>>> 529aa750
 
             string expectedRuntimeConfig =
             @"{
@@ -80,12 +76,8 @@
                 graphQLSchemaPath: "schemafile",
                 hostMode: HostModeType.Production,
                 corsOrigin: null,
-<<<<<<< HEAD
-                config: _testRuntimeConfig);
-=======
-                config: "outputfile",
+                config: _testRuntimeConfig,
                 devModeDefaultAuth: "false");
->>>>>>> 529aa750
 
             string expectedRuntimeConfig = @"{
   ""$schema"": ""dab.draft-01.schema.json"",
@@ -150,13 +142,9 @@
                 graphQLSchemaPath: graphQLSchema,
                 hostMode: HostModeType.Production,
                 corsOrigin: null,
-<<<<<<< HEAD
-                config: _testRuntimeConfig);
-=======
-                config: "outputfile",
+                config: _testRuntimeConfig,
                 devModeDefaultAuth: null
                 );
->>>>>>> 529aa750
 
             Assert.AreEqual(expectedResult, ConfigGenerator.TryCreateRuntimeConfig(options, out _));
         }
@@ -176,7 +164,8 @@
                 graphQLSchemaPath: null,
                 hostMode: HostModeType.Development,
                 corsOrigin: new List<string>() { },
-                config: _testRuntimeConfig);
+                config: _testRuntimeConfig,
+                devModeDefaultAuth: null);
 
             // Config generated successfully for the first time.
             Assert.AreEqual(true, ConfigGenerator.TryGenerateConfig(options));
