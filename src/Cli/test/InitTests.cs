namespace Cli.Tests
{
    /// <summary>
    /// Test for config file initialization.
    /// </summary>
    [TestClass]
    public class InitTests
    {
        private string _basicRuntimeConfig = string.Empty;

        /// <summary>
        /// Test the simple init config for mssql database. PG and MySQL should be similar.
        /// There is no need for a separate test.
        /// </summary>
        [TestMethod]
        public void MssqlDatabase()
        {
            InitOptions options = new(
                databaseType: DatabaseType.mssql,
                connectionString: "testconnectionstring",
                cosmosDatabase: null,
                cosmosContainer: null,
                graphQLSchemaPath: null,
                hostMode: HostModeType.Development,
                corsOrigin: new List<string>() { "http://localhost:3000", "http://nolocalhost:80" },
                config: _testRuntimeConfig,
                devModeDefaultAuth: "true");

            _basicRuntimeConfig =
            @"{
                ""$schema"": ""dab.draft-01.schema.json"",
                ""data-source"": {
                    ""database-type"": ""mssql"",
                    ""connection-string"": ""testconnectionstring""
                },
                ""mssql"": {
                    ""set-session-context"": true
                },
                ""entities"": {}
            }";

            // Adding runtime settings to the above basic config
            string expectedRuntimeConfig = AddPropertiesToJson(
                _basicRuntimeConfig,
                GetDefaultTestRuntimeSettingString(DatabaseType.mssql,
                    HostModeType.Development,
                    new List<string>() { "http://localhost:3000", "http://nolocalhost:80" },
                    authenticateDevModeRequest: true)
            );
            RunTest(options, expectedRuntimeConfig);
        }

        /// <summary>
        /// Test to verify creation of initial config without providing
        /// connection-string
        /// </summary>
        [TestMethod]
        public void TestInitializingConfigWithoutConnectionString()
        {
            InitOptions options = new(
                databaseType: DatabaseType.mssql,
                connectionString: null,
                cosmosDatabase: null,
                cosmosContainer: null,
                graphQLSchemaPath: null,
                hostMode: HostModeType.Development,
                corsOrigin: new List<string>() { "http://localhost:3000", "http://nolocalhost:80" },
                config: "outputfile",
                devModeDefaultAuth: "false");

            _basicRuntimeConfig =
            @"{
                ""$schema"": ""dab.draft-01.schema.json"",
                ""data-source"": {
                    ""database-type"": ""mssql"",
                    ""connection-string"": """"
                },
                ""mssql"": {
                    ""set-session-context"": true
                },
                ""entities"": {}
            }";

            // Adding runtime settings to the above basic config
            string expectedRuntimeConfig = AddPropertiesToJson(
                _basicRuntimeConfig,
                GetDefaultTestRuntimeSettingString(DatabaseType.mssql,
                    HostModeType.Development,
                    new List<string>() { "http://localhost:3000", "http://nolocalhost:80" },
                    authenticateDevModeRequest: false)
            );
            RunTest(options, expectedRuntimeConfig);
        }

        /// <summary>
        /// Test cosmos db specifc settings like cosmos-database, cosmos-container, cosmos-schema file.
        /// </summary>
        [TestMethod]
        public void CosmosDatabase()
        {
            InitOptions options = new(
                databaseType: DatabaseType.cosmos,
                connectionString: "testconnectionstring",
                cosmosDatabase: "testdb",
                cosmosContainer: "testcontainer",
                graphQLSchemaPath: "schemafile",
                hostMode: HostModeType.Production,
                corsOrigin: null,
<<<<<<< HEAD
                config: _testRuntimeConfig,
                devModeDefaultAuth: "false");
=======
                config: "outputfile",
                devModeDefaultAuth: null);
>>>>>>> ff08747b

            _basicRuntimeConfig = @"{
                ""$schema"": ""dab.draft-01.schema.json"",
                ""data-source"": {
                    ""database-type"": ""cosmos"",
                    ""connection-string"": ""testconnectionstring""
                },
                ""cosmos"": {
                    ""database"": ""testdb"",
                    ""container"": ""testcontainer"",
                    ""schema"": ""schemafile""
                },
                ""entities"": {}
            }";

            // Adding runtime settings to the above basic config
            string expectedRuntimeConfig = AddPropertiesToJson(
                _basicRuntimeConfig,
                GetDefaultTestRuntimeSettingString(DatabaseType.cosmos));
            RunTest(options, expectedRuntimeConfig);
        }

        /// <summary>
        /// Verify that if either database or graphQLSchema is null or empty, we will get error.
        /// </summary>
        [DataRow(null, "testcontainer", "", false, DisplayName = "Both database and schema are either null or empty.")]
        [DataRow("", "testcontainer", "testschema", false, DisplayName = "database is empty.")]
        [DataRow("testDatabase", "testcontainer", "", false, DisplayName = "database is provided, Schema is null.")]
        [DataRow("testDatabase", null, "", false, DisplayName = "database is provided, container and Schema is null/empty.")]
        [DataRow("testDatabase", null, "testSchema", true, DisplayName = "database and schema provided, container is null/empty.")]
        [DataTestMethod]
        public void VerifyRequiredOptionsForCosmosDatabase(
            string? cosmosDatabase,
            string? cosmosContainer,
            string? graphQLSchema,
            bool expectedResult
        )
        {
            InitOptions options = new(
                databaseType: DatabaseType.cosmos,
                connectionString: "testconnectionstring",
                cosmosDatabase: cosmosDatabase,
                cosmosContainer: cosmosContainer,
                graphQLSchemaPath: graphQLSchema,
                hostMode: HostModeType.Production,
                corsOrigin: null,
                config: _testRuntimeConfig,
                devModeDefaultAuth: null
                );

            Assert.AreEqual(expectedResult, ConfigGenerator.TryCreateRuntimeConfig(options, out _));
        }

        /// <summary>
        /// Test to verify that an error is thrown when user tries to
        /// initialize a config with a file name that already exists.
        /// </summary>
        [TestMethod]
        public void EnsureFailureOnReInitializingExistingConfig()
        {
            InitOptions options = new(
                databaseType: DatabaseType.mssql,
                connectionString: "testconnectionstring",
                cosmosDatabase: null,
                cosmosContainer: null,
                graphQLSchemaPath: null,
                hostMode: HostModeType.Development,
                corsOrigin: new List<string>() { },
                config: _testRuntimeConfig,
                devModeDefaultAuth: null);

            // Config generated successfully for the first time.
            Assert.AreEqual(true, ConfigGenerator.TryGenerateConfig(options));

            // Error is thrown because the config file with the same name
            // already exists.
            Assert.AreEqual(false, ConfigGenerator.TryGenerateConfig(options));
        }

        /// <summary>
        /// Test to verify that error is thrown when user tries to
        /// initialize a config with a file name that already exists
        /// but with different case.
        /// </summary>
        [DataRow("test-config.json", DisplayName = "FileName with all lowercase character.")]
        [DataRow("TEST-CONFIG.json", DisplayName = "FileName with all uppercase character.")]
        [DataTestMethod]
        public void EnsureFailureReInitializingExistingConfigWithDifferentCase(string fileName)
        {
            InitOptions options = new(
                databaseType: DatabaseType.mssql,
                connectionString: "testconnectionstring",
                cosmosDatabase: null,
                cosmosContainer: null,
                graphQLSchemaPath: null,
                hostMode: HostModeType.Production,
                corsOrigin: new List<string>() { },
                config: fileName,
                devModeDefaultAuth: null);

            // Unable to generate the config as it already exists
            // with same name possibly in a different case.
            Assert.AreEqual(false, ConfigGenerator.TryGenerateConfig(options));
        }

        /// <summary>
        /// Call ConfigGenerator.TryCreateRuntimeConfig and verify json result.
        /// </summary>
        /// <param name="options">InitOptions.</param>
        /// <param name="expectedRuntimeConfig">Expected json string output.</param>
        private static void RunTest(InitOptions options, string expectedRuntimeConfig)
        {
            string runtimeConfigJson;
            Assert.IsTrue(ConfigGenerator.TryCreateRuntimeConfig(options, out runtimeConfigJson));

            JObject expectedJson = JObject.Parse(expectedRuntimeConfig);
            JObject actualJson = JObject.Parse(runtimeConfigJson);

            Assert.IsTrue(JToken.DeepEquals(expectedJson, actualJson));
        }

    /// <summary>
    /// Removes the generated configuration file after each test
    /// to avoid file name conflicts on subsequent test runs because the
    /// file is statically named.
    /// </summary>
    [TestCleanup]
    public void CleanUp()
    {
        if (File.Exists(_testRuntimeConfig))
        {
            File.Delete(_testRuntimeConfig);
        }
    }
    }
}<|MERGE_RESOLUTION|>--- conflicted
+++ resolved
@@ -106,13 +106,8 @@
                 graphQLSchemaPath: "schemafile",
                 hostMode: HostModeType.Production,
                 corsOrigin: null,
-<<<<<<< HEAD
-                config: _testRuntimeConfig,
-                devModeDefaultAuth: "false");
-=======
-                config: "outputfile",
+                config: _testRuntimeConfig,
                 devModeDefaultAuth: null);
->>>>>>> ff08747b
 
             _basicRuntimeConfig = @"{
                 ""$schema"": ""dab.draft-01.schema.json"",
