namespace Cli.Tests
{
    public static class TestHelper
    {
        // Config file name for tests
        public static string _testRuntimeConfig = "dab-config-test.json";
        public const string DAB_DRAFT_SCHEMA_TEST_PATH = "https://dataapibuilder.azureedge.net/schemas/vmajor.minor.patch-beta/dab.draft.schema.json";

        /// <summary>
        /// Adds the entity properties to the configuration and returns the updated configuration json as a string.
        /// </summary>
        /// <param name="configuration">Configuration Json.</param>
        /// <param name="entityProperties">Entity properties to be added to the configuration.</param>
        public static string AddPropertiesToJson(string configuration, string entityProperties)
        {
            JObject configurationJson = JObject.Parse(configuration);
            JObject entityPropertiesJson = JObject.Parse(entityProperties);

            configurationJson.Merge(entityPropertiesJson, new JsonMergeSettings
            {
                MergeArrayHandling = MergeArrayHandling.Union
            });
            return configurationJson.ToString();
        }

        /// <summary>
        /// Returns a new dab Process with the given command and flags
        /// </summary>
        public static Process ExecuteDabCommand(string command, string flags)
        {
            Process process = new()
            {
                StartInfo =
                {
                    FileName = @"./Microsoft.DataApiBuilder",
                    Arguments = $"{command} {flags}",
                    WindowStyle = ProcessWindowStyle.Hidden,
                    UseShellExecute = false,
                    RedirectStandardOutput = true,
                    RedirectStandardError = true,
                }
            };

            // Asserting that a new process has been started and no existing process is reused.
            Assert.IsTrue(process.Start());

            // The new process should not be exited after triggering the start command.
            Assert.IsFalse(process.HasExited);
            return process;
        }

        /// <summary>
        /// Schema property of the config json. This is used for constructing the required config json strings
        /// for unit tests
        /// </summary>
        public const string SCHEMA_PROPERTY = @"
          ""$schema"": """ + DAB_DRAFT_SCHEMA_TEST_PATH + @"""";

        /// <summary>
        /// Data source property of the config json. This is used for constructing the required config json strings
        /// for unit tests 
        /// </summary>
        public const string SAMPLE_SCHEMA_DATA_SOURCE = SCHEMA_PROPERTY + "," + @"
            ""data-source"": {
              ""database-type"": ""mssql"",
              ""connection-string"": ""testconnectionstring"",
              ""options"":{
                ""set-session-context"": true
                }
            }
        ";

        /// <summary>
        /// Data source property of the config json with an invalid connection string. This is used for
        /// constructing the required config json strings for unit tests. Config json constructed using
        /// this data source element will fail validations as empty connection string
        /// is not allowed
        /// </summary>
        public const string SAMPLE_SCHEMA_DATA_SOURCE_WITH_INVALID_CONNSTRING = SCHEMA_PROPERTY + "," + @"
            ""data-source"": {
              ""database-type"": ""mssql"",
              ""connection-string"": """"
            }
        ";

        /// <summary>
        /// A minimal valid config json without any entities. This config string is used in unit tests.
        /// </summary>
        public const string INITIAL_CONFIG =
          "{" +
            SAMPLE_SCHEMA_DATA_SOURCE + "," +
            @"
            ""runtime"": {
              ""rest"": {
                ""path"": ""/api"",
                ""enabled"": true
              },
              ""graphql"": {
                ""path"": ""/graphql"",
                ""enabled"": true,
                ""allow-introspection"": true
              },
              ""host"": {
                ""mode"": ""development"",
                ""cors"": {
                  ""origins"": [],
                  ""allow-credentials"": false
                },
                ""authentication"": {
                  ""provider"": ""StaticWebApps""
                }
              }
            },
            ""entities"": {}" +
          "}";

        /// <summary>
        /// A minimal config json without any entities. This config is invalid as it contains an empty connection
        /// string. This config is used in tests to verify validation failures.
        /// </summary>
        public const string INVALID_INTIAL_CONFIG = "{" +
            SAMPLE_SCHEMA_DATA_SOURCE_WITH_INVALID_CONNSTRING + "," +
            @"
            ""runtime"": {
              ""rest"": {
                ""path"": ""/api"",
                ""enabled"": true
              },
              ""graphql"": {
                ""path"": ""/graphql"",
                ""enabled"": true,
                ""allow-introspection"": true
              },
              ""host"": {
                ""mode"": ""development"",
                ""cors"": {
                  ""origins"": [],
                  ""allow-credentials"": false
                },
                ""authentication"": {
                  ""provider"": ""StaticWebApps""
                }
              }
            },
            ""entities"": {}" +
          "}";

        public const string SINGLE_ENTITY = @"
          {
              ""entities"": {
                  ""MyEntity"": {
                  ""source"": ""MyTable"",
                  ""permissions"": [
                      {
                      ""role"": ""anonymous"",
                      ""actions"": [
                          ""delete""
                      ]
                      }
                  ]
                  }
              }
          }";

        public const string BASIC_ENTITY_WITH_ANONYMOUS_ROLE = @"
          {
              ""entities"": {
                  ""MyEntity"": {
                  ""source"": ""s001.book"",
                  ""permissions"": [
                      {
                      ""role"": ""anonymous"",
                      ""actions"": [
                          ""*""
                      ]
                      }
                  ]
                  }
              }
          }";

        public const string SINGLE_ENTITY_WITH_ONLY_READ_PERMISSION = @"
          {
              ""entities"": {
                  ""MyEntity"": {
                  ""source"": ""s001.book"",
                  ""permissions"": [
                      {
                      ""role"": ""anonymous"",
                      ""actions"": [
                          ""read""
                      ]
                      }
                  ]
                  }
              }
          }";

        /// <summary>
        /// Entity containing invalid graphQL type
        /// </summary>
        public const string SINGLE_ENTITY_WITH_INVALID_GRAPHQL_TYPE = @"
          {
              ""entities"": {
                  ""MyEntity"": {
                  ""source"": ""s001.book"",
                  ""graphql"": {
                    ""type"" : 123
                  },
                  ""permissions"": [
                      {
                      ""role"": ""anonymous"",
                      ""actions"": [
                          ""*""
                      ]
                      }
                  ]
                  }
              }
          }";

        public const string SINGLE_ENTITY_WITH_STORED_PROCEDURE = @"
          {
              ""entities"": {
              ""MyEntity"": {
                ""source"": {
                  ""type"": ""stored-procedure"",
                  ""object"": ""s001.book"",
                  ""parameters"": {
                      ""param1"": 123,
                      ""param2"": ""hello"",
                      ""param3"": true
                  }
                },
                ""permissions"": [
                  {
                    ""role"": ""anonymous"",
                    ""actions"": [
                      ""execute""
                    ]
                  }
                ],
                ""rest"": {	
                    ""methods"": [	
                      ""post""	
                    ]	
                  },	
                  ""graphql"": {	
                    ""operation"": ""mutation""	
                      }
                    }
                  }
          }";

        public const string SINGLE_ENTITY_WITH_STORED_PROCEDURE_WITH_CUSTOM_REST_GRAPHQL_CONFIG = @"
          {
              ""entities"": {
              ""MyEntity"": {
                ""source"": {
                  ""type"": ""stored-procedure"",
                  ""object"": ""s001.book"",
                  ""parameters"": {
                      ""param1"": 123,
                      ""param2"": ""hello"",
                      ""param3"": true
                  }
                },
                ""permissions"": [
                  {
                    ""role"": ""anonymous"",
                    ""actions"": [
                      ""execute""
                    ]
                  }
                ],
                ""rest"": {	
                    ""methods"": [	
                      ""post"",
                      ""put"",
                      ""patch""	
                    ]	
                  },	
                  ""graphql"": {	
                    ""operation"": ""query""	
                      }
                    }
                  }
<<<<<<< HEAD
=======
          }";

        public const string STORED_PROCEDURE_WITH_REST_GRAPHQL_CONFIG = @"
          {
              ""entities"": {
              ""MyEntity"": {
                ""source"": {
                  ""type"": ""stored-procedure"",
                  ""object"": ""s001.book"",
                  ""parameters"": {
                      ""param1"": 123,
                      ""param2"": ""hello"",
                      ""param3"": true
                  }
                },
                ""permissions"": [
                  {
                    ""role"": ""anonymous"",
                    ""actions"": [
                      ""execute""
                    ]
                  }
                ],
                ""rest"": {	
                    ""methods"": [	
                      ""get""
                    ]	
                  },	
                  ""graphql"": false
                    }
                  }
>>>>>>> ad6dcbb3
          }";

        public const string SINGLE_ENTITY_WITH_SOURCE_AS_TABLE = @"
          {
              ""entities"": {
              ""MyEntity"": {
                ""source"": {
                  ""type"": ""table"",
                  ""object"": ""s001.book"",
                  ""key-fields"": [
                      ""id"",
                      ""name""
                  ]
                },
                ""permissions"": [
                  {
                    ""role"": ""anonymous"",
                    ""actions"": [
                      ""*""
                    ]
                  }
                ]
              }
            }
          }";

        public const string SINGLE_ENTITY_WITH_SOURCE_AS_VIEW = @"
          {
              ""entities"": {
              ""MyEntity"": {
                ""source"": {
                  ""type"": ""view"",
                  ""object"": ""s001.book"",
                  ""key-fields"": [
                      ""col1"",
                      ""col2""
                  ]
                },
                ""permissions"": [
                  {
                    ""role"": ""anonymous"",
                    ""actions"": [
                      ""*""
                    ]
                  }
                ]
              }
            }
          }";

        public const string ENTITY_CONFIG_WITH_POLICY = @"
          {
            ""entities"": {
                ""MyEntity"": {
                  ""source"": ""MyTable"",
                  ""permissions"": [
                      {
                      ""role"": ""anonymous"",
                      ""actions"": [
                            {
                                ""action"": ""Delete"",
                                ""policy"": {
                                    ""request"": ""@claims.name eq 'dab'"",
                                    ""database"": ""@claims.id eq @item.id""
                                }
                            }
                        ]
                      }
                    ]
                }
            }
        }";

        public const string ENTITY_CONFIG_WITH_ACTION_FIELDS = @"
          {
            ""entities"": {
                ""MyEntity"": {
                  ""source"": ""MyTable"",
                  ""permissions"": [
                      {
                      ""role"": ""anonymous"",
                      ""actions"": [
                            {
                                ""action"": ""Delete"",
                                ""fields"": {
                                    ""include"": [ ""*"" ],
                                    ""exclude"": [ ""level"", ""rating"" ]
                                }
                            }
                        ]
                      }
                    ]
                }
            }
        }";

        public const string ENTITY_CONFIG_WITH_POLCIY_AND_ACTION_FIELDS = @"
          {
            ""entities"": {
                ""MyEntity"": {
                  ""source"": ""MyTable"",
                  ""permissions"": [
                      {
                      ""role"": ""anonymous"",
                      ""actions"": [
                            {
                                ""action"": ""Delete"",
                                ""policy"": {
                                    ""request"": ""@claims.name eq 'dab'"",
                                    ""database"": ""@claims.id eq @item.id""
                                },
                                ""fields"": {
                                    ""include"": [ ""*"" ],
                                    ""exclude"": [ ""level"", ""rating"" ]
                                }
                            }
                        ]
                      }
                    ]
                }
            }
        }";

        public const string CONFIG_WITH_SINGLE_ENTITY =
        @"{" +
          @"""$schema"": """ + DAB_DRAFT_SCHEMA_TEST_PATH + @"""" + "," +
          @"""data-source"": {
          ""database-type"": ""mssql"",
          ""connection-string"": ""localhost:5000"",
          ""options"":{
            ""set-session-context"": true
          }
        },
        ""runtime"": {
          ""rest"": {
            ""path"": ""/api"",
            ""enabled"": true
          },
          ""graphql"": {
            ""path"": ""/graphql"",
            ""enabled"": true,
            ""allow-introspection"": true
          },
          ""host"": {
            ""mode"": ""production"",
            ""cors"": {
              ""origins"": [],
              ""allow-credentials"": false
            },
            ""authentication"": {
              ""provider"": ""StaticWebApps""
            }
          }
        },
        ""entities"": {
          ""book"": {
            ""source"": ""s001.book"",
            ""permissions"": [
              {
                ""role"": ""anonymous"",
                ""actions"": [
                  ""*""
                ]
              }
            ]
          }
        }
      }";

        /// <summary>
        /// Helper method to create json string for runtime settings
        /// for json comparison in tests.
        /// </summary>
        public static string GetDefaultTestRuntimeSettingString(
            HostModeType hostModeType = HostModeType.Production,
            IEnumerable<string>? corsOrigins = null,
            string authenticationProvider = "StaticWebApps",
            string? audience = null,
            string? issuer = null)
        {
            Dictionary<string, object> runtimeSettingDict = new();
            Dictionary<GlobalSettingsType, object> defaultGlobalSetting = GetDefaultGlobalSettings(
                hostMode: hostModeType,
                corsOrigin: corsOrigins,
                authenticationProvider: authenticationProvider,
                audience: audience,
                issuer: issuer);

            runtimeSettingDict.Add("runtime", defaultGlobalSetting);

            return JsonSerializer.Serialize(runtimeSettingDict, GetSerializationOptions());
        }

        /// <summary>
        /// Helper method to setup Logger factory
        /// for CLI related classes.
        /// </summary>
        public static void SetupTestLoggerForCLI()
        {
            Mock<ILogger<ConfigGenerator>> configGeneratorLogger = new();
            Mock<ILogger<Utils>> utilsLogger = new();
            ConfigGenerator.SetLoggerForCliConfigGenerator(configGeneratorLogger.Object);
            Utils.SetCliUtilsLogger(utilsLogger.Object);
        }
    }
}<|MERGE_RESOLUTION|>--- conflicted
+++ resolved
@@ -285,8 +285,6 @@
                       }
                     }
                   }
-<<<<<<< HEAD
-=======
           }";
 
         public const string STORED_PROCEDURE_WITH_REST_GRAPHQL_CONFIG = @"
@@ -318,7 +316,6 @@
                   ""graphql"": false
                     }
                   }
->>>>>>> ad6dcbb3
           }";
 
         public const string SINGLE_ENTITY_WITH_SOURCE_AS_TABLE = @"
