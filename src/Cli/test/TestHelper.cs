namespace Cli.Tests
{
    public static class TestHelper
    {
        // Config file name for tests
        public static string _testRuntimeConfig = "dab-config-test.json";

        /// <summary>
        /// Adds the entity properties to the configuration and returns the updated configuration json as a string.
        /// </summary>
        /// <param name="configuration">Configuration Json.</param>
        /// <param name="entityProperties">Entity properties to be added to the configuration.</param>
        public static string AddPropertiesToJson(string configuration, string entityProperties)
        {
            JObject configurationJson = JObject.Parse(configuration);
            JObject entityPropertiesJson = JObject.Parse(entityProperties);

            configurationJson.Merge(entityPropertiesJson, new JsonMergeSettings
            {
                MergeArrayHandling = MergeArrayHandling.Union
            });
            return configurationJson.ToString();
        }

        /// <summary>
        /// Returns a new dab Process with the given command and flags
        /// </summary>
        public static Process StartDabProcess(string command, string flags)
        {
            Process process = new()
            {
                StartInfo =
                {
                    FileName = @"./dab",
                    Arguments = $"{command} {flags}",
                    WindowStyle = ProcessWindowStyle.Hidden,
                    UseShellExecute = false,
                    RedirectStandardOutput = true,
                    RedirectStandardError = true,
                }
            };

            // Asserting that a new process has been started and no existing process is reused.
            Assert.IsTrue(process.Start());

            // The new process should not be exited after triggering the start command.
            Assert.IsFalse(process.HasExited);
            return process;
        }

        public const string SAMPLE_SCHEMA_DATA_SOURCE = @"
          ""$schema"": ""dab.draft-01.schema.json"",
            ""data-source"": {
              ""database-type"": ""mssql"",
              ""connection-string"": ""testconnectionstring""
            }
        ";

        public const string INITIAL_CONFIG =
          "{" +
            SAMPLE_SCHEMA_DATA_SOURCE + "," +
            @"
            ""runtime"": {
              ""rest"": {
                ""path"": ""/api""
              },
              ""graphql"": {
<<<<<<< HEAD
                ""allow-introspection"": true,
                ""path"": ""/graphql""
=======
                ""path"": ""/graphql"",
                ""allow-introspection"": true
>>>>>>> f1ead587
              },
              ""host"": {
                ""mode"": ""development"",
                ""cors"": {
                  ""origins"": [],
                  ""allow-credentials"": false
                },
                ""authentication"": {
                  ""provider"": ""StaticWebApps""
                }
              }
            },
            ""entities"": {}" +
          "}";

        /// <summary>
        /// Config containing authenticate-devmode-request type as string
        /// instead of boolean for Host global settings.
        /// </summary>
        public const string CONFIG_WITH_INVALID_DEVMODE_REQUEST_AUTH_TYPE =
          "{" +
            SAMPLE_SCHEMA_DATA_SOURCE + "," +
            @"
            ""runtime"": {
              ""rest"": {
                ""path"": ""/api""
              },
              ""graphql"": {
<<<<<<< HEAD
                ""allow-introspection"": true,
                ""path"": ""/graphql""
=======
                ""path"": ""/graphql"",
                ""allow-introspection"": true
>>>>>>> f1ead587
              },
              ""host"": {
                ""mode"": ""development"",
                ""authenticate-devmode-requests"": ""false"",
                ""cors"": {
                  ""origins"": [],
                  ""allow-credentials"": false
                },
                ""authentication"": {
                  ""provider"": ""StaticWebApps""
                }
              }
            },
            ""entities"": {}" +
          "}";

        public const string SINGLE_ENTITY = @"
          {
              ""entities"": {
                  ""MyEntity"": {
                  ""source"": ""MyTable"",
                  ""permissions"": [
                      {
                      ""role"": ""anonymous"",
                      ""actions"": [
                          ""delete""
                      ]
                      }
                  ]
                  }
              }
          }";

        public const string BASIC_ENTITY_WITH_ANONYMOUS_ROLE = @"
          {
              ""entities"": {
                  ""MyEntity"": {
                  ""source"": ""s001.book"",
                  ""permissions"": [
                      {
                      ""role"": ""anonymous"",
                      ""actions"": [
                          ""*""
                      ]
                      }
                  ]
                  }
              }
          }";

        /// <summary>
        /// Entity containing invalid graphQL type
        /// </summary>
        public const string SINGLE_ENTITY_WITH_INVALID_GRAPHQL_TYPE = @"
          {
              ""entities"": {
                  ""MyEntity"": {
                  ""source"": ""s001.book"",
                  ""graphql"": {
                    ""type"" : 123
                  },
                  ""permissions"": [
                      {
                      ""role"": ""anonymous"",
                      ""actions"": [
                          ""*""
                      ]
                      }
                  ]
                  }
              }
          }";

        public const string SINGLE_ENTITY_WITH_STORED_PROCEDURE = @"
          {
              ""entities"": {
              ""MyEntity"": {
                ""source"": {
                  ""type"": ""stored-procedure"",
                  ""object"": ""s001.book"",
                  ""parameters"": {
                      ""param1"": 123,
                      ""param2"": ""hello"",
                      ""param3"": true
                  }
                },
                ""permissions"": [
                  {
                    ""role"": ""anonymous"",
                    ""actions"": [
                      ""*""
                    ]
                  }
                ]
              }
            }
          }";

        public const string SINGLE_ENTITY_WITH_SOURCE_AS_TABLE = @"
          {
              ""entities"": {
              ""MyEntity"": {
                ""source"": {
                  ""type"": ""table"",
                  ""object"": ""s001.book"",
                  ""key-fields"": [
                      ""id"",
                      ""name""
                  ]
                },
                ""permissions"": [
                  {
                    ""role"": ""anonymous"",
                    ""actions"": [
                      ""*""
                    ]
                  }
                ]
              }
            }
          }";

        public const string SINGLE_ENTITY_WITH_SOURCE_AS_VIEW = @"
          {
              ""entities"": {
              ""MyEntity"": {
                ""source"": {
                  ""type"": ""view"",
                  ""object"": ""s001.book"",
                  ""key-fields"": [
                      ""col1"",
                      ""col2""
                  ]
                },
                ""permissions"": [
                  {
                    ""role"": ""anonymous"",
                    ""actions"": [
                      ""*""
                    ]
                  }
                ]
              }
            }
          }";

        public const string ENTITY_CONFIG_WITH_POLICY = @"
          {
            ""entities"": {
                ""MyEntity"": {
                  ""source"": ""MyTable"",
                  ""permissions"": [
                      {
                      ""role"": ""anonymous"",
                      ""actions"": [
                            {
                                ""action"": ""Delete"",
                                ""policy"": {
                                    ""request"": ""@claims.name eq 'dab'"",
                                    ""database"": ""@claims.id eq @item.id""
                                }
                            }
                        ]
                      }
                    ]
                }
            }
        }";

        public const string ENTITY_CONFIG_WITH_ACTION_FIELDS = @"
          {
            ""entities"": {
                ""MyEntity"": {
                  ""source"": ""MyTable"",
                  ""permissions"": [
                      {
                      ""role"": ""anonymous"",
                      ""actions"": [
                            {
                                ""action"": ""Delete"",
                                ""fields"": {
                                    ""include"": [ ""*"" ],
                                    ""exclude"": [ ""level"", ""rating"" ]
                                }
                            }
                        ]
                      }
                    ]
                }
            }
        }";

        public const string ENTITY_CONFIG_WITH_POLCIY_AND_ACTION_FIELDS = @"
          {
            ""entities"": {
                ""MyEntity"": {
                  ""source"": ""MyTable"",
                  ""permissions"": [
                      {
                      ""role"": ""anonymous"",
                      ""actions"": [
                            {
                                ""action"": ""Delete"",
                                ""policy"": {
                                    ""request"": ""@claims.name eq 'dab'"",
                                    ""database"": ""@claims.id eq @item.id""
                                },
                                ""fields"": {
                                    ""include"": [ ""*"" ],
                                    ""exclude"": [ ""level"", ""rating"" ]
                                }
                            }
                        ]
                      }
                    ]
                }
            }
        }";

        public const string CONFIG_WITH_SINGLE_ENTITY = @"
          {
        ""$schema"": ""dab.draft-01.schema.json"",
        ""data-source"": {
          ""database-type"": ""mssql"",
          ""connection-string"": ""localhost:5000""
        },
        ""runtime"": {
          ""rest"": {
            ""path"": ""/api""
          },
          ""graphql"": {
<<<<<<< HEAD
            ""allow-introspection"": true,
            ""path"": ""/graphql""
=======
            ""path"": ""/graphql"",
            ""allow-introspection"": true
>>>>>>> f1ead587
          },
          ""host"": {
            ""mode"": ""production"",
            ""cors"": {
              ""origins"": [],
              ""allow-credentials"": false
            },
            ""authentication"": {
              ""provider"": ""StaticWebApps""
            }
          }
        },
        ""entities"": {
          ""book"": {
            ""source"": ""s001.book"",
            ""permissions"": [
              {
                ""role"": ""anonymous"",
                ""actions"": [
                  ""*""
                ]
              }
            ]
          }
        }
      }";

        /// <summary>
        /// Helper method to create json string for runtime settings
        /// for json comparison in tests.
        /// </summary>
        public static string GetDefaultTestRuntimeSettingString(
            DatabaseType databaseType,
            HostModeType hostModeType = HostModeType.Production,
            IEnumerable<string>? corsOrigins = null,
            bool? authenticateDevModeRequest = null)
        {
            Dictionary<string, object> runtimeSettingDict = new();
            Dictionary<GlobalSettingsType, object> defaultGlobalSetting = GetDefaultGlobalSettings(
                hostMode: hostModeType,
                corsOrigin: corsOrigins,
                devModeDefaultAuth: authenticateDevModeRequest);

            runtimeSettingDict.Add("runtime", defaultGlobalSetting);

            return JsonSerializer.Serialize(runtimeSettingDict, GetSerializationOptions());
        }
    }
}<|MERGE_RESOLUTION|>--- conflicted
+++ resolved
@@ -65,13 +65,8 @@
                 ""path"": ""/api""
               },
               ""graphql"": {
-<<<<<<< HEAD
-                ""allow-introspection"": true,
-                ""path"": ""/graphql""
-=======
                 ""path"": ""/graphql"",
                 ""allow-introspection"": true
->>>>>>> f1ead587
               },
               ""host"": {
                 ""mode"": ""development"",
@@ -100,13 +95,8 @@
                 ""path"": ""/api""
               },
               ""graphql"": {
-<<<<<<< HEAD
-                ""allow-introspection"": true,
-                ""path"": ""/graphql""
-=======
                 ""path"": ""/graphql"",
                 ""allow-introspection"": true
->>>>>>> f1ead587
               },
               ""host"": {
                 ""mode"": ""development"",
@@ -338,13 +328,8 @@
             ""path"": ""/api""
           },
           ""graphql"": {
-<<<<<<< HEAD
-            ""allow-introspection"": true,
-            ""path"": ""/graphql""
-=======
             ""path"": ""/graphql"",
             ""allow-introspection"": true
->>>>>>> f1ead587
           },
           ""host"": {
             ""mode"": ""production"",
