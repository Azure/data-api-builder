namespace Cli.Tests
{
    public static class TestHelper
    {
        // Config file name for tests
        public static string _testRuntimeConfig = "dab-config-test.json";

        /// <summary>
        /// Adds the entity properties to the configuration and returns the updated configuration json as a string.
        /// </summary>
        /// <param name="configuration">Configuration Json.</param>
        /// <param name="entityProperties">Entity properties to be added to the configuration.</param>
        public static string AddPropertiesToJson(string configuration, string entityProperties)
        {
            JObject configurationJson = JObject.Parse(configuration);
            JObject entityPropertiesJson = JObject.Parse(entityProperties);

            configurationJson.Merge(entityPropertiesJson, new JsonMergeSettings
            {
                MergeArrayHandling = MergeArrayHandling.Union
            });
            return configurationJson.ToString();
        }

<<<<<<< HEAD
        public const string INITIAL_CONFIG = @"
          {
=======
        /// <summary>
        /// Returns a new dab Process with the given command and flags
        /// </summary>
        public static Process StartDabProcess(string command, string flags)
        {
            Process process = new()
            {
                StartInfo =
                {
                    FileName = @"./dab",
                    Arguments = $"{command} {flags}",
                    WindowStyle = ProcessWindowStyle.Hidden,
                    UseShellExecute = false,
                    RedirectStandardOutput = true,
                    RedirectStandardError = true,
                }
            };

            // Asserting that a new process has been started and no existing process is reused.
            Assert.IsTrue(process.Start());

            // The new process should not be exited after triggering the start command.
            Assert.IsFalse(process.HasExited);
            return process;
        }

        public static string GetInitialConfiguration
        {
            get { return @"{
>>>>>>> 31923fe4
            ""$schema"": ""dab.draft-01.schema.json"",
            ""data-source"": {
              ""database-type"": ""mssql"",
              ""connection-string"": ""testconnectionstring""
            },
            ""runtime"": {
              ""rest"": {
                ""path"": ""/api""
              },
              ""graphql"": {
                ""path"": ""/graphql""
              },
              ""host"": {
                ""mode"": ""development"",
                ""cors"": {
                  ""origins"": [],
                  ""allow-credentials"": false
                },
                ""authentication"": {
                  ""provider"": ""StaticWebApps""
                }
              }
            },
            ""entities"": {}
          }";

        public const string SINGLE_ENTITY = @"
          {
              ""entities"": {
                  ""MyEntity"": {
                  ""source"": ""MyTable"",
                  ""permissions"": [
                      {
                      ""role"": ""anonymous"",
                      ""actions"": [
                          ""delete""
                      ]
                      }
                  ]
                  }
              }
          }";

        public const string BASIC_ENTITY_WITH_ANONYMOUS_ROLE = @"
          {
              ""entities"": {
                  ""MyEntity"": {
                  ""source"": ""s001.book"",
                  ""permissions"": [
                      {
                      ""role"": ""anonymous"",
                      ""actions"": [
                          ""*""
                      ]
                      }
                  ]
                  }
              }
          }";

        public const string SINGLE_ENTITY_WITH_STORED_PROCEDURE = @"
          {
              ""entities"": {
              ""MyEntity"": {
                ""source"": {
                  ""type"": ""stored-procedure"",
                  ""object"": ""s001.book"",
                  ""parameters"": {
                      ""param1"": 123,
                      ""param2"": ""hello"",
                      ""param3"": true
                  }
                },
                ""permissions"": [
                  {
                    ""role"": ""anonymous"",
                    ""actions"": [
                      ""*""
                    ]
                  }
                ]
              }
            }
          }";

        public const string SINGLE_ENTITY_WITH_SOURCE_AS_TABLE = @"
          {
              ""entities"": {
              ""MyEntity"": {
                ""source"": {
                  ""type"": ""table"",
                  ""object"": ""s001.book"",
                  ""key-fields"": [
                      ""id"",
                      ""name""
                  ]
                },
                ""permissions"": [
                  {
                    ""role"": ""anonymous"",
                    ""actions"": [
                      ""*""
                    ]
                  }
                ]
              }
            }
          }";

        public const string SINGLE_ENTITY_WITH_SOURCE_AS_VIEW = @"
          {
              ""entities"": {
              ""MyEntity"": {
                ""source"": {
                  ""type"": ""view"",
                  ""object"": ""s001.book"",
                  ""key-fields"": [
                      ""col1"",
                      ""col2""
                  ]
                },
                ""permissions"": [
                  {
                    ""role"": ""anonymous"",
                    ""actions"": [
                      ""*""
                    ]
                  }
                ]
              }
            }
          }";

        public const string ENTITY_CONFIG_WITH_POLICY = @"
          {
            ""entities"": {
                ""MyEntity"": {
                  ""source"": ""MyTable"",
                  ""permissions"": [
                      {
                      ""role"": ""anonymous"",
                      ""actions"": [
                            {
                                ""action"": ""Delete"",
                                ""policy"": {
                                    ""request"": ""@claims.name eq 'dab'"",
                                    ""database"": ""@claims.id eq @item.id""
                                }
                            }
                        ]
                      }
                    ]
                }
            }
        }";

        public const string ENTITY_CONFIG_WITH_ACTION_FIELDS = @"
          {
            ""entities"": {
                ""MyEntity"": {
                  ""source"": ""MyTable"",
                  ""permissions"": [
                      {
                      ""role"": ""anonymous"",
                      ""actions"": [
                            {
                                ""action"": ""Delete"",
                                ""fields"": {
                                    ""include"": [ ""*"" ],
                                    ""exclude"": [ ""level"", ""rating"" ]
                                }
                            }
                        ]
                      }
                    ]
                }
            }
        }";

        public const string ENTITY_CONFIG_WITH_POLCIY_AND_ACTION_FIELDS = @"
          {
            ""entities"": {
                ""MyEntity"": {
                  ""source"": ""MyTable"",
                  ""permissions"": [
                      {
                      ""role"": ""anonymous"",
                      ""actions"": [
                            {
                                ""action"": ""Delete"",
                                ""policy"": {
                                    ""request"": ""@claims.name eq 'dab'"",
                                    ""database"": ""@claims.id eq @item.id""
                                },
                                ""fields"": {
                                    ""include"": [ ""*"" ],
                                    ""exclude"": [ ""level"", ""rating"" ]
                                }
                            }
                        ]
                      }
                    ]
                }
            }
        }";

        public const string CONFIG_WITH_SINGLE_ENTITY = @"
          {
        ""$schema"": ""dab.draft-01.schema.json"",
        ""data-source"": {
          ""database-type"": ""mssql"",
          ""connection-string"": ""localhost:5000""
        },
        ""runtime"": {
          ""rest"": {
            ""path"": ""/api""
          },
          ""graphql"": {
            ""path"": ""/graphql""
          },
          ""host"": {
            ""mode"": ""production"",
            ""cors"": {
              ""origins"": [],
              ""allow-credentials"": false
            },
            ""authentication"": {
              ""provider"": ""StaticWebApps""
            }
          }
        },
        ""entities"": {
          ""book"": {
            ""source"": ""s001.book"",
            ""permissions"": [
              {
                ""role"": ""anonymous"",
                ""actions"": [
                  ""*""
                ]
              }
            ]
          }
        }
      }";

        /// <summary>
        /// Helper method to create json string for runtime settings
        /// for json comparison in tests.
        /// </summary>
        public static string GetDefaultTestRuntimeSettingString(
            DatabaseType databaseType,
            HostModeType hostModeType = HostModeType.Production,
            IEnumerable<string>? corsOrigins = null,
            bool? authenticateDevModeRequest = null)
        {
            Dictionary<string, object> runtimeSettingDict = new();
            Dictionary<GlobalSettingsType, object> defaultGlobalSetting = GetDefaultGlobalSettings(
                hostMode: hostModeType,
                corsOrigin: corsOrigins,
                devModeDefaultAuth: authenticateDevModeRequest);

            runtimeSettingDict.Add("runtime", defaultGlobalSetting);

            return JsonSerializer.Serialize(runtimeSettingDict, GetSerializationOptions());
        }
    }
}<|MERGE_RESOLUTION|>--- conflicted
+++ resolved
@@ -22,10 +22,6 @@
             return configurationJson.ToString();
         }
 
-<<<<<<< HEAD
-        public const string INITIAL_CONFIG = @"
-          {
-=======
         /// <summary>
         /// Returns a new dab Process with the given command and flags
         /// </summary>
@@ -52,10 +48,8 @@
             return process;
         }
 
-        public static string GetInitialConfiguration
-        {
-            get { return @"{
->>>>>>> 31923fe4
+        public const string INITIAL_CONFIG = @"
+          {
             ""$schema"": ""dab.draft-01.schema.json"",
             ""data-source"": {
               ""database-type"": ""mssql"",
