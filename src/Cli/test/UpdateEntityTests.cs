namespace Cli.Tests
{
    /// <summary>
    /// Tests for Updating Entity.
    /// </summary>
    [TestClass]
    public class UpdateEntityTests
    {
        /// <summary>
        /// Setup the logger for CLI
        /// </summary>
        [TestInitialize]
        public void SetupLoggerForCLI()
        {
            TestHelper.SetupTestLoggerForCLI();
        }

        #region  Positive Tests
        /// <summary>
        /// Simple test to update an entity permission by adding a new action.
        /// Initially it contained only "read" and "update". adding a new action "create"
        /// </summary>
        [TestMethod, Description("it should update the permission by adding a new action.")]
        public void TestUpdateEntityPermission()
        {
            UpdateOptions options = new(
                source: "MyTable",
                permissions: new string[] { "anonymous", "create" },
                entity: "MyEntity",
                sourceType: null,
                sourceParameters: null,
                sourceKeyFields: null,
                restRoute: null,
                graphQLType: null,
                fieldsToInclude: new string[] { "id", "rating" },
                fieldsToExclude: new string[] { "level" },
                relationship: null,
                cardinality: null,
                targetEntity: null,
                linkingObject: null,
                linkingSourceFields: new string[] { },
                linkingTargetFields: new string[] { },
                relationshipFields: new string[] { },
                policyRequest: null,
                policyDatabase: null,
                map: new string[] { },
                config: _testRuntimeConfig,
                restMethodsForStoredProcedure: null,
                graphQLOperationForStoredProcedure: null)
                ;

            string runtimeConfig = GetInitialConfigString() + "," + @"
                    ""entities"": {
                            ""MyEntity"": {
                                ""source"": ""MyTable"",
                                ""permissions"": [
                                    {
                                        ""role"": ""anonymous"",
                                        ""actions"": [""read"",""update""]
                                    }
                                ]
                            }
                        }
                    }";

            string expectedConfig = GetInitialConfigString() + "," + @"
                        ""entities"": {
                            ""MyEntity"": {
                                ""source"": ""MyTable"",
                                ""permissions"": [
                                    {
                                        ""role"": ""anonymous"",
                                        ""actions"": [
                                            {
                                                ""action"": ""Create"",
                                                ""fields"": {
                                                    ""include"": [""id"", ""rating""],
                                                    ""exclude"": [""level""]
                                                }
                                            },
                                            ""Read"",
                                            ""Update""
                                        ],
                                    }
                                ]
                            }
                        }
                    }";

            Assert.IsTrue(ConfigGenerator.TryUpdateExistingEntity(options, ref runtimeConfig));
            Assert.IsTrue(JToken.DeepEquals(JObject.Parse(expectedConfig), JObject.Parse(runtimeConfig)));
        }

        /// <summary>
        /// Simple test to update an entity permission by creating a new role.
        /// Initially the role "authenticated" was not present, so it will create a new role.
        /// </summary>
        [TestMethod, Description("it should update the permission by adding a new role.")]
        public void TestUpdateEntityPermissionByAddingNewRole()
        {

            UpdateOptions options = new(
                source: "MyTable",
                permissions: new string[] { "authenticated", "*" },
                entity: "MyEntity",
                sourceType: null,
                sourceParameters: null,
                sourceKeyFields: null,
                restRoute: null,
                graphQLType: null,
                fieldsToInclude: new string[] { "id", "rating" },
                fieldsToExclude: new string[] { "level" },
                relationship: null,
                cardinality: null,
                targetEntity: null,
                linkingObject: null,
                linkingSourceFields: new string[] { },
                linkingTargetFields: new string[] { },
                relationshipFields: new string[] { },
                policyRequest: null,
                policyDatabase: null,
                map: new string[] { },
                config: _testRuntimeConfig,
                restMethodsForStoredProcedure: null,
                graphQLOperationForStoredProcedure: null
                );

            string runtimeConfig = GetInitialConfigString() + "," + @"
                    ""entities"": {
                            ""MyEntity"": {
                                ""source"": ""MyTable"",
                                ""permissions"": [
                                    {
                                        ""role"": ""anonymous"",
                                        ""actions"" : [""read"", ""update""]
                                    }
                                ]
                            }
                        }
                    }";

            string expectedConfig = GetInitialConfigString() + "," + @"
                        ""entities"": {
                            ""MyEntity"": {
                                ""source"": ""MyTable"",
                                ""permissions"": [
                                    {
                                        ""role"": ""anonymous"",
                                        ""actions"": [""read"",""update""]
                                    },
                                    {
                                        ""role"": ""authenticated"",
                                        ""actions"": [
                                            {
                                                ""action"": ""*"",
                                                ""fields"": {
                                                    ""include"": [""id"", ""rating""],
                                                    ""exclude"": [""level""]
                                                }
                                            }
                                        ]
                                    }
                                ]
                            }
                        }
                    }";

            Assert.IsTrue(ConfigGenerator.TryUpdateExistingEntity(options, ref runtimeConfig));
            Assert.IsTrue(JToken.DeepEquals(JObject.Parse(expectedConfig), JObject.Parse(runtimeConfig)));
        }

        /// <summary>
        /// Simple test to update the action which already exists in permissions.
        /// Adding fields to Include/Exclude to update action.
        /// </summary>
        [TestMethod, Description("Should update the action which already exists in permissions.")]
        public void TestUpdateEntityPermissionWithExistingAction()
        {
            UpdateOptions options = new(
                source: "MyTable",
                permissions: new string[] { "anonymous", "update" },
                entity: "MyEntity",
                sourceType: null,
                sourceParameters: null,
                sourceKeyFields: null,
                restRoute: null,
                graphQLType: null,
                fieldsToInclude: new string[] { "id", "rating" },
                fieldsToExclude: new string[] { "level" },
                relationship: null,
                cardinality: null,
                targetEntity: null,
                linkingObject: null,
                linkingSourceFields: new string[] { },
                linkingTargetFields: new string[] { },
                relationshipFields: new string[] { },
                policyRequest: null,
                policyDatabase: null,
                map: new string[] { },
                config: _testRuntimeConfig,
                restMethodsForStoredProcedure: null,
                graphQLOperationForStoredProcedure: null
                );

            string runtimeConfig = GetInitialConfigString() + "," + @"
                    ""entities"": {
                            ""MyEntity"": {
                                ""source"": ""MyTable"",
                                ""permissions"": [
                                    {
                                        ""role"": ""anonymous"",
                                        ""actions"": [ ""read"", ""update""]
                                    }
                                ]
                            }
                        }
                    }";

            string expectedConfig = GetInitialConfigString() + "," + @"
                        ""entities"": {
                            ""MyEntity"": {
                                ""source"": ""MyTable"",
                                ""permissions"": [
                                    {
                                        ""role"": ""anonymous"",
                                        ""actions"": [
                                            {
                                                ""action"": ""Update"",
                                                ""fields"": {
                                                    ""include"": [""id"", ""rating""],
                                                    ""exclude"": [""level""]
                                                }
                                            },
                                            ""Read""
                                        ]
                                    }
                                ]
                            }
                        }
                    }";

            Assert.IsTrue(ConfigGenerator.TryUpdateExistingEntity(options, ref runtimeConfig));
            Assert.IsTrue(JToken.DeepEquals(JObject.Parse(expectedConfig), JObject.Parse(runtimeConfig)));
        }

        /// <summary>
        /// Simple test to update an entity permission which has action as WILDCARD.
        /// It will update only "read" and "delete".
        /// </summary>
        [TestMethod, Description("it should update the permission which has action as WILDCARD.")]
        [Ignore]
        public void TestUpdateEntityPermissionHavingWildcardAction()
        {
            UpdateOptions options = new(
                source: "MyTable",
                permissions: new string[] { "anonymous", "read,delete" },
                entity: "MyEntity",
                sourceType: null,
                sourceParameters: null,
                sourceKeyFields: null,
                restRoute: null,
                graphQLType: null,
                fieldsToInclude: new string[] { "id", "type", "quantity" },
                fieldsToExclude: new string[] { },
                relationship: null,
                cardinality: null,
                targetEntity: null,
                linkingObject: null,
                linkingSourceFields: new string[] { },
                linkingTargetFields: new string[] { },
                relationshipFields: new string[] { },
                policyRequest: null,
                policyDatabase: null,
                map: new string[] { },
                config: _testRuntimeConfig,
                restMethodsForStoredProcedure: null,
                graphQLOperationForStoredProcedure: null
                );

            string runtimeConfig = GetInitialConfigString() + "," + @"
                        ""entities"": {
                            ""MyEntity"": {
                                ""source"": ""MyTable"",
                                ""permissions"": [
                                    {
                                        ""role"": ""anonymous"",
                                        ""actions"": [
                                            {
                                                ""action"": ""*"",
                                                ""fields"": {
                                                    ""include"": [""id"", ""rating""],
                                                    ""exclude"": [""level""]
                                                }
                                            }
                                        ]
                                    }
                                ]
                            }
                        }
                    }";

            string expectedConfig = GetInitialConfigString() + "," + @"
                        ""entities"": {
                            ""MyEntity"": {
                                ""source"": ""MyTable"",
                                ""permissions"": [
                                    {
                                        ""role"": ""anonymous"",
                                        ""actions"": [
                                            {
                                                ""action"": ""Read"",
                                                ""fields"": {
                                                    ""include"": [""id"", ""type"", ""quantity""],
                                                    ""exclude"": []
                                                }
                                            },
                                            {
                                                ""action"": ""Delete"",
                                                ""fields"": {
                                                    ""include"": [""id"", ""type"", ""quantity""],
                                                    ""exclude"": []
                                                }
                                            },
                                            {
                                                ""action"": ""Create"",
                                                ""fields"": {
                                                    ""include"": [""id"", ""rating""],
                                                    ""exclude"": [""level""]
                                                }
                                            },
                                            {
                                                ""action"": ""Update"",
                                                ""fields"": {
                                                    ""include"": [""id"", ""rating""],
                                                    ""exclude"": [""level""]
                                                }
                                            }
                                        ]
                                    }
                                ]
                            }
                        }
                    }";

            Assert.IsTrue(ConfigGenerator.TryUpdateExistingEntity(options, ref runtimeConfig));
            Console.WriteLine("expected : " + JObject.Parse(expectedConfig));
            Console.WriteLine("actual : " + JObject.Parse(runtimeConfig));
            Assert.IsTrue(JToken.DeepEquals(JObject.Parse(expectedConfig), JObject.Parse(runtimeConfig)));
        }

        /// <summary>
        /// Simple test to update an entity permission with new action as WILDCARD.
        /// It will apply the update as WILDCARD.
        /// </summary>
        [TestMethod, Description("it should update the permission with \"*\".")]
        public void TestUpdateEntityPermissionWithWildcardAction()
        {
            UpdateOptions options = new(
                source: "MyTable",
                permissions: new string[] { "anonymous", "*" },
                entity: "MyEntity",
                sourceType: null,
                sourceParameters: null,
                sourceKeyFields: null,
                restRoute: null,
                graphQLType: null,
                fieldsToInclude: new string[] { "id", "rating" },
                fieldsToExclude: new string[] { "level" },
                relationship: null,
                cardinality: null,
                targetEntity: null,
                linkingObject: null,
                linkingSourceFields: new string[] { },
                linkingTargetFields: new string[] { },
                relationshipFields: null,
                policyRequest: null,
                policyDatabase: null,
                map: new string[] { },
                config: _testRuntimeConfig,
                restMethodsForStoredProcedure: null,
                graphQLOperationForStoredProcedure: null
                );

            string runtimeConfig = GetInitialConfigString() + "," + @"
                    ""entities"": {
                            ""MyEntity"": {
                                ""source"": ""MyTable"",
                                ""permissions"": [
                                    {
                                        ""role"": ""anonymous"",
                                        ""actions"": [""read"", ""update""]
                                    }
                                ]
                            }
                        }
                    }";

            string expectedConfig = GetInitialConfigString() + "," + @"
                        ""entities"": {
                            ""MyEntity"": {
                                ""source"": ""MyTable"",
                                ""permissions"": [
                                    {
                                        ""role"": ""anonymous"",
                                        ""actions"": [
                                            {
                                                ""action"": ""*"",
                                                ""fields"": {
                                                    ""include"": [""id"", ""rating""],
                                                    ""exclude"": [""level""]
                                                }
                                            }
                                        ]
                                    }
                                ]
                            }
                        }
                    }";

            Assert.IsTrue(ConfigGenerator.TryUpdateExistingEntity(options, ref runtimeConfig));
            Assert.IsTrue(JToken.DeepEquals(JObject.Parse(expectedConfig), JObject.Parse(runtimeConfig)));
        }

        /// <summary>
        /// Simple test to update an entity by adding a new relationship.
        /// </summary>
        [TestMethod, Description("it should add a new relationship")]
        public void TestUpdateEntityByAddingNewRelationship()
        {
            UpdateOptions options = new(
                source: null,
                permissions: null,
                entity: "SecondEntity",
                sourceType: null,
                sourceParameters: null,
                sourceKeyFields: null,
                restRoute: null,
                graphQLType: null,
                fieldsToInclude: new string[] { },
                fieldsToExclude: new string[] { },
                relationship: "r2",
                cardinality: "many",
                targetEntity: "FirstEntity",
                linkingObject: null,
                linkingSourceFields: new string[] { },
                linkingTargetFields: new string[] { },
                relationshipFields: new string[] { },
                policyRequest: null,
                policyDatabase: null,
                map: new string[] { },
                config: _testRuntimeConfig,
                restMethodsForStoredProcedure: null,
                graphQLOperationForStoredProcedure: null
                );

            string runtimeConfig = GetInitialConfigString() + "," + @"
                        ""entities"": {
                            ""FirstEntity"": {
                                ""source"": ""Table1"",
                                ""permissions"": [
                                    {
                                        ""role"": ""anonymous"",
                                        ""actions"": [
                                            ""create"",
                                            ""read""
                                        ]
                                    }
                                ],
                                ""relationships"": {
                                    ""r1"": {
                                        ""cardinality"": ""one"",
                                        ""target.entity"": ""SecondEntity""
                                    }
                                }
                            },
                            ""SecondEntity"": {
                                ""source"": ""Table2"",
                                ""permissions"": [
                                    {
                                        ""role"": ""anonymous"",
                                        ""actions"": [
                                            ""create"",
                                            ""read""
                                        ]
                                    }
                                ]
                            }
                        }
                    }";

            string expectedConfig = GetInitialConfigString() + "," + @"
                        ""entities"": {
                            ""FirstEntity"": {
                                ""source"": ""Table1"",
                                ""permissions"": [
                                    {
                                        ""role"": ""anonymous"",
                                        ""actions"": [
                                            ""create"",
                                            ""read""
                                        ]
                                    }
                                ],
                                ""relationships"": {
                                    ""r1"": {
                                        ""cardinality"": ""one"",
                                        ""target.entity"": ""SecondEntity""
                                    }
                                }
                            },
                            ""SecondEntity"": {
                                ""source"": ""Table2"",
                                ""permissions"": [
                                    {
                                        ""role"": ""anonymous"",
                                        ""actions"": [
                                            ""create"",
                                            ""read""
                                        ]
                                    }
                                ],
                                ""relationships"": {
                                    ""r2"": {
                                        ""cardinality"": ""many"",
                                        ""target.entity"": ""FirstEntity""
                                    }
                                }
                            }
                        }
                    }";

            bool isSuccess = ConfigGenerator.TryUpdateExistingEntity(options, ref runtimeConfig);

            Assert.IsTrue(isSuccess);
            Assert.IsTrue(JToken.DeepEquals(JObject.Parse(expectedConfig), JObject.Parse(runtimeConfig)));
        }

        /// <summary>
        /// Simple test to update an existing relationship.
        /// It will add source.fields, target.fields, linking.object, linking.source.fields, linking.target.fields
        /// </summary>
        [TestMethod, Description("it should update an existing relationship")]
        public void TestUpdateEntityByModifyingRelationship()
        {
            UpdateOptions options = new(
                source: null,
                permissions: null,
                entity: "SecondEntity",
                sourceType: null,
                sourceParameters: null,
                sourceKeyFields: null,
                restRoute: null,
                graphQLType: null,
                fieldsToInclude: new string[] { },
                fieldsToExclude: new string[] { },
                relationship: "r2",
                cardinality: "many",
                targetEntity: "FirstEntity",
                linkingObject: "entity_link",
                linkingSourceFields: new string[] { "eid1" },
                linkingTargetFields: new string[] { "eid2", "fid2" },
                relationshipFields: new string[] { "e1", "e2,t2" },
                policyRequest: null,
                policyDatabase: null,
                map: new string[] { },
                config: _testRuntimeConfig,
                restMethodsForStoredProcedure: null,
                graphQLOperationForStoredProcedure: null
                );

            string runtimeConfig = GetInitialConfigString() + "," + @"
                        ""entities"": {
                            ""FirstEntity"": {
                                ""source"": ""Table1"",
                                ""permissions"": [
                                    {
                                        ""role"": ""anonymous"",
                                        ""actions"": [
                                            ""create"",
                                            ""read""
                                        ]
                                    }
                                ],
                                ""relationships"": {
                                    ""r1"": {
                                        ""cardinality"": ""one"",
                                        ""target.entity"": ""SecondEntity""
                                    }
                                }
                            },
                            ""SecondEntity"": {
                                ""source"": ""Table2"",
                                ""permissions"": [
                                    {
                                        ""role"": ""anonymous"",
                                        ""actions"": [
                                            ""create"",
                                            ""read""
                                        ]
                                    }
                                ],
                                ""relationships"": {
                                    ""r2"": {
                                        ""cardinality"": ""many"",
                                        ""target.entity"": ""FirstEntity""
                                    }
                                }
                            }
                        }
                    }";

            string expectedConfig = GetInitialConfigString() + "," + @"
                        ""entities"": {
                            ""FirstEntity"": {
                                ""source"": ""Table1"",
                                ""permissions"": [
                                    {
                                        ""role"": ""anonymous"",
                                        ""actions"": [
                                            ""create"",
                                            ""read""
                                        ]
                                    }
                                ],
                                ""relationships"": {
                                    ""r1"": {
                                        ""cardinality"": ""one"",
                                        ""target.entity"": ""SecondEntity""
                                    }
                                }
                            },
                            ""SecondEntity"": {
                                ""source"": ""Table2"",
                                ""permissions"": [
                                    {
                                        ""role"": ""anonymous"",
                                        ""actions"": [
                                            ""create"",
                                            ""read""
                                        ]
                                    }
                                ],
                                ""relationships"": {
                                    ""r2"": {
                                        ""cardinality"": ""many"",
                                        ""target.entity"": ""FirstEntity"",
                                        ""source.fields"": [""e1""],
                                        ""target.fields"": [""e2"", ""t2""],
                                        ""linking.object"": ""entity_link"",
                                        ""linking.source.fields"": [""eid1""],
                                        ""linking.target.fields"": [""eid2"", ""fid2""]
                                    }
                                }
                            }
                        }
                    }";

            bool isSuccess = TryUpdateExistingEntity(options, ref runtimeConfig);
            Assert.IsTrue(isSuccess);
            Assert.IsTrue(JToken.DeepEquals(JObject.Parse(expectedConfig), JObject.Parse(runtimeConfig)));
        }

        /// <summary>
        /// Test to check creation of a new relationship
        /// </summary>
        [TestMethod]
        public void TestCreateNewRelationship()
        {
            UpdateOptions options = new(
                source: null,
                permissions: null,
                entity: "MyEntity",
                sourceType: null,
                sourceParameters: null,
                sourceKeyFields: null,
                restRoute: null,
                graphQLType: null,
                fieldsToInclude: new string[] { },
                fieldsToExclude: new string[] { },
                relationship: null,
                cardinality: "many",
                targetEntity: "FirstEntity",
                linkingObject: "entity_link",
                linkingSourceFields: new string[] { "eid1" },
                linkingTargetFields: new string[] { "eid2", "fid2" },
                relationshipFields: new string[] { "e1", "e2,t2" },
                policyRequest: null,
                policyDatabase: null,
                map: new string[] { },
                config: _testRuntimeConfig,
                restMethodsForStoredProcedure: null,
                graphQLOperationForStoredProcedure: null
                );

            Relationship? relationship = CreateNewRelationshipWithUpdateOptions(options);

            Assert.IsNotNull(relationship);
            Assert.AreEqual(Cardinality.Many, relationship.Cardinality);
            Assert.AreEqual("entity_link", relationship.LinkingObject);
            Assert.AreEqual("FirstEntity", relationship.TargetEntity);
            CollectionAssert.AreEqual(new string[] { "e1" }, relationship.SourceFields);
            CollectionAssert.AreEqual(new string[] { "e2", "t2" }, relationship.TargetFields);
            CollectionAssert.AreEqual(new string[] { "eid1" }, relationship.LinkingSourceFields);
            CollectionAssert.AreEqual(new string[] { "eid2", "fid2" }, relationship.LinkingTargetFields);

        }

        /// <summary>
        /// Test to check creation of a relationship with multiple linking fields
        /// </summary>
        [TestMethod]
        public void TestCreateNewRelationshipWithMultipleLinkingFields()
        {
            UpdateOptions options = new(
                source: null,
                permissions: null,
                entity: "MyEntity",
                sourceType: null,
                sourceParameters: null,
                sourceKeyFields: null,
                restRoute: null,
                graphQLType: null,
                fieldsToInclude: new string[] { },
                fieldsToExclude: new string[] { },
                relationship: null,
                cardinality: "many",
                targetEntity: "FirstEntity",
                linkingObject: "entity_link",
                linkingSourceFields: new string[] { "eid1", "fid1" },
                linkingTargetFields: new string[] { "eid2", "fid2" },
                relationshipFields: new string[] { "e1", "e2,t2" },
                policyRequest: null,
                policyDatabase: null,
                map: new string[] { },
                config: _testRuntimeConfig,
                restMethodsForStoredProcedure: null,
                graphQLOperationForStoredProcedure: null
                );

            Relationship? relationship = CreateNewRelationshipWithUpdateOptions(options);

            Assert.IsNotNull(relationship);
            Assert.AreEqual(Cardinality.Many, relationship.Cardinality);
            Assert.AreEqual("entity_link", relationship.LinkingObject);
            Assert.AreEqual("FirstEntity", relationship.TargetEntity);
            CollectionAssert.AreEqual(new string[] { "e1" }, relationship.SourceFields);
            CollectionAssert.AreEqual(new string[] { "e2", "t2" }, relationship.TargetFields);
            CollectionAssert.AreEqual(new string[] { "eid1", "fid1" }, relationship.LinkingSourceFields);
            CollectionAssert.AreEqual(new string[] { "eid2", "fid2" }, relationship.LinkingTargetFields);

        }

        /// <summary>
        /// Test to check creation of a relationship with multiple relationship fields
        /// </summary>
        [TestMethod]
        public void TestCreateNewRelationshipWithMultipleRelationshipFields()
        {
            UpdateOptions options = new(
                source: null,
                permissions: null,
                entity: "MyEntity",
                sourceType: null,
                sourceParameters: null,
                sourceKeyFields: null,
                restRoute: null,
                graphQLType: null,
                fieldsToInclude: new string[] { },
                fieldsToExclude: new string[] { },
                relationship: null,
                cardinality: "many",
                targetEntity: "FirstEntity",
                linkingObject: "entity_link",
                linkingSourceFields: new string[] { "eid1" },
                linkingTargetFields: new string[] { "eid2", "fid2" },
                relationshipFields: new string[] { "e1,t1", "e2,t2" },
                policyRequest: null,
                policyDatabase: null,
                map: new string[] { },
                config: _testRuntimeConfig,
                restMethodsForStoredProcedure: null,
                graphQLOperationForStoredProcedure: null
                );

            Relationship? relationship = CreateNewRelationshipWithUpdateOptions(options);

            Assert.IsNotNull(relationship);
            Assert.AreEqual(Cardinality.Many, relationship.Cardinality);
            Assert.AreEqual("entity_link", relationship.LinkingObject);
            Assert.AreEqual("FirstEntity", relationship.TargetEntity);
            CollectionAssert.AreEqual(new string[] { "e1", "t1" }, relationship.SourceFields);
            CollectionAssert.AreEqual(new string[] { "e2", "t2" }, relationship.TargetFields);
            CollectionAssert.AreEqual(new string[] { "eid1" }, relationship.LinkingSourceFields);
            CollectionAssert.AreEqual(new string[] { "eid2", "fid2" }, relationship.LinkingTargetFields);

        }

        /// <summary>
        /// Update Entity with new Policy and Field properties
        /// </summary>
        [DataTestMethod]
        [DataRow(new string[] { "*" }, new string[] { "level", "rating" }, "@claims.name eq 'dab'", "@claims.id eq @item.id", "PolicyAndFields", DisplayName = "Check adding new Policy and Fields to Action")]
        [DataRow(new string[] { }, new string[] { }, "@claims.name eq 'dab'", "@claims.id eq @item.id", "Policy", DisplayName = "Check adding new Policy to Action")]
        [DataRow(new string[] { "*" }, new string[] { "level", "rating" }, null, null, "Fields", DisplayName = "Check adding new fieldsToInclude and FieldsToExclude to Action")]
        public void TestUpdateEntityWithPolicyAndFieldProperties(IEnumerable<string>? fieldsToInclude,
                                                            IEnumerable<string>? fieldsToExclude,
                                                            string? policyRequest,
                                                            string? policyDatabase,
                                                            string check)
        {

            UpdateOptions options = new(
               source: "MyTable",
               permissions: new string[] { "anonymous", "delete" },
                entity: "MyEntity",
                sourceType: null,
                sourceParameters: null,
                sourceKeyFields: null,
                restRoute: null,
                graphQLType: null,
                fieldsToInclude: fieldsToInclude,
                fieldsToExclude: fieldsToExclude,
                policyRequest: policyRequest,
                policyDatabase: policyDatabase,
                relationship: null,
                cardinality: null,
                targetEntity: null,
                linkingObject: null,
                linkingSourceFields: new string[] { },
                linkingTargetFields: new string[] { },
                relationshipFields: new string[] { },
                map: new string[] { },
                config: _testRuntimeConfig,
                restMethodsForStoredProcedure: null,
                graphQLOperationForStoredProcedure: null
            );

            string? actualConfig = AddPropertiesToJson(INITIAL_CONFIG, SINGLE_ENTITY);
            string? expectedConfiguration = null;
            switch (check)
            {
                case "PolicyAndFields":
                    expectedConfiguration = AddPropertiesToJson(INITIAL_CONFIG, ENTITY_CONFIG_WITH_POLCIY_AND_ACTION_FIELDS);
                    break;
                case "Policy":
                    expectedConfiguration = AddPropertiesToJson(INITIAL_CONFIG, ENTITY_CONFIG_WITH_POLICY);
                    break;
                case "Fields":
                    expectedConfiguration = AddPropertiesToJson(INITIAL_CONFIG, ENTITY_CONFIG_WITH_ACTION_FIELDS);
                    break;
            }

            Assert.IsTrue(TryUpdateExistingEntity(options, ref actualConfig));
            Assert.IsTrue(JToken.DeepEquals(JObject.Parse(expectedConfiguration!), JObject.Parse(actualConfig)));
        }

        /// <summary>
        /// Simple test to verify success on updating a source from string to source object for valid fields.
        /// </summary>
        [DataTestMethod]
        [Ignore]
        [DataRow("s001.book", null, new string[] { "anonymous", "*" }, null, null, "UpdateSourceName", DisplayName = "Updating sourceName with no change in parameters or keyfields.")]
        [DataRow(null, "stored-procedure", new string[] { "anonymous", "execute" }, new string[] { "param1:123", "param2:hello", "param3:true" }, null, "ConvertToStoredProcedure", DisplayName = "SourceParameters with stored procedure.")]
        [DataRow(null, "view", null, null, new string[] { "col1", "col2" }, "ConvertToView", DisplayName = "Source KeyFields with View")]
        [DataRow(null, "table", null, null, new string[] { "id", "name" }, "ConvertToTable", DisplayName = "Source KeyFields with Table")]
        [DataRow(null, null, null, null, new string[] { "id", "name" }, "ConvertToDefaultType", DisplayName = "Source KeyFields with SourceType not provided")]
        public void TestUpdateSourceStringToDatabaseSourceObject(
            string? source,
            string? sourceType,
            string[]? permissions,
            IEnumerable<string>? parameters,
            IEnumerable<string>? keyFields,
            string task)
        {

            UpdateOptions options = new(
                source: source,
                permissions: permissions,
                entity: "MyEntity",
                sourceType: sourceType,
                sourceParameters: parameters,
                sourceKeyFields: keyFields,
                restRoute: null,
                graphQLType: null,
                fieldsToInclude: null,
                fieldsToExclude: null,
                policyRequest: null,
                policyDatabase: null,
                relationship: null,
                cardinality: null,
                targetEntity: null,
                linkingObject: null,
                linkingSourceFields: new string[] { },
                linkingTargetFields: new string[] { },
                relationshipFields: new string[] { },
                map: new string[] { },
                config: _testRuntimeConfig,
                restMethodsForStoredProcedure: null,
                graphQLOperationForStoredProcedure: null
            );

            string? actualConfig = AddPropertiesToJson(INITIAL_CONFIG, BASIC_ENTITY_WITH_ANONYMOUS_ROLE);
            string? expectedConfiguration;
            switch (task)
            {
                case "UpdateSourceName":
                    actualConfig = AddPropertiesToJson(INITIAL_CONFIG, SINGLE_ENTITY);
                    expectedConfiguration = AddPropertiesToJson(INITIAL_CONFIG, BASIC_ENTITY_WITH_ANONYMOUS_ROLE);
                    break;
                case "ConvertToStoredProcedure":
                    actualConfig = AddPropertiesToJson(INITIAL_CONFIG, SINGLE_ENTITY_WITH_ONLY_READ_PERMISSION);
                    expectedConfiguration = AddPropertiesToJson(INITIAL_CONFIG, SINGLE_ENTITY_WITH_STORED_PROCEDURE);
                    break;
                case "ConvertToView":
                    expectedConfiguration = AddPropertiesToJson(INITIAL_CONFIG, SINGLE_ENTITY_WITH_SOURCE_AS_VIEW);
                    break;
                default:
                    expectedConfiguration = AddPropertiesToJson(INITIAL_CONFIG, SINGLE_ENTITY_WITH_SOURCE_AS_TABLE);
                    break;
            }

            Assert.IsTrue(TryUpdateExistingEntity(options, ref actualConfig));
            Assert.IsTrue(JToken.DeepEquals(JObject.Parse(expectedConfiguration!), JObject.Parse(actualConfig)));
        }

        /// <summary>
        /// Validate behavior of updating a source's value type from string to object.
        /// </summary>
        /// <param name="source">Name of database object.</param>
        /// <param name="parameters">Stored Procedure Parameters</param>
        /// <param name="keyFields">Primary key fields</param>
        /// <param name="permissionConfig">Permissions role:action</param>
        /// <param name="task">Denotes which test/assertion is made on updated entity.</param>
        [DataTestMethod]
<<<<<<< HEAD
        [Ignore]
        [DataRow("newSourceName", null, null, "UpdateSourceName", DisplayName = "Update Source Name of the source object.")]
        [DataRow(null, new string[] { "param1:dab", "param2:false" }, null, "UpdateParameters", DisplayName = "update Parameters of stored procedure.")]
        [DataRow(null, null, new string[] { "col1", "col2" }, "UpdateKeyFields", DisplayName = "update KeyFields for table/view.")]
=======
        [DataRow("newSourceName", null, null, new string[] { "anonymous", "execute" }, "UpdateSourceName", DisplayName = "Update Source Name of the source object.")]
        [DataRow(null, new string[] { "param1:dab", "param2:false" }, null, new string[] { "anonymous", "execute" }, "UpdateParameters", DisplayName = "Update Parameters of stored procedure.")]
        [DataRow(null, null, new string[] { "col1", "col2" }, new string[] { "anonymous", "read" }, "UpdateKeyFields", DisplayName = "Update KeyFields for table/view.")]
>>>>>>> 3f84ad9e
        public void TestUpdateDatabaseSourceObject(
            string? source,
            IEnumerable<string>? parameters,
            IEnumerable<string>? keyFields,
            IEnumerable<string>? permissionConfig,
            string task)
        {
            UpdateOptions options = new(
                source: source,
                permissions: permissionConfig,
                entity: "MyEntity",
                sourceType: null,
                sourceParameters: parameters,
                sourceKeyFields: keyFields,
                restRoute: null,
                graphQLType: null,
                fieldsToInclude: null,
                fieldsToExclude: null,
                policyRequest: null,
                policyDatabase: null,
                relationship: null,
                cardinality: null,
                targetEntity: null,
                linkingObject: null,
                linkingSourceFields: new string[] { },
                linkingTargetFields: new string[] { },
                relationshipFields: new string[] { },
                map: new string[] { },
                config: _testRuntimeConfig,
                restMethodsForStoredProcedure: null,
                graphQLOperationForStoredProcedure: null
            );

            string? initialConfig = AddPropertiesToJson(INITIAL_CONFIG, SINGLE_ENTITY_WITH_STORED_PROCEDURE);
            switch (task)
            {
                case "UpdateSourceName":
                    AssertUpdatedValuesForSourceObject(
                        options,
                        initialConfig,
                        entityName: "MyEntity",
                        oldSourceName: "s001.book",
                        updatedSourceName: "newSourceName",
                        oldSourceType: SourceType.StoredProcedure,
                        updatedSourceType: SourceType.StoredProcedure,
                        oldParameters: new Dictionary<string, object>() { { "param1", 123 }, { "param2", "hello" }, { "param3", true } },
                        updatedParameters: new Dictionary<string, object>() { { "param1", 123 }, { "param2", "hello" }, { "param3", true } },
                        oldKeyFields: null,
                        updatedKeyFields: null
                    );
                    break;

                case "UpdateParameters":
                    AssertUpdatedValuesForSourceObject(
                        options,
                        initialConfig,
                        entityName: "MyEntity",
                        oldSourceName: "s001.book",
                        updatedSourceName: "s001.book",
                        oldSourceType: SourceType.StoredProcedure,
                        updatedSourceType: SourceType.StoredProcedure,
                        oldParameters: new Dictionary<string, object>() { { "param1", 123 }, { "param2", "hello" }, { "param3", true } },
                        updatedParameters: new Dictionary<string, object>() { { "param1", "dab" }, { "param2", false } },
                        oldKeyFields: null,
                        updatedKeyFields: null
                    );
                    break;

                case "UpdateKeyFields":
                    initialConfig = AddPropertiesToJson(INITIAL_CONFIG, SINGLE_ENTITY_WITH_SOURCE_AS_TABLE);
                    AssertUpdatedValuesForSourceObject(
                        options,
                        initialConfig,
                        entityName: "MyEntity",
                        oldSourceName: "s001.book",
                        updatedSourceName: "s001.book",
                        oldSourceType: SourceType.Table,
                        updatedSourceType: SourceType.Table,
                        oldParameters: null,
                        updatedParameters: null,
                        oldKeyFields: new string[] { "id", "name" },
                        updatedKeyFields: new string[] { "col1", "col2" }
                    );
                    break;
            }
        }

        /// <summary>
        /// Converts one source object type to another.
        /// Also testing automatic update for parameter and keyfields to null in case
        /// of table/view, and stored-procedure respectively.
        /// Updating Table with all supported CRUD action to Stored-Procedure should fail.
        /// </summary>
        [DataTestMethod]
        [Ignore]
        [DataRow(SINGLE_ENTITY_WITH_ONLY_READ_PERMISSION, "stored-procedure", new string[] { "param1:123", "param2:hello", "param3:true" },
            null, SINGLE_ENTITY_WITH_STORED_PROCEDURE, new string[] { "anonymous", "execute" }, false, true,
            DisplayName = "PASS:Convert table to stored-procedure with valid parameters.")]
        [DataRow(SINGLE_ENTITY_WITH_SOURCE_AS_TABLE, "stored-procedure", null, new string[] { "col1", "col2" },
            SINGLE_ENTITY_WITH_STORED_PROCEDURE, new string[] { "anonymous", "execute" }, false, false,
            DisplayName = "FAIL:Convert table to stored-procedure with invalid KeyFields.")]
        [DataRow(SINGLE_ENTITY_WITH_SOURCE_AS_TABLE, "stored-procedure", null, null, SINGLE_ENTITY_WITH_STORED_PROCEDURE, null,
            true, false, DisplayName = "FAIL:Convert table with wildcard CRUD operation to stored-procedure.")]
        [DataRow(SINGLE_ENTITY_WITH_STORED_PROCEDURE, "table", null, new string[] { "id", "name" },
            SINGLE_ENTITY_WITH_SOURCE_AS_TABLE, new string[] { "anonymous", "*" }, false, true,
            DisplayName = "PASS:Convert stored-procedure to table with valid KeyFields.")]
        [DataRow(SINGLE_ENTITY_WITH_STORED_PROCEDURE, "view", null, new string[] { "col1", "col2" },
            SINGLE_ENTITY_WITH_SOURCE_AS_VIEW, new string[] { "anonymous", "*" }, false, true,
            DisplayName = "PASS:Convert stored-procedure to view with valid KeyFields.")]
        [DataRow(SINGLE_ENTITY_WITH_STORED_PROCEDURE, "table", new string[] { "param1:kind", "param2:true" },
            null, SINGLE_ENTITY_WITH_SOURCE_AS_TABLE, null, false, false,
            DisplayName = "FAIL:Convert stored-procedure to table with parameters is not allowed.")]
        [DataRow(SINGLE_ENTITY_WITH_STORED_PROCEDURE, "table", null, null, SINGLE_ENTITY_WITH_SOURCE_AS_TABLE, null,
            true, true, DisplayName = "PASS:Convert stored-procedure to table with no parameters or KeyFields.")]
        [DataRow(SINGLE_ENTITY_WITH_SOURCE_AS_TABLE, "view", null, new string[] { "col1", "col2" },
            SINGLE_ENTITY_WITH_SOURCE_AS_VIEW, null, false, true,
            DisplayName = "PASS:Convert table to view with KeyFields.")]
        [DataRow(SINGLE_ENTITY_WITH_SOURCE_AS_TABLE, "view", new string[] { "param1:kind", "param2:true" }, null,
            SINGLE_ENTITY_WITH_SOURCE_AS_VIEW, null, false, false,
            DisplayName = "FAIL:Convert table to view with parameters is not allowed.")]
        public void TestConversionOfSourceObject(
            string initialSourceObjectEntity,
            string sourceType,
            IEnumerable<string>? parameters,
            string[]? keyFields,
            string updatedSourceObjectEntity,
            string[]? permissions,
            bool expectNoKeyFieldsAndParameters,
            bool expectSuccess)
        {
            UpdateOptions options = new(
                source: "s001.book",
                permissions: permissions,
                entity: "MyEntity",
                sourceType: sourceType,
                sourceParameters: parameters,
                sourceKeyFields: keyFields,
                restRoute: null,
                graphQLType: null,
                fieldsToInclude: null,
                fieldsToExclude: null,
                policyRequest: null,
                policyDatabase: null,
                relationship: null,
                cardinality: null,
                targetEntity: null,
                linkingObject: null,
                linkingSourceFields: new string[] { },
                linkingTargetFields: new string[] { },
                relationshipFields: new string[] { },
                map: new string[] { },
                config: _testRuntimeConfig,
                restMethodsForStoredProcedure: null,
                graphQLOperationForStoredProcedure: null
            );

            string runtimeConfig = AddPropertiesToJson(INITIAL_CONFIG, initialSourceObjectEntity);
            Assert.AreEqual(expectSuccess, ConfigGenerator.TryUpdateExistingEntity(options, ref runtimeConfig));

            if (expectSuccess)
            {
                string updatedConfig = AddPropertiesToJson(INITIAL_CONFIG, updatedSourceObjectEntity);
                if (!expectNoKeyFieldsAndParameters)
                {
                    Assert.IsTrue(JToken.DeepEquals(JObject.Parse(runtimeConfig), JObject.Parse(updatedConfig)));
                }
                else
                {
                    Entity entity = GetEntityObjectFromRuntimeConfigJson(runtimeConfig, entityName: "MyEntity");
                    entity.TryPopulateSourceFields();
                    Assert.IsNull(entity.Parameters);
                    Assert.IsNull(entity.KeyFields);
                }
            }

        }

        /// <summary>
        /// Deserialize the given json config and return the entity object for the provided entityName if present.
        /// </summary>
        private static Entity GetEntityObjectFromRuntimeConfigJson(string runtimeConfigJson, string entityName)
        {
            RuntimeConfig? runtimeConfig = JsonSerializer.Deserialize<RuntimeConfig>(runtimeConfigJson, GetSerializationOptions());
            Assert.IsTrue(runtimeConfig!.Entities.ContainsKey(entityName));
            return runtimeConfig!.Entities[entityName];
        }

        /// <summary>
        /// Contains Assert to check only the intended values of source object is updated.
        /// </summary>
        private static void AssertUpdatedValuesForSourceObject(
            UpdateOptions options,
            string initialConfig,
            string entityName,
            string oldSourceName, string updatedSourceName,
            SourceType oldSourceType, SourceType updatedSourceType,
            Dictionary<string, object>? oldParameters, Dictionary<string, object>? updatedParameters,
            string[]? oldKeyFields, string[]? updatedKeyFields)
        {
            Entity entity = GetEntityObjectFromRuntimeConfigJson(initialConfig, entityName);
            entity.TryPopulateSourceFields();
            Assert.AreEqual(oldSourceName, entity.SourceName);
            Assert.AreEqual(oldSourceType, entity.ObjectType);
            Assert.IsTrue(JToken.DeepEquals(
                JToken.FromObject(JsonSerializer.SerializeToElement(oldParameters)),
                JToken.FromObject(JsonSerializer.SerializeToElement(entity.Parameters)))
            );
            CollectionAssert.AreEquivalent(oldKeyFields, entity.KeyFields);
            Assert.IsTrue(TryUpdateExistingEntity(options, ref initialConfig));
            entity = GetEntityObjectFromRuntimeConfigJson(initialConfig, entityName);
            entity.TryPopulateSourceFields();
            Assert.AreEqual(updatedSourceName, entity.SourceName);
            Assert.AreEqual(updatedSourceType, entity.ObjectType);
            Assert.IsTrue(JToken.DeepEquals(
                JToken.FromObject(JsonSerializer.SerializeToElement(updatedParameters)),
                JToken.FromObject(JsonSerializer.SerializeToElement(entity.Parameters)))
            );
            CollectionAssert.AreEquivalent(updatedKeyFields, entity.KeyFields);
        }

        /// <summary>
        /// Update Policy for an action
        /// </summary>
        [TestMethod]
        public void TestUpdatePolicy()
        {
            UpdateOptions options = new(
               source: "MyTable",
               permissions: new string[] { "anonymous", "delete" },
                entity: "MyEntity",
                sourceType: null,
                sourceParameters: null,
                sourceKeyFields: null,
                restRoute: null,
                graphQLType: null,
                fieldsToInclude: new string[] { },
                fieldsToExclude: new string[] { },
                policyRequest: "@claims.name eq 'api_builder'",
                policyDatabase: "@claims.name eq @item.name",
                relationship: null,
                cardinality: null,
                targetEntity: null,
                linkingObject: null,
                linkingSourceFields: new string[] { },
                linkingTargetFields: new string[] { },
                relationshipFields: new string[] { },
                map: new string[] { },
                config: _testRuntimeConfig,
                restMethodsForStoredProcedure: null,
                graphQLOperationForStoredProcedure: null
            );

            string? actualConfig = AddPropertiesToJson(INITIAL_CONFIG, ENTITY_CONFIG_WITH_POLCIY_AND_ACTION_FIELDS);
            string updatedEntityConfigurationWithPolicyAndFields = @"
              {
                ""entities"": {
                    ""MyEntity"": {
                      ""source"": ""MyTable"",
                      ""permissions"": [
                          {
                          ""role"": ""anonymous"",
                          ""actions"": [
                                {
                                    ""action"": ""Delete"",
                                    ""policy"": {
                                        ""request"": ""@claims.name eq 'api_builder'"",
                                        ""database"": ""@claims.name eq @item.name""
                                    },
                                    ""fields"": {
                                        ""include"": [ ""*"" ],
                                        ""exclude"": [ ""level"", ""rating"" ]
                                    }
                                }
                            ]
                          }
                        ]
                    }
                }
            }";
            string? expectedConfiguration = AddPropertiesToJson(INITIAL_CONFIG, updatedEntityConfigurationWithPolicyAndFields);
            Assert.IsTrue(TryUpdateExistingEntity(options, ref actualConfig));
            Assert.IsTrue(JToken.DeepEquals(JObject.Parse(expectedConfiguration!), JObject.Parse(actualConfig)));
        }

        /// <summary>
        /// Test to verify updating permissions for stored-procedure.
        /// Checks: 
        /// 1. Updating with WILDCARD/multiple CRUD action should fail.
        /// 2. Adding a new role should have the same single CRUD operation as the existing one.
        /// </summary>
        [DataTestMethod]
<<<<<<< HEAD
        [DataRow("anonymous", "*", false, DisplayName = "FAIL: Stored-Procedure incorrectly updated with wildcard CRUD operation.")]
        [DataRow("anonymous", "execute", true, DisplayName = "PASS: Stored-Procedure with execute operation for an existing role.")]
        [DataRow("anonymous", "create,read", false, DisplayName = "FAIL: Stored-Procedure with more than 1 CRUD operation for an existing role.")]
        [DataRow("authenticated", "*", false, DisplayName = "FAIL: Stored-Procedure with wildcard CRUD operation for a new role.")]
        [DataRow("authenticated", "execute", true, DisplayName = "PASS: Stored-Procedure with execute operation for a new role.")]
        [DataRow("authenticated", "execute", true, DisplayName = "PASS: Stored-Procedure with the same execute operation for a new role as that of existing one.")]
        [DataRow("authenticated", "create,read", false, DisplayName = "FAIL: Stored-Procedure with more than 1 CRUD operation for a new role.")]
=======
        [DataRow("anonymous", "*", false, DisplayName = "FAIL: Stored-Procedure incorrectly updated with wildcard CRUD operation for an existing role.")]
        [DataRow("anonymous", "execute", true, DisplayName = "PASS: Stored-Procedure with single execute operation for an existing role.")]
        [DataRow("anonymous", "create,read", false, DisplayName = "FAIL: Stored-Procedure with more than 1 non-execute operation for an existing role.")]
        [DataRow("authenticated", "*", false, DisplayName = "FAIL: Stored-Procedure with wildcard CRUD operation for a new role.")]
        [DataRow("authenticated", "execute", true, DisplayName = "PASS: Stored-Procedure with 1 execute operation for a new role.")]
        [DataRow("authenticated", "read", false, DisplayName = "FAIL: Stored-Procedure with invalid operation for a new role as that of existing one.")]
        [DataRow("authenticated", "create,execute", false, DisplayName = "FAIL: Stored-Procedure with more two differing operations for a new role.")]
>>>>>>> 3f84ad9e
        public void TestUpdatePermissionsForStoredProcedure(
            string role,
            string operations,
            bool isSuccess
        )
        {
            UpdateOptions options = new(
                source: "my_sp",
                permissions: new string[] { role, operations },
                entity: "MyEntity",
                sourceType: "stored-procedure",
                sourceParameters: null,
                sourceKeyFields: null,
                restRoute: null,
                graphQLType: null,
                fieldsToInclude: null,
                fieldsToExclude: null,
                relationship: null,
                cardinality: null,
                targetEntity: null,
                linkingObject: null,
                linkingSourceFields: new string[] { },
                linkingTargetFields: new string[] { },
                relationshipFields: new string[] { },
                policyRequest: null,
                policyDatabase: null,
                map: new string[] { },
                config: _testRuntimeConfig,
                restMethodsForStoredProcedure: null,
                graphQLOperationForStoredProcedure: null
                );

            string runtimeConfig = AddPropertiesToJson(INITIAL_CONFIG, SINGLE_ENTITY_WITH_STORED_PROCEDURE);

            Assert.AreEqual(isSuccess, ConfigGenerator.TryUpdateExistingEntity(options, ref runtimeConfig));
        }

        /// <summary>
        /// Test to Update Entity with New mappings
        /// </summary>
        [TestMethod]
        public void TestUpdateEntityWithMappings()
        {
            UpdateOptions options = new(
                source: null,
                permissions: null,
                entity: "MyEntity",
                sourceType: null,
                sourceParameters: null,
                sourceKeyFields: null,
                restRoute: null,
                graphQLType: null,
                fieldsToInclude: new string[] { },
                fieldsToExclude: new string[] { },
                policyRequest: null,
                policyDatabase: null,
                relationship: null,
                cardinality: null,
                targetEntity: null,
                linkingObject: null,
                linkingSourceFields: new string[] { },
                linkingTargetFields: new string[] { },
                relationshipFields: new string[] { },
                map: new string[] { "id:Identity", "name:Company Name" },
                config: _testRuntimeConfig,
                restMethodsForStoredProcedure: null,
                graphQLOperationForStoredProcedure: null
                );

            string runtimeConfig = GetInitialConfigString() + "," + @"
                    ""entities"": {
                            ""MyEntity"": {
                                ""source"": ""MyTable"",
                                ""permissions"": [
                                    {
                                        ""role"": ""anonymous"",
                                        ""actions"": [""read"",""update""]
                                    }
                                ]
                            }
                        }
                    }";

            string expectedConfig = GetInitialConfigString() + "," + @"
                    ""entities"": {
                            ""MyEntity"": {
                                ""source"": ""MyTable"",
                                ""permissions"": [
                                    {
                                        ""role"": ""anonymous"",
                                        ""actions"": [""read"", ""update""]
                                    }
                                ],
                                ""mappings"": {
                                    ""id"": ""Identity"",
                                    ""name"": ""Company Name""
                                }
                            }
                        }
                    }";

            Assert.IsTrue(ConfigGenerator.TryUpdateExistingEntity(options, ref runtimeConfig));
            Assert.IsTrue(JToken.DeepEquals(JObject.Parse(expectedConfig), JObject.Parse(runtimeConfig)));
        }

        /// <summary>
<<<<<<< HEAD
        /// Test to Update stored procedure action. Stored procedures support only execute action. 
        /// An attempt to update to another action should be unsuccessful.
        /// </summary>
        [TestMethod]
        public void TestUpdateActionOfStoredProcedureRole()
        {
            UpdateOptions options = new(
                source: null,
                permissions: new string[] { "authenticated", "create" },
                entity: "MyEntity",
                sourceType: null,
                sourceParameters: null,
                sourceKeyFields: null,
                restRoute: null,
                graphQLType: null,
                fieldsToInclude: new string[] { },
                fieldsToExclude: new string[] { },
                policyRequest: null,
                policyDatabase: null,
                relationship: null,
                cardinality: null,
                targetEntity: null,
                linkingObject: null,
                linkingSourceFields: new string[] { },
                linkingTargetFields: new string[] { },
                relationshipFields: new string[] { },
                map: null,
                config: _testRuntimeConfig,
                restMethodsForStoredProcedure: null,
                graphQLOperationForStoredProcedure: null
                );

            string runtimeConfig = GetInitialConfigString() + "," + @"
                    ""entities"": {
                            ""MyEntity"": {
                                ""source"": {
                                    ""object"": ""MySp"",
                                    ""type"": ""stored-procedure""
                                },
                                ""permissions"": [
                                    {
                                    ""role"": ""anonymous"",
                                    ""actions"": [
                                            ""read""
                                        ]
                                    },
                                    {
                                    ""role"": ""authenticated"",
                                    ""actions"": [
                                            ""read""
                                        ]
                                    }
                                ]
                            }
                        }
                    }";


            Assert.IsFalse(ConfigGenerator.TryUpdateExistingEntity(options, ref runtimeConfig));
        }

        /// <summary>
=======
>>>>>>> 3f84ad9e
        /// Test to Update Entity with New mappings containing special unicode characters
        /// </summary>
        [TestMethod]
        public void TestUpdateEntityWithSpecialCharacterInMappings()
        {
            UpdateOptions options = new(
                source: null,
                permissions: null,
                entity: "MyEntity",
                sourceType: null,
                sourceParameters: null,
                sourceKeyFields: null,
                restRoute: null,
                graphQLType: null,
                fieldsToInclude: new string[] { },
                fieldsToExclude: new string[] { },
                policyRequest: null,
                policyDatabase: null,
                relationship: null,
                cardinality: null,
                targetEntity: null,
                linkingObject: null,
                linkingSourceFields: new string[] { },
                linkingTargetFields: new string[] { },
                relationshipFields: new string[] { },
                map: new string[] { "Macaroni:Mac & Cheese", "region:United State's Region", "russian:русский", "chinese:中文" },
                config: _testRuntimeConfig,
                restMethodsForStoredProcedure: null,
                graphQLOperationForStoredProcedure: null
                );

            string runtimeConfig = GetInitialConfigString() + "," + @"
                    ""entities"": {
                            ""MyEntity"": {
                                ""source"": ""MyTable"",
                                ""permissions"": [
                                    {
                                        ""role"": ""anonymous"",
                                        ""actions"": [""read"",""update""]
                                    }
                                ]
                            }
                        }
                    }";

            string expectedConfig = GetInitialConfigString() + "," + @"
                    ""entities"": {
                            ""MyEntity"": {
                                ""source"": ""MyTable"",
                                ""permissions"": [
                                    {
                                        ""role"": ""anonymous"",
                                        ""actions"": [""read"", ""update""]
                                    }
                                ],
                                ""mappings"": {
                                    ""Macaroni"": ""Mac & Cheese"",
                                    ""region"": ""United State's Region"",
                                    ""russian"": ""русский"",
                                    ""chinese"": ""中文""
                                }
                            }
                        }
                    }";

            Assert.IsTrue(ConfigGenerator.TryUpdateExistingEntity(options, ref runtimeConfig));
            Assert.IsTrue(JToken.DeepEquals(JObject.Parse(expectedConfig), JObject.Parse(runtimeConfig)));
        }

        /// <summary>
        /// Test to Update existing mappings of an entity
        /// </summary>
        [TestMethod]
        public void TestUpdateExistingMappings()
        {
            UpdateOptions options = new(
                source: null,
                permissions: null,
                entity: "MyEntity",
                sourceType: null,
                sourceParameters: null,
                sourceKeyFields: null,
                restRoute: null,
                graphQLType: null,
                fieldsToInclude: new string[] { },
                fieldsToExclude: new string[] { },
                policyRequest: null,
                policyDatabase: null,
                relationship: null,
                cardinality: null,
                targetEntity: null,
                linkingObject: null,
                linkingSourceFields: new string[] { },
                linkingTargetFields: new string[] { },
                relationshipFields: new string[] { },
                map: new string[] { "name:Company Name", "addr:Company Address", "number:Contact Details" },
                config: _testRuntimeConfig,
                restMethodsForStoredProcedure: null,
                graphQLOperationForStoredProcedure: null
                );

            string runtimeConfig = GetConfigWithMappings();

            string expectedConfig = GetInitialConfigString() + "," + @"
                    ""entities"": {
                            ""MyEntity"": {
                                ""source"": ""MyTable"",
                                ""permissions"": [
                                    {
                                        ""role"": ""anonymous"",
                                        ""actions"": [""read"",""update""]
                                    }
                                ],
                                ""mappings"": {
                                    ""name"": ""Company Name"",
                                    ""addr"": ""Company Address"",
                                    ""number"": ""Contact Details""
                                }
                            }
                        }
                    }";

            Assert.IsTrue(ConfigGenerator.TryUpdateExistingEntity(options, ref runtimeConfig));
            Assert.IsTrue(JToken.DeepEquals(JObject.Parse(expectedConfig), JObject.Parse(runtimeConfig)));
        }

        #endregion

        #region  Negative Tests

        /// <summary>
        /// Simple test to update an entity permission with new action containing WILDCARD and other crud operation.
        /// Example "*,read,create"
        /// Update including WILDCARD along with other crud operation is not allowed
        /// </summary>
        [TestMethod, Description("update action should fail because of invalid action combination.")]
        public void TestUpdateEntityPermissionWithWildcardAndOtherCRUDAction()
        {
            UpdateOptions options = new(
                source: "MyTable",
                permissions: new string[] { "anonymous", "*,create,read" },
                entity: "MyEntity",
                sourceType: null,
                sourceParameters: null,
                sourceKeyFields: null,
                restRoute: null,
                graphQLType: null,
                fieldsToInclude: new string[] { "id", "rating" },
                fieldsToExclude: new string[] { "level" },
                relationship: null,
                cardinality: null,
                targetEntity: null,
                linkingObject: null,
                linkingSourceFields: new string[] { },
                linkingTargetFields: new string[] { },
                relationshipFields: new string[] { },
                policyRequest: null,
                policyDatabase: null,
                map: new string[] { },
                config: _testRuntimeConfig,
                restMethodsForStoredProcedure: null,
                graphQLOperationForStoredProcedure: null
                );

            string runtimeConfig = GetInitialConfigString() + "," + @"
                    ""entities"": {
                            ""MyEntity"": {
                                ""source"": ""MyTable"",
                                ""permissions"": [
                                    {
                                        ""role"": ""anonymous"",
                                        ""actions"": [
                                            ""read"",
                                            ""update""
                                        ]
                                    }
                                ]
                            }
                        }
                    }";

            Assert.IsFalse(ConfigGenerator.TryUpdateExistingEntity(options, ref runtimeConfig));
        }

        /// <summary>
        /// Simple test to verify failure on updating source of an entity with invalid fields.
        /// </summary>
        [DataTestMethod]
        [DataRow(null, new string[] { "param1:value1" }, new string[] { "col1", "col2" }, "anonymous", "*", DisplayName = "Both KeyFields and Parameters provided for source")]
        [DataRow("stored-procedure", null, new string[] { "col1", "col2" }, "anonymous", "create", DisplayName = "KeyFields incorrectly used with stored procedure")]
        [DataRow("stored-procedure", new string[] { "param1:value1,param1:223" }, null, "anonymous", "read", DisplayName = "Parameters with duplicate keys for stored procedure")]
        [DataRow("stored-procedure", new string[] { "param1:value1,param2:223" }, null, "anonymous", "create,read", DisplayName = "Stored procedure with more than 1 CRUD operation")]
        [DataRow("stored-procedure", new string[] { "param1:value1,param2:223" }, null, "anonymous", "*", DisplayName = "Stored procedure with wildcard CRUD operation")]
        [DataRow("view", new string[] { "param1:value1" }, null, "anonymous", "*", DisplayName = "Source Parameters incorrectly used with View")]
        [DataRow("table", new string[] { "param1:value1" }, null, "anonymous", "*", DisplayName = "Source Parameters incorrectly used with Table")]
        [DataRow("table-view", new string[] { "param1:value1" }, null, "anonymous", "*", DisplayName = "Invalid Source Type")]
        public void TestUpdateSourceObjectWithInvalidFields(
            string? sourceType,
            IEnumerable<string>? parameters,
            IEnumerable<string>? keyFields,
            string role,
            string operations)
        {
            UpdateOptions options = new(
                source: "MyTable",
                permissions: new string[] { role, operations },
                entity: "MyEntity",
                sourceType: sourceType,
                sourceParameters: parameters,
                sourceKeyFields: keyFields,
                restRoute: null,
                graphQLType: null,
                fieldsToInclude: null,
                fieldsToExclude: null,
                relationship: null,
                cardinality: null,
                targetEntity: null,
                linkingObject: null,
                linkingSourceFields: new string[] { },
                linkingTargetFields: new string[] { },
                relationshipFields: new string[] { },
                policyRequest: null,
                policyDatabase: null,
                map: new string[] { },
                config: _testRuntimeConfig,
                restMethodsForStoredProcedure: null,
                graphQLOperationForStoredProcedure: null
                );

            string runtimeConfig = AddPropertiesToJson(INITIAL_CONFIG, SINGLE_ENTITY_WITH_STORED_PROCEDURE);

            Assert.IsFalse(ConfigGenerator.TryUpdateExistingEntity(options, ref runtimeConfig));
        }

        /// <summary>
        /// Test to check failure on invalid permission string
        /// </summary>
        [TestMethod]
        public void TestParsingFromInvalidPermissionString()
        {
            string? role, actions;
            IEnumerable<string> permissions = new string[] { "anonymous,create" }; //wrong format
            bool isSuccess = TryGetRoleAndOperationFromPermission(permissions, out role, out actions);

            Assert.IsFalse(isSuccess);
            Assert.IsNull(role);
            Assert.IsNull(actions);
        }

        /// <summary>
        /// Test to check creation of a new relationship with Invalid Mapping fields
        /// </summary>
        [TestMethod]
        public void TestCreateNewRelationshipWithInvalidRelationshipFields()
        {

            UpdateOptions options = new(
                source: null,
                permissions: null,
                entity: "MyEntity",
                sourceType: null,
                sourceParameters: null,
                sourceKeyFields: null,
                restRoute: null,
                graphQLType: null,
                fieldsToInclude: new string[] { },
                fieldsToExclude: new string[] { },
                relationship: null,
                cardinality: "many",
                targetEntity: "FirstEntity",
                linkingObject: "entity_link",
                linkingSourceFields: new string[] { "eid1" },
                linkingTargetFields: new string[] { "eid2", "fid2" },
                relationshipFields: new string[] { "e1,e2,t2" }, // Invalid value. Correct format uses ':' to separate source and target fields
                policyRequest: null,
                policyDatabase: null,
                map: null,
                config: _testRuntimeConfig,
                restMethodsForStoredProcedure: null,
                graphQLOperationForStoredProcedure: null
                );

            Relationship? relationship = CreateNewRelationshipWithUpdateOptions(options);

            Assert.IsNull(relationship);

        }

        /// <summary>
        /// Test to Update Entity with Invalid mappings
        /// </summary>
        [DataTestMethod]
        [DataRow("id:identity:id,name:Company Name", DisplayName = "Invalid format for mappings value, required: 2, provided: 3.")]
        [DataRow("id:identity:id,name:", DisplayName = "Invalid format for mappings value, required: 2, provided: 1.")]
        public void TestUpdateEntityWithInvalidMappings(string mappings)
        {
            UpdateOptions options = new(
                source: null,
                permissions: null,
                entity: "MyEntity",
                sourceType: null,
                sourceParameters: null,
                sourceKeyFields: null,
                restRoute: null,
                graphQLType: null,
                fieldsToInclude: new string[] { },
                fieldsToExclude: new string[] { },
                policyRequest: null,
                policyDatabase: null,
                relationship: null,
                cardinality: null,
                targetEntity: null,
                linkingObject: null,
                linkingSourceFields: new string[] { },
                linkingTargetFields: new string[] { },
                relationshipFields: new string[] { },
                map: mappings.Split(','),
                config: _testRuntimeConfig,
                restMethodsForStoredProcedure: null,
                graphQLOperationForStoredProcedure: null
                );

            string runtimeConfig = GetInitialConfigString() + "," + @"
                    ""entities"": {
                            ""MyEntity"": {
                                ""source"": ""MyTable"",
                                ""permissions"": [
                                    {
                                        ""role"": ""anonymous"",
                                        ""actions"": [
                                            ""read"",
                                            ""update""
                                        ]
                                    }
                                ]
                            }
                        }
                    }";

            Assert.IsFalse(ConfigGenerator.TryUpdateExistingEntity(options, ref runtimeConfig));
        }

        /// <summary>
        /// Test to validate that Permissions is mandatory when using options --fields.include or --fields.exclude
        /// </summary>
        [DataTestMethod]
        [DataRow(new string[] { }, new string[] { "field" }, new string[] { }, DisplayName = "Invalid command with fieldsToInclude but no permissions")]
        [DataRow(new string[] { }, new string[] { }, new string[] { "field1,field2" }, DisplayName = "Invalid command with fieldsToExclude but no permissions")]
        public void TestUpdateEntityWithInvalidPermissionAndFields(IEnumerable<string> Permissions,
        IEnumerable<string> FieldsToInclude, IEnumerable<string> FieldsToExclude)
        {
            UpdateOptions options = new(
                source: null,
                permissions: Permissions,
                entity: "MyEntity",
                sourceType: null,
                sourceParameters: null,
                sourceKeyFields: null,
                restRoute: null,
                graphQLType: null,
                fieldsToInclude: FieldsToInclude,
                fieldsToExclude: FieldsToExclude,
                policyRequest: null,
                policyDatabase: null,
                relationship: null,
                cardinality: null,
                targetEntity: null,
                linkingObject: null,
                linkingSourceFields: new string[] { },
                linkingTargetFields: new string[] { },
                relationshipFields: new string[] { },
                map: null,
                config: _testRuntimeConfig,
                restMethodsForStoredProcedure: null,
                graphQLOperationForStoredProcedure: null
            );

            string runtimeConfig = GetConfigWithMappings();
            Assert.IsFalse(ConfigGenerator.TryUpdateExistingEntity(options, ref runtimeConfig));
        }

        /// <summary>
        /// Test to verify Invalid inputs to create a relationship
        /// </summary>
        [DataTestMethod]
        [DataRow("cosmosdb_nosql", "one", "MyEntity", DisplayName = "CosmosDb does not support relationships")]
        [DataRow("mssql", null, "MyEntity", DisplayName = "Cardinality should not be null")]
        [DataRow("mssql", "manyx", "MyEntity", DisplayName = "Cardinality should be one/many")]
        [DataRow("mssql", "one", null, DisplayName = "Target entity should not be null")]
        [DataRow("mssql", "one", "InvalidEntity", DisplayName = "Target Entity should be present in config to create a relationship")]
        public void TestVerifyCanUpdateRelationshipInvalidOptions(string db, string cardinality, string targetEntity)
        {
            RuntimeConfig runtimeConfig = new(
                Schema: "schema",
                DataSource: new DataSource(Enum.Parse<DatabaseType>(db)),
                RuntimeSettings: new Dictionary<GlobalSettingsType, object>(),
                Entities: new Dictionary<string, Entity>()
            );

            Assert.IsFalse(VerifyCanUpdateRelationship(runtimeConfig, cardinality: cardinality, targetEntity: targetEntity));
        }

        /// <summary>
        /// Test to verify that adding a relationship to an entity which has GraphQL disabled should fail.
        /// The test created 2 entities. One entity has GQL enabled which tries to create relationship with
        /// another entity which has GQL disabled which is invalid.
        /// </summary>
        [TestMethod]
        public void EnsureFailure_AddRelationshipToEntityWithDisabledGraphQL()
        {
            PermissionOperation actionForRole = new(
                Name: Operation.Create,
                Fields: null,
                Policy: null);

            PermissionSetting permissionForEntity = new(
                role: "anonymous",
                operations: new object[] { JsonSerializer.SerializeToElement(actionForRole) });

            Entity sampleEntity1 = new(
                Source: JsonSerializer.SerializeToElement("SOURCE1"),
                Rest: true,
                GraphQL: true,
                Permissions: new PermissionSetting[] { permissionForEntity },
                Relationships: null,
                Mappings: null
            );

            // entity with graphQL disabled
            Entity sampleEntity2 = new(
                Source: JsonSerializer.SerializeToElement("SOURCE2"),
                Rest: true,
                GraphQL: false,
                Permissions: new PermissionSetting[] { permissionForEntity },
                Relationships: null,
                Mappings: null
            );

            Dictionary<string, Entity> entityMap = new();
            entityMap.Add("SampleEntity1", sampleEntity1);
            entityMap.Add("SampleEntity2", sampleEntity2);

            RuntimeConfig runtimeConfig = new(
                Schema: "schema",
                DataSource: new DataSource(DatabaseType.mssql),
                RuntimeSettings: new Dictionary<GlobalSettingsType, object>(),
                Entities: entityMap
            );

            Assert.IsFalse(VerifyCanUpdateRelationship(runtimeConfig, cardinality: "one", targetEntity: "SampleEntity2"));
        }

        #endregion

        private static string GetInitialConfigString()
        {
            return @"{" +
                        @"""$schema"": """ + DAB_DRAFT_SCHEMA_TEST_PATH + @"""" + "," +
                        @"""data-source"": {
                            ""database-type"": ""mssql"",
                            ""connection-string"": ""testconnectionstring""
                        },
                        ""runtime"": {
                            ""rest"": {
                                ""enabled"": true,
                                ""path"": ""/""
                            },
                            ""graphql"": {
                                ""allow-introspection"": true,
                                ""enabled"": true,
                                ""path"": ""/graphql""
                            },
                            ""host"": {
                                ""mode"": ""development"",
                                ""cors"": {
                                    ""origins"": [],
                                    ""allow-credentials"": false
                                },
                                ""authentication"": {
                                    ""provider"": ""StaticWebApps"",
                                    ""jwt"": {
                                    ""audience"": """",
                                    ""issuer"": """"
                                    }
                                }
                            }
                        }";
        }

        private static string GetConfigWithMappings()
        {
            return GetInitialConfigString() + "," + @"
                    ""entities"": {
                            ""MyEntity"": {
                                ""source"": ""MyTable"",
                                ""permissions"": [
                                    {
                                        ""role"": ""anonymous"",
                                        ""actions"": [""read"",""update""]
                                    }
                                ],
                                ""mappings"": {
                                    ""id"": ""Identity"",
                                    ""name"": ""Company Name""
                                }
                            }
                        }
                    }";
        }
    }
}<|MERGE_RESOLUTION|>--- conflicted
+++ resolved
@@ -932,16 +932,9 @@
         /// <param name="permissionConfig">Permissions role:action</param>
         /// <param name="task">Denotes which test/assertion is made on updated entity.</param>
         [DataTestMethod]
-<<<<<<< HEAD
-        [Ignore]
-        [DataRow("newSourceName", null, null, "UpdateSourceName", DisplayName = "Update Source Name of the source object.")]
-        [DataRow(null, new string[] { "param1:dab", "param2:false" }, null, "UpdateParameters", DisplayName = "update Parameters of stored procedure.")]
-        [DataRow(null, null, new string[] { "col1", "col2" }, "UpdateKeyFields", DisplayName = "update KeyFields for table/view.")]
-=======
         [DataRow("newSourceName", null, null, new string[] { "anonymous", "execute" }, "UpdateSourceName", DisplayName = "Update Source Name of the source object.")]
         [DataRow(null, new string[] { "param1:dab", "param2:false" }, null, new string[] { "anonymous", "execute" }, "UpdateParameters", DisplayName = "Update Parameters of stored procedure.")]
         [DataRow(null, null, new string[] { "col1", "col2" }, new string[] { "anonymous", "read" }, "UpdateKeyFields", DisplayName = "Update KeyFields for table/view.")]
->>>>>>> 3f84ad9e
         public void TestUpdateDatabaseSourceObject(
             string? source,
             IEnumerable<string>? parameters,
@@ -1233,23 +1226,13 @@
         /// 2. Adding a new role should have the same single CRUD operation as the existing one.
         /// </summary>
         [DataTestMethod]
-<<<<<<< HEAD
         [DataRow("anonymous", "*", false, DisplayName = "FAIL: Stored-Procedure incorrectly updated with wildcard CRUD operation.")]
         [DataRow("anonymous", "execute", true, DisplayName = "PASS: Stored-Procedure with execute operation for an existing role.")]
         [DataRow("anonymous", "create,read", false, DisplayName = "FAIL: Stored-Procedure with more than 1 CRUD operation for an existing role.")]
         [DataRow("authenticated", "*", false, DisplayName = "FAIL: Stored-Procedure with wildcard CRUD operation for a new role.")]
         [DataRow("authenticated", "execute", true, DisplayName = "PASS: Stored-Procedure with execute operation for a new role.")]
         [DataRow("authenticated", "execute", true, DisplayName = "PASS: Stored-Procedure with the same execute operation for a new role as that of existing one.")]
-        [DataRow("authenticated", "create,read", false, DisplayName = "FAIL: Stored-Procedure with more than 1 CRUD operation for a new role.")]
-=======
-        [DataRow("anonymous", "*", false, DisplayName = "FAIL: Stored-Procedure incorrectly updated with wildcard CRUD operation for an existing role.")]
-        [DataRow("anonymous", "execute", true, DisplayName = "PASS: Stored-Procedure with single execute operation for an existing role.")]
-        [DataRow("anonymous", "create,read", false, DisplayName = "FAIL: Stored-Procedure with more than 1 non-execute operation for an existing role.")]
-        [DataRow("authenticated", "*", false, DisplayName = "FAIL: Stored-Procedure with wildcard CRUD operation for a new role.")]
-        [DataRow("authenticated", "execute", true, DisplayName = "PASS: Stored-Procedure with 1 execute operation for a new role.")]
-        [DataRow("authenticated", "read", false, DisplayName = "FAIL: Stored-Procedure with invalid operation for a new role as that of existing one.")]
-        [DataRow("authenticated", "create,execute", false, DisplayName = "FAIL: Stored-Procedure with more two differing operations for a new role.")]
->>>>>>> 3f84ad9e
+        [DataRow("authenticated", "create,execute", false, DisplayName = "FAIL: Stored-Procedure with more than 1 CRUD operation for a new role.")]
         public void TestUpdatePermissionsForStoredProcedure(
             string role,
             string operations,
@@ -1356,7 +1339,6 @@
         }
 
         /// <summary>
-<<<<<<< HEAD
         /// Test to Update stored procedure action. Stored procedures support only execute action. 
         /// An attempt to update to another action should be unsuccessful.
         /// </summary>
@@ -1419,8 +1401,6 @@
         }
 
         /// <summary>
-=======
->>>>>>> 3f84ad9e
         /// Test to Update Entity with New mappings containing special unicode characters
         /// </summary>
         [TestMethod]
