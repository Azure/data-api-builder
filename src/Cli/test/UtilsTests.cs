--- conflicted
+++ resolved
@@ -29,35 +29,8 @@
         [DataRow("customPath", "/customPath", DisplayName = "Custom REST path defined for the entity")]
         public void TestContructRestPathDetails(string? restRoute, object? expectedRestPath)
         {
-<<<<<<< HEAD
-            // When the rest is a boolean object
-            object? restDetails = GetRestDetails("true");
-            Assert.IsNotNull(restDetails);
-            Assert.IsInstanceOfType(restDetails, typeof(bool));
-            Assert.IsTrue((bool)restDetails);
-
-            restDetails = GetRestDetails("True");
-            Assert.IsNotNull(restDetails);
-            Assert.IsInstanceOfType(restDetails, typeof(bool));
-            Assert.IsTrue((bool)restDetails);
-
-            restDetails = GetRestDetails("false");
-            Assert.IsNotNull(restDetails);
-            Assert.IsInstanceOfType(restDetails, typeof(bool));
-            Assert.IsFalse((bool)restDetails);
-
-            restDetails = GetRestDetails("False");
-            Assert.IsNotNull(restDetails);
-            Assert.IsInstanceOfType(restDetails, typeof(bool));
-            Assert.IsFalse((bool)restDetails);
-
-            // When rest is non-boolean string
-            restDetails = GetRestDetails("book", null);
-            Assert.AreEqual(new RestEntitySettings(Path: "/book", null), restDetails);
-=======
             object? actualRestPathDetails = ConstructRestPathDetails(restRoute);
             Assert.AreEqual(expectedRestPath, actualRestPathDetails);
->>>>>>> ad6dcbb3
         }
 
         /// <summary>
