--- conflicted
+++ resolved
@@ -20,10 +20,7 @@
         <IncludeAssets>runtime; build; native; contentfiles; analyzers; buildtransitive</IncludeAssets>
       </PackageReference>
       <PackageReference Include="Microsoft.SourceLink.GitHub" PrivateAssets="All" />
-<<<<<<< HEAD
-=======
       <PackageReference Include="Humanizer" />
->>>>>>> 2e8d1bb8
   </ItemGroup>
 
 </Project>