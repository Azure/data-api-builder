--- conflicted
+++ resolved
@@ -53,12 +53,8 @@
             if (reader.TokenType is JsonTokenType.StartObject)
             {
                 bool? enabled = null;
-<<<<<<< HEAD
                 int? cacheTtlSeconds = null;
-                List<string>? roles = null;
-=======
                 HashSet<string>? roles = null;
->>>>>>> 3cbe2a5f
 
                 while (reader.Read())
                 {
