--- conflicted
+++ resolved
@@ -234,11 +234,7 @@
     {
         if (Columns.TryGetValue(paramName, out ColumnDefinition? columnDefinition))
         {
-<<<<<<< HEAD
-            return columnDefinition.Length
-=======
             return columnDefinition.Length;
->>>>>>> d52d36ec
             ;
         }
 
