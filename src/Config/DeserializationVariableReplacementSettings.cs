--- conflicted
+++ resolved
@@ -96,11 +96,7 @@
         {
             // strips first and last characters, ie: '''hello'' --> ''hello'
             string name = Regex.Match(match.Value, INNER_AKV_PATTERN).Value[1..^1];
-<<<<<<< HEAD
-
-=======
             
->>>>>>> 66470e2a
             // Validate AKV secret name per rules:
             // Allowed: alphanumeric and hyphen (-)
             // Disallowed: spaces or any other symbols
@@ -113,11 +109,7 @@
                     statusCode: System.Net.HttpStatusCode.ServiceUnavailable,
                     subStatusCode: DataApiBuilderException.SubStatusCodes.ErrorInInitialization);
             }
-<<<<<<< HEAD
-
-=======
             
->>>>>>> 66470e2a
             string? value = GetAkvVariable(name);
             if (EnvFailureMode == EnvironmentVariableReplacementFailureMode.Throw)
             {
@@ -147,24 +139,6 @@
                 return false;
             }
 
-<<<<<<< HEAD
-        private static bool IsValidAkvSecretName(string name, out string error)
-        {
-            error = string.Empty;
-            if (string.IsNullOrEmpty(name))
-            {
-                error = "Name cannot be null or empty.";
-                return false;
-            }
-
-            if (name.Length < 1 || name.Length > 127)
-            {
-                error = $"Length {name.Length} is outside allowed range (1-127).";
-                return false;
-            }
-
-=======
->>>>>>> 66470e2a
             // Must start and end with alphanumeric
             if (!char.IsLetterOrDigit(name[0]) || !char.IsLetterOrDigit(name[^1]))
             {
@@ -185,11 +159,7 @@
 
             return true;
         }
-<<<<<<< HEAD
-
-=======
         
->>>>>>> 66470e2a
         private static SecretClient CreateSecretClient(AzureKeyVaultOptions options)
         {
             if (string.IsNullOrWhiteSpace(options.Endpoint))
