--- conflicted
+++ resolved
@@ -46,12 +46,8 @@
         [JsonIgnore]
         public Dictionary<string, object>? Parameters { get; private set; }
 
-<<<<<<< HEAD
-        public List<string>? KeyFields { get; private set; }
-=======
         [JsonIgnore]
         public string[]? KeyFields { get; private set; }
->>>>>>> 1ac49b8e
 
         [property: JsonPropertyName("graphql")]
         public object? GraphQL { get; set; } = GraphQL;
@@ -197,9 +193,6 @@
             string Name,
         Dictionary<string, object>? Parameters,
         [property: JsonPropertyName("key-fields")]
-<<<<<<< HEAD
-            List<string> KeyFields);
-=======
             string[]? KeyFields);
 
     /// <summary>
@@ -269,7 +262,6 @@
                     $" Valid values are: {string.Join(",", VALID_SOURCE_TYPE_VALUES)}";
         }
     }
->>>>>>> 1ac49b8e
 
     /// <summary>
     /// Supported source types as defined by json schema
