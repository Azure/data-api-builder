--- conflicted
+++ resolved
@@ -73,11 +73,7 @@
                 return;
             }
 
-<<<<<<< HEAD
-            if (GraphQL is not null && GraphQL is JsonElement configElement)
-=======
             if (GraphQL is JsonElement configElement)
->>>>>>> 38a9d75f
             {
                 if (configElement.ValueKind is JsonValueKind.True || configElement.ValueKind is JsonValueKind.False)
                 {
