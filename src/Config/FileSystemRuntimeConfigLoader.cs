// Copyright (c) Microsoft Corporation.
// Licensed under the MIT License.

using System.Diagnostics.CodeAnalysis;
using System.IO.Abstractions;
using System.Net;
using System.Reflection;
using System.Text.Json;
using Azure.DataApiBuilder.Config.ObjectModel;
using Azure.DataApiBuilder.Service.Exceptions;
using Microsoft.Extensions.Logging;

namespace Azure.DataApiBuilder.Config;

/// <summary>
/// This class is responsible for loading the runtime config from either a JSON string
/// or a file located on disk, depending on how the service is being run.
/// </summary>
/// <remarks>
/// This class derives from RuntimeConfigLoader and therefore maintains an internal copy of
/// the RuntimeConfig. The functions which load and parse the RuntimeConfig do not save
/// this state, and it is the responsibility of the class that instantiates and uses the loader
/// to manage how the RuntimeConfig is saved. This is a target for future refactor work which
/// will move the responsibility of saving the RuntimeConfig entirely to this class.
/// See: https://github.com/Azure/data-api-builder/issues/2362 for more information.
///
/// To support better testability, the <see cref="IFileSystem"/> abstraction is provided
/// which allows for mocking of the file system in tests, providing a way to run the test
/// in isolation of other tests or the actual file system.
/// </remarks>
public class FileSystemRuntimeConfigLoader : RuntimeConfigLoader
{
    // This stores either the default config name e.g. dab-config.json
    // or user provided config file which could be a relative file path, absolute file path or simply the file name assumed to be in current directory.
    private string _baseConfigFilePath;

    private ConfigFileWatcher? _configFileWatcher;

    private readonly IFileSystem _fileSystem;

    public const string CONFIGFILE_NAME = "dab-config";
    public const string CONFIG_EXTENSION = ".json";
    public const string ENVIRONMENT_PREFIX = "DAB_";
    public const string RUNTIME_ENVIRONMENT_VAR_NAME = $"{ENVIRONMENT_PREFIX}ENVIRONMENT";
    public const string RUNTIME_ENV_CONNECTION_STRING = $"{ENVIRONMENT_PREFIX}CONNSTRING";
    public const string ASP_NET_CORE_ENVIRONMENT_VAR_NAME = "ASPNETCORE_ENVIRONMENT";
    public const string SCHEMA = "dab.draft.schema.json";

    /// <summary>
    /// Returns the default config file name.
    /// </summary>
    public const string DEFAULT_CONFIG_FILE_NAME = $"{CONFIGFILE_NAME}{CONFIG_EXTENSION}";

    /// <summary>
    /// Stores the config file actually loaded by the engine.
    /// It could be the base config file (e.g. dab-config.json), any of its derivatives with
    /// environment specific suffixes (e.g. dab-config.Development.json) or the user provided
    /// config file name.
    /// It could also be the config file provided by the user.
    /// </summary>
    public string ConfigFilePath { get; internal set; }

<<<<<<< HEAD
    public FileSystemRuntimeConfigLoader(IFileSystem fileSystem, HotReloadEventHandler<CustomEventArgs>? handler, string baseConfigFilePath = DEFAULT_CONFIG_FILE_NAME, string? connectionString = null)
=======
    public FileSystemRuntimeConfigLoader(
        IFileSystem fileSystem,
        HotReloadEventHandler<HotReloadEventArgs>? handler = null,
        string baseConfigFilePath = DEFAULT_CONFIG_FILE_NAME,
        string? connectionString = null)
>>>>>>> c696cba1
        : base(handler, connectionString)
    {
        _fileSystem = fileSystem;
        _baseConfigFilePath = baseConfigFilePath;
        ConfigFilePath = GetFinalConfigFilePath();
    }

    /// <summary>
    /// Get the directory name of the config file and
    /// return as a string.
    /// </summary>
    /// <returns>String representing the full file path
    /// of the config up to but not including the filename.</returns>
    public string GetConfigDirectoryName()
    {
        string? directoryName = Path.GetDirectoryName(ConfigFilePath);
        directoryName = string.IsNullOrWhiteSpace(directoryName) ?
                    _fileSystem.Directory.GetCurrentDirectory() :
                    directoryName;
        return directoryName;
    }

    /// <summary>
    /// Get the config file name and return it
    /// as a string.
    /// </summary>
    /// <returns>String representing the file name and extension.</returns>
    public string GetConfigFileName()
    {
        string configFileName = Path.GetFileName(ConfigFilePath);
        return configFileName;
    }

    /// <summary>
    /// Checks if we have already attempted to configure the file watcher, if not
    /// instantiate the file watcher if we are in the development mode.
    /// Returns true if we instantiate a new file watcher.
    /// </summary>
    private bool TrySetupConfigFileWatcher()
    {
        if (_configFileWatcher is not null)
        {
            return false;
        }

        if (RuntimeConfig is not null && RuntimeConfig.IsDevelopmentMode())
        {
            try
            {
                _configFileWatcher = new(this, GetConfigDirectoryName(), GetConfigFileName());
            }
            catch (Exception ex)
            {
                // Need to remove the dependencies in startup on the RuntimeConfigProvider
                // before we can have an ILogger here.
                Console.WriteLine($"Attempt to configure config file watcher for hot reload failed due to: {ex.Message}.");
            }

            return _configFileWatcher is not null;
        }

        return false;
    }

    /// <summary>
    /// Load the runtime config from the specified path.
    /// </summary>
    /// <param name="path">The path to the dab-config.json file.</param>
    /// <param name="config">The loaded <c>RuntimeConfig</c>, or null if none was loaded.</param>
    /// <param name="replaceEnvVar">Whether to replace environment variable with its
    /// value or not while deserializing.</param>
    /// <param name="logger">ILogger for logging errors.</param>
    /// <returns>True if the config was loaded, otherwise false.</returns>
    public bool TryLoadConfig(
        string path,
        [NotNullWhen(true)] out RuntimeConfig? config,
        bool replaceEnvVar = false,
        ILogger? logger = null,
        string defaultDataSourceName = "")
    {
        if (_fileSystem.File.Exists(path))
        {
            Console.WriteLine($"Loading config file from {path}.");
            string json = _fileSystem.File.ReadAllText(path);
            if (TryParseConfig(json, out RuntimeConfig, connectionString: _connectionString, replaceEnvVar: replaceEnvVar))
            {
                if (TrySetupConfigFileWatcher())
                {
                    logger?.LogInformation("Monitoring config: {ConfigFilePath} for hot-reloading.", ConfigFilePath);
                }

                if (!string.IsNullOrEmpty(defaultDataSourceName))
                {
                    RuntimeConfig.DefaultDataSourceName = defaultDataSourceName;
                }

                config = RuntimeConfig;

                if (lastValidRuntimeConfig is null)
                {
                    lastValidRuntimeConfig = RuntimeConfig;
                }

                return true;
            }

            if (lastValidRuntimeConfig is not null)
            {
                RuntimeConfig = lastValidRuntimeConfig;
            }

            config = null;
            return false;
        }

        string errorMessage = "Unable to find config file: {path} does not exist.";
        if (logger is null)
        {
            Console.Error.WriteLine(errorMessage);
        }
        else
        {
            logger.LogError(message: errorMessage, path);
        }

        config = null;
        return false;
    }

    /// <summary>
    /// Tries to load the config file using the filename known to the RuntimeConfigLoader and for the default environment.
    /// </summary>
    /// <param name="config">The loaded <c>RuntimeConfig</c>, or null if none was loaded.</param>
    /// <param name="replaceEnvVar">Whether to replace environment variable with its
    /// value or not while deserializing.</param>
    /// <returns>True if the config was loaded, otherwise false.</returns>
    public override bool TryLoadKnownConfig([NotNullWhen(true)] out RuntimeConfig? config, bool replaceEnvVar = false, string defaultDataSourceName = "")
    {
        return TryLoadConfig(ConfigFilePath, out config, replaceEnvVar, defaultDataSourceName: defaultDataSourceName);
    }

    /// <summary>
    /// Hot Reloads the runtime config when the file watcher
    /// is active and detects a change to the underlying config file.
    /// </summary>
    public void HotReloadConfig(string defaultDataSourceName, ILogger? logger = null)
    {
        logger?.LogInformation(message: "Starting hot-reload process for config: {ConfigFilePath}", ConfigFilePath);
<<<<<<< HEAD
        if (!TryLoadConfig(ConfigFilePath, out _, replaceEnvVar: true, defaultDataSourceName: defaultDataSourceName))
        {
            throw new DataApiBuilderException(
                message: "Deserialization of the configuration file failed.",
                statusCode: HttpStatusCode.ServiceUnavailable,
                subStatusCode: DataApiBuilderException.SubStatusCodes.ErrorInInitialization);
        }

        isNewConfigDetected = true;
        isNewConfigValidated = false;
        SendEventNotification("Sending Hot-Reload event notification.");
=======
        TryLoadConfig(ConfigFilePath, out _, replaceEnvVar: true, defaultDataSourceName: defaultDataSourceName);
        SendEventNotification();
>>>>>>> c696cba1
    }

    /// <summary>
    /// Precedence of environments is
    /// 1) Value of DAB_ENVIRONMENT.
    /// 2) Value of ASPNETCORE_ENVIRONMENT.
    /// 3) Default config file name.
    /// In each case, overridden file name takes precedence.
    /// The first file name that exists in current directory is returned.
    /// The fall back options are dab-config.overrides.json/dab-config.json
    /// If no file exists, this will return an empty string.
    /// </summary>
    /// <param name="aspnetEnvironment">Value of ASPNETCORE_ENVIRONMENT variable</param>
    /// <param name="considerOverrides">whether to look for overrides file or not.</param>
    /// <returns></returns>
    public string GetFileNameForEnvironment(string? aspnetEnvironment, bool considerOverrides)
    {
        string configFileNameWithExtension = string.Empty;
        string?[] environmentPrecedence = new[]
        {
            Environment.GetEnvironmentVariable(RUNTIME_ENVIRONMENT_VAR_NAME),
            aspnetEnvironment,
            string.Empty
        };

        for (short index = 0;
            index < environmentPrecedence.Length
            && string.IsNullOrEmpty(configFileNameWithExtension);
            index++)
        {
            if (!string.IsNullOrWhiteSpace(environmentPrecedence[index])
               // The last index is for the default case - the last fallback option
               // where environmentPrecedence[index] is string.Empty
               // for that case, we still need to get the file name considering overrides
               // so need to do an OR on the last index here
               || index == environmentPrecedence.Length - 1)
            {
                configFileNameWithExtension = GetFileName(environmentPrecedence[index], considerOverrides);
            }
        }

        return configFileNameWithExtension;
    }

    /// <summary>
    /// This method returns the final config file name that will be used by the runtime engine.
    /// </summary>
    private string GetFinalConfigFilePath()
    {
        if (!string.Equals(_baseConfigFilePath, DEFAULT_CONFIG_FILE_NAME))
        {
            // user provided config file is honoured.
            return _baseConfigFilePath;
        }

        // ConfigFile not explicitly provided by user, so we need to get the config file name based on environment.
        string configFilePath = GetFileNameForEnvironment(Environment.GetEnvironmentVariable(ASP_NET_CORE_ENVIRONMENT_VAR_NAME), false);

        // If file for environment is not found, then the baseConfigFile is used as the final configFile for runtime engine.
        if (string.IsNullOrWhiteSpace(configFilePath))
        {
            return _baseConfigFilePath;
        }

        return configFilePath;
    }

    /// <summary>
    /// Generates the config file name and a corresponding overridden file name,
    /// With precedence given to overridden file name, returns that name
    /// if the file exists in the current directory, else an empty string.
    /// </summary>
    /// <param name="environmentValue">Name of the environment to
    /// generate the config file name for.</param>
    /// <param name="considerOverrides">whether to look for overrides file or not.</param>
    /// <returns></returns>
    public string GetFileName(string? environmentValue, bool considerOverrides)
    {
        // If the baseConfigFilePath contains directory info, we need to ensure that it is not lost. for example: baseConfigFilePath = "config/dab-config.json"
        // in this case, we need to get the directory name and the file name without extension and then combine them back. Else, we will lose the path
        // and the file will be searched in the current directory.
        string filePathWithoutExtension = _fileSystem.Path.Combine(_fileSystem.Path.GetDirectoryName(_baseConfigFilePath) ?? string.Empty, _fileSystem.Path.GetFileNameWithoutExtension(_baseConfigFilePath));
        string fileExtension = _fileSystem.Path.GetExtension(_baseConfigFilePath);
        string configFilePath =
            !string.IsNullOrEmpty(environmentValue)
            ? $"{filePathWithoutExtension}.{environmentValue}"
            : $"{filePathWithoutExtension}";
        string configFileNameWithExtension = $"{configFilePath}{fileExtension}";
        string overriddenConfigFileNameWithExtension = GetOverriddenName(configFilePath);

        if (considerOverrides && DoesFileExistInDirectory(overriddenConfigFileNameWithExtension))
        {
            return overriddenConfigFileNameWithExtension;
        }

        if (DoesFileExistInDirectory(configFileNameWithExtension))
        {
            return configFileNameWithExtension;
        }

        return string.Empty;
    }

    private static string GetOverriddenName(string filePath)
    {
        return $"{filePath}.overrides{CONFIG_EXTENSION}";
    }

    /// <summary>
    /// Generates the name of the file based on environment value.
    /// NOTE: Input File name should not contain extension
    /// </summary>
    public static string GetEnvironmentFileName(string fileName, string environmentValue)
    {
        return $"{fileName}.{environmentValue}{CONFIG_EXTENSION}";
    }

    /// <summary>
    /// Checks if the file exists in the directory.
    /// Works for both relative and absolute paths.
    /// </summary>
    /// <param name="filePath"></param>
    /// <returns>True if file is found, else false.</returns>
    public bool DoesFileExistInDirectory(string filePath)
    {
        string currentDir = _fileSystem.Directory.GetCurrentDirectory();
        return _fileSystem.File.Exists(_fileSystem.Path.Combine(currentDir, filePath));
    }

    /// <summary>
    /// This method reads the dab.draft.schema.json which contains the link for online published
    /// schema for dab, based on the version of dab being used to generate the runtime config.
    /// </summary>
    public override string GetPublishedDraftSchemaLink()
    {
        string? assemblyDirectory = _fileSystem.Path.GetDirectoryName(Assembly.GetExecutingAssembly().Location);

        if (assemblyDirectory is null)
        {
            throw new DataApiBuilderException(
                message: "Could not get the link for DAB draft schema.",
                statusCode: HttpStatusCode.ServiceUnavailable,
                subStatusCode: DataApiBuilderException.SubStatusCodes.ErrorInInitialization);
        }

        string? schemaPath = _fileSystem.Path.Combine(assemblyDirectory, "dab.draft.schema.json");
        string schemaFileContent = _fileSystem.File.ReadAllText(schemaPath);
        Dictionary<string, object>? jsonDictionary = JsonSerializer.Deserialize<Dictionary<string, object>>(schemaFileContent, GetSerializationOptions());

        if (jsonDictionary is null)
        {
            throw new DataApiBuilderException(
                message: "The schema file is misconfigured. Please check the file formatting.",
                statusCode: HttpStatusCode.ServiceUnavailable,
                subStatusCode: DataApiBuilderException.SubStatusCodes.ErrorInInitialization);
        }

        if (!jsonDictionary.TryGetValue("$id", out object? id))
        {
            throw new DataApiBuilderException(
                message: "The schema file doesn't have the required field : $id",
                statusCode: HttpStatusCode.ServiceUnavailable,
                subStatusCode: DataApiBuilderException.SubStatusCodes.ErrorInInitialization);
        }

        return id.ToString()!;
    }

    public static string GetMergedFileNameForEnvironment(string fileName, string environmentValue)
    {
        return $"{fileName}.{environmentValue}.merged{CONFIG_EXTENSION}";
    }

    /// <summary>
    /// Allows the base config file and the actually loaded config file name(tracked by the property ConfigFileName)
    /// to be updated. This is commonly done when the CLI is starting up.
    /// </summary>
    /// <param name="fileName"></param>
    public void UpdateConfigFilePath(string filePath)
    {
        _baseConfigFilePath = filePath;
        ConfigFilePath = filePath;
    }
}<|MERGE_RESOLUTION|>--- conflicted
+++ resolved
@@ -60,15 +60,11 @@
     /// </summary>
     public string ConfigFilePath { get; internal set; }
 
-<<<<<<< HEAD
-    public FileSystemRuntimeConfigLoader(IFileSystem fileSystem, HotReloadEventHandler<CustomEventArgs>? handler, string baseConfigFilePath = DEFAULT_CONFIG_FILE_NAME, string? connectionString = null)
-=======
     public FileSystemRuntimeConfigLoader(
         IFileSystem fileSystem,
         HotReloadEventHandler<HotReloadEventArgs>? handler = null,
         string baseConfigFilePath = DEFAULT_CONFIG_FILE_NAME,
         string? connectionString = null)
->>>>>>> c696cba1
         : base(handler, connectionString)
     {
         _fileSystem = fileSystem;
@@ -217,7 +213,6 @@
     public void HotReloadConfig(string defaultDataSourceName, ILogger? logger = null)
     {
         logger?.LogInformation(message: "Starting hot-reload process for config: {ConfigFilePath}", ConfigFilePath);
-<<<<<<< HEAD
         if (!TryLoadConfig(ConfigFilePath, out _, replaceEnvVar: true, defaultDataSourceName: defaultDataSourceName))
         {
             throw new DataApiBuilderException(
@@ -229,10 +224,6 @@
         isNewConfigDetected = true;
         isNewConfigValidated = false;
         SendEventNotification("Sending Hot-Reload event notification.");
-=======
-        TryLoadConfig(ConfigFilePath, out _, replaceEnvVar: true, defaultDataSourceName: defaultDataSourceName);
-        SendEventNotification();
->>>>>>> c696cba1
     }
 
     /// <summary>
