--- conflicted
+++ resolved
@@ -207,7 +207,6 @@
     public void HotReloadConfig(string defaultDataSourceName, ILogger? logger = null)
     {
         logger?.LogInformation(message: "Starting hot-reload process for config: {ConfigFilePath}", ConfigFilePath);
-<<<<<<< HEAD
         if (!TryLoadConfig(ConfigFilePath, out _, replaceEnvVar: true, defaultDataSourceName: defaultDataSourceName))
         {
             throw new DataApiBuilderException(
@@ -218,9 +217,6 @@
 
         IsNewConfigDetected = true;
         IsNewConfigValidated = false;
-=======
-        TryLoadConfig(ConfigFilePath, out _, replaceEnvVar: true);
->>>>>>> c9aa87b0
         SignalConfigChanged();
     }
 
