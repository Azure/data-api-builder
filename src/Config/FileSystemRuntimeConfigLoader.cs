--- conflicted
+++ resolved
@@ -155,14 +155,6 @@
                     logger?.LogInformation("Monitoring config: {ConfigFilePath} for hot-reloading.", ConfigFilePath);
                 }
 
-<<<<<<< HEAD
-=======
-                if (!string.IsNullOrEmpty(defaultDataSourceName))
-                {
-                    RuntimeConfig.UpdateDefaultDataSourceName(defaultDataSourceName);
-                }
-
->>>>>>> a0fdaa1c
                 config = RuntimeConfig;
                 return true;
             }
@@ -204,13 +196,8 @@
     public void HotReloadConfig(string defaultDataSourceName, ILogger? logger = null)
     {
         logger?.LogInformation(message: "Starting hot-reload process for config: {ConfigFilePath}", ConfigFilePath);
-<<<<<<< HEAD
         TryLoadConfig(ConfigFilePath, out _, replaceEnvVar: true);
-        SendEventNotification();
-=======
-        TryLoadConfig(ConfigFilePath, out _, replaceEnvVar: true, defaultDataSourceName: defaultDataSourceName);
         SignalConfigChanged();
->>>>>>> a0fdaa1c
     }
 
     /// <summary>
