--- conflicted
+++ resolved
@@ -11,12 +11,7 @@
     [JsonPropertyName("cache-ttl-seconds")]
     public int? CacheTtlSeconds { get; set; }
 
-<<<<<<< HEAD
-    [JsonPropertyName("roles")]
-    public List<string>? Roles { get; set; }
-=======
     public HashSet<string>? Roles { get; set; }
->>>>>>> 3cbe2a5f
 
     // TODO: Add support for parallel stream to run the health check query in upcoming PRs
     // public int MaxDop { get; set; } = 1; // Parallelized streams to run Health Check (Default: 1)
@@ -29,11 +24,7 @@
     {
     }
 
-<<<<<<< HEAD
-    public RuntimeHealthCheckConfig(bool? Enabled, List<string>? Roles = null, int? CacheTtlSeconds = null) : base(Enabled)
-=======
-    public RuntimeHealthCheckConfig(bool? Enabled, HashSet<string>? Roles = null) : base(Enabled)
->>>>>>> 3cbe2a5f
+    public RuntimeHealthCheckConfig(bool? Enabled, HashSet<string>? Roles = null, int? CacheTtlSeconds = null) : base(Enabled)
     {
         this.Roles = Roles;
 
