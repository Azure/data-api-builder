--- conflicted
+++ resolved
@@ -70,13 +70,8 @@
     /// <returns>Whether caching is enabled for the entity.</returns>
     [JsonIgnore]
     [MemberNotNullWhen(true, nameof(Cache))]
-<<<<<<< HEAD
     public bool IsCachingEnabled => Cache?.Enabled is true;
-=======
-    public bool IsCachingEnabled =>
-        Cache is not null &&
-        Cache.Enabled is not null &&
-        Cache.Enabled is true;
+
 
     [JsonIgnore]
     public bool IsEntityHealthEnabled =>
@@ -121,5 +116,4 @@
             }
         }
     }
->>>>>>> ebbe9898
 }