--- conflicted
+++ resolved
@@ -1,7 +1,6 @@
 // Copyright (c) Microsoft Corporation.
 // Licensed under the MIT License.
 
-using System.Diagnostics.CodeAnalysis;
 using System.Text.Json.Serialization;
 using Azure.DataApiBuilder.Config.Converters;
 
@@ -12,7 +11,6 @@
 /// </summary>
 public record McpRuntimeOptions
 {
-<<<<<<< HEAD
     public const string DEFAULT_PATH = "/mcp";
 
     [JsonPropertyName("enabled")]
@@ -22,6 +20,7 @@
     public string? Path { get; init; }
 
     [JsonPropertyName("dml-tools")]
+    [JsonConverter(typeof(McpOptionsConverterFactory))]
     public DmlToolsConfig? DmlTools { get; init; }
 
     [JsonConstructor]
@@ -34,115 +33,4 @@
         this.Path = Path ?? DEFAULT_PATH;
         this.DmlTools = DmlTools;
     }
-}
-
-/// <summary>
-/// DML Tools configuration that can be either a boolean or object with individual tool settings
-/// </summary>
-[JsonConverter(typeof(McpOptionsConverterFactory))]
-public record DmlToolsConfig
-{
-    public bool AllToolsEnabled { get; init; }
-    public bool? DescribeEntities { get; init; }
-    public bool? CreateRecord { get; init; }
-    public bool? ReadRecord { get; init; }
-    public bool? UpdateRecord { get; init; }
-    public bool? DeleteRecord { get; init; }
-    public bool? ExecuteRecord { get; init; }
-
-    /// <summary>
-    /// Creates a DmlToolsConfig with all tools enabled/disabled
-    /// </summary>
-    public static DmlToolsConfig FromBoolean(bool enabled)
-    {
-        return new DmlToolsConfig
-        {
-            AllToolsEnabled = enabled,
-            DescribeEntities = null,
-            CreateRecord = null,
-            ReadRecord = null,
-            UpdateRecord = null,
-            DeleteRecord = null,
-            ExecuteRecord = null
-        };
-    }
-
-    /// <summary>
-    /// Checks if a specific tool is enabled
-    /// </summary>
-    public bool IsToolEnabled(string toolName)
-    {
-        return toolName switch
-        {
-            "describe-entities" => DescribeEntities ?? AllToolsEnabled,
-            "create-record" => CreateRecord ?? AllToolsEnabled,
-            "read-record" => ReadRecord ?? AllToolsEnabled,
-            "update-record" => UpdateRecord ?? AllToolsEnabled,
-            "delete-record" => DeleteRecord ?? AllToolsEnabled,
-            "execute-record" => ExecuteRecord ?? AllToolsEnabled,
-            _ => false
-        };
-    }
-=======
-    /// <summary>
-    /// Default path for MCP endpoint.
-    /// </summary>
-    public const string DEFAULT_PATH = "/mcp";
-
-    /// <summary>
-    /// Whether MCP endpoints is enabled.
-    /// </summary>
-    public bool Enabled { get; init; }
-
-    /// <summary>
-    /// Path used to access MCP endpoint.
-    /// </summary>
-    public string Path { get; init; }
-
-    /// <summary>
-    /// DML Tools that are enabled for MCP to access.
-    /// </summary>
-    [JsonPropertyName("dml-tools")]
-    public McpDmlToolsOptions DmlTools { get; init; }
-
-    public McpRuntimeOptions(
-        bool Enabled = true,
-        string? Path = null,
-        McpDmlToolsOptions? DmlTools = null)
-    {
-        this.Enabled = Enabled;
-
-        if (Path is not null)
-        {
-            this.Path = Path;
-            UserProvidedPath = true;
-        }
-        else
-        {
-            this.Path = DEFAULT_PATH;
-        }
-
-        this.DmlTools = DmlTools ?? new McpDmlToolsOptions();
-    }
-
-    /// <summary>
-    /// Flag which informs CLI and JSON serializer whether to write enabled
-    /// property and value to the runtime config file.
-    /// When user doesn't provide the enabled property/value, which signals DAB to use the default,
-    /// the DAB CLI should not write the default value to a serialized config.
-    /// </summary>
-    [JsonIgnore(Condition = JsonIgnoreCondition.Always)]
-    [MemberNotNullWhen(true, nameof(Enabled))]
-    public bool UserProvidedEnabled { get; init; } = false;
-
-    /// <summary>
-    /// Flag which informs CLI and JSON serializer whether to write path
-    /// property and value to the runtime config file.
-    /// When user doesn't provide the path property/value, which signals DAB to use the default,
-    /// the DAB CLI should not write the default value to a serialized config.
-    /// </summary>
-    [JsonIgnore(Condition = JsonIgnoreCondition.Always)]
-    [MemberNotNullWhen(true, nameof(Enabled))]
-    public bool UserProvidedPath { get; init; } = false;
->>>>>>> be772305
 }