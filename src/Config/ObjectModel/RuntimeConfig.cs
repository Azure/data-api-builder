--- conflicted
+++ resolved
@@ -154,11 +154,10 @@
     public HashSet<string> AllowedRolesForHealth =>
         Runtime?.Health?.Roles ?? new HashSet<string>();
 
-<<<<<<< HEAD
     [JsonIgnore]
     public int CacheTtlSecondsForHealthReport =>
         Runtime?.Health?.CacheTtlSeconds ?? EntityCacheOptions.DEFAULT_TTL_SECONDS;
-=======
+        
     /// <summary>
     /// Retrieves the value of runtime.graphql.dwnto1joinopt.enabled property if present, default is false.
     /// </summary>
@@ -168,7 +167,6 @@
         Runtime.GraphQL is not null &&
         Runtime.GraphQL.FeatureFlags is not null &&
         Runtime.GraphQL.FeatureFlags.EnableDwNto1JoinQueryOptimization;
->>>>>>> ebbe9898
 
     private Dictionary<string, DataSource> _dataSourceNameToDataSource;
 
