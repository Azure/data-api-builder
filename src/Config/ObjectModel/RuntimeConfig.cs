// Copyright (c) Microsoft Corporation.
// Licensed under the MIT License.

using System.Diagnostics.CodeAnalysis;
using System.IO.Abstractions;
using System.Net;
using System.Text.Json;
using System.Text.Json.Serialization;
using Azure.DataApiBuilder.Service.Exceptions;
using Microsoft.Extensions.Logging;

namespace Azure.DataApiBuilder.Config.ObjectModel;

public record RuntimeConfig
{
    [JsonPropertyName("$schema")]
    public string Schema { get; init; }

    public const string DEFAULT_CONFIG_SCHEMA_LINK = "https://github.com/Azure/data-api-builder/releases/download/vmajor.minor.patch/dab.draft.schema.json";

    public DataSource DataSource { get; init; }

    public RuntimeOptions? Runtime { get; init; }

    [JsonPropertyName("azure-key-vault")]
    public AzureKeyVaultOptions? AzureKeyVault { get; init; }

    public virtual RuntimeEntities Entities { get; init; }

    public DataSourceFiles? DataSourceFiles { get; init; }

    [JsonIgnore(Condition = JsonIgnoreCondition.Always)]
    public bool CosmosDataSourceUsed { get; private set; }

    [JsonIgnore(Condition = JsonIgnoreCondition.Always)]
    public bool SqlDataSourceUsed { get; private set; }

    /// <summary>
    /// Retrieves the value of runtime.CacheEnabled property if present, default is false.
    /// Caching is enabled only when explicitly set to true.
    /// </summary>
    /// <returns>Whether caching is globally enabled.</returns>
    [JsonIgnore]
    public bool IsCachingEnabled =>
        Runtime is not null &&
        Runtime.IsCachingEnabled;

    /// <summary>
    /// Retrieves the value of runtime.rest.request-body-strict property if present, default is true.
    /// </summary>
    [JsonIgnore]
    public bool IsRequestBodyStrict =>
        Runtime is null ||
        Runtime.Rest is null ||
        Runtime.Rest.RequestBodyStrict;

    /// <summary>
    /// Retrieves the value of runtime.graphql.enabled property if present, default is true.
    /// </summary>
    [JsonIgnore]
    public bool IsGraphQLEnabled => Runtime is null ||
        Runtime.GraphQL is null ||
        Runtime.GraphQL.Enabled;

    /// <summary>
    /// Retrieves the value of runtime.rest.enabled property if present, default is true if its not cosmosdb.
    /// </summary>
    [JsonIgnore]
    public bool IsRestEnabled =>
        (Runtime is null ||
         Runtime.Rest is null ||
         Runtime.Rest.Enabled) &&
         DataSource.DatabaseType != DatabaseType.CosmosDB_NoSQL;

    /// <summary>
    /// Retrieves the value of runtime.mcp.enabled property if present, default is true.
    /// </summary>
    [JsonIgnore]
    public bool IsMcpEnabled =>
        Runtime is null ||
        Runtime.Mcp is null ||
        Runtime.Mcp.Enabled;

    [JsonIgnore]
    public bool IsHealthEnabled =>
        Runtime is null ||
        Runtime.Health is null ||
        Runtime.Health.Enabled;

    /// <summary>
    /// A shorthand method to determine whether Static Web Apps is configured for the current authentication provider.
    /// </summary>
    /// <returns>True if the authentication provider is enabled for Static Web Apps, otherwise false.</returns>
    [JsonIgnore]
    public bool IsStaticWebAppsIdentityProvider =>
        Runtime is null ||
        Runtime.Host is null ||
        Runtime.Host.Authentication is null ||
        EasyAuthType.StaticWebApps.ToString().Equals(Runtime.Host.Authentication.Provider, StringComparison.OrdinalIgnoreCase);

    /// <summary>
    /// The path at which Rest APIs are available
    /// </summary>
    [JsonIgnore]
    public string RestPath
    {
        get
        {
            if (Runtime is null || Runtime.Rest is null)
            {
                return RestRuntimeOptions.DEFAULT_PATH;
            }
            else
            {
                return Runtime.Rest.Path;
            }
        }
    }

    /// <summary>
    /// The path at which GraphQL API is available
    /// </summary>
    [JsonIgnore]
    public string GraphQLPath
    {
        get
        {
            if (Runtime is null || Runtime.GraphQL is null)
            {
                return GraphQLRuntimeOptions.DEFAULT_PATH;
            }
            else
            {
                return Runtime.GraphQL.Path;
            }
        }
    }

    /// <summary>
    /// The path at which MCP API is available
    /// </summary>
    [JsonIgnore]
    public string McpPath
    {
        get
        {
            if (Runtime is null || Runtime.Mcp is null || Runtime.Mcp.Path is null)
            {
                return McpRuntimeOptions.DEFAULT_PATH;
            }
            else
            {
                return Runtime.Mcp.Path;
            }
        }
    }

    /// <summary>
    /// Indicates whether introspection is allowed or not.
    /// </summary>
    [JsonIgnore]
    public bool AllowIntrospection
    {
        get
        {
            return Runtime is null ||
                Runtime.GraphQL is null ||
                Runtime.GraphQL.AllowIntrospection;
        }
    }

    [JsonIgnore]
    public string DefaultDataSourceName { get; set; }

    /// <summary>
    /// Retrieves the value of runtime.graphql.aggregation.enabled property if present, default is true.
    /// </summary>
    [JsonIgnore]
    public bool EnableAggregation =>
        Runtime is not null &&
        Runtime.GraphQL is not null &&
        Runtime.GraphQL.EnableAggregation;

    [JsonIgnore]
    public HashSet<string> AllowedRolesForHealth =>
        Runtime?.Health?.Roles ?? new HashSet<string>();

    [JsonIgnore]
    public int CacheTtlSecondsForHealthReport =>
        Runtime?.Health?.CacheTtlSeconds ?? EntityCacheOptions.DEFAULT_TTL_SECONDS;

    /// <summary>
    /// Retrieves the value of runtime.graphql.dwnto1joinopt.enabled property if present, default is false.
    /// </summary>
    [JsonIgnore]
    public bool EnableDwNto1JoinOpt =>
        Runtime is not null &&
        Runtime.GraphQL is not null &&
        Runtime.GraphQL.FeatureFlags is not null &&
        Runtime.GraphQL.FeatureFlags.EnableDwNto1JoinQueryOptimization;

    private Dictionary<string, DataSource> _dataSourceNameToDataSource;

    private Dictionary<string, string> _entityNameToDataSourceName = new();

    private Dictionary<string, string> _entityPathNameToEntityName = new();

    /// <summary>
    /// List of all datasources.
    /// </summary>
    /// <returns>List of datasources</returns>
    public IEnumerable<DataSource> ListAllDataSources()
    {
        return _dataSourceNameToDataSource.Values;
    }

    /// <summary>
    /// Get Iterator to iterate over dictionary.
    /// </summary>
    public IEnumerable<KeyValuePair<string, DataSource>> GetDataSourceNamesToDataSourcesIterator()
    {
        return _dataSourceNameToDataSource.AsEnumerable();
    }

    public bool TryAddEntityPathNameToEntityName(string entityPathName, string entityName)
    {
        return _entityPathNameToEntityName.TryAdd(entityPathName, entityName);
    }

    public bool TryGetEntityNameFromPath(string entityPathName, [NotNullWhen(true)] out string? entityName)
    {
        return _entityPathNameToEntityName.TryGetValue(entityPathName, out entityName);
    }

    /// <summary>
    /// Constructor for runtimeConfig.
    /// To be used when setting up from cli json scenario.
    /// </summary>
    /// <param name="Schema">schema for config.</param>
    /// <param name="DataSource">Default datasource.</param>
    /// <param name="Entities">Entities</param>
    /// <param name="Runtime">Runtime settings.</param>
    /// <param name="DataSourceFiles">List of datasource files for multiple db scenario. Null for single db scenario.</param>
    [JsonConstructor]
    public RuntimeConfig(
        string? Schema,
        DataSource DataSource,
        RuntimeEntities Entities,
        RuntimeOptions? Runtime = null,
        DataSourceFiles? DataSourceFiles = null,
        AzureKeyVaultOptions? AzureKeyVault = null)
    {
        this.Schema = Schema ?? DEFAULT_CONFIG_SCHEMA_LINK;
        this.DataSource = DataSource;
        this.Runtime = Runtime;
        this.AzureKeyVault = AzureKeyVault;
        this.Entities = Entities;
        this.DefaultDataSourceName = Guid.NewGuid().ToString();

        if (this.DataSource is null)
        {
            throw new DataApiBuilderException(
                message: "data-source is a mandatory property in DAB Config",
                statusCode: HttpStatusCode.UnprocessableEntity,
                subStatusCode: DataApiBuilderException.SubStatusCodes.ConfigValidationError);
        }

        // we will set them up with default values
        _dataSourceNameToDataSource = new Dictionary<string, DataSource>
        {
            { this.DefaultDataSourceName, this.DataSource }
        };

        _entityNameToDataSourceName = new Dictionary<string, string>();
        if (Entities is null)
        {
            throw new DataApiBuilderException(
                message: "entities is a mandatory property in DAB Config",
                statusCode: HttpStatusCode.UnprocessableEntity,
                subStatusCode: DataApiBuilderException.SubStatusCodes.ConfigValidationError);
        }

        foreach (KeyValuePair<string, Entity> entity in Entities)
        {
            _entityNameToDataSourceName.TryAdd(entity.Key, this.DefaultDataSourceName);
        }

        // Process data source and entities information for each database in multiple database scenario.
        this.DataSourceFiles = DataSourceFiles;

        if (DataSourceFiles is not null && DataSourceFiles.SourceFiles is not null)
        {
            IEnumerable<KeyValuePair<string, Entity>> allEntities = Entities.AsEnumerable();
            // Iterate through all the datasource files and load the config.
            IFileSystem fileSystem = new FileSystem();
            // This loader is not used as a part of hot reload and therefore does not need a handler.
            FileSystemRuntimeConfigLoader loader = new(fileSystem, handler: null);

            foreach (string dataSourceFile in DataSourceFiles.SourceFiles)
            {
                if (loader.TryLoadConfig(dataSourceFile, out RuntimeConfig? config, replaceEnvVar: true))
                {
                    try
                    {
                        _dataSourceNameToDataSource = _dataSourceNameToDataSource.Concat(config._dataSourceNameToDataSource).ToDictionary(kvp => kvp.Key, kvp => kvp.Value);
                        _entityNameToDataSourceName = _entityNameToDataSourceName.Concat(config._entityNameToDataSourceName).ToDictionary(kvp => kvp.Key, kvp => kvp.Value);
                        allEntities = allEntities.Concat(config.Entities.AsEnumerable());
                    }
                    catch (Exception e)
                    {
                        // Errors could include duplicate datasource names, duplicate entity names, etc.
                        throw new DataApiBuilderException(
                            $"Error while loading datasource file {dataSourceFile} with exception {e.Message}",
                            HttpStatusCode.ServiceUnavailable,
                            DataApiBuilderException.SubStatusCodes.ConfigValidationError,
                            e.InnerException);
                    }
                }
            }

            this.Entities = new RuntimeEntities(allEntities.ToDictionary(x => x.Key, x => x.Value));
        }

        SetupDataSourcesUsed();

    }

    /// <summary>
    /// Constructor for runtimeConfig.
    /// This constructor is to be used when dynamically setting up the config as opposed to using a cli json file.
    /// </summary>
    /// <param name="Schema">schema for config.</param>
    /// <param name="DataSource">Default datasource.</param>
    /// <param name="Runtime">Runtime settings.</param>
    /// <param name="Entities">Entities</param>
    /// <param name="DataSourceFiles">List of datasource files for multiple db scenario.Null for single db scenario.
    /// <param name="DefaultDataSourceName">DefaultDataSourceName to maintain backward compatibility.</param>
    /// <param name="DataSourceNameToDataSource">Dictionary mapping datasourceName to datasource object.</param>
    /// <param name="EntityNameToDataSourceName">Dictionary mapping entityName to datasourceName.</param>
    /// <param name="DataSourceFiles">Datasource files which represent list of child runtimeconfigs for multi-db scenario.</param>
    public RuntimeConfig(string Schema, DataSource DataSource, RuntimeOptions Runtime, RuntimeEntities Entities, string DefaultDataSourceName, Dictionary<string, DataSource> DataSourceNameToDataSource, Dictionary<string, string> EntityNameToDataSourceName, DataSourceFiles? DataSourceFiles = null, AzureKeyVaultOptions? AzureKeyVault = null)
    {
        this.Schema = Schema;
        this.DataSource = DataSource;
        this.Runtime = Runtime;
        this.Entities = Entities;
        this.DefaultDataSourceName = DefaultDataSourceName;
        _dataSourceNameToDataSource = DataSourceNameToDataSource;
        _entityNameToDataSourceName = EntityNameToDataSourceName;
        this.DataSourceFiles = DataSourceFiles;
        this.AzureKeyVault = AzureKeyVault;

        SetupDataSourcesUsed();
    }

    /// <summary>
    /// Gets the DataSource corresponding to the datasourceName.
    /// </summary>
    /// <param name="dataSourceName">Name of datasource.</param>
    /// <returns>DataSource object.</returns>
    /// <exception cref="DataApiBuilderException">Not found exception if key is not found.</exception>
    public virtual DataSource GetDataSourceFromDataSourceName(string dataSourceName)
    {
        CheckDataSourceNamePresent(dataSourceName);
        return _dataSourceNameToDataSource[dataSourceName];
    }

    /// <summary>
    /// Updates the DataSourceNameToDataSource dictionary with the new datasource.
    /// </summary>
    /// <param name="dataSourceName">Name of datasource</param>
    /// <param name="dataSource">Updated datasource value.</param>
    /// <exception cref="DataApiBuilderException">Not found exception if key is not found.</exception>
    public void UpdateDataSourceNameToDataSource(string dataSourceName, DataSource dataSource)
    {
        CheckDataSourceNamePresent(dataSourceName);
        _dataSourceNameToDataSource[dataSourceName] = dataSource;
    }

    /// <summary>
    /// In a Hot Reload scenario we should maintain the same default data source
    /// name before the hot reload as after the hot reload. This is because we hold
    /// references to the Data Source itself which depend on this data source name
    /// for lookups. To correctly retrieve this information after a hot reload
    /// we need the data source name to stay the same after hot reloading. This method takes
    /// a default data source name, such as the one from before hot reload, and
    /// replaces the current dictionary entries of this RuntimeConfig that were
    /// built using a new, unique guid during the construction of this RuntimeConfig
    /// with entries using the provided default data source name. We then update the DefaultDataSourceName.
    /// </summary>
    /// <param name="initialDefaultDataSourceName">The name used to update the dictionaries.</param>
    public void UpdateDefaultDataSourceName(string initialDefaultDataSourceName)
    {
        _dataSourceNameToDataSource.Remove(DefaultDataSourceName);
        if (!_dataSourceNameToDataSource.TryAdd(initialDefaultDataSourceName, this.DataSource))
        {
            // An exception here means that a default data source name was generated as a GUID that
            // matches the original default data source name. This should never happen but we add this
            // to be extra safe.
            throw new DataApiBuilderException(
                message: $"Duplicate data source name: {initialDefaultDataSourceName}.",
                statusCode: HttpStatusCode.InternalServerError,
                subStatusCode: DataApiBuilderException.SubStatusCodes.UnexpectedError);
        }

        foreach (KeyValuePair<string, Entity> entity in Entities)
        {
            _entityNameToDataSourceName[entity.Key] = initialDefaultDataSourceName;
        }

        DefaultDataSourceName = initialDefaultDataSourceName;
    }

    /// <summary>
    /// Gets datasourceName from EntityNameToDatasourceName dictionary.
    /// </summary>
    /// <param name="entityName">entityName</param>
    /// <returns>DataSourceName</returns>
    public string GetDataSourceNameFromEntityName(string entityName)
    {
        CheckEntityNamePresent(entityName);
        return _entityNameToDataSourceName[entityName];
    }

    /// <summary>
    /// Gets datasource using entityName.
    /// </summary>
    /// <param name="entityName">entityName.</param>
    /// <returns>DataSource using EntityName.</returns>
    public DataSource GetDataSourceFromEntityName(string entityName)
    {
        CheckEntityNamePresent(entityName);
        return _dataSourceNameToDataSource[_entityNameToDataSourceName[entityName]];
    }

    /// <summary>
    /// Validates if datasource is present in runtimeConfig.
    /// </summary>
    public bool CheckDataSourceExists(string dataSourceName)
    {
        return _dataSourceNameToDataSource.ContainsKey(dataSourceName);
    }

    /// <summary>
    /// Serializes the RuntimeConfig object to JSON for writing to file.
    /// </summary>
    /// <returns></returns>
    public string ToJson(JsonSerializerOptions? jsonSerializerOptions = null)
    {
        // get default serializer options if none provided.
        jsonSerializerOptions = jsonSerializerOptions ?? RuntimeConfigLoader.GetSerializationOptions();
        return JsonSerializer.Serialize(this, jsonSerializerOptions);
    }

    public bool IsDevelopmentMode() =>
        Runtime is not null && Runtime.Host is not null
        && Runtime.Host.Mode is HostMode.Development;

    /// <summary>
    /// Returns the ttl-seconds value for a given entity.
    /// If the property is not set, returns the global default value set in the runtime config.
    /// If the global default value is not set, the default value is used (5 seconds).
    /// </summary>
    /// <param name="entityName">Name of the entity to check cache configuration.</param>
    /// <returns>Number of seconds (ttl) that a cache entry should be valid before cache eviction.</returns>
    /// <exception cref="DataApiBuilderException">Raised when an invalid entity name is provided or if the entity has caching disabled.</exception>
    public virtual int GetEntityCacheEntryTtl(string entityName)
    {
        if (!Entities.TryGetValue(entityName, out Entity? entityConfig))
        {
            throw new DataApiBuilderException(
                message: $"{entityName} is not a valid entity.",
                statusCode: HttpStatusCode.BadRequest,
                subStatusCode: DataApiBuilderException.SubStatusCodes.EntityNotFound);
        }

        if (!entityConfig.IsCachingEnabled)
        {
            throw new DataApiBuilderException(
                message: $"{entityName} does not have caching enabled.",
                statusCode: HttpStatusCode.BadRequest,
                subStatusCode: DataApiBuilderException.SubStatusCodes.NotSupported);
        }

        if (entityConfig.Cache.UserProvidedTtlOptions)
        {
            return entityConfig.Cache.TtlSeconds.Value;
        }
        else
        {
            return GlobalCacheEntryTtl();
        }
    }

    /// <summary>
    /// Returns the cache level value for a given entity.
    /// If the property is not set, returns the default (L1L2) for a given entity.
    /// </summary>
    /// <param name="entityName">Name of the entity to check cache configuration.</param>
    /// <returns>Cache level that a cache entry should be stored in.</returns>
    /// <exception cref="DataApiBuilderException">Raised when an invalid entity name is provided or if the entity has caching disabled.</exception>
    public virtual EntityCacheLevel GetEntityCacheEntryLevel(string entityName)
    {
        if (!Entities.TryGetValue(entityName, out Entity? entityConfig))
        {
            throw new DataApiBuilderException(
                message: $"{entityName} is not a valid entity.",
                statusCode: HttpStatusCode.BadRequest,
                subStatusCode: DataApiBuilderException.SubStatusCodes.EntityNotFound);
        }

        if (!entityConfig.IsCachingEnabled)
        {
            throw new DataApiBuilderException(
                message: $"{entityName} does not have caching enabled.",
                statusCode: HttpStatusCode.BadRequest,
                subStatusCode: DataApiBuilderException.SubStatusCodes.NotSupported);
        }

        if (entityConfig.Cache.UserProvidedLevelOptions)
        {
            return entityConfig.Cache.Level.Value;
        }
        else
        {
            return EntityCacheLevel.L1L2;
        }
    }

    /// <summary>
    /// Whether the caching service should be used for a given operation. This is determined by
    /// - whether caching is enabled globally
    /// - whether the datasource is SQL and session context is disabled.
    /// </summary>
    /// <returns>Whether cache operations should proceed.</returns>
    public virtual bool CanUseCache()
    {
        bool setSessionContextEnabled = DataSource.GetTypedOptions<MsSqlOptions>()?.SetSessionContext ?? true;
        return IsCachingEnabled && !setSessionContextEnabled;
    }

    /// <summary>
    /// Returns the ttl-seconds value for the global cache entry.
    /// If no value is explicitly set, returns the global default value.
    /// </summary>
    /// <returns>Number of seconds a cache entry should be valid before cache eviction.</returns>
    public int GlobalCacheEntryTtl()
    {
        return Runtime is not null && Runtime.IsCachingEnabled && Runtime.Cache.UserProvidedTtlOptions
            ? Runtime.Cache.TtlSeconds.Value
            : EntityCacheOptions.DEFAULT_TTL_SECONDS;
    }

    private void CheckDataSourceNamePresent(string dataSourceName)
    {
        if (!_dataSourceNameToDataSource.ContainsKey(dataSourceName))
        {
            throw new DataApiBuilderException($"{nameof(dataSourceName)}:{dataSourceName} could not be found within the config", HttpStatusCode.BadRequest, DataApiBuilderException.SubStatusCodes.DataSourceNotFound);
        }
    }

    private void CheckEntityNamePresent(string entityName)
    {
        if (!_entityNameToDataSourceName.ContainsKey(entityName))
        {
            throw new DataApiBuilderException(
                message: $"{entityName} is not a valid entity.",
                statusCode: HttpStatusCode.NotFound,
                subStatusCode: DataApiBuilderException.SubStatusCodes.EntityNotFound);
        }
    }

    private void SetupDataSourcesUsed()
    {
        SqlDataSourceUsed = _dataSourceNameToDataSource.Values.Any
            (x => x.DatabaseType is DatabaseType.MSSQL || x.DatabaseType is DatabaseType.PostgreSQL || x.DatabaseType is DatabaseType.MySQL || x.DatabaseType is DatabaseType.DWSQL);

        CosmosDataSourceUsed = _dataSourceNameToDataSource.Values.Any
            (x => x.DatabaseType is DatabaseType.CosmosDB_NoSQL);
    }

    /// <summary>
    /// Handles the logic for determining if we are in a scenario where hot reload is possible.
    /// Hot reload is currently not available, and so this will always return false. When hot reload
    /// becomes an available feature this logic will change to reflect the correct state based on
    /// the state of the runtime config and any other relevant factors.
    /// </summary>
    /// <returns>True in a scenario that support hot reload, false otherwise.</returns>
    public static bool IsHotReloadable()
    {
        // always return false while hot reload is not an available feature.
        return false;
    }

    /// <summary>
    /// Helper method to check if multiple create option is supported and enabled.
    /// 
    /// Returns true when
    /// 1. Multiple create operation is supported by the database type and
    /// 2. Multiple create operation is enabled in the runtime config.
    /// 
    /// </summary>
    public bool IsMultipleCreateOperationEnabled()
    {
        return Enum.GetNames(typeof(MultipleCreateSupportingDatabaseType)).Any(x => x.Equals(DataSource.DatabaseType.ToString(), StringComparison.OrdinalIgnoreCase)) &&
               (Runtime is not null &&
               Runtime.GraphQL is not null &&
               Runtime.GraphQL.MultipleMutationOptions is not null &&
               Runtime.GraphQL.MultipleMutationOptions.MultipleCreateOptions is not null &&
               Runtime.GraphQL.MultipleMutationOptions.MultipleCreateOptions.Enabled);
    }

    public uint DefaultPageSize()
    {
        return (uint?)Runtime?.Pagination?.DefaultPageSize ?? PaginationOptions.DEFAULT_PAGE_SIZE;
    }

    public uint MaxPageSize()
    {
        return (uint?)Runtime?.Pagination?.MaxPageSize ?? PaginationOptions.MAX_PAGE_SIZE;
    }

    public bool NextLinkRelative()
    {
        return Runtime?.Pagination?.NextLinkRelative ?? false;
    }

    public int MaxResponseSizeMB()
    {
        return Runtime?.Host?.MaxResponseSizeMB ?? HostOptions.MAX_RESPONSE_LENGTH_DAB_ENGINE_MB;
    }

    public bool MaxResponseSizeLogicEnabled()
    {
        // If the user has provided a max response size, we should use new logic to enforce it.
        return Runtime?.Host?.UserProvidedMaxResponseSizeMB ?? false;
    }

    /// <summary>
    /// Get the pagination limit from the runtime configuration.
    /// </summary>
    /// <param name="first">The pagination input from the user. Example: $first=10</param>
    /// <returns></returns>
    /// <exception cref="DataApiBuilderException"></exception>
    public uint GetPaginationLimit(int? first)
    {
        uint defaultPageSize = this.DefaultPageSize();
        uint maxPageSize = this.MaxPageSize();

        if (first is not null)
        {
            if (first < -1 || first == 0 || first > maxPageSize)
            {
                throw new DataApiBuilderException(
                message: $"Invalid number of items requested, {nameof(first)} argument must be either -1 or a positive number within the max page size limit of {maxPageSize}. Actual value: {first}",
                statusCode: HttpStatusCode.BadRequest,
                subStatusCode: DataApiBuilderException.SubStatusCodes.BadRequest);
            }
            else
            {
                return (first == -1 ? maxPageSize : (uint)first);
            }
        }
        else
        {
            return defaultPageSize;
        }
    }

    /// <summary>
    /// Checks if the property log-level or its value are null
    /// </summary>
    public bool IsLogLevelNull()
    {
        if (Runtime is null ||
            Runtime.Telemetry is null ||
            Runtime.Telemetry.LoggerLevel is null ||
            Runtime.Telemetry.LoggerLevel.Count == 0)
        {
            return true;
        }

        foreach (KeyValuePair<string, LogLevel?> logger in Runtime!.Telemetry.LoggerLevel)
        {
            if (logger.Key == null)
            {
                return true;
            }
        }

        return false;
    }

    /// <summary>
    /// Takes in the RuntimeConfig object and checks the LogLevel.
    /// If LogLevel is not null, it will return the current value as a LogLevel,
    /// else it will take the default option by checking host mode.
    /// If host mode is Development, return `LogLevel.Debug`, else
    /// for production returns `LogLevel.Error`.
    /// </summary>
    public LogLevel GetConfiguredLogLevel(string loggerFilter = "")
    {

        if (!IsLogLevelNull())
        {
            int max = 0;
            string currentFilter = string.Empty;
            foreach (KeyValuePair<string, LogLevel?> logger in Runtime!.Telemetry!.LoggerLevel!)
            {
                // Checks if the new key that is valid has more priority than the current key
                if (logger.Key.Length > max && loggerFilter.StartsWith(logger.Key))
                {
                    max = logger.Key.Length;
                    currentFilter = logger.Key;
                }
            }

            Runtime!.Telemetry!.LoggerLevel!.TryGetValue(currentFilter, out LogLevel? value);
            if (value is not null)
            {
                return (LogLevel)value;
            }

            Runtime!.Telemetry!.LoggerLevel!.TryGetValue("default", out value);
            if (value is not null)
            {
                return (LogLevel)value;
            }
        }

        if (IsDevelopmentMode())
        {
            return LogLevel.Debug;
        }

        return LogLevel.Error;
    }

    /// <summary>
<<<<<<< HEAD
    /// Checks if the specified DML tool is enabled in MCP runtime options.
    /// </summary>
    public bool IsMcpDmlToolEnabled(string toolName)
    {
        if (Runtime?.Mcp?.Enabled is not true || Runtime.Mcp.DmlTools is null)
        {
            return false;
        }

        return Runtime.Mcp.DmlTools.IsToolEnabled(toolName);
    }

    /// <summary>
=======
>>>>>>> a2f779cf
    /// Gets the MCP DML tools configuration
    /// </summary>
    [JsonIgnore]
    public DmlToolsConfig? McpDmlTools => Runtime?.Mcp?.DmlTools;
}<|MERGE_RESOLUTION|>--- conflicted
+++ resolved
@@ -737,22 +737,6 @@
     }
 
     /// <summary>
-<<<<<<< HEAD
-    /// Checks if the specified DML tool is enabled in MCP runtime options.
-    /// </summary>
-    public bool IsMcpDmlToolEnabled(string toolName)
-    {
-        if (Runtime?.Mcp?.Enabled is not true || Runtime.Mcp.DmlTools is null)
-        {
-            return false;
-        }
-
-        return Runtime.Mcp.DmlTools.IsToolEnabled(toolName);
-    }
-
-    /// <summary>
-=======
->>>>>>> a2f779cf
     /// Gets the MCP DML tools configuration
     /// </summary>
     [JsonIgnore]
