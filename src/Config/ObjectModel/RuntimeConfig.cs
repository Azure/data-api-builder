--- conflicted
+++ resolved
@@ -154,17 +154,10 @@
     public List<string> AllowedRolesForHealth =>
         Runtime?.Health?.Roles ?? new List<string>();
 
-<<<<<<< HEAD
-    [JsonIgnore]
-    public HostMode HostMode =>
-        Runtime?.Host?.Mode ?? HostMode.Production;
-
     [JsonIgnore]
     public int? CacheTtlSeconds =>
         Runtime?.Health?.CacheTtlSeconds;
 
-=======
->>>>>>> 21e4bcd4
     private Dictionary<string, DataSource> _dataSourceNameToDataSource;
 
     private Dictionary<string, string> _entityNameToDataSourceName = new();
