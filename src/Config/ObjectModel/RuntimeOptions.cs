--- conflicted
+++ resolved
@@ -24,14 +24,9 @@
         HostOptions? Host,
         string? BaseRoute = null,
         TelemetryOptions? Telemetry = null,
-<<<<<<< HEAD
         RuntimeCacheOptions? Cache = null,
         PaginationOptions? Pagination = null)
-=======
-        EntityCacheOptions? Cache = null,
-        PaginationOptions? Pagination = null,
         RuntimeHealthCheckConfig? Health = null)
->>>>>>> af09e10b
     {
         this.Health = Health;
         this.Rest = Rest;
