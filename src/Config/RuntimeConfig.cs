--- conflicted
+++ resolved
@@ -120,18 +120,9 @@
         /// </summary>
         public void DetermineGraphQLEntityNames()
         {
-<<<<<<< HEAD
-            if (RuntimeSettings is not null)
-            {
-                foreach (Entity entity in Entities.Values)
-                {
-                    entity.ProcessGraphQLNamingConfig();
-                }
-=======
             foreach (Entity entity in Entities.Values)
             {
                 entity.ProcessGraphQLNamingConfig();
->>>>>>> 55b6a9f0
             }
         }
 
