--- conflicted
+++ resolved
@@ -25,16 +25,12 @@
     public HotReloadEventHandler<CustomEventArgs> Handler;
     protected readonly string? _connectionString;
 
-<<<<<<< HEAD
-    protected virtual void OnEventOccurred(CustomEventArgs args)
-=======
     // Public to allow the RuntimeProvider and other users of class to set via out param.
     // May be candidate to refactor by changing all of the Parse/Load functions to save
     // state in place of using out params.
     public RuntimeConfig? RuntimeConfig;
 
-    public RuntimeConfigLoader(string? connectionString = null)
->>>>>>> e9972fe2
+    protected virtual void OnEventOccurred(CustomEventArgs args)
     {
         Handler?.OnEventOccurred(this, args);
     }
