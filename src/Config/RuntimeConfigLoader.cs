--- conflicted
+++ resolved
@@ -171,12 +171,9 @@
         options.Converters.Add(new EntityActionConverterFactory());
         options.Converters.Add(new DataSourceFilesConverter());
         options.Converters.Add(new EntityCacheOptionsConverterFactory());
-<<<<<<< HEAD
         options.Converters.Add(new NestedCreateOptionsConverter());
         options.Converters.Add(new NestedMutationOptionsConverter(options));
-=======
         options.Converters.Add(new DataSourceConverterFactory(replaceEnvVar));
->>>>>>> 8e35c5b3
 
         if (replaceEnvVar)
         {
