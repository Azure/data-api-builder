--- conflicted
+++ resolved
@@ -31,65 +31,6 @@
     // state in place of using out params.
     public RuntimeConfig? RuntimeConfig;
 
-<<<<<<< HEAD
-    protected virtual void QueryManagerFactory_ConfigChangeEventOccurred(HotReloadEventArgs args)
-    {
-        _handler?.QueryManagerFactory_OnConfigChangeEventOccurred(this, args);
-    }
-
-    protected virtual void MetadataProviderFactory_ConfigChangeEventOccurred(HotReloadEventArgs args)
-    {
-        _handler?.MetadataProviderFactory_OnConfigChangeEventOccurred(this, args);
-    }
-
-    protected virtual void QueryEngineFactory_ConfigChangeEventOccurred(HotReloadEventArgs args)
-    {
-        _handler?.QueryEngineFactory_OnConfigChangeEventOccurred(this, args);
-    }
-
-    protected virtual void MutationEngineFactory_ConfigChangeEventOccurred(HotReloadEventArgs args)
-    {
-        _handler?.MutationEngineFactory_OnConfigChangeEventOccurred(this, args);
-    }
-    protected virtual void QueryExecutor_ConfigChangeEventOccurred(HotReloadEventArgs args)
-    {
-        _handler?.QueryExecutor_OnConfigChangeEventOccurred(this, args);
-    }
-    protected virtual void MsSqlQueryExecutor_ConfigChangeEventOccurred(HotReloadEventArgs args)
-    {
-        _handler?.MsSqlQueryExecutor_OnConfigChangeEventOccurred(this, args);
-    }
-    protected virtual void MySqlQueryExecutor_ConfigChangeEventOccurred(HotReloadEventArgs args)
-    {
-        _handler?.MySqlQueryExecutor_OnConfigChangeEventOccurred(this, args);
-    }
-
-    /// <summary>
-    /// Sends the notification to the event handler to trigger the hot-reload events
-    /// that have subscribed for configuration changes.
-    /// </summary>
-    /// <param name="message"></param>
-    public void SendEventNotification(string message = "")
-    {
-        HotReloadEventArgs args = new(message);
-        QueryManagerFactory_ConfigChangeEventOccurred(args);
-        MetadataProviderFactory_ConfigChangeEventOccurred(args);
-        QueryEngineFactory_ConfigChangeEventOccurred(args);
-        MutationEngineFactory_ConfigChangeEventOccurred(args);
-        QueryExecutor_ConfigChangeEventOccurred(args);
-        MsSqlQueryExecutor_ConfigChangeEventOccurred(args);
-        MySqlQueryExecutor_ConfigChangeEventOccurred(args);
-        DocumentorOnConfigChanged(args);
-    }
-
-    // Signals a hot reload event for OpenApiDocumentor due to config change.
-    protected virtual void DocumentorOnConfigChanged(HotReloadEventArgs args)
-    {
-        _handler?.DocumentorOnConfigChangedEvent(this, args);
-    }
-
-    public RuntimeConfigLoader(HotReloadEventHandler<HotReloadEventArgs>? handler = null, string? connectionString = null)
-=======
     public RuntimeConfigLoader(HotReloadEventHandler<HotReloadEventArgs>? handler = null, string? connectionString = null)
     {
         _handler = handler;
@@ -110,7 +51,6 @@
     /// </summary>
     /// <param name="message"></param>
     protected void SendEventNotification(string message = "")
->>>>>>> c696cba1
     {
         OnConfigChangedEvent(new HotReloadEventArgs(QUERY_MANAGER_FACTORY_ON_CONFIG_CHANGED, message));
         OnConfigChangedEvent(new HotReloadEventArgs(METADATA_PROVIDER_FACTORY_ON_CONFIG_CHANGED, message));
