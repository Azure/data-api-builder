// Copyright (c) Microsoft Corporation.
// Licensed under the MIT License.

using System.Diagnostics.CodeAnalysis;
using System.Net;
using System.Runtime.CompilerServices;
using System.Text.Encodings.Web;
using System.Text.Json;
using System.Text.Json.Serialization;
using Azure.DataApiBuilder.Config.Converters;
using Azure.DataApiBuilder.Config.NamingPolicies;
using Azure.DataApiBuilder.Config.ObjectModel;
using Azure.DataApiBuilder.Product;
using Azure.DataApiBuilder.Service.Exceptions;
using Microsoft.Data.SqlClient;
using Microsoft.Extensions.Logging;

[assembly: InternalsVisibleTo("Azure.DataApiBuilder.Service.Tests")]
namespace Azure.DataApiBuilder.Config;

public abstract class RuntimeConfigLoader
{
    protected readonly string? _connectionString;

    public RuntimeConfigLoader(string? connectionString = null)
    {
        _connectionString = connectionString;
    }

    /// <summary>
    /// Returns RuntimeConfig.
    /// </summary>
    /// <param name="config">The loaded <c>RuntimeConfig</c>, or null if none was loaded.</param>
    /// <param name="replaceEnvVar">Whether to replace environment variable with its
    /// value or not while deserializing.</param>
    /// <returns>True if the config was loaded, otherwise false.</returns>
    public abstract bool TryLoadKnownConfig([NotNullWhen(true)] out RuntimeConfig? config, bool replaceEnvVar = false);

    /// <summary>
    /// Returns the link to the published draft schema.
    /// </summary>
    /// <returns></returns>
    public abstract string GetPublishedDraftSchemaLink();

    /// <summary>
    /// Parses a JSON string into a <c>RuntimeConfig</c> object for single database scenario.
    /// </summary>
    /// <param name="json">JSON that represents the config file.</param>
    /// <param name="config">The parsed config, or null if it parsed unsuccessfully.</param>
    /// <returns>True if the config was parsed, otherwise false.</returns>
    /// <param name="logger">logger to log messages</param>
    /// <param name="connectionString">connectionString to add to config if specified</param>
    /// <param name="replaceEnvVar">Whether to replace environment variable with its
    /// value or not while deserializing. By default, no replacement happens.</param>
    /// <param name="dataSourceName"> datasource name for which to add connection string</param>
    /// <param name="datasourceNameToConnectionString"> dictionary of datasource name to connection string</param>
    public static bool TryParseConfig(string json,
        [NotNullWhen(true)] out RuntimeConfig? config,
        ILogger? logger = null,
        string? connectionString = null,
        bool replaceEnvVar = false,
        string dataSourceName = "",
        Dictionary<string, string>? datasourceNameToConnectionString = null)
    {
        JsonSerializerOptions options = GetSerializationOptions(replaceEnvVar);

        try
        {
            config = JsonSerializer.Deserialize<RuntimeConfig>(json, options);

            if (config is null)
            {
                return false;
            }

            // retreive current connection string from config
            string updatedConnectionString = config.DataSource.ConnectionString;

            // set dataSourceName to default if not provided
            if (string.IsNullOrEmpty(dataSourceName))
            {
                dataSourceName = config.GetDefaultDataSourceName();
            }

            if (!string.IsNullOrEmpty(connectionString))
            {
                // update connection string if provided.
                updatedConnectionString = connectionString;
            }

            if (datasourceNameToConnectionString is null)
            {
                datasourceNameToConnectionString = new Dictionary<string, string>();
            }

            // add to dictionary if datasourceName is present (will either be the default or the one provided)
            datasourceNameToConnectionString.TryAdd(dataSourceName, updatedConnectionString);

            // iterate over dictionary and update runtime config with connection strings.
            foreach ((string dataSourceKey, string connectionValue) in datasourceNameToConnectionString)
            {
                string updatedConnection = connectionValue;

                DataSource ds = config.GetDataSourceFromDataSourceName(dataSourceKey);

                // Add Application Name for telemetry for MsSQL
                if (ds.DatabaseType is DatabaseType.MSSQL && replaceEnvVar)
                {
                    updatedConnection = GetConnectionStringWithApplicationName(connectionValue);
                }

                ds = ds with { ConnectionString = updatedConnection };
                config.UpdateDataSourceNameToDataSource(dataSourceName, ds);

                if (string.Equals(dataSourceKey, config.GetDefaultDataSourceName(), StringComparison.OrdinalIgnoreCase))
                {
                    config = config with { DataSource = ds };
                }

            }

            // For Cosmos DB NoSQL database type, DAB CLI v0.8.49+ generates a REST property within the Runtime section of the config file. However
            // v0.7.6- does not generate this property. So, when the config file generated using v0.7.6- is used to start the engine with v0.8.49+, the absence
            // of the REST property causes the engine to throw exceptions. This is the only difference in the way Runtime section of the config file is created
            // between these two versions.
            // To avoid the NullReference Exceptions, the REST property is added when absent in the config file.
            // Other properties within the Runtime section are also populated with default values to account for the cases where
            // the properties could be removed manually from the config file.
            if (config.Runtime is not null)
            {
                if (config.Runtime.Rest is null)
                {
                    config = config with { Runtime = config.Runtime with { Rest = (config.DataSource.DatabaseType is DatabaseType.CosmosDB_NoSQL) ? new RestRuntimeOptions(Enabled: false) : new RestRuntimeOptions(Enabled: false) } };
                }

                if (config.Runtime.GraphQL is null)
                {
                    config = config with { Runtime = config.Runtime with { GraphQL = new GraphQLRuntimeOptions(AllowIntrospection: false) } };
                }

                if (config.Runtime.Host is null)
                {
                    config = config with { Runtime = config.Runtime with { Host = new HostOptions(Cors: null, Authentication: new AuthenticationOptions(Provider: EasyAuthType.StaticWebApps.ToString(), Jwt: null), Mode: HostMode.Production) } };
                }
            }

        }
        catch (JsonException ex)
        {
            string errorMessage = "Deserialization of the configuration file failed.";

            // logger can be null when called from CLI
            if (logger is null)
            {
                Console.Error.WriteLine(errorMessage + $"\n" + $"Message:\n {ex.Message}\n" + $"Stack Trace:\n {ex.StackTrace}");
            }
            else
            {
                logger.LogError(exception: ex, message: errorMessage);
            }

            config = null;
            return false;
        }

        return true;
    }

    /// <summary>
    /// Get Serializer options for the config file.
    /// </summary>
    /// <param name="replaceEnvVar">Whether to replace environment variable with value or not while deserializing.
    /// By default, no replacement happens.</param>
    public static JsonSerializerOptions GetSerializationOptions(bool replaceEnvVar = false)
    {

        JsonSerializerOptions options = new()
        {
            PropertyNameCaseInsensitive = false,
            PropertyNamingPolicy = new HyphenatedNamingPolicy(),
            ReadCommentHandling = JsonCommentHandling.Skip,
            WriteIndented = true,
            DefaultIgnoreCondition = JsonIgnoreCondition.WhenWritingNull,
<<<<<<< HEAD
            IncludeFields = true
=======
            Encoder = JavaScriptEncoder.UnsafeRelaxedJsonEscaping
>>>>>>> 8b57c82f
        };
        options.Converters.Add(new EnumMemberJsonEnumConverterFactory());
        options.Converters.Add(new RestRuntimeOptionsConverterFactory());
        options.Converters.Add(new GraphQLRuntimeOptionsConverterFactory());
        options.Converters.Add(new EntitySourceConverterFactory(replaceEnvVar));
        options.Converters.Add(new EntityGraphQLOptionsConverterFactory(replaceEnvVar));
        options.Converters.Add(new EntityRestOptionsConverterFactory(replaceEnvVar));
        options.Converters.Add(new EntityActionConverterFactory());

        if (replaceEnvVar)
        {
            options.Converters.Add(new StringJsonConverterFactory());
        }

        return options;
    }

    /// <summary>
    /// It adds or replaces a property in the connection string with `Application Name` property.
    /// If the connection string already contains the property, it appends the property `Application Name` to the connection string,
    /// else add the Application Name property with DataApiBuilder Application Name based on hosted/oss platform.
    /// </summary>
    /// <param name="connectionString">Connection string for connecting to database.</param>
    /// <returns>Updated connection string with `Application Name` property.</returns>
    internal static string GetConnectionStringWithApplicationName(string connectionString)
    {
        // If the connection string is null, empty, or whitespace, return it as is.
        if (string.IsNullOrWhiteSpace(connectionString))
        {
            return connectionString;
        }

        // Get the application name using ProductInfo.GetDataApiBuilderUserAgent().
        string applicationName = ProductInfo.GetDataApiBuilderUserAgent();

        // Create a StringBuilder from the connection string.
        SqlConnectionStringBuilder connectionStringBuilder;
        try
        {
            connectionStringBuilder = new SqlConnectionStringBuilder(connectionString);
        }
        catch (Exception ex)
        {
            throw new DataApiBuilderException(
                message: DataApiBuilderException.CONNECTION_STRING_ERROR_MESSAGE,
                statusCode: HttpStatusCode.ServiceUnavailable,
                subStatusCode: DataApiBuilderException.SubStatusCodes.ErrorInInitialization,
                innerException: ex);
        }

        string defaultApplicationName = new SqlConnectionStringBuilder().ApplicationName;

        // If the connection string does not contain the `Application Name` property, add it.
        // or if the connection string contains the `Application Name` property with default SqlClient library value, replace it with
        // the DataApiBuilder Application Name.
        if (string.IsNullOrWhiteSpace(connectionStringBuilder.ApplicationName)
            || connectionStringBuilder.ApplicationName.Equals(defaultApplicationName, StringComparison.OrdinalIgnoreCase))
        {
            connectionStringBuilder.ApplicationName = applicationName;
        }
        else
        {
            // If the connection string contains the `Application Name` property with a value, update the value by adding the DataApiBuilder Application Name.
            connectionStringBuilder.ApplicationName += $",{applicationName}";
        }

        // Return the updated connection string.
        return connectionStringBuilder.ConnectionString;
    }
}<|MERGE_RESOLUTION|>--- conflicted
+++ resolved
@@ -181,11 +181,8 @@
             ReadCommentHandling = JsonCommentHandling.Skip,
             WriteIndented = true,
             DefaultIgnoreCondition = JsonIgnoreCondition.WhenWritingNull,
-<<<<<<< HEAD
-            IncludeFields = true
-=======
+            IncludeFields = true,
             Encoder = JavaScriptEncoder.UnsafeRelaxedJsonEscaping
->>>>>>> 8b57c82f
         };
         options.Converters.Add(new EnumMemberJsonEnumConverterFactory());
         options.Converters.Add(new RestRuntimeOptionsConverterFactory());
