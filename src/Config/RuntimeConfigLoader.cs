--- conflicted
+++ resolved
@@ -314,13 +314,10 @@
         options.Converters.Add(new EntityActionConverterFactory());
         options.Converters.Add(new DataSourceFilesConverter());
         options.Converters.Add(new EntityCacheOptionsConverterFactory(replacementSettings));
-<<<<<<< HEAD
         options.Converters.Add(new AutoentityConverter(replacementSettings));
         options.Converters.Add(new AutoentityPatternsConverter(replacementSettings));
         options.Converters.Add(new AutoentityTemplateConverter(replacementSettings));
-=======
         options.Converters.Add(new EntityMcpOptionsConverterFactory());
->>>>>>> 0b43e3ba
         options.Converters.Add(new RuntimeCacheOptionsConverterFactory());
         options.Converters.Add(new RuntimeCacheLevel2OptionsConverterFactory());
         options.Converters.Add(new MultipleCreateOptionsConverter());
