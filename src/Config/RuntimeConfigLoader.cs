// Copyright (c) Microsoft Corporation.
// Licensed under the MIT License.

using System.Diagnostics.CodeAnalysis;
using System.Net;
using System.Runtime.CompilerServices;
using System.Text.Encodings.Web;
using System.Text.Json;
using System.Text.Json.Serialization;
using Azure.DataApiBuilder.Config.Converters;
using Azure.DataApiBuilder.Config.NamingPolicies;
using Azure.DataApiBuilder.Config.ObjectModel;
using Azure.DataApiBuilder.Product;
using Azure.DataApiBuilder.Service.Exceptions;
using Microsoft.Data.SqlClient;
using Microsoft.Extensions.Logging;
using Microsoft.IdentityModel.Tokens;
using Npgsql;

[assembly: InternalsVisibleTo("Azure.DataApiBuilder.Service.Tests")]
namespace Azure.DataApiBuilder.Config;

public abstract class RuntimeConfigLoader
{
<<<<<<< HEAD
    public HotReloadEventHandler<CustomEventArgs>? Handler;
=======
    private HotReloadEventHandler<HotReloadEventArgs>? _handler;
>>>>>>> 74186537
    protected readonly string? _connectionString;

    // Public to allow the RuntimeProvider and other users of class to set via out param.
    // May be candidate to refactor by changing all of the Parse/Load functions to save
    // state in place of using out params.
    public RuntimeConfig? RuntimeConfig;

<<<<<<< HEAD
    protected virtual void QueryManagerFactory_ConfigChangeEventOccurred(CustomEventArgs args)
    {
        Handler?.QueryManagerFactory_OnConfigChangeEventOccurred(this, args);
    }

    protected virtual void MetadataProviderFactory_ConfigChangeEventOccurred(CustomEventArgs args)
    {
        Handler?.MetadataProviderFactory_OnConfigChangeEventOccurred(this, args);
    }

    protected virtual void QueryEngineFactory_ConfigChangeEventOccurred(CustomEventArgs args)
    {
        Handler?.QueryEngineFactory_OnConfigChangeEventOccurred(this, args);
    }

    protected virtual void MutationEngineFactory_ConfigChangeEventOccurred(CustomEventArgs args)
    {
        Handler?.MutationEngineFactory_OnConfigChangeEventOccurred(this, args);
    }
    protected virtual void QueryExecutor_ConfigChangeEventOccurred(CustomEventArgs args)
    {
        Handler?.QueryExecutor_OnConfigChangeEventOccurred(this, args);
    }
    protected virtual void MsSqlQueryExecutor_ConfigChangeEventOccurred(CustomEventArgs args)
    {
        Handler?.MsSqlQueryExecutor_OnConfigChangeEventOccurred(this, args);
    }
    protected virtual void MySqlQueryExecutor_ConfigChangeEventOccurred(CustomEventArgs args)
    {
        Handler?.MySqlQueryExecutor_OnConfigChangeEventOccurred(this, args);
    }

    /// <summary>
    /// Sends the notification to the event handler to trigger the hot-reload events
    /// that have subscribed for configuration changes.
    /// </summary>
    /// <param name="message"></param>
    public void SendEventNotification(string message = "")
    {
        CustomEventArgs args = new(message);
        QueryManagerFactory_ConfigChangeEventOccurred(args);
        MetadataProviderFactory_ConfigChangeEventOccurred(args);
        QueryEngineFactory_ConfigChangeEventOccurred(args);
        MutationEngineFactory_ConfigChangeEventOccurred(args);
        QueryExecutor_ConfigChangeEventOccurred(args);
        MsSqlQueryExecutor_ConfigChangeEventOccurred(args);
        MySqlQueryExecutor_ConfigChangeEventOccurred(args);
    }

    public RuntimeConfigLoader(HotReloadEventHandler<CustomEventArgs>? handler, string? connectionString = null)
    {
        Handler = handler;
=======
    // Signals a hot reload event for OpenApiDocumentor due to config change.
    protected virtual void DocumentorOnConfigChanged(HotReloadEventArgs args)
    {
        _handler?.DocumentorOnConfigChangedEvent(this, args);
    }

    // Sends all of the notifications when a hot reload occurs.
    public void SendEventNotification(string message = "")
    {
        HotReloadEventArgs args = new(message);
        DocumentorOnConfigChanged(args);
    }

    public RuntimeConfigLoader(HotReloadEventHandler<HotReloadEventArgs>? handler = null, string? connectionString = null)
    {
        _handler = handler;
>>>>>>> 74186537
        _connectionString = connectionString;
    }

    /// <summary>
    /// Returns RuntimeConfig.
    /// </summary>
    /// <param name="config">The loaded <c>RuntimeConfig</c>, or null if none was loaded.</param>
    /// <param name="replaceEnvVar">Whether to replace environment variable with its
    /// value or not while deserializing.</param>
    /// <param name="dataSourceName">The data source name to be used in the loaded config.</param>
    /// <returns>True if the config was loaded, otherwise false.</returns>
    public abstract bool TryLoadKnownConfig([NotNullWhen(true)] out RuntimeConfig? config, bool replaceEnvVar = false, string dataSourceName = "");

    /// <summary>
    /// Returns the link to the published draft schema.
    /// </summary>
    /// <returns></returns>
    public abstract string GetPublishedDraftSchemaLink();

    /// <summary>
    /// Parses a JSON string into a <c>RuntimeConfig</c> object for single database scenario.
    /// </summary>
    /// <param name="json">JSON that represents the config file.</param>
    /// <param name="config">The parsed config, or null if it parsed unsuccessfully.</param>
    /// <returns>True if the config was parsed, otherwise false.</returns>
    /// <param name="logger">logger to log messages</param>
    /// <param name="connectionString">connectionString to add to config if specified</param>
    /// <param name="replaceEnvVar">Whether to replace environment variable with its
    /// value or not while deserializing. By default, no replacement happens.</param>
    /// <param name="dataSourceName"> datasource name for which to add connection string</param>
    /// <param name="datasourceNameToConnectionString"> dictionary of datasource name to connection string</param>
    /// <param name="replacementFailureMode">Determines failure mode for env variable replacement.</param>
    public static bool TryParseConfig(string json,
        [NotNullWhen(true)] out RuntimeConfig? config,
        ILogger? logger = null,
        string? connectionString = null,
        bool replaceEnvVar = false,
        string dataSourceName = "",
        Dictionary<string, string>? datasourceNameToConnectionString = null,
        EnvironmentVariableReplacementFailureMode replacementFailureMode = EnvironmentVariableReplacementFailureMode.Throw)
    {
        JsonSerializerOptions options = GetSerializationOptions(replaceEnvVar, replacementFailureMode);

        try
        {
            config = JsonSerializer.Deserialize<RuntimeConfig>(json, options);

            if (config is null)
            {
                return false;
            }

            // retreive current connection string from config
            string updatedConnectionString = config.DataSource.ConnectionString;

            // set dataSourceName to default if not provided
            if (string.IsNullOrEmpty(dataSourceName))
            {
                dataSourceName = config.DefaultDataSourceName;
            }

            if (!string.IsNullOrEmpty(connectionString))
            {
                // update connection string if provided.
                updatedConnectionString = connectionString;
            }

            if (datasourceNameToConnectionString is null)
            {
                datasourceNameToConnectionString = new Dictionary<string, string>();
            }

            // add to dictionary if datasourceName is present (will either be the default or the one provided)
            datasourceNameToConnectionString.TryAdd(dataSourceName, updatedConnectionString);

            // iterate over dictionary and update runtime config with connection strings.
            foreach ((string dataSourceKey, string connectionValue) in datasourceNameToConnectionString)
            {
                string updatedConnection = connectionValue;

                DataSource ds = config.GetDataSourceFromDataSourceName(dataSourceKey);

                // Add Application Name for telemetry for MsSQL or PgSql
                if (ds.DatabaseType is DatabaseType.MSSQL && replaceEnvVar)
                {
                    updatedConnection = GetConnectionStringWithApplicationName(connectionValue);
                }
                else if (ds.DatabaseType is DatabaseType.PostgreSQL && replaceEnvVar)
                {
                    updatedConnection = GetPgSqlConnectionStringWithApplicationName(connectionValue);
                }

                ds = ds with { ConnectionString = updatedConnection };
                config.UpdateDataSourceNameToDataSource(dataSourceName, ds);

                if (string.Equals(dataSourceKey, config.DefaultDataSourceName, StringComparison.OrdinalIgnoreCase))
                {
                    config = config with { DataSource = ds };
                }
            }
        }
        catch (Exception ex) when (
            ex is JsonException ||
            ex is DataApiBuilderException)
        {
            string errorMessage = ex is JsonException ? "Deserialization of the configuration file failed." :
                "Deserialization of the configuration file failed during a post-processing step.";

            // logger can be null when called from CLI
            if (logger is null)
            {
                Console.Error.WriteLine(errorMessage + $"\n" + $"Message:\n {ex.Message}\n" + $"Stack Trace:\n {ex.StackTrace}");
            }
            else
            {
                logger.LogError(exception: ex, message: errorMessage);
            }

            config = null;
            return false;
        }

        return true;
    }

    /// <summary>
    /// Get Serializer options for the config file.
    /// </summary>
    /// <param name="replaceEnvVar">Whether to replace environment variable with value or not while deserializing.
    /// By default, no replacement happens.</param>
    public static JsonSerializerOptions GetSerializationOptions(
        bool replaceEnvVar = false,
        EnvironmentVariableReplacementFailureMode replacementFailureMode = EnvironmentVariableReplacementFailureMode.Throw)
    {

        JsonSerializerOptions options = new()
        {
            PropertyNameCaseInsensitive = false,
            PropertyNamingPolicy = new HyphenatedNamingPolicy(),
            ReadCommentHandling = JsonCommentHandling.Skip,
            WriteIndented = true,
            DefaultIgnoreCondition = JsonIgnoreCondition.WhenWritingNull,
            Encoder = JavaScriptEncoder.UnsafeRelaxedJsonEscaping
        };
        options.Converters.Add(new EnumMemberJsonEnumConverterFactory());
        options.Converters.Add(new RestRuntimeOptionsConverterFactory());
        options.Converters.Add(new GraphQLRuntimeOptionsConverterFactory(replaceEnvVar));
        options.Converters.Add(new EntitySourceConverterFactory(replaceEnvVar));
        options.Converters.Add(new EntityGraphQLOptionsConverterFactory(replaceEnvVar));
        options.Converters.Add(new EntityRestOptionsConverterFactory(replaceEnvVar));
        options.Converters.Add(new EntityActionConverterFactory());
        options.Converters.Add(new DataSourceFilesConverter());
        options.Converters.Add(new EntityCacheOptionsConverterFactory());
        options.Converters.Add(new MultipleCreateOptionsConverter());
        options.Converters.Add(new MultipleMutationOptionsConverter(options));
        options.Converters.Add(new DataSourceConverterFactory(replaceEnvVar));
        options.Converters.Add(new HostOptionsConvertorFactory());
        options.Converters.Add(new LogLevelOptionsConverterFactory());

        if (replaceEnvVar)
        {
            options.Converters.Add(new StringJsonConverterFactory(replacementFailureMode));
        }

        return options;
    }

    /// <summary>
    /// It adds or replaces a property in the connection string with `Application Name` property.
    /// If the connection string already contains the property, it appends the property `Application Name` to the connection string,
    /// else add the Application Name property with DataApiBuilder Application Name based on hosted/oss platform.
    /// </summary>
    /// <param name="connectionString">Connection string for connecting to database.</param>
    /// <returns>Updated connection string with `Application Name` property.</returns>
    internal static string GetConnectionStringWithApplicationName(string connectionString)
    {
        // If the connection string is null, empty, or whitespace, return it as is.
        if (string.IsNullOrWhiteSpace(connectionString))
        {
            return connectionString;
        }

        string applicationName = ProductInfo.GetDataApiBuilderUserAgent();

        // Create a StringBuilder from the connection string.
        SqlConnectionStringBuilder connectionStringBuilder;
        try
        {
            connectionStringBuilder = new SqlConnectionStringBuilder(connectionString);
        }
        catch (Exception ex)
        {
            throw new DataApiBuilderException(
                message: DataApiBuilderException.CONNECTION_STRING_ERROR_MESSAGE,
                statusCode: HttpStatusCode.ServiceUnavailable,
                subStatusCode: DataApiBuilderException.SubStatusCodes.ErrorInInitialization,
                innerException: ex);
        }

        string defaultApplicationName = new SqlConnectionStringBuilder().ApplicationName;

        // If the connection string does not contain the `Application Name` property, add it.
        // or if the connection string contains the `Application Name` property with default SqlClient library value, replace it with
        // the DataApiBuilder Application Name.
        if (string.IsNullOrWhiteSpace(connectionStringBuilder.ApplicationName)
            || connectionStringBuilder.ApplicationName.Equals(defaultApplicationName, StringComparison.OrdinalIgnoreCase))
        {
            connectionStringBuilder.ApplicationName = applicationName;
        }
        else
        {
            // If the connection string contains the `Application Name` property with a value, update the value by adding the DataApiBuilder Application Name.
            connectionStringBuilder.ApplicationName += $",{applicationName}";
        }

        // Return the updated connection string.
        return connectionStringBuilder.ConnectionString;
    }

    /// <summary>
    /// It adds or replaces a property in the connection string with `Application Name` property.
    /// If the connection string already contains the property, it appends the property `Application Name` to the connection string,
    /// else add the Application Name property with DataApiBuilder Application Name based on hosted/oss platform.
    /// </summary>
    /// <param name="connectionString">Connection string for connecting to database.</param>
    /// <returns>Updated connection string with `Application Name` property.</returns>
    internal static string GetPgSqlConnectionStringWithApplicationName(string connectionString)
    {
        // If the connection string is null, empty, or whitespace, return it as is.
        if (string.IsNullOrWhiteSpace(connectionString))
        {
            return connectionString;
        }

        string applicationName = ProductInfo.GetDataApiBuilderUserAgent();

        // Create a StringBuilder from the connection string.
        NpgsqlConnectionStringBuilder connectionStringBuilder;
        try
        {
            connectionStringBuilder = new NpgsqlConnectionStringBuilder(connectionString);
        }
        catch (Exception ex)
        {
            throw new DataApiBuilderException(
                message: DataApiBuilderException.CONNECTION_STRING_ERROR_MESSAGE,
                statusCode: HttpStatusCode.ServiceUnavailable,
                subStatusCode: DataApiBuilderException.SubStatusCodes.ErrorInInitialization,
                innerException: ex);
        }

        // If the connection string does not contain the `Application Name` property, add it.
        // or if the connection string contains the `Application Name` property, replace it with the DataApiBuilder Application Name.
        if (connectionStringBuilder.ApplicationName.IsNullOrEmpty())
        {
            connectionStringBuilder.ApplicationName = applicationName;
        }
        else
        {
            // If the connection string contains the `ApplicationName` property with a value, update the value by adding the DataApiBuilder Application Name.
            connectionStringBuilder.ApplicationName += $",{applicationName}";
        }

        // Return the updated connection string.
        return connectionStringBuilder.ConnectionString;
    }
}<|MERGE_RESOLUTION|>--- conflicted
+++ resolved
@@ -22,11 +22,7 @@
 
 public abstract class RuntimeConfigLoader
 {
-<<<<<<< HEAD
-    public HotReloadEventHandler<CustomEventArgs>? Handler;
-=======
     private HotReloadEventHandler<HotReloadEventArgs>? _handler;
->>>>>>> 74186537
     protected readonly string? _connectionString;
 
     // Public to allow the RuntimeProvider and other users of class to set via out param.
@@ -34,37 +30,36 @@
     // state in place of using out params.
     public RuntimeConfig? RuntimeConfig;
 
-<<<<<<< HEAD
-    protected virtual void QueryManagerFactory_ConfigChangeEventOccurred(CustomEventArgs args)
-    {
-        Handler?.QueryManagerFactory_OnConfigChangeEventOccurred(this, args);
-    }
-
-    protected virtual void MetadataProviderFactory_ConfigChangeEventOccurred(CustomEventArgs args)
-    {
-        Handler?.MetadataProviderFactory_OnConfigChangeEventOccurred(this, args);
-    }
-
-    protected virtual void QueryEngineFactory_ConfigChangeEventOccurred(CustomEventArgs args)
-    {
-        Handler?.QueryEngineFactory_OnConfigChangeEventOccurred(this, args);
-    }
-
-    protected virtual void MutationEngineFactory_ConfigChangeEventOccurred(CustomEventArgs args)
-    {
-        Handler?.MutationEngineFactory_OnConfigChangeEventOccurred(this, args);
-    }
-    protected virtual void QueryExecutor_ConfigChangeEventOccurred(CustomEventArgs args)
-    {
-        Handler?.QueryExecutor_OnConfigChangeEventOccurred(this, args);
-    }
-    protected virtual void MsSqlQueryExecutor_ConfigChangeEventOccurred(CustomEventArgs args)
-    {
-        Handler?.MsSqlQueryExecutor_OnConfigChangeEventOccurred(this, args);
-    }
-    protected virtual void MySqlQueryExecutor_ConfigChangeEventOccurred(CustomEventArgs args)
-    {
-        Handler?.MySqlQueryExecutor_OnConfigChangeEventOccurred(this, args);
+    protected virtual void QueryManagerFactory_ConfigChangeEventOccurred(HotReloadEventArgs args)
+    {
+        _handler?.QueryManagerFactory_OnConfigChangeEventOccurred(this, args);
+    }
+
+    protected virtual void MetadataProviderFactory_ConfigChangeEventOccurred(HotReloadEventArgs args)
+    {
+        _handler?.MetadataProviderFactory_OnConfigChangeEventOccurred(this, args);
+    }
+
+    protected virtual void QueryEngineFactory_ConfigChangeEventOccurred(HotReloadEventArgs args)
+    {
+        _handler?.QueryEngineFactory_OnConfigChangeEventOccurred(this, args);
+    }
+
+    protected virtual void MutationEngineFactory_ConfigChangeEventOccurred(HotReloadEventArgs args)
+    {
+        _handler?.MutationEngineFactory_OnConfigChangeEventOccurred(this, args);
+    }
+    protected virtual void QueryExecutor_ConfigChangeEventOccurred(HotReloadEventArgs args)
+    {
+        _handler?.QueryExecutor_OnConfigChangeEventOccurred(this, args);
+    }
+    protected virtual void MsSqlQueryExecutor_ConfigChangeEventOccurred(HotReloadEventArgs args)
+    {
+        _handler?.MsSqlQueryExecutor_OnConfigChangeEventOccurred(this, args);
+    }
+    protected virtual void MySqlQueryExecutor_ConfigChangeEventOccurred(HotReloadEventArgs args)
+    {
+        _handler?.MySqlQueryExecutor_OnConfigChangeEventOccurred(this, args);
     }
 
     /// <summary>
@@ -74,7 +69,7 @@
     /// <param name="message"></param>
     public void SendEventNotification(string message = "")
     {
-        CustomEventArgs args = new(message);
+        HotReloadEventArgs args = new(message);
         QueryManagerFactory_ConfigChangeEventOccurred(args);
         MetadataProviderFactory_ConfigChangeEventOccurred(args);
         QueryEngineFactory_ConfigChangeEventOccurred(args);
@@ -82,29 +77,18 @@
         QueryExecutor_ConfigChangeEventOccurred(args);
         MsSqlQueryExecutor_ConfigChangeEventOccurred(args);
         MySqlQueryExecutor_ConfigChangeEventOccurred(args);
-    }
-
-    public RuntimeConfigLoader(HotReloadEventHandler<CustomEventArgs>? handler, string? connectionString = null)
-    {
-        Handler = handler;
-=======
+        DocumentorOnConfigChanged(args);
+    }
+
     // Signals a hot reload event for OpenApiDocumentor due to config change.
     protected virtual void DocumentorOnConfigChanged(HotReloadEventArgs args)
     {
         _handler?.DocumentorOnConfigChangedEvent(this, args);
     }
 
-    // Sends all of the notifications when a hot reload occurs.
-    public void SendEventNotification(string message = "")
-    {
-        HotReloadEventArgs args = new(message);
-        DocumentorOnConfigChanged(args);
-    }
-
     public RuntimeConfigLoader(HotReloadEventHandler<HotReloadEventArgs>? handler = null, string? connectionString = null)
     {
         _handler = handler;
->>>>>>> 74186537
         _connectionString = connectionString;
     }
 
