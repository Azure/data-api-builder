// Copyright (c) Microsoft Corporation.
// Licensed under the MIT License.

using System.Diagnostics.CodeAnalysis;
using System.Net;
using System.Runtime.CompilerServices;
using System.Text.Encodings.Web;
using System.Text.Json;
using System.Text.Json.Serialization;
using Azure.DataApiBuilder.Config.Converters;
using Azure.DataApiBuilder.Config.NamingPolicies;
using Azure.DataApiBuilder.Config.ObjectModel;
using Azure.DataApiBuilder.Product;
using Azure.DataApiBuilder.Service.Exceptions;
using Microsoft.Data.SqlClient;
using Microsoft.Extensions.Logging;
using Microsoft.Extensions.Primitives;
using Npgsql;
using static Azure.DataApiBuilder.Config.DabConfigEvents;

[assembly: InternalsVisibleTo("Azure.DataApiBuilder.Service.Tests")]
namespace Azure.DataApiBuilder.Config;

public abstract class RuntimeConfigLoader
{
    private DabChangeToken _changeToken;
    private HotReloadEventHandler<HotReloadEventArgs>? _handler;
    protected readonly string? _connectionString;

    // Public to allow the RuntimeProvider and other users of class to set via out param.
    // May be candidate to refactor by changing all of the Parse/Load functions to save
    // state in place of using out params.
    public RuntimeConfig? RuntimeConfig;

    public RuntimeConfig? LastValidRuntimeConfig;

    public bool IsNewConfigDetected;

    public bool IsNewConfigValidated;

    public RuntimeConfigLoader(HotReloadEventHandler<HotReloadEventArgs>? handler = null, string? connectionString = null)
    {
        _changeToken = new DabChangeToken();
        _handler = handler;
        _connectionString = connectionString;
    }

    /// <summary>
    /// Change token producer which returns an uncancelled/unsignalled change token.
    /// </summary>
    /// <returns>DabChangeToken</returns>
#pragma warning disable CA1024 // Use properties where appropriate
    public IChangeToken GetChangeToken()
#pragma warning restore CA1024 // Use properties where Appropriate
    {
        return _changeToken;
    }

    /// <summary>
    /// Swaps out the old change token with a new change token and
    /// signals that a change has occurred.
    /// </summary>
    /// <seealso cref="https://github.com/dotnet/runtime/blob/main/src/libraries/Microsoft.Extensions.Configuration/src/ConfigurationProvider.cs">
    /// Example usage of Interlocked.Exchange(...) to refresh change token.</seealso>
    /// <seealso cref="https://learn.microsoft.com/en-us/dotnet/api/system.threading.interlocked.exchange">
    /// Sets a variable to a specified value as an atomic operation.
    /// </seealso>
    private void RaiseChanged()
    {
        DabChangeToken previousToken = Interlocked.Exchange(ref _changeToken, new DabChangeToken());
        previousToken.SignalChange();
    }

    protected virtual void OnConfigChangedEvent(HotReloadEventArgs args)
    {
        _handler?.OnConfigChangedEvent(this, args);
    }

    /// <summary>
    /// Notifies event handler and change token subscribers that a hot-reload has occurred.
    /// Order here matters because some dependencies must be updated before others.
    /// When modifying this function:
    /// - Ensure that you add new event trigger(s) after any required dependencies have
    /// been refreshed by previously called event triggers.
    /// </summary>
    /// <param name="message"></param>
    protected void SignalConfigChanged(string message = "")
    {
        // Signal that a change has occurred to all change token listeners.
        RaiseChanged();

        // All the data inside of the if statement should only update when DAB is in development mode.
        if (RuntimeConfig!.IsDevelopmentMode())
        {
            OnConfigChangedEvent(new HotReloadEventArgs(QUERY_MANAGER_FACTORY_ON_CONFIG_CHANGED, message));
            OnConfigChangedEvent(new HotReloadEventArgs(METADATA_PROVIDER_FACTORY_ON_CONFIG_CHANGED, message));
            OnConfigChangedEvent(new HotReloadEventArgs(QUERY_ENGINE_FACTORY_ON_CONFIG_CHANGED, message));
            OnConfigChangedEvent(new HotReloadEventArgs(MUTATION_ENGINE_FACTORY_ON_CONFIG_CHANGED, message));
            OnConfigChangedEvent(new HotReloadEventArgs(DOCUMENTOR_ON_CONFIG_CHANGED, message));

            // Order of event firing matters: Authorization rules can only be updated after the
            // MetadataProviderFactory has been updated with latest database object metadata.
            // RuntimeConfig must already be updated and is implied to have been updated by the time
            // this function is called.
            OnConfigChangedEvent(new HotReloadEventArgs(AUTHZ_RESOLVER_ON_CONFIG_CHANGED, message));

            // Order of event firing matters: Eviction must be done before creating a new schema and then updating the schema.
            OnConfigChangedEvent(new HotReloadEventArgs(GRAPHQL_SCHEMA_EVICTION_ON_CONFIG_CHANGED, message));
            OnConfigChangedEvent(new HotReloadEventArgs(GRAPHQL_SCHEMA_CREATOR_ON_CONFIG_CHANGED, message));
            OnConfigChangedEvent(new HotReloadEventArgs(GRAPHQL_SCHEMA_REFRESH_ON_CONFIG_CHANGED, message));
        }

        // Log Level Initializer is outside of if statement as it can be updated on both development and production mode.
        OnConfigChangedEvent(new HotReloadEventArgs(LOG_LEVEL_INITIALIZER_ON_CONFIG_CHANGE, message));
    }

    /// <summary>
    /// Returns RuntimeConfig.
    /// </summary>
    /// <param name="config">The loaded <c>RuntimeConfig</c>, or null if none was loaded.</param>
    /// <param name="replaceEnvVar">Whether to replace environment variable with its
    /// value or not while deserializing.</param>
    /// <returns>True if the config was loaded, otherwise false.</returns>
    public abstract bool TryLoadKnownConfig([NotNullWhen(true)] out RuntimeConfig? config, bool replaceEnvVar = false);

    /// <summary>
    /// Returns the link to the published draft schema.
    /// </summary>
    /// <returns></returns>
    public abstract string GetPublishedDraftSchemaLink();

    /// <summary>
    /// Extracts AzureKeyVaultOptions from JSON string with configurable variable replacement.
    /// </summary>
    /// <param name="json">JSON that represents the config file.</param>
    /// <param name="enableEnvReplacement">Whether to enable environment variable replacement during extraction.</param>
    /// <param name="replacementFailureMode">Failure mode for environment variable replacement if enabled.</param>
    /// <returns>AzureKeyVaultOptions if present, null otherwise.</returns>
    private static AzureKeyVaultOptions? ExtractAzureKeyVaultOptions(string json, 
        bool enableEnvReplacement,
        Azure.DataApiBuilder.Config.Converters.EnvironmentVariableReplacementFailureMode replacementFailureMode = Azure.DataApiBuilder.Config.Converters.EnvironmentVariableReplacementFailureMode.Throw)
    {
        JsonSerializerOptions options = new()
        {
            PropertyNameCaseInsensitive = false,
            PropertyNamingPolicy = new HyphenatedNamingPolicy(),
            ReadCommentHandling = JsonCommentHandling.Skip
        };
        DeserializationVariableReplacementSettings envOnlySettings = new(
            azureKeyVaultOptions: null,
            doReplaceEnvVar: enableEnvReplacement,
            doReplaceAkvVar: false,
            envFailureMode: replacementFailureMode);
        options.Converters.Add(new StringJsonConverterFactory(envOnlySettings));
        options.Converters.Add(new EnumMemberJsonEnumConverterFactory());
        options.Converters.Add(new AzureKeyVaultOptionsConverterFactory(replacementSettings: envOnlySettings));
        options.Converters.Add(new AKVRetryPolicyOptionsConverterFactory(replacementSettings: envOnlySettings));

        // Add environment variable replacement if enabled
        if (enableEnvReplacement)
        {

        }

        try
        {
            using JsonDocument doc = JsonDocument.Parse(json);
            if (doc.RootElement.TryGetProperty("azure-key-vault", out JsonElement akvElement))
            {
                return JsonSerializer.Deserialize<AzureKeyVaultOptions>(akvElement.GetRawText(), options);
            }
        }
        catch
        {
            // If we can't extract AKV options, return null and proceed without AKV variable replacement
            return null;
        }

        return null;
    }

    /// <summary>
    /// Parses a JSON string into a <c>RuntimeConfig</c> object for single database scenario.
    /// </summary>
    /// <param name="json">JSON that represents the config file.</param>
    /// <param name="config">The parsed config, or null if it parsed unsuccessfully.</param>
    /// <param name="replacementSettings">Settings for variable replacement during deserialization. If null, no variable replacement will be performed.</param>
    /// <param name="logger">logger to log messages</param>
    /// <param name="connectionString">connectionString to add to config if specified</param>
    /// <returns>True if the config was parsed, otherwise false.</returns>
    public static bool TryParseConfig(string json,
        [NotNullWhen(true)] out RuntimeConfig? config,
        DeserializationVariableReplacementSettings? replacementSettings = null,
        ILogger? logger = null,
        string? connectionString = null)
    {
        // First pass: extract AzureKeyVault options if AKV replacement is requested
        if (replacementSettings?.DoReplaceAkvVar == true)
        {
            AzureKeyVaultOptions? azureKeyVaultOptions = ExtractAzureKeyVaultOptions(
                json, 
                enableEnvReplacement: replacementSettings.DoReplaceEnvVar,
                replacementFailureMode: replacementSettings.EnvFailureMode);
            
            // Update replacement settings with the extracted AKV options
            if (azureKeyVaultOptions is not null)
            {
                replacementSettings = new DeserializationVariableReplacementSettings(
                    azureKeyVaultOptions: azureKeyVaultOptions,
                    doReplaceEnvVar: replacementSettings.DoReplaceEnvVar,
                    doReplaceAkvVar: replacementSettings.DoReplaceAkvVar,
                    envFailureMode: replacementSettings.EnvFailureMode);
            }
        }

        JsonSerializerOptions options = GetSerializationOptions(replacementSettings);

        try
        {
            config = JsonSerializer.Deserialize<RuntimeConfig>(json, options);

            if (config is null)
            {
                return false;
            }

            // retreive current connection string from config
            string updatedConnectionString = config.DataSource.ConnectionString;

            if (!string.IsNullOrEmpty(connectionString))
            {
                // update connection string if provided.
                updatedConnectionString = connectionString;
            }

            Dictionary<string, string> datasourceNameToConnectionString = new();

            // add to dictionary if datasourceName is present
            datasourceNameToConnectionString.TryAdd(config.DefaultDataSourceName, updatedConnectionString);

            // iterate over dictionary and update runtime config with connection strings.
            foreach ((string dataSourceKey, string connectionValue) in datasourceNameToConnectionString)
            {
                string updatedConnection = connectionValue;

                DataSource ds = config.GetDataSourceFromDataSourceName(dataSourceKey);

                // Add Application Name for telemetry for MsSQL or PgSql
                if (ds.DatabaseType is DatabaseType.MSSQL && replacementSettings?.DoReplaceEnvVar == true)
                {
                    updatedConnection = GetConnectionStringWithApplicationName(connectionValue);
                }
                else if (ds.DatabaseType is DatabaseType.PostgreSQL && replacementSettings?.DoReplaceEnvVar == true)
                {
                    updatedConnection = GetPgSqlConnectionStringWithApplicationName(connectionValue);
                }

                ds = ds with { ConnectionString = updatedConnection };
                config.UpdateDataSourceNameToDataSource(config.DefaultDataSourceName, ds);

                if (string.Equals(dataSourceKey, config.DefaultDataSourceName, StringComparison.OrdinalIgnoreCase))
                {
                    config = config with { DataSource = ds };
                }
            }
        }
        catch (Exception ex) when (
            ex is JsonException ||
            ex is DataApiBuilderException)
        {
            string errorMessage = ex is JsonException ? "Deserialization of the configuration file failed." :
                "Deserialization of the configuration file failed during a post-processing step.";

            // logger can be null when called from CLI
            if (logger is null)
            {
                Console.Error.WriteLine(errorMessage + $"\n" + $"Message:\n {ex.Message}\n" + $"Stack Trace:\n {ex.StackTrace}");
            }
            else
            {
                logger.LogError(exception: ex, message: errorMessage);
            }

            config = null;
            return false;
        }

        return true;
    }

    /// <summary>
    /// Get Serializer options for the config file.
    /// </summary>
    /// <param name="replacementSettings">Settings for variable replacement during deserialization.
    /// If null, no variable replacement will be performed.</param>
    public static JsonSerializerOptions GetSerializationOptions(
        DeserializationVariableReplacementSettings? replacementSettings = null)
    {
        JsonSerializerOptions options = new()
        {
            PropertyNameCaseInsensitive = false,
            PropertyNamingPolicy = new HyphenatedNamingPolicy(),
            ReadCommentHandling = JsonCommentHandling.Skip,
            WriteIndented = true,
            DefaultIgnoreCondition = JsonIgnoreCondition.WhenWritingNull,
            Encoder = JavaScriptEncoder.UnsafeRelaxedJsonEscaping
        };
        options.Converters.Add(new EnumMemberJsonEnumConverterFactory());
        options.Converters.Add(new RuntimeHealthOptionsConvertorFactory(replacementSettings));
        options.Converters.Add(new DataSourceHealthOptionsConvertorFactory(replacementSettings));
        options.Converters.Add(new EntityHealthOptionsConvertorFactory());
        options.Converters.Add(new RestRuntimeOptionsConverterFactory());
<<<<<<< HEAD
        options.Converters.Add(new GraphQLRuntimeOptionsConverterFactory(replacementSettings));
        options.Converters.Add(new EntitySourceConverterFactory(replacementSettings));
        options.Converters.Add(new EntityGraphQLOptionsConverterFactory(replacementSettings));
        options.Converters.Add(new EntityRestOptionsConverterFactory(replacementSettings));
=======
        options.Converters.Add(new GraphQLRuntimeOptionsConverterFactory(replaceEnvVar));
        options.Converters.Add(new McpRuntimeOptionsConverterFactory(replaceEnvVar));
        options.Converters.Add(new DmlToolsConfigConverter());
        options.Converters.Add(new EntitySourceConverterFactory(replaceEnvVar));
        options.Converters.Add(new EntityGraphQLOptionsConverterFactory(replaceEnvVar));
        options.Converters.Add(new EntityRestOptionsConverterFactory(replaceEnvVar));
>>>>>>> 6e77297d
        options.Converters.Add(new EntityActionConverterFactory());
        options.Converters.Add(new DataSourceFilesConverter());
        options.Converters.Add(new EntityCacheOptionsConverterFactory(replacementSettings));
        options.Converters.Add(new RuntimeCacheOptionsConverterFactory());
        options.Converters.Add(new RuntimeCacheLevel2OptionsConverterFactory());
        options.Converters.Add(new MultipleCreateOptionsConverter());
        options.Converters.Add(new MultipleMutationOptionsConverter(options));
        options.Converters.Add(new DataSourceConverterFactory(replacementSettings));
        options.Converters.Add(new HostOptionsConvertorFactory());
        options.Converters.Add(new AKVRetryPolicyOptionsConverterFactory(replacementSettings));
        options.Converters.Add(new AzureLogAnalyticsOptionsConverterFactory(replacementSettings));
        options.Converters.Add(new AzureLogAnalyticsAuthOptionsConverter(replacementSettings));
        options.Converters.Add(new FileSinkConverter(replacementSettings));
        
        // Add AzureKeyVaultOptionsConverterFactory to ensure AKV config is deserialized properly
        options.Converters.Add(new AzureKeyVaultOptionsConverterFactory(replacementSettings));

        // Only add the extensible string converter if we have replacement settings
        if (replacementSettings is not null)
        {
            options.Converters.Add(new StringJsonConverterFactory(replacementSettings));
        }

        return options;
    }

    /// <summary>
    /// It adds or replaces a property in the connection string with `Application Name` property.
    /// If the connection string already contains the property, it appends the property `Application Name` to the connection string,
    /// else add the Application Name property with DataApiBuilder Application Name based on hosted/oss platform.
    /// </summary>
    /// <param name="connectionString">Connection string for connecting to database.</param>
    /// <returns>Updated connection string with `Application Name` property.</returns>
    internal static string GetConnectionStringWithApplicationName(string connectionString)
    {
        // If the connection string is null, empty, or whitespace, return it as is.
        if (string.IsNullOrWhiteSpace(connectionString))
        {
            return connectionString;
        }

        string applicationName = ProductInfo.GetDataApiBuilderUserAgent();

        // Create a StringBuilder from the connection string.
        SqlConnectionStringBuilder connectionStringBuilder;
        try
        {
            connectionStringBuilder = new SqlConnectionStringBuilder(connectionString);
        }
        catch (Exception ex)
        {
            throw new DataApiBuilderException(
                message: DataApiBuilderException.CONNECTION_STRING_ERROR_MESSAGE,
                statusCode: HttpStatusCode.ServiceUnavailable,
                subStatusCode: DataApiBuilderException.SubStatusCodes.ErrorInInitialization,
                innerException: ex);
        }

        string defaultApplicationName = new SqlConnectionStringBuilder().ApplicationName;

        // If the connection string does not contain the `Application Name` property, add it.
        // or if the connection string contains the `Application Name` property with default SqlClient library value, replace it with
        // the DataApiBuilder Application Name.
        if (string.IsNullOrWhiteSpace(connectionStringBuilder.ApplicationName)
            || connectionStringBuilder.ApplicationName.Equals(defaultApplicationName, StringComparison.OrdinalIgnoreCase))
        {
            connectionStringBuilder.ApplicationName = applicationName;
        }
        else
        {
            // If the connection string contains the `Application Name` property with a value, update the value by adding the DataApiBuilder Application Name.
            connectionStringBuilder.ApplicationName += $",{applicationName}";
        }

        // Return the updated connection string.
        return connectionStringBuilder.ConnectionString;
    }

    /// <summary>
    /// It adds or replaces a property in the connection string with `Application Name` property.
    /// If the connection string already contains the property, it appends the property `Application Name` to the connection string,
    /// else add the Application Name property with DataApiBuilder Application Name based on hosted/oss platform.
    /// </summary>
    /// <param name="connectionString">Connection string for connecting to database.</param>
    /// <returns>Updated connection string with `Application Name` property.</returns>
    internal static string GetPgSqlConnectionStringWithApplicationName(string connectionString)
    {
        // If the connection string is null, empty, or whitespace, return it as is.
        if (string.IsNullOrWhiteSpace(connectionString))
        {
            return connectionString;
        }

        string applicationName = ProductInfo.GetDataApiBuilderUserAgent();

        // Create a StringBuilder from the connection string.
        NpgsqlConnectionStringBuilder connectionStringBuilder;
        try
        {
            connectionStringBuilder = new NpgsqlConnectionStringBuilder(connectionString);
        }
        catch (Exception ex)
        {
            throw new DataApiBuilderException(
                message: DataApiBuilderException.CONNECTION_STRING_ERROR_MESSAGE,
                statusCode: HttpStatusCode.ServiceUnavailable,
                subStatusCode: DataApiBuilderException.SubStatusCodes.ErrorInInitialization,
                innerException: ex);
        }

        // If the connection string does not contain the `Application Name` property, add it.
        // or if the connection string contains the `Application Name` property, replace it with the DataApiBuilder Application Name.
        if (string.IsNullOrEmpty(connectionStringBuilder.ApplicationName))
        {
            connectionStringBuilder.ApplicationName = applicationName;
        }
        else
        {
            // If the connection string contains the `ApplicationName` property with a value, update the value by adding the DataApiBuilder Application Name.
            connectionStringBuilder.ApplicationName += $",{applicationName}";
        }

        // Return the updated connection string.
        return connectionStringBuilder.ConnectionString;
    }

    public bool DoesConfigNeedValidation()
    {
        if (IsNewConfigDetected && !IsNewConfigValidated)
        {
            IsNewConfigDetected = false;
            return true;
        }

        return false;
    }

    /// <summary>
    /// Once the validation of the new config file is confirmed to have passed,
    /// this function will save the newly resolved RuntimeConfig as the new last known good,
    /// in order to have config file DAB can go into in case hot reload fails.
    /// </summary>
    public void SetLkgConfig()
    {
        IsNewConfigValidated = false;
        LastValidRuntimeConfig = RuntimeConfig;
    }

    /// <summary>
    /// Changes the state of the config file into the last known good iteration,
    /// in order to allow users to still be able to make changes in DAB even if
    /// a hot reload fails.
    /// </summary>
    public void RestoreLkgConfig()
    {
        RuntimeConfig = LastValidRuntimeConfig;
    }

    /// <summary>
    /// Uses the Last Valid Runtime Config and inserts the log-level property to the Runtime Config that will be used
    /// during the hot-reload if DAB is in Production Mode, this means that only changes to log-level will be registered.
    /// This is done in order to ensure that no unwanted changes are honored during hot-reload in Production Mode.
    /// </summary>
    public void InsertWantedChangesInProductionMode()
    {
        if (!RuntimeConfig!.IsDevelopmentMode())
        {
            // Creates copy of last valid runtime config and only adds the new logger level changes
            RuntimeConfig runtimeConfigCopy = LastValidRuntimeConfig! with
            {
                Runtime = LastValidRuntimeConfig.Runtime! with
                {
                    Telemetry = LastValidRuntimeConfig.Runtime!.Telemetry! with
                    {
                        LoggerLevel = RuntimeConfig.Runtime!.Telemetry!.LoggerLevel
                    }
                }
            };

            RuntimeConfig = runtimeConfigCopy;
        }
    }
}<|MERGE_RESOLUTION|>--- conflicted
+++ resolved
@@ -310,19 +310,16 @@
         options.Converters.Add(new DataSourceHealthOptionsConvertorFactory(replacementSettings));
         options.Converters.Add(new EntityHealthOptionsConvertorFactory());
         options.Converters.Add(new RestRuntimeOptionsConverterFactory());
-<<<<<<< HEAD
+        options.Converters.Add(new GraphQLRuntimeOptionsConverterFactory(replacementSettings));
+        options.Converters.Add(new McpRuntimeOptionsConverterFactory(replacementSettings));
+        options.Converters.Add(new DmlToolsConfigConverter());
+        options.Converters.Add(new EntitySourceConverterFactory(replacementSettings));
+        options.Converters.Add(new EntityGraphQLOptionsConverterFactory(replacementSettings));
+        options.Converters.Add(new EntityRestOptionsConverterFactory(replacementSettings));
         options.Converters.Add(new GraphQLRuntimeOptionsConverterFactory(replacementSettings));
         options.Converters.Add(new EntitySourceConverterFactory(replacementSettings));
         options.Converters.Add(new EntityGraphQLOptionsConverterFactory(replacementSettings));
         options.Converters.Add(new EntityRestOptionsConverterFactory(replacementSettings));
-=======
-        options.Converters.Add(new GraphQLRuntimeOptionsConverterFactory(replaceEnvVar));
-        options.Converters.Add(new McpRuntimeOptionsConverterFactory(replaceEnvVar));
-        options.Converters.Add(new DmlToolsConfigConverter());
-        options.Converters.Add(new EntitySourceConverterFactory(replaceEnvVar));
-        options.Converters.Add(new EntityGraphQLOptionsConverterFactory(replaceEnvVar));
-        options.Converters.Add(new EntityRestOptionsConverterFactory(replaceEnvVar));
->>>>>>> 6e77297d
         options.Converters.Add(new EntityActionConverterFactory());
         options.Converters.Add(new DataSourceFilesConverter());
         options.Converters.Add(new EntityCacheOptionsConverterFactory(replacementSettings));
