--- conflicted
+++ resolved
@@ -234,12 +234,8 @@
             Encoder = JavaScriptEncoder.UnsafeRelaxedJsonEscaping
         };
         options.Converters.Add(new EnumMemberJsonEnumConverterFactory());
-<<<<<<< HEAD
-        options.Converters.Add(new DatasourceHealthOptionsConvertorFactory());
+        options.Converters.Add(new DataSourceHealthOptionsConvertorFactory());
         options.Converters.Add(new RuntimeHealthOptionsConvertorFactory());
-=======
-        options.Converters.Add(new DataSourceHealthOptionsConvertorFactory());
->>>>>>> 7b79233a
         options.Converters.Add(new EntityHealthOptionsConvertorFactory());
         options.Converters.Add(new RestRuntimeOptionsConverterFactory());
         options.Converters.Add(new GraphQLRuntimeOptionsConverterFactory(replaceEnvVar));
