// Copyright (c) Microsoft Corporation.
// Licensed under the MIT License.

using System.Diagnostics.CodeAnalysis;
using System.Net;
using System.Runtime.CompilerServices;
using System.Text.Encodings.Web;
using System.Text.Json;
using System.Text.Json.Serialization;
using Azure.DataApiBuilder.Config.Converters;
using Azure.DataApiBuilder.Config.NamingPolicies;
using Azure.DataApiBuilder.Config.ObjectModel;
using Azure.DataApiBuilder.Product;
using Azure.DataApiBuilder.Service.Exceptions;
using Microsoft.Data.SqlClient;
using Microsoft.Extensions.Logging;
using Microsoft.Extensions.Primitives;
using Npgsql;
using static Azure.DataApiBuilder.Config.DabConfigEvents;

[assembly: InternalsVisibleTo("Azure.DataApiBuilder.Service.Tests")]
namespace Azure.DataApiBuilder.Config;

public abstract class RuntimeConfigLoader
{
    private DabChangeToken _changeToken;
    private HotReloadEventHandler<HotReloadEventArgs>? _handler;
    protected readonly string? _connectionString;

    // Public to allow the RuntimeProvider and other users of class to set via out param.
    // May be candidate to refactor by changing all of the Parse/Load functions to save
    // state in place of using out params.
    public RuntimeConfig? RuntimeConfig;

    public RuntimeConfig? LastValidRuntimeConfig;

    public bool IsNewConfigDetected;

    public bool IsNewConfigValidated;

    public RuntimeConfigLoader(HotReloadEventHandler<HotReloadEventArgs>? handler = null, string? connectionString = null)
    {
        _changeToken = new DabChangeToken();
        _handler = handler;
        _connectionString = connectionString;
    }

    /// <summary>
    /// Change token producer which returns an uncancelled/unsignalled change token.
    /// </summary>
    /// <returns>DabChangeToken</returns>
#pragma warning disable CA1024 // Use properties where appropriate
    public IChangeToken GetChangeToken()
#pragma warning restore CA1024 // Use properties where appropriate
    {
        return _changeToken;
    }

    /// <summary>
    /// Swaps out the old change token with a new change token and
    /// signals that a change has occurred.
    /// </summary>
    /// <seealso cref="https://github.com/dotnet/runtime/blob/main/src/libraries/Microsoft.Extensions.Configuration/src/ConfigurationProvider.cs">
    /// Example usage of Interlocked.Exchange(...) to refresh change token.</seealso>
    /// <seealso cref="https://learn.microsoft.com/en-us/dotnet/api/system.threading.interlocked.exchange">
    /// Sets a variable to a specified value as an atomic operation.
    /// </seealso>
    private void RaiseChanged()
    {
        DabChangeToken previousToken = Interlocked.Exchange(ref _changeToken, new DabChangeToken());
        previousToken.SignalChange();
    }

    protected virtual void OnConfigChangedEvent(HotReloadEventArgs args)
    {
        _handler?.OnConfigChangedEvent(this, args);
    }

    /// <summary>
    /// Notifies event handler and change token subscribers that a hot-reload has occurred.
    /// Order here matters because some dependencies must be updated before others.
    /// When modifying this function:
    /// - Ensure that you add new event trigger(s) after any required dependencies have
    /// been refreshed by previously called event triggers.
    /// </summary>
    /// <param name="message"></param>
    protected void SignalConfigChanged(string message = "")
    {
        // Signal that a change has occurred to all change token listeners.
        RaiseChanged();

        OnConfigChangedEvent(new HotReloadEventArgs(QUERY_MANAGER_FACTORY_ON_CONFIG_CHANGED, message));
        OnConfigChangedEvent(new HotReloadEventArgs(METADATA_PROVIDER_FACTORY_ON_CONFIG_CHANGED, message));
        OnConfigChangedEvent(new HotReloadEventArgs(QUERY_ENGINE_FACTORY_ON_CONFIG_CHANGED, message));
        OnConfigChangedEvent(new HotReloadEventArgs(MUTATION_ENGINE_FACTORY_ON_CONFIG_CHANGED, message));
        OnConfigChangedEvent(new HotReloadEventArgs(DOCUMENTOR_ON_CONFIG_CHANGED, message));

        // Order of event firing matters: Authorization rules can only be updated after the
        // MetadataProviderFactory has been updated with latest database object metadata.
        // RuntimeConfig must already be updated and is implied to have been updated by the time
        // this function is called.
        OnConfigChangedEvent(new HotReloadEventArgs(AUTHZ_RESOLVER_ON_CONFIG_CHANGED, message));

        // Order of event firing matters: Eviction must be done before creating a new schema and then updating the schema.
        OnConfigChangedEvent(new HotReloadEventArgs(GRAPHQL_SCHEMA_EVICTION_ON_CONFIG_CHANGED, message));
        OnConfigChangedEvent(new HotReloadEventArgs(GRAPHQL_SCHEMA_CREATOR_ON_CONFIG_CHANGED, message));
        OnConfigChangedEvent(new HotReloadEventArgs(GRAPHQL_SCHEMA_REFRESH_ON_CONFIG_CHANGED, message));
    }

    /// <summary>
    /// Returns RuntimeConfig.
    /// </summary>
    /// <param name="config">The loaded <c>RuntimeConfig</c>, or null if none was loaded.</param>
    /// <param name="replaceEnvVar">Whether to replace environment variable with its
    /// value or not while deserializing.</param>
    /// <returns>True if the config was loaded, otherwise false.</returns>
    public abstract bool TryLoadKnownConfig([NotNullWhen(true)] out RuntimeConfig? config, bool replaceEnvVar = false);

    /// <summary>
    /// Returns the link to the published draft schema.
    /// </summary>
    /// <returns></returns>
    public abstract string GetPublishedDraftSchemaLink();

    /// <summary>
    /// Parses a JSON string into a <c>RuntimeConfig</c> object for single database scenario.
    /// </summary>
    /// <param name="json">JSON that represents the config file.</param>
    /// <param name="config">The parsed config, or null if it parsed unsuccessfully.</param>
    /// <returns>True if the config was parsed, otherwise false.</returns>
    /// <param name="logger">logger to log messages</param>
    /// <param name="connectionString">connectionString to add to config if specified</param>
    /// <param name="replaceEnvVar">Whether to replace environment variable with its
    /// value or not while deserializing. By default, no replacement happens.</param>
    /// <param name="replacementFailureMode">Determines failure mode for env variable replacement.</param>
    public static bool TryParseConfig(string json,
        [NotNullWhen(true)] out RuntimeConfig? config,
        ILogger? logger = null,
        string? connectionString = null,
        bool replaceEnvVar = false,
        EnvironmentVariableReplacementFailureMode replacementFailureMode = EnvironmentVariableReplacementFailureMode.Throw)
    {
        JsonSerializerOptions options = GetSerializationOptions(replaceEnvVar, replacementFailureMode);

        try
        {
            config = JsonSerializer.Deserialize<RuntimeConfig>(json, options);

            if (config is null)
            {
                return false;
            }

            // retreive current connection string from config
            string updatedConnectionString = config.DataSource.ConnectionString;

            if (!string.IsNullOrEmpty(connectionString))
            {
                // update connection string if provided.
                updatedConnectionString = connectionString;
            }

            Dictionary<string, string> datasourceNameToConnectionString = new();

            // add to dictionary if datasourceName is present
            datasourceNameToConnectionString.TryAdd(config.DefaultDataSourceName, updatedConnectionString);

            // iterate over dictionary and update runtime config with connection strings.
            foreach ((string dataSourceKey, string connectionValue) in datasourceNameToConnectionString)
            {
                string updatedConnection = connectionValue;

                DataSource ds = config.GetDataSourceFromDataSourceName(dataSourceKey);

                // Add Application Name for telemetry for MsSQL or PgSql
                if (ds.DatabaseType is DatabaseType.MSSQL && replaceEnvVar)
                {
                    updatedConnection = GetConnectionStringWithApplicationName(connectionValue);
                }
                else if (ds.DatabaseType is DatabaseType.PostgreSQL && replaceEnvVar)
                {
                    updatedConnection = GetPgSqlConnectionStringWithApplicationName(connectionValue);
                }

                ds = ds with { ConnectionString = updatedConnection };
                config.UpdateDataSourceNameToDataSource(config.DefaultDataSourceName, ds);

                if (string.Equals(dataSourceKey, config.DefaultDataSourceName, StringComparison.OrdinalIgnoreCase))
                {
                    config = config with { DataSource = ds };
                }
            }
        }
        catch (Exception ex) when (
            ex is JsonException ||
            ex is DataApiBuilderException)
        {
            string errorMessage = ex is JsonException ? "Deserialization of the configuration file failed." :
                "Deserialization of the configuration file failed during a post-processing step.";

            // logger can be null when called from CLI
            if (logger is null)
            {
                Console.Error.WriteLine(errorMessage + $"\n" + $"Message:\n {ex.Message}\n" + $"Stack Trace:\n {ex.StackTrace}");
            }
            else
            {
                logger.LogError(exception: ex, message: errorMessage);
            }

            config = null;
            return false;
        }

        return true;
    }

    /// <summary>
    /// Get Serializer options for the config file.
    /// </summary>
    /// <param name="replaceEnvVar">Whether to replace environment variable with value or not while deserializing.
    /// By default, no replacement happens.</param>
    public static JsonSerializerOptions GetSerializationOptions(
        bool replaceEnvVar = false,
        EnvironmentVariableReplacementFailureMode replacementFailureMode = EnvironmentVariableReplacementFailureMode.Throw)
    {
        JsonSerializerOptions options = new()
        {
            PropertyNameCaseInsensitive = false,
            PropertyNamingPolicy = new HyphenatedNamingPolicy(),
            ReadCommentHandling = JsonCommentHandling.Skip,
            WriteIndented = true,
            DefaultIgnoreCondition = JsonIgnoreCondition.WhenWritingNull,
            Encoder = JavaScriptEncoder.UnsafeRelaxedJsonEscaping
        };
        options.Converters.Add(new EnumMemberJsonEnumConverterFactory());
<<<<<<< HEAD
        options.Converters.Add(new DataSourceHealthOptionsConvertorFactory());
        options.Converters.Add(new RuntimeHealthOptionsConvertorFactory(replaceEnvVar));
=======
        options.Converters.Add(new DataSourceHealthOptionsConvertorFactory(replaceEnvVar));
>>>>>>> 8dcce5d4
        options.Converters.Add(new EntityHealthOptionsConvertorFactory());
        options.Converters.Add(new RestRuntimeOptionsConverterFactory());
        options.Converters.Add(new GraphQLRuntimeOptionsConverterFactory(replaceEnvVar));
        options.Converters.Add(new EntitySourceConverterFactory(replaceEnvVar));
        options.Converters.Add(new EntityGraphQLOptionsConverterFactory(replaceEnvVar));
        options.Converters.Add(new EntityRestOptionsConverterFactory(replaceEnvVar));
        options.Converters.Add(new EntityActionConverterFactory());
        options.Converters.Add(new DataSourceFilesConverter());
        options.Converters.Add(new EntityCacheOptionsConverterFactory());
        options.Converters.Add(new MultipleCreateOptionsConverter());
        options.Converters.Add(new MultipleMutationOptionsConverter(options));
        options.Converters.Add(new DataSourceConverterFactory(replaceEnvVar));
        options.Converters.Add(new HostOptionsConvertorFactory());
        options.Converters.Add(new LogLevelOptionsConverterFactory());

        if (replaceEnvVar)
        {
            options.Converters.Add(new StringJsonConverterFactory(replacementFailureMode));
        }

        return options;
    }

    /// <summary>
    /// It adds or replaces a property in the connection string with `Application Name` property.
    /// If the connection string already contains the property, it appends the property `Application Name` to the connection string,
    /// else add the Application Name property with DataApiBuilder Application Name based on hosted/oss platform.
    /// </summary>
    /// <param name="connectionString">Connection string for connecting to database.</param>
    /// <returns>Updated connection string with `Application Name` property.</returns>
    internal static string GetConnectionStringWithApplicationName(string connectionString)
    {
        // If the connection string is null, empty, or whitespace, return it as is.
        if (string.IsNullOrWhiteSpace(connectionString))
        {
            return connectionString;
        }

        string applicationName = ProductInfo.GetDataApiBuilderUserAgent();

        // Create a StringBuilder from the connection string.
        SqlConnectionStringBuilder connectionStringBuilder;
        try
        {
            connectionStringBuilder = new SqlConnectionStringBuilder(connectionString);
        }
        catch (Exception ex)
        {
            throw new DataApiBuilderException(
                message: DataApiBuilderException.CONNECTION_STRING_ERROR_MESSAGE,
                statusCode: HttpStatusCode.ServiceUnavailable,
                subStatusCode: DataApiBuilderException.SubStatusCodes.ErrorInInitialization,
                innerException: ex);
        }

        string defaultApplicationName = new SqlConnectionStringBuilder().ApplicationName;

        // If the connection string does not contain the `Application Name` property, add it.
        // or if the connection string contains the `Application Name` property with default SqlClient library value, replace it with
        // the DataApiBuilder Application Name.
        if (string.IsNullOrWhiteSpace(connectionStringBuilder.ApplicationName)
            || connectionStringBuilder.ApplicationName.Equals(defaultApplicationName, StringComparison.OrdinalIgnoreCase))
        {
            connectionStringBuilder.ApplicationName = applicationName;
        }
        else
        {
            // If the connection string contains the `Application Name` property with a value, update the value by adding the DataApiBuilder Application Name.
            connectionStringBuilder.ApplicationName += $",{applicationName}";
        }

        // Return the updated connection string.
        return connectionStringBuilder.ConnectionString;
    }

    /// <summary>
    /// It adds or replaces a property in the connection string with `Application Name` property.
    /// If the connection string already contains the property, it appends the property `Application Name` to the connection string,
    /// else add the Application Name property with DataApiBuilder Application Name based on hosted/oss platform.
    /// </summary>
    /// <param name="connectionString">Connection string for connecting to database.</param>
    /// <returns>Updated connection string with `Application Name` property.</returns>
    internal static string GetPgSqlConnectionStringWithApplicationName(string connectionString)
    {
        // If the connection string is null, empty, or whitespace, return it as is.
        if (string.IsNullOrWhiteSpace(connectionString))
        {
            return connectionString;
        }

        string applicationName = ProductInfo.GetDataApiBuilderUserAgent();

        // Create a StringBuilder from the connection string.
        NpgsqlConnectionStringBuilder connectionStringBuilder;
        try
        {
            connectionStringBuilder = new NpgsqlConnectionStringBuilder(connectionString);
        }
        catch (Exception ex)
        {
            throw new DataApiBuilderException(
                message: DataApiBuilderException.CONNECTION_STRING_ERROR_MESSAGE,
                statusCode: HttpStatusCode.ServiceUnavailable,
                subStatusCode: DataApiBuilderException.SubStatusCodes.ErrorInInitialization,
                innerException: ex);
        }

        // If the connection string does not contain the `Application Name` property, add it.
        // or if the connection string contains the `Application Name` property, replace it with the DataApiBuilder Application Name.
        if (string.IsNullOrEmpty(connectionStringBuilder.ApplicationName))
        {
            connectionStringBuilder.ApplicationName = applicationName;
        }
        else
        {
            // If the connection string contains the `ApplicationName` property with a value, update the value by adding the DataApiBuilder Application Name.
            connectionStringBuilder.ApplicationName += $",{applicationName}";
        }

        // Return the updated connection string.
        return connectionStringBuilder.ConnectionString;
    }

    public bool DoesConfigNeedValidation()
    {
        if (IsNewConfigDetected && !IsNewConfigValidated)
        {
            IsNewConfigDetected = false;
            return true;
        }

        return false;
    }

    /// <summary>
    /// Once the validation of the new config file is confirmed to have passed,
    /// this function will save the newly resolved RuntimeConfig as the new last known good,
    /// in order to have config file DAB can go into in case hot reload fails.
    /// </summary>
    public void SetLkgConfig()
    {
        IsNewConfigValidated = false;
        LastValidRuntimeConfig = RuntimeConfig;
    }

    /// <summary>
    /// Changes the state of the config file into the last known good iteration,
    /// in order to allow users to still be able to make changes in DAB even if
    /// a hot reload fails.
    /// </summary>
    public void RestoreLkgConfig()
    {
        RuntimeConfig = LastValidRuntimeConfig;
    }
}<|MERGE_RESOLUTION|>--- conflicted
+++ resolved
@@ -234,12 +234,8 @@
             Encoder = JavaScriptEncoder.UnsafeRelaxedJsonEscaping
         };
         options.Converters.Add(new EnumMemberJsonEnumConverterFactory());
-<<<<<<< HEAD
-        options.Converters.Add(new DataSourceHealthOptionsConvertorFactory());
         options.Converters.Add(new RuntimeHealthOptionsConvertorFactory(replaceEnvVar));
-=======
         options.Converters.Add(new DataSourceHealthOptionsConvertorFactory(replaceEnvVar));
->>>>>>> 8dcce5d4
         options.Converters.Add(new EntityHealthOptionsConvertorFactory());
         options.Converters.Add(new RestRuntimeOptionsConverterFactory());
         options.Converters.Add(new GraphQLRuntimeOptionsConverterFactory(replaceEnvVar));
