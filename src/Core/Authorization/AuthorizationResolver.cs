// Copyright (c) Microsoft Corporation.
// Licensed under the MIT License.

using System.IdentityModel.Tokens.Jwt;
using System.Net;
using System.Security.Claims;
using System.Text.RegularExpressions;
using Azure.DataApiBuilder.Auth;
using Azure.DataApiBuilder.Config.DatabasePrimitives;
using Azure.DataApiBuilder.Config.ObjectModel;
using Azure.DataApiBuilder.Core.Configurations;
using Azure.DataApiBuilder.Core.Services;
using Azure.DataApiBuilder.Core.Services.MetadataProviders;
using Azure.DataApiBuilder.Service.Exceptions;
using Microsoft.AspNetCore.Http;
using Microsoft.Extensions.Primitives;

namespace Azure.DataApiBuilder.Core.Authorization
{
    /// <summary>
    /// Authorization stages that require passing before a request is executed
    /// against a database.
    /// </summary>
    public class AuthorizationResolver : IAuthorizationResolver
    {
<<<<<<< HEAD
        private readonly RuntimeConfigProvider _runtimeConfigProvider;
        private readonly IMetadataProviderFactory _metadataProviderFactory;
=======
        private readonly ISqlMetadataProvider _metadataProvider;
        private readonly RuntimeConfigProvider _runtimeConfigProvider;
>>>>>>> ef942f63
        public const string WILDCARD = "*";
        public const string CLAIM_PREFIX = "@claims.";
        public const string FIELD_PREFIX = "@item.";
        public const string CLIENT_ROLE_HEADER = "X-MS-API-ROLE";
        public const string ROLE_ANONYMOUS = "anonymous";
        public const string ROLE_AUTHENTICATED = "authenticated";

        public Dictionary<string, EntityMetadata> EntityPermissionsMap { get; private set; } = new();

        public AuthorizationResolver(
            RuntimeConfigProvider runtimeConfigProvider,
            IMetadataProviderFactory metadataProviderFactory
            )
        {
<<<<<<< HEAD
            _metadataProviderFactory = metadataProviderFactory;
=======
            _metadataProvider = sqlMetadataProvider;
            _runtimeConfigProvider = runtimeConfigProvider;
>>>>>>> ef942f63
            if (runtimeConfigProvider.TryGetConfig(out RuntimeConfig? runtimeConfig))
            {
                // Datastructure constructor will pull required properties from metadataprovider.
                SetEntityPermissionMap(runtimeConfig);
            }
            else
            {
                runtimeConfigProvider.RuntimeConfigLoadedHandlers.Add((RuntimeConfigProvider sender, RuntimeConfig config) =>
                {
                    SetEntityPermissionMap(config);
                    return Task.FromResult(true);
                });
            }

            _runtimeConfigProvider = runtimeConfigProvider;
        }

        /// <summary>
        /// Whether client role header defined role is present in httpContext.Identity.Claims.Roles
        /// and if the header is present, whether the authenticated user is a member of the role defined
        /// in the header.
        /// </summary>
        /// <param name="httpContext">Contains request headers and metadata of the authenticated user.</param>
        /// <returns>
        /// Client Role Header
        ///     Header not present -> FALSE, anonymous request must still provide required header.
        ///     Header present, no value -> FALSE
        ///     Header present, invalid value -> FALSE
        ///     Header present, valid value -> TRUE
        /// </returns>
        /// <exception cref="NotImplementedException"></exception>
        public bool IsValidRoleContext(HttpContext httpContext)
        {
            StringValues clientRoleHeader = httpContext.Request.Headers[CLIENT_ROLE_HEADER];

            if (clientRoleHeader.Count != 1)
            {
                // When count = 0, the clientRoleHeader is absent on requests.
                // Consequentially, anonymous requests must specifically set
                // the clientRoleHeader value to Anonymous.

                // When count > 1, multiple header fields with the same field-name
                // are present in a message, but are NOT supported, specifically for the client role header.
                // Valid scenario per HTTP Spec: http://www.w3.org/Protocols/rfc2616/rfc2616-sec4.html#sec4.2
                // Discussion: https://stackoverflow.com/a/3097052/18174950
                return false;
            }

            string clientRoleHeaderValue = clientRoleHeader.ToString();

            // The clientRoleHeader must have a value.
            if (clientRoleHeaderValue.Length == 0)
            {
                return false;
            }

            // IsInRole looks at all the claims present in the request
            // Reference: https://github.com/microsoft/referencesource/blob/master/mscorlib/system/security/claims/ClaimsPrincipal.cs
            return httpContext.User.IsInRole(clientRoleHeaderValue);
        }

        /// <inheritdoc />
        public bool AreRoleAndOperationDefinedForEntity(string entityIdentifier, string roleName, EntityActionOperation operation)
        {
            if (EntityPermissionsMap.TryGetValue(entityIdentifier, out EntityMetadata? valueOfEntityToRole))
            {
                if (valueOfEntityToRole.RoleToOperationMap.TryGetValue(roleName, out RoleMetadata? valueOfRoleToOperation))
                {
                    if (valueOfRoleToOperation!.OperationToColumnMap.ContainsKey(operation))
                    {
                        return true;
                    }
                }
            }

            return false;
        }

        public bool IsStoredProcedureExecutionPermitted(string entityName, string roleName, SupportedHttpVerb httpVerb)
        {
            bool executionPermitted = EntityPermissionsMap.TryGetValue(entityName, out EntityMetadata? entityMetadata)
                && entityMetadata is not null
                && entityMetadata.RoleToOperationMap.TryGetValue(roleName, out _);

            return executionPermitted;
        }

        /// <inheritdoc />
        public bool AreColumnsAllowedForOperation(string entityIdentifier, string roleName, EntityActionOperation operation, IEnumerable<string> columns)
        {
            string dataSourceName = _runtimeConfigProvider.GetConfig().GetDataSourceNameFromEntityName(entityIdentifier);
            ISqlMetadataProvider metadataProvider = _metadataProviderFactory.GetMetadataProvider(dataSourceName);

            string entityName = metadataProvider.GetEntityName(entityIdentifier);

            if (!EntityPermissionsMap[entityName].RoleToOperationMap.TryGetValue(roleName, out RoleMetadata? roleMetadata) && roleMetadata is null)
            {
                return false;
            }

            // Short circuit when OperationMetadata lookup fails. When lookup succeeds, operationToColumnMap will be populated
            // to enable include/excluded column permissions lookups.
            if (roleMetadata.OperationToColumnMap.TryGetValue(operation, out OperationMetadata? operationToColumnMap) && operationToColumnMap is not null)
            {
                _runtimeConfigProvider.TryGetConfig(out RuntimeConfig? runtimeConfig);
                // Each column present in the request is an "exposedColumn".
                // Authorization permissions reference "backingColumns"
                // Resolve backingColumn name to check authorization.
                // Failure indicates that request contain invalid exposedColumn for entity.
                foreach (string exposedColumn in columns)
                {
                    if (metadataProvider.TryGetBackingColumn(entityName, field: exposedColumn, out string? backingColumn))
                    {
                        // backingColumn will not be null when TryGetBackingColumn() is true.
                        if (operationToColumnMap.Excluded.Contains(backingColumn!) ||
                            !operationToColumnMap.Included.Contains(backingColumn!))
                        {
                            // If column is present in excluded OR excluded='*'
                            // If column is absent from included and included!=*
                            // return false
                            return false;
                        }
                    }
                    else if (runtimeConfig is not null && runtimeConfig.Runtime.Rest.RequestBodyStrict)
                    {
                        // Throw exception when we are not allowed extraneous fields in the rest request body,
                        // and no mapping exists for the given exposed field to a backing column.
                        throw new DataApiBuilderException(
                            message: "Invalid field name provided.",
                            statusCode: HttpStatusCode.BadRequest,
                            subStatusCode: DataApiBuilderException.SubStatusCodes.ExposedColumnNameMappingError
                            );
                    }
                }

                return true;
            }

            // OperationMetadata lookup failed.
            return false;
        }

        /// <inheritdoc />
        public string ProcessDBPolicy(string entityName, string roleName, EntityActionOperation operation, HttpContext httpContext)
        {
            string dBpolicyWithClaimTypes = GetDBPolicyForRequest(entityName, roleName, operation);

            if (string.IsNullOrWhiteSpace(dBpolicyWithClaimTypes))
            {
                return string.Empty;
            }

            return GetPolicyWithClaimValues(dBpolicyWithClaimTypes, GetAllUserClaims(httpContext));
        }

        /// <summary>
        /// Helper function to fetch the database policy associated with the current request based on the entity under
        /// action, the role defined in the the request and the operation to be executed.
        /// When no database policy is found, no database query predicates need to be added.
        /// 1) _entityPermissionMap[entityName] finds the entityMetaData for the current entityName
        /// 2) entityMetaData.RoleToOperationMap[roleName] finds the roleMetaData for the current roleName
        /// 3) roleMetaData.OperationToColumnMap[operation] finds the operationMetadata for the current operation
        /// 4) operationMetaData.databasePolicy finds the required database policy
        /// </summary>
        /// <param name="entityName">Entity from request.</param>
        /// <param name="roleName">Role defined in client role header.</param>
        /// <param name="operation">Operation type: create, read, update, delete.</param>
        /// <returns>Policy string if a policy exists in config.</returns>
        private string GetDBPolicyForRequest(string entityName, string roleName, EntityActionOperation operation)
        {
            if (!EntityPermissionsMap[entityName].RoleToOperationMap.TryGetValue(roleName, out RoleMetadata? roleMetadata))
            {
                return string.Empty;
            }

            if (!roleMetadata.OperationToColumnMap.TryGetValue(operation, out OperationMetadata? operationMetadata))
            {
                return string.Empty;
            }

            // Get the database policy for the specified operation.
            string? dbPolicy = operationMetadata.DatabasePolicy;

            return dbPolicy is not null ? dbPolicy : string.Empty;
        }

        #region Helpers
        /// <summary>
        /// Method to read in data from the config class into a Dictionary for quick lookup
        /// during runtime.
        /// </summary>
        /// <param name="runtimeConfig"></param>
        public void SetEntityPermissionMap(RuntimeConfig runtimeConfig)
        {
            foreach ((string entityName, Entity entity) in runtimeConfig.Entities)
            {
                EntityMetadata entityToRoleMap = new();

                bool isStoredProcedureEntity = entity.Source.Type is EntitySourceType.StoredProcedure;
                if (isStoredProcedureEntity)
                {
                    SupportedHttpVerb[] methods;
                    if (entity.Rest.Methods is not null)
                    {
                        methods = entity.Rest.Methods;
                    }
                    else
                    {
                        methods = (entity.Rest.Enabled) ? new SupportedHttpVerb[] { SupportedHttpVerb.Post } : Array.Empty<SupportedHttpVerb>();
                    }

                    entityToRoleMap.StoredProcedureHttpVerbs = new(methods);
                }

                // Store the allowedColumns for anonymous role.
                // In case the authenticated role is not defined on the entity,
                // this will help in copying over permissions from anonymous role to authenticated role.
                HashSet<string> allowedColumnsForAnonymousRole = new();
                string dataSourceName = runtimeConfig.GetDataSourceNameFromEntityName(entityName);
                ISqlMetadataProvider metadataProvider = _metadataProviderFactory.GetMetadataProvider(dataSourceName);
                foreach (EntityPermission permission in entity.Permissions)
                {
                    string role = permission.Role;
                    RoleMetadata roleToOperation = new();
                    EntityAction[] entityActions = permission.Actions;
                    foreach (EntityAction entityAction in entityActions)
                    {
                        EntityActionOperation operation = entityAction.Action;
                        OperationMetadata operationToColumn = new();

                        // Use a HashSet to store all the backing field names
                        // that are accessible to the user.
                        HashSet<string> allowedColumns = new();
                        IEnumerable<string> allTableColumns = ResolveEntityDefinitionColumns(entityName, metadataProvider);

                        if (entityAction.Fields is null)
                        {
                            operationToColumn.Included.UnionWith(ResolveEntityDefinitionColumns(entityName, metadataProvider));
                        }
                        else
                        {
                            // When a wildcard (*) is defined for Included columns, all of the table's
                            // columns must be resolved and placed in the operationToColumn Key/Value store.
                            // This is especially relevant for find requests, where actual column names must be
                            // resolved when no columns were included in a request.
                            if (entityAction.Fields.Include is null ||
                                (entityAction.Fields.Include.Count == 1 && entityAction.Fields.Include.Contains(WILDCARD)))
                            {
                                operationToColumn.Included.UnionWith(ResolveEntityDefinitionColumns(entityName, metadataProvider));
                            }
                            else
                            {
                                operationToColumn.Included = entityAction.Fields.Include;
                            }

                            // When a wildcard (*) is defined for Excluded columns, all of the table's
                            // columns must be resolved and placed in the operationToColumn Key/Value store.
                            if (entityAction.Fields.Exclude is null ||
                                (entityAction.Fields.Exclude.Count == 1 && entityAction.Fields.Exclude.Contains(WILDCARD)))
                            {
                                operationToColumn.Excluded.UnionWith(ResolveEntityDefinitionColumns(entityName, metadataProvider));
                            }
                            else
                            {
                                operationToColumn.Excluded = entityAction.Fields.Exclude;
                            }
                        }

                        if (entityAction.Policy is not null && entityAction.Policy.Database is not null)
                        {
                            operationToColumn.DatabasePolicy = entityAction.Policy.Database;
                        }

                        // Calculate the set of allowed backing column names.
                        allowedColumns.UnionWith(operationToColumn.Included.Except(operationToColumn.Excluded));

                        // Populate allowed exposed columns for each entity/role/operation combination during startup,
                        // so that it doesn't need to be evaluated per request.
                        PopulateAllowedExposedColumns(operationToColumn.AllowedExposedColumns, entityName, allowedColumns, metadataProvider);

                        IEnumerable<EntityActionOperation> operations = GetAllOperationsForObjectType(operation, entity.Source.Type);
                        foreach (EntityActionOperation crudOperation in operations)
                        {
                            // Try to add the opElement to the map if not present.
                            // Builds up mapping: i.e. Operation.Create permitted in {Role1, Role2, ..., RoleN}
                            if (!entityToRoleMap.OperationToRolesMap.TryAdd(crudOperation, new List<string>(new string[] { role })))
                            {
                                entityToRoleMap.OperationToRolesMap[crudOperation].Add(role);
                            }

                            foreach (string allowedColumn in allowedColumns)
                            {
                                entityToRoleMap.FieldToRolesMap.TryAdd(key: allowedColumn, CreateOperationToRoleMap(entity.Source.Type));
                                entityToRoleMap.FieldToRolesMap[allowedColumn][crudOperation].Add(role);
                            }

                            roleToOperation.OperationToColumnMap[crudOperation] = operationToColumn;
                        }

                        if (ROLE_ANONYMOUS.Equals(role, StringComparison.OrdinalIgnoreCase))
                        {
                            // Saving the allowed columns for anonymous role in case we need to copy the
                            // allowed columns for authenticated role. This reduces the time complexity
                            // for copying over permissions to authenticated role from anonymous role.
                            allowedColumnsForAnonymousRole = allowedColumns;
                        }
                    }

                    entityToRoleMap.RoleToOperationMap[role] = roleToOperation;
                }

                // Check if anonymous role is defined but authenticated is not. If that is the case,
                // then the authenticated role derives permissions that are atleast equal to anonymous role.
                if (entityToRoleMap.RoleToOperationMap.ContainsKey(ROLE_ANONYMOUS) &&
                    !entityToRoleMap.RoleToOperationMap.ContainsKey(ROLE_AUTHENTICATED))
                {
                    CopyOverPermissionsFromAnonymousToAuthenticatedRole(entityToRoleMap, allowedColumnsForAnonymousRole);
                }

                EntityPermissionsMap[entityName] = entityToRoleMap;
            }
        }

        /// <summary>
        /// Helper method to copy over permissions from anonymous role to authenticated role in the case
        /// when anonymous role is defined for an entity in the config but authenticated role is not.
        /// </summary>
        /// <param name="entityToRoleMap">The EntityMetadata for the entity for which we want to copy permissions
        /// from anonymous to authenticated role.</param>
        /// <param name="allowedColumnsForAnonymousRole">List of allowed columns for anonymous role.</param>
        private static void CopyOverPermissionsFromAnonymousToAuthenticatedRole(
            EntityMetadata entityToRoleMap,
            HashSet<string> allowedColumnsForAnonymousRole)
        {
            // Using assignment operator overrides the existing value for the key /
            // adds a new entry for (key,value) pair if absent, to the map.
            entityToRoleMap.RoleToOperationMap[ROLE_AUTHENTICATED] = entityToRoleMap.RoleToOperationMap[ROLE_ANONYMOUS];

            // Copy over OperationToRolesMap for authenticated role from anonymous role.
            Dictionary<EntityActionOperation, OperationMetadata> allowedOperationMap =
                entityToRoleMap.RoleToOperationMap[ROLE_ANONYMOUS].OperationToColumnMap;
            foreach (EntityActionOperation operation in allowedOperationMap.Keys)
            {
                entityToRoleMap.OperationToRolesMap[operation].Add(ROLE_AUTHENTICATED);
            }

            // Copy over FieldToRolesMap for authenticated role from anonymous role.
            foreach (string allowedColumnInAnonymousRole in allowedColumnsForAnonymousRole)
            {
                Dictionary<EntityActionOperation, List<string>> allowedOperationsForField =
                    entityToRoleMap.FieldToRolesMap[allowedColumnInAnonymousRole];
                foreach (EntityActionOperation operation in allowedOperationsForField.Keys)
                {
                    if (allowedOperationsForField[operation].Contains(ROLE_ANONYMOUS))
                    {
                        allowedOperationsForField[operation].Add(ROLE_AUTHENTICATED);
                    }
                }
            }
        }

        /// <summary>
        /// Returns a list of all possible operations depending on the provided EntitySourceType.
        /// Stored procedures only support Operation.Execute.
        /// In case the operation is Operation.All (wildcard), it gets resolved to a set of CRUD operations.
        /// </summary>
        /// <param name="operation">operation type.</param>
        /// <param name="sourceType">Type of database object: Table, View, or Stored Procedure.</param>
        /// <returns>IEnumerable of all available operations.</returns>
        public static IEnumerable<EntityActionOperation> GetAllOperationsForObjectType(EntityActionOperation operation, EntitySourceType? sourceType)
        {
            if (sourceType is EntitySourceType.StoredProcedure)
            {
                return new List<EntityActionOperation> { EntityActionOperation.Execute };
            }

            return operation is EntityActionOperation.All ? EntityAction.ValidPermissionOperations : new List<EntityActionOperation> { operation };
        }

        /// <summary>
        /// From the given parameters, processes the included and excluded column permissions to output
        /// a list of columns that are "allowed".
        /// -- IncludedColumns minus ExcludedColumns == Allowed Columns
        /// -- Does not yet account for either being wildcard (*).
        /// </summary>
        /// <param name="allowedExposedColumns">Set of fields exposed to user.</param>
        /// <param name="entityName">Entity from request</param>
        /// <param name="allowedDBColumns">Set of allowed backing field names.</param>
        private static void PopulateAllowedExposedColumns(HashSet<string> allowedExposedColumns,
            string entityName,
            HashSet<string> allowedDBColumns,
            ISqlMetadataProvider metadataProvider)
        {
            foreach (string dbColumn in allowedDBColumns)
            {
                if (metadataProvider.TryGetExposedColumnName(entityName, backingFieldName: dbColumn, out string? exposedName))
                {
                    if (exposedName is not null)
                    {
                        allowedExposedColumns.Add(exposedName);
                    }
                }
            }
        }

        /// <inheritdoc />
        public IEnumerable<string> GetAllowedExposedColumns(string entityName, string roleName, EntityActionOperation operation)
        {
            return EntityPermissionsMap[entityName].RoleToOperationMap[roleName].OperationToColumnMap[operation].AllowedExposedColumns;
        }

        /// <summary>
        /// Helper method to extract all claims available in the HttpContext's user object and add the claims
        /// to the claimsInRequestContext dictionary to be used for claimType -> claim lookups.
        /// </summary>
        /// <param name="context">HttpContext object used to extract the authenticated user's claims.</param>
        /// <returns>Dictionary with claimType -> claim mappings.</returns>
        public static Dictionary<string, Claim> GetAllUserClaims(HttpContext? context)
        {
            Dictionary<string, Claim> claimsInRequestContext = new();
            if (context is null)
            {
                return claimsInRequestContext;
            }

            string clientRoleHeader = context.Request.Headers[CLIENT_ROLE_HEADER].ToString();

            // Iterate through all the identities to populate claims in request context.
            foreach (ClaimsIdentity identity in context.User.Identities)
            {

                // Only add a role claim which represents the role context evaluated for the request,
                // as this can be via the virtue of an identity added by DAB.
                if (!claimsInRequestContext.ContainsKey(AuthenticationOptions.ROLE_CLAIM_TYPE) &&
                    identity.HasClaim(type: AuthenticationOptions.ROLE_CLAIM_TYPE, value: clientRoleHeader))
                {
                    claimsInRequestContext.Add(AuthenticationOptions.ROLE_CLAIM_TYPE, new Claim(AuthenticationOptions.ROLE_CLAIM_TYPE, clientRoleHeader, ClaimValueTypes.String));
                }

                // If identity is not authenticated, we don't honor any other claims present in this identity.
                if (!identity.IsAuthenticated)
                {
                    continue;
                }

                foreach (Claim claim in identity.Claims)
                {
                    /*
                     * An example claim would be of format:
                     * claim.Type: "user_email"
                     * claim.Value: "authz@microsoft.com"
                     * claim.ValueType: "string"
                     */
                    // At this point, only add non-role claims to the collection and only throw an exception for duplicate non-role claims.
                    if (!claim.Type.Equals(AuthenticationOptions.ROLE_CLAIM_TYPE) && !claimsInRequestContext.TryAdd(claim.Type, claim))
                    {
                        // If there are duplicate claims present in the request, return an exception.
                        throw new DataApiBuilderException(
                            message: "Duplicate claims are not allowed within a request.",
                            statusCode: HttpStatusCode.Forbidden,
                            subStatusCode: DataApiBuilderException.SubStatusCodes.AuthorizationCheckFailed
                            );
                    }
                }
            }

            return claimsInRequestContext;
        }

        /// <summary>
        /// Helper method to substitute all the claimTypes(denoted with @claims.claimType) in
        /// the policy string with their corresponding claimValues.
        /// </summary>
        /// <param name="policy">The policy to be processed.</param>
        /// <param name="claimsInRequestContext">Dictionary holding all the claims available in the request.</param>
        /// <returns>Processed policy with claim values substituted for claim types.</returns>
        /// <exception cref="DataApiBuilderException"></exception>
        private static string GetPolicyWithClaimValues(string policy, Dictionary<string, Claim> claimsInRequestContext)
        {
            // Regex used to extract all claimTypes in policy. It finds all the substrings which are
            // of the form @claims.*** where *** contains characters from a-zA-Z0-9._ .
            string claimCharsRgx = @"@claims\.[a-zA-Z0-9_\.]*";

            // Find all the claimTypes from the policy
            string processedPolicy = Regex.Replace(policy, claimCharsRgx,
                (claimTypeMatch) => GetClaimValueFromClaim(claimTypeMatch, claimsInRequestContext));

            // Remove occurrences of @item. directives
            processedPolicy = processedPolicy.Replace(FIELD_PREFIX, "");
            return processedPolicy;
        }

        /// <summary>
        /// Helper function used to retrieve the claim value for the given claim type from the user's claims.
        /// </summary>
        /// <param name="claimTypeMatch">The claimType present in policy with a prefix of @claims..</param>
        /// <param name="claimsInRequestContext">Dictionary populated with all the user claims.</param>
        /// <returns>The claim value for the given claimTypeMatch.</returns>
        /// <exception cref="DataApiBuilderException"> Throws exception when the user does not possess the given claim.</exception>
        private static string GetClaimValueFromClaim(Match claimTypeMatch, Dictionary<string, Claim> claimsInRequestContext)
        {
            // Gets <claimType> from @claims.<claimType>
            string claimType = claimTypeMatch.Value.ToString().Substring(CLAIM_PREFIX.Length);
            if (claimsInRequestContext.TryGetValue(claimType, out Claim? claim))
            {
                return GetClaimValue(claim);
            }
            else
            {
                // User lacks a claim which is required to perform the operation.
                throw new DataApiBuilderException(
                    message: "User does not possess all the claims required to perform this operation.",
                    statusCode: HttpStatusCode.Forbidden,
                    subStatusCode: DataApiBuilderException.SubStatusCodes.AuthorizationCheckFailed
                    );
            }
        }

        /// <summary>
        /// Using the input parameter claim, returns the primitive literal from claim.Value:
        /// e.g. @claims.idp (string) resolves as 'azuread'
        /// e.g. @claims.iat (int) resolves as 1537231048
        /// e.g. @claims.email_verified (boolean) resolves as true
        /// To adhere with OData 4.01 ABNF construction rules (Section 7: Literal Data Values)
        /// - Primitive string literals in URLS must be enclosed within single quotes.
        /// - Other primitive types are represented as plain values and do not require single quotes.
        /// Note: With many access token issuers, token claims are strings or string representations
        /// of other data types such as dates and GUIDs.
        /// Note: System.Security.Claim.ValueType defaults to ClaimValueTypes.String if the code calling
        /// the constructor for Claim does not explicitly provide a value type.
        /// </summary>
        /// <param name="claim">The claim whose value is to be returned.</param>
        /// <returns>Processed claim value based on its data type.</returns>
        /// <exception cref="DataApiBuilderException">Exception thrown when the claim's datatype is not supported.</exception>
        /// <seealso cref="http://docs.oasis-open.org/odata/odata/v4.01/cs01/abnf/odata-abnf-construction-rules.txt"/>
        /// <seealso cref="https://www.iana.org/assignments/jwt/jwt.xhtml#claims"/>
        /// <seealso cref="https://www.rfc-editor.org/rfc/rfc7519.html#section-4"/>
        /// <seealso cref="https://github.com/microsoft/referencesource/blob/dae14279dd0672adead5de00ac8f117dcf74c184/mscorlib/system/security/claims/Claim.cs#L107"/>
        public static string GetClaimValue(Claim claim)
        {
            /* An example Claim object:
             * claim.Type: "user_email"
             * claim.Value: "authz@microsoft.com"
             * claim.ValueType: "http://www.w3.org/2001/XMLSchema#string"
             */

            switch (claim.ValueType)
            {
                case ClaimValueTypes.String:
                    return $"'{claim.Value}'";
                case ClaimValueTypes.Boolean:
                case ClaimValueTypes.Integer:
                case ClaimValueTypes.Integer32:
                case ClaimValueTypes.Integer64:
                case ClaimValueTypes.UInteger32:
                case ClaimValueTypes.UInteger64:
                case ClaimValueTypes.Double:
                    return $"{claim.Value}";
                case JsonClaimValueTypes.JsonNull:
                    return $"null";
                default:
                    // One of the claims in the request had unsupported data type.
                    throw new DataApiBuilderException(
                        message: $"The claim value for claim: {claim.Type} belonging to the user has an unsupported data type.",
                        statusCode: HttpStatusCode.Forbidden,
                        subStatusCode: DataApiBuilderException.SubStatusCodes.UnsupportedClaimValueType
                    );
            }
        }

        /// <summary>
        /// Get list of roles defined for entity within runtime configuration.. This is applicable for GraphQL when creating authorization
        /// directive on Object type.
        /// </summary>
        /// <param name="entityName">Name of entity.</param>
        /// <returns>Collection of role names.</returns>
        public IEnumerable<string> GetRolesForEntity(string entityName)
        {
            return EntityPermissionsMap[entityName].RoleToOperationMap.Keys;
        }

        /// <summary>
        /// Returns a list of roles which define permissions for the provided operation.
        /// i.e. list of roles which allow the operation 'Read' on entityName.
        /// </summary>
        /// <param name="entityName">Entity to lookup permissions</param>
        /// <param name="operation">Operation to lookup applicable roles</param>
        /// <returns>Collection of roles.</returns>
        public IEnumerable<string> GetRolesForOperation(string entityName, EntityActionOperation operation)
        {
            if (EntityPermissionsMap[entityName].OperationToRolesMap.TryGetValue(operation, out List<string>? roleList) && roleList is not null)
            {
                return roleList;
            }

            return new List<string>();
        }

        /// <summary>
        /// Returns the collection of roles which can perform {operation} the provided field.
        /// Applicable to GraphQL field directive @authorize on ObjectType fields.
        /// </summary>
        /// <param name="entityName">EntityName whose operationMetadata will be searched.</param>
        /// <param name="field">Field to lookup operation permissions</param>
        /// <param name="operation">Specific operation to get collection of roles</param>
        /// <returns>Collection of role names allowed to perform operation on Entity's field.</returns>
        public IEnumerable<string> GetRolesForField(string entityName, string field, EntityActionOperation operation)
        {
            // A field may not exist in FieldToRolesMap when that field is not an included column (implicitly or explicitly) in
            // any role.
            if (EntityPermissionsMap[entityName].FieldToRolesMap.TryGetValue(field, out Dictionary<EntityActionOperation, List<string>>? operationToRoles)
                && operationToRoles is not null)
            {
                if (operationToRoles.TryGetValue(operation, out List<string>? roles) && roles is not null)
                {
                    return roles;
                }
            }

            return new List<string>();
        }

        /// <summary>
        /// For a given entityName, retrieve the column names on the associated table
        /// from the metadataProvider.
        /// For CosmosDb_NoSql, read all the column names from schema.gql GraphQL type fields
        /// </summary>
        /// <param name="entityName">Used to lookup table definition of specific entity</param>
        /// <returns>Collection of columns in table definition.</returns>
        private static IEnumerable<string> ResolveEntityDefinitionColumns(string entityName, ISqlMetadataProvider metadataProvider)
        {
            if (metadataProvider.GetDatabaseType() is DatabaseType.CosmosDB_NoSQL)
            {
                return metadataProvider.GetSchemaGraphQLFieldNamesForEntityName(entityName);
            }

            // Table definition is null on stored procedure entities
            SourceDefinition? sourceDefinition = metadataProvider.GetSourceDefinition(entityName);
            return sourceDefinition is null ? new List<string>() : sourceDefinition.Columns.Keys;
        }

        /// <summary>
        /// Creates new key value map of
        /// Key: operationType
        /// Value: Collection of role names.
        /// There are only five possible operations
        /// </summary>
        /// <returns>Dictionary: Key - Operation | Value - List of roles.</returns>
        private static Dictionary<EntityActionOperation, List<string>> CreateOperationToRoleMap(EntitySourceType? sourceType)
        {
            if (sourceType is EntitySourceType.StoredProcedure)
            {
                return new Dictionary<EntityActionOperation, List<string>>()
                {
                    { EntityActionOperation.Execute, new List<string>()}
                };
            }

            return new Dictionary<EntityActionOperation, List<string>>()
            {
                { EntityActionOperation.Create, new List<string>()},
                { EntityActionOperation.Read, new List<string>()},
                { EntityActionOperation.Update, new List<string>()},
                { EntityActionOperation.Delete, new List<string>()}
            };
        }

        #endregion
    }
}<|MERGE_RESOLUTION|>--- conflicted
+++ resolved
@@ -23,13 +23,8 @@
     /// </summary>
     public class AuthorizationResolver : IAuthorizationResolver
     {
-<<<<<<< HEAD
         private readonly RuntimeConfigProvider _runtimeConfigProvider;
         private readonly IMetadataProviderFactory _metadataProviderFactory;
-=======
-        private readonly ISqlMetadataProvider _metadataProvider;
-        private readonly RuntimeConfigProvider _runtimeConfigProvider;
->>>>>>> ef942f63
         public const string WILDCARD = "*";
         public const string CLAIM_PREFIX = "@claims.";
         public const string FIELD_PREFIX = "@item.";
@@ -44,12 +39,7 @@
             IMetadataProviderFactory metadataProviderFactory
             )
         {
-<<<<<<< HEAD
             _metadataProviderFactory = metadataProviderFactory;
-=======
-            _metadataProvider = sqlMetadataProvider;
-            _runtimeConfigProvider = runtimeConfigProvider;
->>>>>>> ef942f63
             if (runtimeConfigProvider.TryGetConfig(out RuntimeConfig? runtimeConfig))
             {
                 // Datastructure constructor will pull required properties from metadataprovider.
