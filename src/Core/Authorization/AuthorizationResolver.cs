--- conflicted
+++ resolved
@@ -23,8 +23,8 @@
 /// </summary>
 public class AuthorizationResolver : IAuthorizationResolver
 {
-    private readonly ISqlMetadataProvider _metadataProvider;
     private readonly RuntimeConfigProvider _runtimeConfigProvider;
+    private readonly IMetadataProviderFactory _metadataProviderFactory;
     public const string WILDCARD = "*";
     public const string CLAIM_PREFIX = "@claims.";
     public const string FIELD_PREFIX = "@item.";
@@ -36,50 +36,14 @@
 
     public AuthorizationResolver(
         RuntimeConfigProvider runtimeConfigProvider,
-        ISqlMetadataProvider sqlMetadataProvider
+        IMetadataProviderFactory metadataProviderFactory
         )
     {
-<<<<<<< HEAD
-        _metadataProvider = sqlMetadataProvider;
-        _runtimeConfigProvider = runtimeConfigProvider;
+        _metadataProviderFactory = metadataProviderFactory;
         if (runtimeConfigProvider.TryGetConfig(out RuntimeConfig? runtimeConfig))
         {
             // Datastructure constructor will pull required properties from metadataprovider.
             SetEntityPermissionMap(runtimeConfig);
-=======
-        private readonly RuntimeConfigProvider _runtimeConfigProvider;
-        private readonly IMetadataProviderFactory _metadataProviderFactory;
-        public const string WILDCARD = "*";
-        public const string CLAIM_PREFIX = "@claims.";
-        public const string FIELD_PREFIX = "@item.";
-        public const string CLIENT_ROLE_HEADER = "X-MS-API-ROLE";
-        public const string ROLE_ANONYMOUS = "anonymous";
-        public const string ROLE_AUTHENTICATED = "authenticated";
-
-        public Dictionary<string, EntityMetadata> EntityPermissionsMap { get; private set; } = new();
-
-        public AuthorizationResolver(
-            RuntimeConfigProvider runtimeConfigProvider,
-            IMetadataProviderFactory metadataProviderFactory
-            )
-        {
-            _metadataProviderFactory = metadataProviderFactory;
-            if (runtimeConfigProvider.TryGetConfig(out RuntimeConfig? runtimeConfig))
-            {
-                // Datastructure constructor will pull required properties from metadataprovider.
-                SetEntityPermissionMap(runtimeConfig);
-            }
-            else
-            {
-                runtimeConfigProvider.RuntimeConfigLoadedHandlers.Add((RuntimeConfigProvider sender, RuntimeConfig config) =>
-                {
-                    SetEntityPermissionMap(config);
-                    return Task.FromResult(true);
-                });
-            }
-
-            _runtimeConfigProvider = runtimeConfigProvider;
->>>>>>> 9ad8b343
         }
         else
         {
@@ -89,6 +53,8 @@
                 return Task.FromResult(true);
             });
         }
+
+        _runtimeConfigProvider = runtimeConfigProvider;
     }
 
     /// <summary>
@@ -157,22 +123,14 @@
         bool executionPermitted = EntityPermissionsMap.TryGetValue(entityName, out EntityMetadata? entityMetadata)
             && entityMetadata is not null
             && entityMetadata.RoleToOperationMap.TryGetValue(roleName, out _);
-
-<<<<<<< HEAD
         return executionPermitted;
     }
-=======
-        /// <inheritdoc />
-        public bool AreColumnsAllowedForOperation(string entityName, string roleName, EntityActionOperation operation, IEnumerable<string> columns)
-        {
-            string dataSourceName = _runtimeConfigProvider.GetConfig().GetDataSourceNameFromEntityName(entityName);
-            ISqlMetadataProvider metadataProvider = _metadataProviderFactory.GetMetadataProvider(dataSourceName);
->>>>>>> 9ad8b343
 
     /// <inheritdoc />
-    public bool AreColumnsAllowedForOperation(string entityIdentifier, string roleName, EntityActionOperation operation, IEnumerable<string> columns)
-    {
-        string entityName = _metadataProvider.GetEntityName(entityIdentifier);
+    public bool AreColumnsAllowedForOperation(string entityName, string roleName, EntityActionOperation operation, IEnumerable<string> columns)
+    {
+        string dataSourceName = _runtimeConfigProvider.GetConfig().GetDataSourceNameFromEntityName(entityName);
+        ISqlMetadataProvider metadataProvider = _metadataProviderFactory.GetMetadataProvider(dataSourceName);
 
         if (!EntityPermissionsMap[entityName].RoleToOperationMap.TryGetValue(roleName, out RoleMetadata? roleMetadata) && roleMetadata is null)
         {
@@ -190,15 +148,11 @@
             // Failure indicates that request contain invalid exposedColumn for entity.
             foreach (string exposedColumn in columns)
             {
-                if (_metadataProvider.TryGetBackingColumn(entityName, field: exposedColumn, out string? backingColumn))
-                {
-<<<<<<< HEAD
+                if (metadataProvider.TryGetBackingColumn(entityName, field: exposedColumn, out string? backingColumn))
+                {
                     // backingColumn will not be null when TryGetBackingColumn() is true.
                     if (operationToColumnMap.Excluded.Contains(backingColumn!) ||
                         !operationToColumnMap.Included.Contains(backingColumn!))
-=======
-                    if (metadataProvider.TryGetBackingColumn(entityName, field: exposedColumn, out string? backingColumn))
->>>>>>> 9ad8b343
                     {
                         // If column is present in excluded OR excluded='*'
                         // If column is absent from included and included!=*
@@ -294,7 +248,6 @@
                     methods = (entity.Rest.Enabled) ? new SupportedHttpVerb[] { SupportedHttpVerb.Post } : Array.Empty<SupportedHttpVerb>();
                 }
 
-<<<<<<< HEAD
                 entityToRoleMap.StoredProcedureHttpVerbs = new(methods);
             }
 
@@ -302,40 +255,27 @@
             // In case the authenticated role is not defined on the entity,
             // this will help in copying over permissions from anonymous role to authenticated role.
             HashSet<string> allowedColumnsForAnonymousRole = new();
+            string dataSourceName = runtimeConfig.GetDataSourceNameFromEntityName(entityName);
+            ISqlMetadataProvider metadataProvider = _metadataProviderFactory.GetMetadataProvider(dataSourceName);
             foreach (EntityPermission permission in entity.Permissions)
             {
                 string role = permission.Role;
                 RoleMetadata roleToOperation = new();
                 EntityAction[] entityActions = permission.Actions;
                 foreach (EntityAction entityAction in entityActions)
-=======
-                // Store the allowedColumns for anonymous role.
-                // In case the authenticated role is not defined on the entity,
-                // this will help in copying over permissions from anonymous role to authenticated role.
-                HashSet<string> allowedColumnsForAnonymousRole = new();
-                string dataSourceName = runtimeConfig.GetDataSourceNameFromEntityName(entityName);
-                ISqlMetadataProvider metadataProvider = _metadataProviderFactory.GetMetadataProvider(dataSourceName);
-                foreach (EntityPermission permission in entity.Permissions)
->>>>>>> 9ad8b343
                 {
                     EntityActionOperation operation = entityAction.Action;
                     OperationMetadata operationToColumn = new();
 
-<<<<<<< HEAD
+
                     // Use a HashSet to store all the backing field names
                     // that are accessible to the user.
                     HashSet<string> allowedColumns = new();
-                    IEnumerable<string> allTableColumns = ResolveEntityDefinitionColumns(entityName);
-=======
-                        // Use a HashSet to store all the backing field names
-                        // that are accessible to the user.
-                        HashSet<string> allowedColumns = new();
-                        IEnumerable<string> allTableColumns = ResolveEntityDefinitionColumns(entityName, metadataProvider);
->>>>>>> 9ad8b343
+                    IEnumerable<string> allTableColumns = ResolveEntityDefinitionColumns(entityName, metadataProvider);
 
                     if (entityAction.Fields is null)
                     {
-                        operationToColumn.Included.UnionWith(ResolveEntityDefinitionColumns(entityName));
+                        operationToColumn.Included.UnionWith(ResolveEntityDefinitionColumns(entityName, metadataProvider));
                     }
                     else
                     {
@@ -350,35 +290,7 @@
                         }
                         else
                         {
-<<<<<<< HEAD
                             operationToColumn.Included = entityAction.Fields.Include;
-=======
-                            // When a wildcard (*) is defined for Included columns, all of the table's
-                            // columns must be resolved and placed in the operationToColumn Key/Value store.
-                            // This is especially relevant for find requests, where actual column names must be
-                            // resolved when no columns were included in a request.
-                            if (entityAction.Fields.Include is null ||
-                                (entityAction.Fields.Include.Count == 1 && entityAction.Fields.Include.Contains(WILDCARD)))
-                            {
-                                operationToColumn.Included.UnionWith(ResolveEntityDefinitionColumns(entityName, metadataProvider));
-                            }
-                            else
-                            {
-                                operationToColumn.Included = entityAction.Fields.Include;
-                            }
-
-                            // When a wildcard (*) is defined for Excluded columns, all of the table's
-                            // columns must be resolved and placed in the operationToColumn Key/Value store.
-                            if (entityAction.Fields.Exclude is null ||
-                                (entityAction.Fields.Exclude.Count == 1 && entityAction.Fields.Exclude.Contains(WILDCARD)))
-                            {
-                                operationToColumn.Excluded.UnionWith(ResolveEntityDefinitionColumns(entityName, metadataProvider));
-                            }
-                            else
-                            {
-                                operationToColumn.Excluded = entityAction.Fields.Exclude;
-                            }
->>>>>>> 9ad8b343
                         }
 
                         // When a wildcard (*) is defined for Excluded columns, all of the table's
@@ -386,7 +298,7 @@
                         if (entityAction.Fields.Exclude is null ||
                             (entityAction.Fields.Exclude.Count == 1 && entityAction.Fields.Exclude.Contains(WILDCARD)))
                         {
-                            operationToColumn.Excluded.UnionWith(ResolveEntityDefinitionColumns(entityName));
+                            operationToColumn.Excluded.UnionWith(ResolveEntityDefinitionColumns(entityName, metadataProvider));
                         }
                         else
                         {
@@ -402,15 +314,10 @@
                     // Calculate the set of allowed backing column names.
                     allowedColumns.UnionWith(operationToColumn.Included.Except(operationToColumn.Excluded));
 
-<<<<<<< HEAD
+
                     // Populate allowed exposed columns for each entity/role/operation combination during startup,
                     // so that it doesn't need to be evaluated per request.
-                    PopulateAllowedExposedColumns(operationToColumn.AllowedExposedColumns, entityName, allowedColumns);
-=======
-                        // Populate allowed exposed columns for each entity/role/operation combination during startup,
-                        // so that it doesn't need to be evaluated per request.
-                        PopulateAllowedExposedColumns(operationToColumn.AllowedExposedColumns, entityName, allowedColumns, metadataProvider);
->>>>>>> 9ad8b343
+                    PopulateAllowedExposedColumns(operationToColumn.AllowedExposedColumns, entityName, allowedColumns, metadataProvider);
 
                     IEnumerable<EntityActionOperation> operations = GetAllOperationsForObjectType(operation, entity.Source.Type);
                     foreach (EntityActionOperation crudOperation in operations)
@@ -508,10 +415,9 @@
             return new List<EntityActionOperation> { EntityActionOperation.Execute };
         }
 
-<<<<<<< HEAD
         return operation is EntityActionOperation.All ? EntityAction.ValidPermissionOperations : new List<EntityActionOperation> { operation };
     }
-
+    
     /// <summary>
     /// From the given parameters, processes the included and excluded column permissions to output
     /// a list of columns that are "allowed".
@@ -521,34 +427,16 @@
     /// <param name="allowedExposedColumns">Set of fields exposed to user.</param>
     /// <param name="entityName">Entity from request</param>
     /// <param name="allowedDBColumns">Set of allowed backing field names.</param>
-    private void PopulateAllowedExposedColumns(HashSet<string> allowedExposedColumns,
+    private static void PopulateAllowedExposedColumns(HashSet<string> allowedExposedColumns,
         string entityName,
-        HashSet<string> allowedDBColumns)
+        HashSet<string> allowedDBColumns,
+        ISqlMetadataProvider metadataProvider)
     {
         foreach (string dbColumn in allowedDBColumns)
-=======
-        /// <summary>
-        /// From the given parameters, processes the included and excluded column permissions to output
-        /// a list of columns that are "allowed".
-        /// -- IncludedColumns minus ExcludedColumns == Allowed Columns
-        /// -- Does not yet account for either being wildcard (*).
-        /// </summary>
-        /// <param name="allowedExposedColumns">Set of fields exposed to user.</param>
-        /// <param name="entityName">Entity from request</param>
-        /// <param name="allowedDBColumns">Set of allowed backing field names.</param>
-        private static void PopulateAllowedExposedColumns(HashSet<string> allowedExposedColumns,
-            string entityName,
-            HashSet<string> allowedDBColumns,
-            ISqlMetadataProvider metadataProvider)
->>>>>>> 9ad8b343
-        {
-            if (_metadataProvider.TryGetExposedColumnName(entityName, backingFieldName: dbColumn, out string? exposedName))
-            {
-<<<<<<< HEAD
+        {
+            if (metadataProvider.TryGetExposedColumnName(entityName, backingFieldName: dbColumn, out string? exposedName))
+            {
                 if (exposedName is not null)
-=======
-                if (metadataProvider.TryGetExposedColumnName(entityName, backingFieldName: dbColumn, out string? exposedName))
->>>>>>> 9ad8b343
                 {
                     allowedExposedColumns.Add(exposedName);
                 }
@@ -770,7 +658,6 @@
             }
         }
 
-<<<<<<< HEAD
         return new List<string>();
     }
 
@@ -781,34 +668,15 @@
     /// </summary>
     /// <param name="entityName">Used to lookup table definition of specific entity</param>
     /// <returns>Collection of columns in table definition.</returns>
-    private IEnumerable<string> ResolveEntityDefinitionColumns(string entityName)
-    {
-        if (_metadataProvider.GetDatabaseType() is DatabaseType.CosmosDB_NoSQL)
-        {
-            return _metadataProvider.GetSchemaGraphQLFieldNamesForEntityName(entityName);
-=======
-        /// <summary>
-        /// For a given entityName, retrieve the column names on the associated table
-        /// from the metadataProvider.
-        /// For CosmosDb_NoSql, read all the column names from schema.gql GraphQL type fields
-        /// </summary>
-        /// <param name="entityName">Used to lookup table definition of specific entity</param>
-        /// <returns>Collection of columns in table definition.</returns>
-        private static IEnumerable<string> ResolveEntityDefinitionColumns(string entityName, ISqlMetadataProvider metadataProvider)
-        {
-            if (metadataProvider.GetDatabaseType() is DatabaseType.CosmosDB_NoSQL)
-            {
-                return metadataProvider.GetSchemaGraphQLFieldNamesForEntityName(entityName);
-            }
-
-            // Table definition is null on stored procedure entities
-            SourceDefinition? sourceDefinition = metadataProvider.GetSourceDefinition(entityName);
-            return sourceDefinition is null ? new List<string>() : sourceDefinition.Columns.Keys;
->>>>>>> 9ad8b343
+    private static IEnumerable<string> ResolveEntityDefinitionColumns(string entityName, ISqlMetadataProvider metadataProvider)
+    {
+        if (metadataProvider.GetDatabaseType() is DatabaseType.CosmosDB_NoSQL)
+        {
+            return metadataProvider.GetSchemaGraphQLFieldNamesForEntityName(entityName);
         }
 
         // Table definition is null on stored procedure entities
-        SourceDefinition? sourceDefinition = _metadataProvider.GetSourceDefinition(entityName);
+        SourceDefinition? sourceDefinition = metadataProvider.GetSourceDefinition(entityName);
         return sourceDefinition is null ? new List<string>() : sourceDefinition.Columns.Keys;
     }
 
