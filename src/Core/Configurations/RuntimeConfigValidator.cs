--- conflicted
+++ resolved
@@ -75,28 +75,15 @@
         ValidateAuthenticationOptions(runtimeConfig);
         ValidateGlobalEndpointRouteConfig(runtimeConfig);
 
-<<<<<<< HEAD
-            // Running these graphQL validations only in development mode to ensure
-            // fast startup of engine in production mode.
-            if (runtimeConfig.IsDevelopmentMode())
-            {
-                ValidateEntityConfiguration(runtimeConfig);
-
-                if (runtimeConfig.IsGraphQLEnabled)
-                {
-                    ValidateEntitiesDoNotGenerateDuplicateQueriesOrMutation(runtimeConfig.Entities);
-                }
-=======
         // Running these graphQL validations only in development mode to ensure
         // fast startup of engine in production mode.
-        if (runtimeConfig.Runtime.Host.Mode is HostMode.Development)
+        if (runtimeConfig.IsDevelopmentMode())
         {
             ValidateEntityConfiguration(runtimeConfig);
 
-            if (runtimeConfig.Runtime.GraphQL.Enabled)
+            if (runtimeConfig.IsGraphQLEnabled)
             {
                 ValidateEntitiesDoNotGenerateDuplicateQueriesOrMutation(runtimeConfig.Entities);
->>>>>>> ca5fa146
             }
         }
     }
@@ -265,47 +252,34 @@
         // Stores the unique rest paths configured for different entities present in the config.
         HashSet<string> restPathsForEntities = new();
 
-        foreach ((string entityName, Entity entity) in runtimeConfig.Entities)
-        {
-            if (runtimeConfig.Runtime.Rest.Enabled && entity.Rest is not null && entity.Rest.Enabled)
-            {
-<<<<<<< HEAD
+            foreach ((string entityName, Entity entity) in runtimeConfig.Entities)
+            {
                 if (runtimeConfig.IsRestEnabled && entity.Rest is not null && entity.Rest.Enabled)
-=======
-                // If no custom rest path is defined for the entity, we default it to the entityName.
-                string pathForEntity = entity.Rest.Path is not null ? entity.Rest.Path.TrimStart('/') : entityName;
-                ValidateRestPathSettingsForEntity(entityName, pathForEntity);
-                if (!restPathsForEntities.Add(pathForEntity))
->>>>>>> ca5fa146
-                {
-                    // Presence of multiple entities having the same rest path configured causes conflict.
-                    throw new DataApiBuilderException(
-                        message: $"The rest path: {pathForEntity} specified for entity: {entityName} is already used by another entity.",
-                        statusCode: HttpStatusCode.ServiceUnavailable,
-                        subStatusCode: DataApiBuilderException.SubStatusCodes.ConfigValidationError
-                        );
-                }
-
-<<<<<<< HEAD
+                {
+                    // If no custom rest path is defined for the entity, we default it to the entityName.
+                    string pathForEntity = entity.Rest.Path is not null ? entity.Rest.Path.TrimStart('/') : entityName;
+                    ValidateRestPathSettingsForEntity(entityName, pathForEntity);
+                    if (!restPathsForEntities.Add(pathForEntity))
+                    {
+                        // Presence of multiple entities having the same rest path configured causes conflict.
+                        throw new DataApiBuilderException(
+                            message: $"The rest path: {pathForEntity} specified for entity: {entityName} is already used by another entity.",
+                            statusCode: HttpStatusCode.ServiceUnavailable,
+                            subStatusCode: DataApiBuilderException.SubStatusCodes.ConfigValidationError
+                            );
+                    }
+
+                ValidateRestMethods(entity, entityName);
+            }
+
                 // If GraphQL endpoint is enabled globally and at entity level, then only we perform the validations related to it.
                 if (runtimeConfig.IsGraphQLEnabled && entity.GraphQL is not null && entity.GraphQL.Enabled)
                 {
                     ValidateNameRequirements(entity.GraphQL.Singular);
                     ValidateNameRequirements(entity.GraphQL.Plural);
                 }
-=======
-                ValidateRestMethods(entity, entityName);
->>>>>>> ca5fa146
-            }
-
-            // If GraphQL endpoint is enabled globally and at entity level, then only we perform the validations related to it.
-            if (runtimeConfig.Runtime.GraphQL.Enabled && entity.GraphQL is not null && entity.GraphQL.Enabled)
-            {
-                ValidateNameRequirements(entity.GraphQL.Singular);
-                ValidateNameRequirements(entity.GraphQL.Plural);
-            }
-        }
-    }
+            }
+        }
 
     /// <summary>
     /// Helper method to validate and let users know whether insignificant properties are present in the REST field.
@@ -343,29 +317,6 @@
 
         if (_reservedUriCharsRgx.IsMatch(pathForEntity))
         {
-<<<<<<< HEAD
-            // Both REST and GraphQL endpoints cannot be disabled at the same time.
-            if (!runtimeConfig.IsRestEnabled && !runtimeConfig.IsGraphQLEnabled)
-            {
-                throw new DataApiBuilderException(
-                    message: $"Both GraphQL and REST endpoints are disabled.",
-                    statusCode: HttpStatusCode.ServiceUnavailable,
-                    subStatusCode: DataApiBuilderException.SubStatusCodes.ConfigValidationError);
-            }
-
-            string? runtimeBaseRoute = runtimeConfig.Runtime?.BaseRoute;
-
-            // Ensure that the runtime base-route is only configured when authentication provider is StaticWebApps.
-            if (runtimeBaseRoute is not null)
-            {
-                if (runtimeConfig.IsStaticWebAppsIdentityProvider)
-                {
-                    throw new DataApiBuilderException(
-                        message: "Runtime base-route can only be used when the authentication provider is Static Web Apps.",
-                        statusCode: HttpStatusCode.ServiceUnavailable,
-                        subStatusCode: DataApiBuilderException.SubStatusCodes.ConfigValidationError);
-                }
-=======
             throw new DataApiBuilderException(
                 message: $"The rest path: {pathForEntity} for entity: {entityName} contains one or more reserved characters.",
                 statusCode: HttpStatusCode.ServiceUnavailable,
@@ -385,25 +336,45 @@
                 subStatusCode: DataApiBuilderException.SubStatusCodes.ConfigValidationError);
         }
     }
->>>>>>> ca5fa146
-
-    /// <summary>
-    /// Ensure the global REST and GraphQL endpoints do not conflict if both
-    /// are enabled.
-    /// </summary>
-    /// <param name="runtimeConfig">The config that will be validated.</param>
-    public static void ValidateGlobalEndpointRouteConfig(RuntimeConfig runtimeConfig)
-    {
-        // Both REST and GraphQL endpoints cannot be disabled at the same time.
-        if (!runtimeConfig.Runtime.Rest.Enabled && !runtimeConfig.Runtime.GraphQL.Enabled)
-        {
-            throw new DataApiBuilderException(
-                message: $"Both GraphQL and REST endpoints are disabled.",
-                statusCode: HttpStatusCode.ServiceUnavailable,
-                subStatusCode: DataApiBuilderException.SubStatusCodes.ConfigValidationError);
-        }
-
-<<<<<<< HEAD
+
+        /// <summary>
+        /// Ensure the global REST and GraphQL endpoints do not conflict if both
+        /// are enabled.
+        /// </summary>
+        /// <param name="runtimeConfig">The config that will be validated.</param>
+        public static void ValidateGlobalEndpointRouteConfig(RuntimeConfig runtimeConfig)
+        {
+            // Both REST and GraphQL endpoints cannot be disabled at the same time.
+            if (!runtimeConfig.IsRestEnabled && !runtimeConfig.IsGraphQLEnabled)
+            {
+                throw new DataApiBuilderException(
+                    message: $"Both GraphQL and REST endpoints are disabled.",
+                    statusCode: HttpStatusCode.ServiceUnavailable,
+                    subStatusCode: DataApiBuilderException.SubStatusCodes.ConfigValidationError);
+            }
+
+            string? runtimeBaseRoute = runtimeConfig.Runtime?.BaseRoute;
+
+            // Ensure that the runtime base-route is only configured when authentication provider is StaticWebApps.
+            if (runtimeBaseRoute is not null)
+            {
+                if (runtimeConfig.IsStaticWebAppsIdentityProvider)
+                {
+                    throw new DataApiBuilderException(
+                        message: "Runtime base-route can only be used when the authentication provider is Static Web Apps.",
+                        statusCode: HttpStatusCode.ServiceUnavailable,
+                        subStatusCode: DataApiBuilderException.SubStatusCodes.ConfigValidationError);
+                }
+
+            if (!TryValidateUriComponent(runtimeBaseRoute, out string exceptionMsgSuffix))
+            {
+                throw new DataApiBuilderException(
+                    message: $"Runtime base-route {exceptionMsgSuffix}",
+                    statusCode: HttpStatusCode.ServiceUnavailable,
+                    subStatusCode: DataApiBuilderException.SubStatusCodes.ConfigValidationError);
+            }
+        }
+
             ValidateRestURI(runtimeConfig);
             ValidateGraphQLURI(runtimeConfig);
             // Do not check for conflicts if GraphQL or REST endpoints are disabled.
@@ -416,63 +387,45 @@
                 a: runtimeConfig.RestPath,
                 b: runtimeConfig.GraphQLPath,
                 comparisonType: StringComparison.OrdinalIgnoreCase))
-=======
-        string? runtimeBaseRoute = runtimeConfig.Runtime.BaseRoute;
-
-        // Ensure that the runtime base-route is only configured when authentication provider is StaticWebApps.
-        if (runtimeBaseRoute is not null)
-        {
-            if (runtimeConfig.Runtime.Host.Authentication is null || !runtimeConfig.Runtime.Host.Authentication.IsStaticWebAppsIdentityProvider())
->>>>>>> ca5fa146
-            {
-                throw new DataApiBuilderException(
-                    message: "Runtime base-route can only be used when the authentication provider is Static Web Apps.",
+            {
+                throw new DataApiBuilderException(
+                    message: $"Conflicting GraphQL and REST path configuration.",
                     statusCode: HttpStatusCode.ServiceUnavailable,
                     subStatusCode: DataApiBuilderException.SubStatusCodes.ConfigValidationError);
             }
-
-<<<<<<< HEAD
-        /// <summary>
-        /// Method to validate that the REST URI (REST path prefix, REST base route).
-        /// Skips validation for cosmosDB since it doesn't support REST.
-        /// </summary>
-        /// <param name="runtimeConfig"></param>
-        public static void ValidateRestURI(RuntimeConfig runtimeConfig)
-        {
-            if (runtimeConfig.ListAllDataSources().All(x => x.DatabaseType is DatabaseType.CosmosDB_NoSQL))
-            {
-                // if all dbs are cosmos no rest support.
-                return;
-            }
+        }
+
+    /// <summary>
+    /// Method to validate that the REST URI (REST path prefix, REST base route).
+    /// Skips validation for cosmosDB since it doesn't support REST.
+    /// </summary>
+    /// <param name="runtimeConfig"></param>
+    public static void ValidateRestURI(RuntimeConfig runtimeConfig)
+    {
+        if (runtimeConfig.ListAllDataSources().All(x => x.DatabaseType is DatabaseType.CosmosDB_NoSQL))
+        {
+            // if all dbs are cosmos no rest support.
+            return;
+        }
 
             // validate the rest path.
             string restPath = runtimeConfig.RestPath;
             if (!TryValidateUriComponent(restPath, out string exceptionMsgSuffix))
-=======
-            if (!TryValidateUriComponent(runtimeBaseRoute, out string exceptionMsgSuffix))
->>>>>>> ca5fa146
-            {
-                throw new DataApiBuilderException(
-                    message: $"Runtime base-route {exceptionMsgSuffix}",
+            {
+                throw new DataApiBuilderException(
+                    message: $"{ApiType.REST} path {exceptionMsgSuffix}",
                     statusCode: HttpStatusCode.ServiceUnavailable,
                     subStatusCode: DataApiBuilderException.SubStatusCodes.ConfigValidationError);
             }
-        }
-
-        ValidateRestURI(runtimeConfig);
-        ValidateGraphQLURI(runtimeConfig);
-        // Do not check for conflicts if GraphQL or REST endpoints are disabled.
-        if (!runtimeConfig.Runtime.Rest.Enabled || !runtimeConfig.Runtime.GraphQL.Enabled)
-        {
-            return;
-        }
-
-        if (string.Equals(
-            a: runtimeConfig.Runtime.Rest.Path,
-            b: runtimeConfig.Runtime.GraphQL.Path,
-            comparisonType: StringComparison.OrdinalIgnoreCase))
-        {
-<<<<<<< HEAD
+
+    }
+
+        /// <summary>
+        /// Method to validate that the GraphQL URI (GraphQL path prefix).
+        /// </summary>
+        /// <param name="runtimeConfig"></param>
+        public static void ValidateGraphQLURI(RuntimeConfig runtimeConfig)
+        {
             string graphqlPath = runtimeConfig.GraphQLPath;
             if (!TryValidateUriComponent(graphqlPath, out string exceptionMsgSuffix))
             {
@@ -481,55 +434,7 @@
                     statusCode: HttpStatusCode.ServiceUnavailable,
                     subStatusCode: DataApiBuilderException.SubStatusCodes.ConfigValidationError);
             }
-=======
-            throw new DataApiBuilderException(
-                message: $"Conflicting GraphQL and REST path configuration.",
-                statusCode: HttpStatusCode.ServiceUnavailable,
-                subStatusCode: DataApiBuilderException.SubStatusCodes.ConfigValidationError);
->>>>>>> ca5fa146
-        }
-    }
-
-    /// <summary>
-    /// Method to validate that the REST URI (REST path prefix, REST base route).
-    /// Skips validation for cosmosDB since it doesn't support REST.
-    /// </summary>
-    /// <param name="runtimeConfig"></param>
-    public static void ValidateRestURI(RuntimeConfig runtimeConfig)
-    {
-        if (runtimeConfig.ListAllDataSources().All(x => x.DatabaseType is DatabaseType.CosmosDB_NoSQL))
-        {
-            // if all dbs are cosmos no rest support.
-            return;
-        }
-
-        // validate the rest path.
-        string restPath = runtimeConfig.Runtime.Rest.Path;
-        if (!TryValidateUriComponent(restPath, out string exceptionMsgSuffix))
-        {
-            throw new DataApiBuilderException(
-                message: $"{ApiType.REST} path {exceptionMsgSuffix}",
-                statusCode: HttpStatusCode.ServiceUnavailable,
-                subStatusCode: DataApiBuilderException.SubStatusCodes.ConfigValidationError);
-        }
-
-    }
-
-    /// <summary>
-    /// Method to validate that the GraphQL URI (GraphQL path prefix).
-    /// </summary>
-    /// <param name="runtimeConfig"></param>
-    public static void ValidateGraphQLURI(RuntimeConfig runtimeConfig)
-    {
-        string graphqlPath = runtimeConfig.Runtime.GraphQL.Path;
-        if (!TryValidateUriComponent(graphqlPath, out string exceptionMsgSuffix))
-        {
-            throw new DataApiBuilderException(
-                message: $"{ApiType.GraphQL} path {exceptionMsgSuffix}",
-                statusCode: HttpStatusCode.ServiceUnavailable,
-                subStatusCode: DataApiBuilderException.SubStatusCodes.ConfigValidationError);
-        }
-    }
+        }
 
     /// <summary>
     /// Method to validate that the REST/GraphQL URI component is well formed and does not contain
@@ -543,10 +448,6 @@
         exceptionMessageSuffix = string.Empty;
         if (string.IsNullOrEmpty(uriComponent))
         {
-<<<<<<< HEAD
-            // Bypass validation of auth if there is no auth provided
-            if (runtimeConfig.Runtime?.Host?.Authentication is null)
-=======
             exceptionMessageSuffix = "cannot be null or empty.";
         }
         // A valid URI component should start with a forward slash '/'.
@@ -559,7 +460,6 @@
             uriComponent = uriComponent.Substring(1);
             // URI component should not contain any reserved characters.
             if (DoesUriComponentContainReservedChars(uriComponent))
->>>>>>> ca5fa146
             {
                 exceptionMessageSuffix = URI_COMPONENT_WITH_RESERVED_CHARS_ERR_MSG;
             }
@@ -578,13 +478,13 @@
         return _reservedUriCharsRgx.IsMatch(uriComponent);
     }
 
-    private static void ValidateAuthenticationOptions(RuntimeConfig runtimeConfig)
-    {
-        // Bypass validation of auth if there is no auth provided
-        if (runtimeConfig.Runtime.Host.Authentication is null)
-        {
-            return;
-        }
+        private static void ValidateAuthenticationOptions(RuntimeConfig runtimeConfig)
+        {
+            // Bypass validation of auth if there is no auth provided
+            if (runtimeConfig.Runtime?.Host?.Authentication is null)
+            {
+                return;
+            }
 
         bool isAudienceSet = !string.IsNullOrEmpty(runtimeConfig.Runtime.Host.Authentication.Jwt?.Audience);
         bool isIssuerSet = !string.IsNullOrEmpty(runtimeConfig.Runtime.Host.Authentication.Jwt?.Issuer);
@@ -855,23 +755,6 @@
                             subStatusCode: DataApiBuilderException.SubStatusCodes.ConfigValidationError);
                     }
                 }
-<<<<<<< HEAD
-            }
-        }
-
-        /// <summary>
-        /// Method to do different validations on claims in the policy.
-        /// </summary>
-        /// <param name="policy">The policy to be validated and processed.</param>
-        /// <returns>Processed policy</returns>
-        /// <exception cref="DataApiBuilderException">Throws exception when one or the other validations fail.</exception>
-        private static void ValidateClaimsInPolicy(string policy, RuntimeConfig runtimeConfig)
-        {
-            // Find all the claimTypes from the policy
-            MatchCollection claimTypes = GetClaimTypesInPolicy(policy);
-            bool isStaticWebAppsAuthConfigured = runtimeConfig.IsStaticWebAppsIdentityProvider;
-=======
->>>>>>> ca5fa146
 
                 if (relationship.LinkingObject is null && !_runtimeConfigProvider.IsLateConfigured)
                 {
@@ -945,18 +828,17 @@
         }
     }
 
-    /// <summary>
-    /// Method to do different validations on claims in the policy.
-    /// </summary>
-    /// <param name="policy">The policy to be validated and processed.</param>
-    /// <returns>Processed policy</returns>
-    /// <exception cref="DataApiBuilderException">Throws exception when one or the other validations fail.</exception>
-    private static void ValidateClaimsInPolicy(string policy, RuntimeConfig runtimeConfig)
-    {
-        // Find all the claimTypes from the policy
-        MatchCollection claimTypes = GetClaimTypesInPolicy(policy);
-        bool isStaticWebAppsAuthConfigured = Enum.TryParse(runtimeConfig.Runtime.Host.Authentication?.Provider, ignoreCase: true, out EasyAuthType easyAuthMode) ?
-            easyAuthMode is EasyAuthType.StaticWebApps : false;
+        /// <summary>
+        /// Method to do different validations on claims in the policy.
+        /// </summary>
+        /// <param name="policy">The policy to be validated and processed.</param>
+        /// <returns>Processed policy</returns>
+        /// <exception cref="DataApiBuilderException">Throws exception when one or the other validations fail.</exception>
+        private static void ValidateClaimsInPolicy(string policy, RuntimeConfig runtimeConfig)
+        {
+            // Find all the claimTypes from the policy
+            MatchCollection claimTypes = GetClaimTypesInPolicy(policy);
+            bool isStaticWebAppsAuthConfigured = runtimeConfig.IsStaticWebAppsIdentityProvider;
 
         foreach (Match claimType in claimTypes)
         {
