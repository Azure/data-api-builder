// Copyright (c) Microsoft Corporation.
// Licensed under the MIT License.

using System.IO.Abstractions;
using System.Net;
using System.Text.RegularExpressions;
using Azure.DataApiBuilder.Config.DatabasePrimitives;
using Azure.DataApiBuilder.Config.ObjectModel;
using Azure.DataApiBuilder.Core.AuthenticationHelpers;
using Azure.DataApiBuilder.Core.Authorization;
using Azure.DataApiBuilder.Core.Models;
using Azure.DataApiBuilder.Core.Resolvers;
using Azure.DataApiBuilder.Core.Resolvers.Factories;
using Azure.DataApiBuilder.Core.Services;
using Azure.DataApiBuilder.Core.Services.MetadataProviders;
using Azure.DataApiBuilder.Service.Exceptions;
using Azure.DataApiBuilder.Service.GraphQLBuilder;
using Microsoft.Extensions.Logging;

namespace Azure.DataApiBuilder.Core.Configurations;

/// <summary>
/// This class encapsulates methods to validate the runtime config file.
/// </summary>
public class RuntimeConfigValidator : IConfigValidator
{
    private readonly RuntimeConfigProvider _runtimeConfigProvider;
    private readonly IFileSystem _fileSystem;
    private readonly ILogger<RuntimeConfigValidator> _logger;

    // Only characters from a-z,A-Z,0-9,.,_ are allowed to be present within the claimType.
    private static readonly string _invalidClaimChars = @"[^a-zA-Z0-9_\.]+";

    private bool _isValidateOnly;
    public List<Exception> ConfigValidationExceptions { get; private set; }

    // Regex to check occurrence of any character not among [a-z,A-Z,0-9,.,_] in the claimType.
    // The claimType is invalid if there is a match found.
    private static readonly Regex _invalidClaimCharsRgx = new(_invalidClaimChars, RegexOptions.Compiled);

    // Reserved characters as defined in RFC3986 are not allowed to be present in the
    // REST/GraphQL custom path because they are not acceptable to be present in URIs.
    // Refer here: https://www.rfc-editor.org/rfc/rfc3986#page-12.
    private static readonly string _reservedUriChars = @"[\.:\?#/\[\]@!$&'()\*\+,;=]+";

    //  Regex to validate rest/graphql custom path prefix.
    public static readonly Regex _reservedUriCharsRgx = new(_reservedUriChars, RegexOptions.Compiled);

    // Regex used to extract all claimTypes in policy. It finds all the substrings which are
    // of the form @claims.*** delimited by space character,end of the line or end of the string.
    private static readonly string _claimChars = @"@claims\.[^\s\)]*";

    // Error messages.
    public const string INVALID_CLAIMS_IN_POLICY_ERR_MSG = "One or more claim types supplied in the database policy are not supported.";
    public const string URI_COMPONENT_WITH_RESERVED_CHARS_ERR_MSG = "contains one or more reserved characters.";

    public RuntimeConfigValidator(
        RuntimeConfigProvider runtimeConfigProvider,
        IFileSystem fileSystem,
        ILogger<RuntimeConfigValidator> logger,
        bool isValidateOnly = false)
    {
        _runtimeConfigProvider = runtimeConfigProvider;
        _fileSystem = fileSystem;
        _logger = logger;
        _isValidateOnly = isValidateOnly;
        ConfigValidationExceptions = new();
    }

    /// <summary>
    /// The driver for validation of the runtime configuration file.
    /// </summary>
    public void ValidateConfigProperties()
    {
        RuntimeConfig runtimeConfig = _runtimeConfigProvider.GetConfig();

        ValidateDataSourceInConfig(
            runtimeConfig,
            _fileSystem,
            _logger);

        ValidateAuthenticationOptions(runtimeConfig);
        ValidateGlobalEndpointRouteConfig(runtimeConfig);
        ValidateAppInsightsTelemetryConnectionString(runtimeConfig);

        // Running these graphQL validations only in development mode to ensure
        // fast startup of engine in production mode.
        if (runtimeConfig.IsDevelopmentMode())
        {
            ValidateEntityConfiguration(runtimeConfig);

            if (runtimeConfig.IsGraphQLEnabled)
            {
                ValidateEntitiesDoNotGenerateDuplicateQueriesOrMutation(runtimeConfig.DataSource.DatabaseType, runtimeConfig.Entities);
            }
        }
    }

    /// <summary>
    /// Throws exception if Invalid connection-string or database type
    /// is present in the config
    /// </summary>
    public void ValidateDataSourceInConfig(
        RuntimeConfig runtimeConfig,
        IFileSystem fileSystem,
        ILogger logger)
    {
        foreach (DataSource dataSource in runtimeConfig.ListAllDataSources())
        {
            // Connection string can't be null or empty
            if (string.IsNullOrWhiteSpace(dataSource.ConnectionString))
            {
                HandleOrRecordException(new DataApiBuilderException(
                    message: DataApiBuilderException.CONNECTION_STRING_ERROR_MESSAGE,
                    statusCode: HttpStatusCode.ServiceUnavailable,
                    subStatusCode: DataApiBuilderException.SubStatusCodes.ErrorInInitialization));
            }
        }

        ValidateDatabaseType(runtimeConfig, fileSystem, logger);
    }

    /// <summary>
    /// A connection string to send telemetry to Application Insights is required if telemetry is enabled.
    /// </summary>
    public void ValidateAppInsightsTelemetryConnectionString(RuntimeConfig runtimeConfig)
    {
        if (runtimeConfig.Runtime!.Telemetry is not null && runtimeConfig.Runtime.Telemetry.ApplicationInsights is not null)
        {
            ApplicationInsightsOptions applicationInsightsOptions = runtimeConfig.Runtime.Telemetry.ApplicationInsights;
            if (applicationInsightsOptions.Enabled && string.IsNullOrWhiteSpace(applicationInsightsOptions.ConnectionString))
            {
                HandleOrRecordException(new DataApiBuilderException(
                    message: "Application Insights connection string cannot be null or empty if enabled.",
                    statusCode: HttpStatusCode.ServiceUnavailable,
                    subStatusCode: DataApiBuilderException.SubStatusCodes.ConfigValidationError));
            }
        }
    }

    /// <summary>
    /// This method runs several validations against the config file such as schema validation,
    /// validation of entities metadata, validation of permissions, validation of entity configuration.
    /// This method is called by the CLI when the user runs `validate` command with `isValidateOnly=true`.
    /// </summary>
    /// <param name="configFilePath">full/relative config file path with extension</param>
    /// <param name="loggerFactory">Logger Factory</param>
    /// <returns>true if no validation failures, else false.</returns>
    public async Task<bool> TryValidateConfig(
        string configFilePath,
        ILoggerFactory loggerFactory)
    {
        RuntimeConfig? runtimeConfig;

        if (!_runtimeConfigProvider.TryGetConfig(out runtimeConfig))
        {
            _logger.LogInformation("Failed to parse the config file");
            return false;
        }

        JsonSchemaValidationResult validationResult = await ValidateConfigSchema(runtimeConfig, configFilePath, loggerFactory);
        ValidateConfigProperties();
        ValidatePermissionsInConfig(runtimeConfig);

        // If the ConfigValidationExceptions list doesn't contain a DataApiBuilderException with connection string error message,
        // then only we run the metadata validation.
        if (!ConfigValidationExceptions.Any(x => x.Message.Equals(DataApiBuilderException.CONNECTION_STRING_ERROR_MESSAGE)))
        {
            await ValidateEntitiesMetadata(runtimeConfig, loggerFactory);
        }

        if (validationResult.IsValid && !ConfigValidationExceptions.Any())
        {
            return true;
        }
        else
        {
            if (!validationResult.IsValid)
            {
                // log schema validation errors
                _logger.LogError(validationResult.ErrorMessage);
            }

            // log config validation errors
            LogConfigValidationExceptions();
            return false;
        }
    }

    /// <summary>
    /// This method runs schema validation against the config file.
    /// It uses runtime config object to check if the schema uri is provided in the config file
    /// </summary>
    public async Task<JsonSchemaValidationResult> ValidateConfigSchema(RuntimeConfig runtimeConfig, string configFilePath, ILoggerFactory loggerFactory)
    {
        string jsonData = _fileSystem.File.ReadAllText(configFilePath);
        ILogger<JsonConfigSchemaValidator> jsonConfigValidatorLogger = loggerFactory.CreateLogger<JsonConfigSchemaValidator>();
        JsonConfigSchemaValidator jsonConfigSchemaValidator = new(jsonConfigValidatorLogger, _fileSystem);

        string? jsonSchema = await jsonConfigSchemaValidator.GetJsonSchema(runtimeConfig);

        if (string.IsNullOrWhiteSpace(jsonSchema))
        {
            _logger.LogError("Failed to get the json schema for the config.");
            return new JsonSchemaValidationResult(isValid: false, errors: null);
        }

        return await jsonConfigSchemaValidator.ValidateJsonConfigWithSchemaAsync(jsonSchema, jsonData);
    }

    /// <summary>
    /// This method runs validates the entities metadata against the database objects.
    /// </summary>
    public async Task ValidateEntitiesMetadata(RuntimeConfig runtimeConfig, ILoggerFactory loggerFactory)
    {
        QueryManagerFactory queryManagerFactory = new(
            runtimeConfigProvider: _runtimeConfigProvider,
            logger: loggerFactory.CreateLogger<IQueryExecutor>(),
            contextAccessor: null!);

        // create metadata provider factory to validate metadata against the database
        MetadataProviderFactory metadataProviderFactory = new(
            runtimeConfigProvider: _runtimeConfigProvider,
            queryManagerFactory: queryManagerFactory,
            logger: loggerFactory.CreateLogger<ISqlMetadataProvider>(),
            fileSystem: _fileSystem,
            isValidateOnly: _isValidateOnly);

        await metadataProviderFactory.InitializeAsync();
        ConfigValidationExceptions.AddRange(metadataProviderFactory.GetAllMetadataExceptions());

        ValidateRelationshipsInConfig(runtimeConfig, metadataProviderFactory);
    }

    /// <summary>
    /// Helper method to log exceptions occured during validation of the config file.
    /// </summary>
    private void LogConfigValidationExceptions()
    {
        foreach (Exception exception in ConfigValidationExceptions)
        {
            _logger.LogError(exception.Message);
        }
    }

    /// <summary>
    /// Throws exception if database type is incorrectly configured
    /// in the config.
    /// </summary>
    public void ValidateDatabaseType(
        RuntimeConfig runtimeConfig,
        IFileSystem fileSystem,
        ILogger logger)
    {
        // Schema file should be present in the directory if not specified in the config
        // when using CosmosDB_NoSQL database.
        foreach (DataSource dataSource in runtimeConfig.ListAllDataSources())
        {
            if (dataSource.DatabaseType is DatabaseType.CosmosDB_NoSQL)
            {
                try
                {
                    CosmosDbNoSQLDataSourceOptions? cosmosDbNoSql =
                        dataSource.GetTypedOptions<CosmosDbNoSQLDataSourceOptions>() ??
                        throw new DataApiBuilderException(
                            "CosmosDB_NoSql is specified but no CosmosDB_NoSql configuration information has been provided.",
                            HttpStatusCode.ServiceUnavailable,
                            DataApiBuilderException.SubStatusCodes.ErrorInInitialization);

                    // The schema is provided through GraphQLSchema and not the Schema file when the configuration
                    // is received after startup.
                    if (string.IsNullOrEmpty(cosmosDbNoSql.GraphQLSchema))
                    {
                        if (string.IsNullOrEmpty(cosmosDbNoSql.Schema))
                        {
                            throw new DataApiBuilderException(
                                "No GraphQL schema file has been provided for CosmosDB_NoSql. Ensure you provide a GraphQL schema containing the GraphQL object types to expose.",
                                HttpStatusCode.ServiceUnavailable,
                                DataApiBuilderException.SubStatusCodes.ErrorInInitialization);
                        }

                        if (!fileSystem.File.Exists(cosmosDbNoSql.Schema))
                        {
                            throw new FileNotFoundException($"The GraphQL schema file at '{cosmosDbNoSql.Schema}' could not be found. Ensure that it is a path relative to the runtime.");
                        }
                    }
                }
                catch (Exception e)
                {
                    HandleOrRecordException(e);
                }
            }
        }
    }

    /// <summary>
    /// Validate that the entities that have graphQL exposed do not generate queries with the
    /// same name.
    /// For example: Consider the entity definitions
    /// "Book": {
    ///   "graphql": true
    /// }
    ///
    /// "book": {
    ///     "graphql": true
    /// }
    /// "Notebook": {
    ///     "graphql": {
    ///         "type": {
    ///             "singular": "book",
    ///             "plural": "books"
    ///         }
    ///     }
    /// }
    /// All these entities will create queries with the following field names
    /// pk query name: book_by_pk
    /// List query name: books
    /// create mutation name: createBook
    /// update mutation name: updateBook
    /// delete mutation name: deleteBook
    /// patch mutation name: patchBook
    /// </summary>
    /// <param name="entityCollection">Entity definitions</param>
    /// <exception cref="DataApiBuilderException"></exception>
    public void ValidateEntitiesDoNotGenerateDuplicateQueriesOrMutation(DatabaseType databaseType, RuntimeEntities entityCollection)
    {
        HashSet<string> graphQLOperationNames = new();

        foreach ((string entityName, Entity entity) in entityCollection)
        {
            if (!entity.GraphQL.Enabled)
            {
                continue;
            }

            bool containsDuplicateOperationNames = false;
            if (entity.Source.Type is EntitySourceType.StoredProcedure)
            {
                // For Stored Procedures a single query/mutation is generated.
                string storedProcedureQueryName = GraphQLNaming.GenerateStoredProcedureGraphQLFieldName(entityName, entity);

                if (!graphQLOperationNames.Add(storedProcedureQueryName))
                {
                    containsDuplicateOperationNames = true;
                }
            }
            else
            {
                // For entities (table/view) that have graphQL exposed, two queries, three mutations for Relational databases (e.g. MYSQL, MSSQL etc.)
                // and four mutations for CosmosDb_NoSQL would be generated.
                // Primary Key Query: For fetching an item using its primary key.
                // List Query: To fetch a paginated list of items.
                // Query names for both these queries are determined.
                string pkQueryName = GraphQLNaming.GenerateByPKQueryName(entityName, entity);
                string listQueryName = GraphQLNaming.GenerateListQueryName(entityName, entity);

                // Mutations names for the exposed entities are determined.
                string createMutationName = $"create{GraphQLNaming.GetDefinedSingularName(entityName, entity)}";
                string updateMutationName = $"update{GraphQLNaming.GetDefinedSingularName(entityName, entity)}";
                string deleteMutationName = $"delete{GraphQLNaming.GetDefinedSingularName(entityName, entity)}";
                string patchMutationName = $"patch{GraphQLNaming.GetDefinedSingularName(entityName, entity)}";

                if (!graphQLOperationNames.Add(pkQueryName)
                    || !graphQLOperationNames.Add(listQueryName)
                    || !graphQLOperationNames.Add(createMutationName)
                    || !graphQLOperationNames.Add(updateMutationName)
                    || !graphQLOperationNames.Add(deleteMutationName)
                    || ((databaseType is DatabaseType.CosmosDB_NoSQL) && !graphQLOperationNames.Add(patchMutationName)))
                {
                    containsDuplicateOperationNames = true;
                }
            }

            if (containsDuplicateOperationNames)
            {
                HandleOrRecordException(new DataApiBuilderException(
                    message: $"Entity {entityName} generates queries/mutation that already exist",
                    statusCode: HttpStatusCode.ServiceUnavailable,
                    subStatusCode: DataApiBuilderException.SubStatusCodes.ConfigValidationError));
            }
        }
    }

    /// <summary>
    /// Check whether the entity configuration defined in runtime config only contains characters allowed for GraphQL names
    /// and other validations related to rest path and methods configured for the entity.
    /// The GraphQL validation is not performed for entities which do not
    /// have GraphQL configuration: when entity.GraphQL == false or null.
    /// </summary>
    /// <seealso cref="https://spec.graphql.org/October2021/#Name"/>
    /// <param name="runtimeConfig">The runtime configuration.</param>
    public void ValidateEntityConfiguration(RuntimeConfig runtimeConfig)
    {
        // Stores the unique rest paths configured for different entities present in the config.
        HashSet<string> restPathsForEntities = new();

        foreach ((string entityName, Entity entity) in runtimeConfig.Entities)
        {
            if (runtimeConfig.IsRestEnabled && entity.Rest is not null && entity.Rest.Enabled)
            {
                // If no custom rest path is defined for the entity, we default it to the entityName.
                string pathForEntity = entity.Rest.Path is not null ? entity.Rest.Path.TrimStart('/') : entityName;
                try
                {
                    ValidateRestPathSettingsForEntity(entityName, pathForEntity);
                    if (!restPathsForEntities.Add(pathForEntity))
                    {
                        // Presence of multiple entities having the same rest path configured causes conflict.
                        throw new DataApiBuilderException(
                            message: $"The rest path: {pathForEntity} specified for entity: {entityName} is already used by another entity.",
                            statusCode: HttpStatusCode.ServiceUnavailable,
                            subStatusCode: DataApiBuilderException.SubStatusCodes.ConfigValidationError
                            );
                    }
                }
                catch (DataApiBuilderException e)
                {
                    HandleOrRecordException(e);
                }

                ValidateRestMethods(entity, entityName);
            }

            // If GraphQL endpoint is enabled globally and at entity level, then only we perform the validations related to it.
            if (runtimeConfig.IsGraphQLEnabled && entity.GraphQL is not null && entity.GraphQL.Enabled)
            {
                ValidateNameRequirements(entity.GraphQL.Singular);
                ValidateNameRequirements(entity.GraphQL.Plural);
            }
        }
    }

    /// <summary>
    /// Helper method to validate and let users know whether insignificant properties are present in the REST field.
    /// Currently, it checks for the presence of Methods property when the entity type is table/view and logs a warning.
    /// Methods property plays a role only in case of stored procedures.
    /// </summary>
    /// <param name="entity">Entity object for which validation is performed</param>
    /// <param name="entityName">Name of the entity</param>
    private void ValidateRestMethods(Entity entity, string entityName)
    {
        if (entity.Source.Type is not EntitySourceType.StoredProcedure && entity.Rest.Methods is not null && entity.Rest.Methods.Length > 0)
        {
            _logger.LogWarning("Entity {entityName} has rest methods configured but is not a stored procedure. Values configured will be ignored and all 5 HTTP actions will be enabled.", entityName);
        }
    }

    /// <summary>
    /// Helper method to validate that the rest path property for the entity is correctly configured.
    /// The rest path should not be null/empty and should not contain any reserved characters.
    /// </summary>
    /// <param name="entityName">Name of the entity.</param>
    /// <param name="pathForEntity">The rest path for the entity.</param>
    /// <exception cref="DataApiBuilderException">Throws exception when rest path contains an unexpected value.</exception>
    private static void ValidateRestPathSettingsForEntity(string entityName, string pathForEntity)
    {
        if (string.IsNullOrEmpty(pathForEntity))
        {
            // The rest 'path' cannot be empty.
            throw new DataApiBuilderException(
                message: $"The rest path for entity: {entityName} cannot be empty.",
                statusCode: HttpStatusCode.ServiceUnavailable,
                subStatusCode: DataApiBuilderException.SubStatusCodes.ConfigValidationError
                );
        }

        if (_reservedUriCharsRgx.IsMatch(pathForEntity))
        {
            throw new DataApiBuilderException(
                message: $"The rest path: {pathForEntity} for entity: {entityName} contains one or more reserved characters.",
                statusCode: HttpStatusCode.ServiceUnavailable,
                subStatusCode: DataApiBuilderException.SubStatusCodes.ConfigValidationError
                );
        }
    }

    private void ValidateNameRequirements(string entityName)
    {
        if (GraphQLNaming.ViolatesNamePrefixRequirements(entityName) ||
            GraphQLNaming.ViolatesNameRequirements(entityName))
        {
            HandleOrRecordException(new DataApiBuilderException(
                message: $"Entity {entityName} contains characters disallowed by GraphQL.",
                statusCode: HttpStatusCode.ServiceUnavailable,
                subStatusCode: DataApiBuilderException.SubStatusCodes.ConfigValidationError)
            );
        }
    }

    /// <summary>
    /// Ensure the global REST and GraphQL endpoints do not conflict if both
    /// are enabled.
    /// </summary>
    /// <param name="runtimeConfig">The config that will be validated.</param>
    public void ValidateGlobalEndpointRouteConfig(RuntimeConfig runtimeConfig)
    {
        // Both REST and GraphQL endpoints cannot be disabled at the same time.
        if (!runtimeConfig.IsRestEnabled && !runtimeConfig.IsGraphQLEnabled)
        {
            HandleOrRecordException(new DataApiBuilderException(
                message: $"Both GraphQL and REST endpoints are disabled.",
                statusCode: HttpStatusCode.ServiceUnavailable,
                subStatusCode: DataApiBuilderException.SubStatusCodes.ConfigValidationError));
        }

        string? runtimeBaseRoute = runtimeConfig.Runtime?.BaseRoute;

        // Ensure that the runtime base-route is only configured when authentication provider is StaticWebApps.
        if (runtimeBaseRoute is not null)
        {
            if (!runtimeConfig.IsStaticWebAppsIdentityProvider)
            {
                HandleOrRecordException(new DataApiBuilderException(
                    message: "Runtime base-route can only be used when the authentication provider is Static Web Apps.",
                    statusCode: HttpStatusCode.ServiceUnavailable,
                    subStatusCode: DataApiBuilderException.SubStatusCodes.ConfigValidationError));
            }

            if (!TryValidateUriComponent(runtimeBaseRoute, out string exceptionMsgSuffix))
            {
                HandleOrRecordException(new DataApiBuilderException(
                    message: $"Runtime base-route {exceptionMsgSuffix}",
                    statusCode: HttpStatusCode.ServiceUnavailable,
                    subStatusCode: DataApiBuilderException.SubStatusCodes.ConfigValidationError));
            }
        }

        ValidateRestURI(runtimeConfig);
        ValidateGraphQLURI(runtimeConfig);
        // Do not check for conflicts if GraphQL or REST endpoints are disabled.
        if (!runtimeConfig.IsRestEnabled || !runtimeConfig.IsGraphQLEnabled)
        {
            return;
        }

        if (string.Equals(
            a: runtimeConfig.RestPath,
            b: runtimeConfig.GraphQLPath,
            comparisonType: StringComparison.OrdinalIgnoreCase))
        {
            HandleOrRecordException(new DataApiBuilderException(
                message: $"Conflicting GraphQL and REST path configuration.",
                statusCode: HttpStatusCode.ServiceUnavailable,
                subStatusCode: DataApiBuilderException.SubStatusCodes.ConfigValidationError));
        }
    }

    /// <summary>
    /// Method to validate that the REST URI (REST path prefix, REST base route).
    /// Skips validation for cosmosDB since it doesn't support REST.
    /// </summary>
    /// <param name="runtimeConfig"></param>
    public void ValidateRestURI(RuntimeConfig runtimeConfig)
    {
        if (runtimeConfig.ListAllDataSources().All(x => x.DatabaseType is DatabaseType.CosmosDB_NoSQL))
        {
            // if all dbs are cosmos no rest support.
            return;
        }

        // validate the rest path.
        string restPath = runtimeConfig.RestPath;
        if (!TryValidateUriComponent(restPath, out string exceptionMsgSuffix))
        {
            HandleOrRecordException(new DataApiBuilderException(
                message: $"{ApiType.REST} path {exceptionMsgSuffix}",
                statusCode: HttpStatusCode.ServiceUnavailable,
                subStatusCode: DataApiBuilderException.SubStatusCodes.ConfigValidationError));
        }

    }

    /// <summary>
    /// Method to validate that the GraphQL URI (GraphQL path prefix).
    /// </summary>
    /// <param name="runtimeConfig"></param>
    public void ValidateGraphQLURI(RuntimeConfig runtimeConfig)
    {
        string graphqlPath = runtimeConfig.GraphQLPath;
        if (!TryValidateUriComponent(graphqlPath, out string exceptionMsgSuffix))
        {
            HandleOrRecordException(new DataApiBuilderException(
                message: $"{ApiType.GraphQL} path {exceptionMsgSuffix}",
                statusCode: HttpStatusCode.ServiceUnavailable,
                subStatusCode: DataApiBuilderException.SubStatusCodes.ConfigValidationError));
        }
    }

    /// <summary>
    /// Method to validate that the REST/GraphQL URI component is well formed and does not contain
    /// any reserved characters. In case the URI component is not well formed the exception message containing
    /// the reason for ill-formed URI component is returned. Else we return an empty string.
    /// </summary>
    /// <param name="uriComponent">path prefix/base route for rest/graphql apis</param>
    /// <returns>false when the URI component is not well formed.</returns>
    private static bool TryValidateUriComponent(string? uriComponent, out string exceptionMessageSuffix)
    {
        exceptionMessageSuffix = string.Empty;
        if (string.IsNullOrEmpty(uriComponent))
        {
            exceptionMessageSuffix = "cannot be null or empty.";
        }
        // A valid URI component should start with a forward slash '/'.
        else if (!uriComponent.StartsWith("/"))
        {
            exceptionMessageSuffix = "should start with a '/'.";
        }
        else
        {
            uriComponent = uriComponent.Substring(1);
            // URI component should not contain any reserved characters.
            if (DoesUriComponentContainReservedChars(uriComponent))
            {
                exceptionMessageSuffix = URI_COMPONENT_WITH_RESERVED_CHARS_ERR_MSG;
            }
        }

        return string.IsNullOrEmpty(exceptionMessageSuffix);
    }

    /// <summary>
    /// Method to validate that the REST/GraphQL API's URI component does not contain
    /// any reserved characters.
    /// </summary>
    /// <param name="uriComponent">path prefix for rest/graphql apis</param>
    public static bool DoesUriComponentContainReservedChars(string uriComponent)
    {
        return _reservedUriCharsRgx.IsMatch(uriComponent);
    }

    private void ValidateAuthenticationOptions(RuntimeConfig runtimeConfig)
    {
        // Bypass validation of auth if there is no auth provided
        if (runtimeConfig.Runtime?.Host?.Authentication is null)
        {
            return;
        }

        bool isAudienceSet = !string.IsNullOrEmpty(runtimeConfig.Runtime.Host.Authentication.Jwt?.Audience);
        bool isIssuerSet = !string.IsNullOrEmpty(runtimeConfig.Runtime.Host.Authentication.Jwt?.Issuer);

        try
        {
            if (runtimeConfig.Runtime.Host.Authentication.IsJwtConfiguredIdentityProvider() &&
                (!isAudienceSet || !isIssuerSet))
            {
                throw new NotSupportedException("Audience and Issuer must be set when using a JWT identity Provider.");
            }

            if ((!runtimeConfig.Runtime.Host.Authentication.IsJwtConfiguredIdentityProvider()) &&
                (isAudienceSet || isIssuerSet))
            {
                throw new NotSupportedException("Audience and Issuer can not be set when a JWT identity provider is not configured.");
            }
        }
        catch (NotSupportedException e)
        {
            HandleOrRecordException(e);
        }
    }

    /// <summary>
    /// Validates the semantic correctness of the permissions defined for each entity within runtime configuration.
    /// </summary>
    /// <exception cref="DataApiBuilderException">Throws exception when permission validation fails.</exception>
    public void ValidatePermissionsInConfig(RuntimeConfig runtimeConfig)
    {
        foreach ((string entityName, Entity entity) in runtimeConfig.Entities)
        {
            HashSet<EntityActionOperation> totalSupportedOperationsFromAllRoles = new();
            foreach (EntityPermission permissionSetting in entity.Permissions)
            {
                string roleName = permissionSetting.Role;
                EntityAction[] actions = permissionSetting.Actions;
                List<EntityActionOperation> operationsList = new();
                foreach (EntityAction action in actions)
                {
                    try
                    {
                        if (action is null)
                        {
                            throw GetInvalidActionException(entityName, roleName, actionName: "null");
                        }

                        // Evaluate actionOp as the current operation to be validated.
                        EntityActionOperation actionOp = action.Action;

                        // If we have reached this point, it means that we don't have any invalid
                        // data type in actions. However we need to ensure that the actionOp is valid.
                        if (!IsValidPermissionAction(actionOp, entity, entityName))
                        {
                            throw GetInvalidActionException(entityName, roleName, actionOp.ToString());
                        }

                        if (action.Fields is not null)
                        {
                            // Check if the IncludeSet/ExcludeSet contain wildcard. If they contain wildcard, we make sure that they
                            // don't contain any other field. If they do, we HandleOrRecordException(an appropriate exception.
                            if (action.Fields.Include is not null && action.Fields.Include.Contains(AuthorizationResolver.WILDCARD)
                                && action.Fields.Include.Count > 1 ||
                                action.Fields.Exclude.Contains(AuthorizationResolver.WILDCARD) && action.Fields.Exclude.Count > 1)
                            {
                                // See if included or excluded columns contain wildcard and another field.
                                // If that's the case with both of them, we specify 'included' in error.
                                string misconfiguredColumnSet = action.Fields.Exclude.Contains(AuthorizationResolver.WILDCARD)
                                    && action.Fields.Exclude.Count > 1 ? "excluded" : "included";
                                string actionName = actionOp is EntityActionOperation.All ? "*" : actionOp.ToString();

                                HandleOrRecordException(new DataApiBuilderException(
                                        message: $"No other field can be present with wildcard in the {misconfiguredColumnSet} set for:" +
                                        $" entity:{entityName}, role:{permissionSetting.Role}, action:{actionName}",
                                        statusCode: HttpStatusCode.ServiceUnavailable,
                                        subStatusCode: DataApiBuilderException.SubStatusCodes.ConfigValidationError));
                            }

                            if (action.Policy is not null && action.Policy.Database is not null)
                            {
                                // validate that all the fields mentioned in database policy are accessible to user.
                                AreFieldsAccessible(action.Policy.Database,
                                    action.Fields.Include, action.Fields.Exclude);

                                // validate that all the claimTypes in the policy are well formed.
                                ValidateClaimsInPolicy(action.Policy.Database, runtimeConfig);
                            }
                        }

                        DataSource entityDataSource = runtimeConfig.GetDataSourceFromEntityName(entityName);

                        if (entityDataSource.DatabaseType is not DatabaseType.MSSQL && !IsValidDatabasePolicyForAction(action))
                        {
                            throw new DataApiBuilderException(
                                message: $"The Create action does not support defining a database policy." +
                                $" entity:{entityName}, role:{permissionSetting.Role}, action:{action.Action}",
                                statusCode: HttpStatusCode.ServiceUnavailable,
                                subStatusCode: DataApiBuilderException.SubStatusCodes.ConfigValidationError);
                        }

                        operationsList.Add(actionOp);
                        totalSupportedOperationsFromAllRoles.Add(actionOp);
                    }
                    catch (Exception e)
                    {
                        HandleOrRecordException(e);
                    }
                }

                // Stored procedures only support the "execute" operation.
                if (entity.Source.Type is EntitySourceType.StoredProcedure)
                {
                    if ((operationsList.Count > 1)
                        || (operationsList.Count is 1 && !IsValidPermissionAction(operationsList[0], entity, entityName)))
                    {
                        HandleOrRecordException(new DataApiBuilderException(
                            message: $"Invalid Operations for Entity: {entityName}. " +
                                $"Stored procedures can only be configured with the 'execute' operation.",
                            statusCode: HttpStatusCode.ServiceUnavailable,
                            subStatusCode: DataApiBuilderException.SubStatusCodes.ConfigValidationError));
                    }
                }
            }
        }
    }

    /// <summary>
    /// A database policy can only be defined for a PermissionOperation when
    /// the operation type is read, update, delete.
    /// A create operation (database record insert) does not support query predicates
    /// such as "WHERE name = 'xyz'"
    /// </summary>
    /// <param name="permission"></param>
    /// <returns>True/False</returns>
    public static bool IsValidDatabasePolicyForAction(EntityAction permission)
    {
        if (permission.Action is EntityActionOperation.Create)
        {
            return string.IsNullOrWhiteSpace(permission.Policy?.Database);
        }

        return true;
    }

    /// <summary>
    /// Validates the semantic correctness of an Entity's relationship metadata
    /// in the runtime configuration.
    /// Validating Cases:
    /// 1. Entities not defined in the config cannot be used in a relationship.
    /// 2. Entities with graphQL disabled cannot be used in a relationship with another entity.
    /// 3. If the LinkingSourceFields or sourceFields and LinkingTargetFields or targetFields are not
    /// specified in the config for the given linkingObject, then the underlying database should
    /// contain a foreign key relationship between the source and target entity.
    /// 4. If linkingObject is null, and either of SourceFields or targetFields is null, then foreignKey pair
    /// between source and target entity must be defined in the DB.
    /// </summary>
    /// <exception cref="DataApiBuilderException">Throws exception whenever some validation fails.</exception>
    public void ValidateRelationshipsInConfig(RuntimeConfig runtimeConfig, IMetadataProviderFactory sqlMetadataProviderFactory)
    {
        _logger.LogInformation("Validating entity relationships.");

        // To avoid creating many lists of invalid columns we instantiate before looping through entities.
        // List.Clear() is O(1) so clearing the list, for re-use, inside of the loops is fine.
        List<string> invalidColumns = new();

        // Loop through each entity in the config and verify its relationship.
        foreach ((string entityName, Entity entity) in runtimeConfig.Entities)
        {
            // Skipping relationship validation if entity has no relationship
            // or if graphQL is disabled.
            if (entity.Relationships is null || !entity.GraphQL.Enabled)
            {
                continue;
            }

            if (entity.Source.Type is not EntitySourceType.Table && entity.Relationships is not null
                && entity.Relationships.Count > 0)
            {
                HandleOrRecordException(new DataApiBuilderException(
                        message: $"Cannot define relationship for entity: {entityName}",
                        statusCode: HttpStatusCode.ServiceUnavailable,
                        subStatusCode: DataApiBuilderException.SubStatusCodes.ConfigValidationError));
            }

            string databaseName = runtimeConfig.GetDataSourceNameFromEntityName(entityName);
            ISqlMetadataProvider sqlMetadataProvider = sqlMetadataProviderFactory.GetMetadataProvider(databaseName);

            foreach ((string relationshipName, EntityRelationship relationship) in entity.Relationships!)
            {
                // Validate if entity referenced in relationship is defined in the config.
                if (!runtimeConfig.Entities.ContainsKey(relationship.TargetEntity))
                {
                    HandleOrRecordException(new DataApiBuilderException(
                        message: $"Entity: {relationship.TargetEntity} used for relationship is not defined in the config.",
                        statusCode: HttpStatusCode.ServiceUnavailable,
                        subStatusCode: DataApiBuilderException.SubStatusCodes.ConfigValidationError));
                }

                // Validation to ensure that an entity with graphQL disabled cannot be referenced in a relationship by other entities
                EntityGraphQLOptions targetEntityGraphQLDetails = runtimeConfig.Entities[relationship.TargetEntity].GraphQL;
                if (!targetEntityGraphQLDetails.Enabled)
                {
                    HandleOrRecordException(new DataApiBuilderException(
                        message: $"Entity: {relationship.TargetEntity} is disabled for GraphQL.",
                        statusCode: HttpStatusCode.ServiceUnavailable,
                        subStatusCode: DataApiBuilderException.SubStatusCodes.ConfigValidationError));
                }

<<<<<<< HEAD
                // Validation to ensure that if source fields exist, target fields exist as well.
                if (relationship.SourceFields is not null && relationship.TargetFields is null)
                {
                    HandleOrRecordException(new DataApiBuilderException(
                        message: $"Entity: {entityName} has source fields that are not null, but target fields that are null.",
                        statusCode: HttpStatusCode.ServiceUnavailable,
                        subStatusCode: DataApiBuilderException.SubStatusCodes.ConfigValidationError));
                }

                // Validation to ensure that if target fields exist, source fields exist as well.
                if (relationship.TargetFields is not null && relationship.SourceFields is null)
                {
                    HandleOrRecordException(new DataApiBuilderException(
                        message: $"Entity: {entityName} has target fields that are not null, but source fields that are null.",
                        statusCode: HttpStatusCode.ServiceUnavailable,
                        subStatusCode: DataApiBuilderException.SubStatusCodes.ConfigValidationError));
                }

                if (relationship.SourceFields is not null && relationship.TargetFields is not null)
                {
                    // Validation to ensure that if target and source fields exist, that they have the same number of fields.
                    if (relationship.SourceFields.Length != relationship.TargetFields.Length)
                    {
                        HandleOrRecordException(new DataApiBuilderException(
                            message: $"Entity: {entityName} has {relationship.SourceFields.Length} source fields defined, " +
                                $"but {relationship.TargetFields.Length} target fields defined.",
=======
                // Linking object is null and therefore we have a many-one or a one-many relationship. These relationships
                // must be validated separately from many-many relationships. In one-many and many-one relationships, the count
                // of source and target fields need to match, or if one is null the other must be as well.
                // If both of these sets of fields are null, foreign key information, inferred from the database metadata,
                // will be used to define the relationship.
                // see: https://learn.microsoft.com/en-us/azure/data-api-builder/relationships
                if (string.IsNullOrWhiteSpace(relationship.LinkingObject))
                {
                    // Validation to ensure that source and target fields are both null or both not null.
                    if (relationship.SourceFields is null ^ relationship.TargetFields is null)
                    {
                        HandleOrRecordException(new DataApiBuilderException(
                            message: $"Entity: {entityName} has a relationship: {relationshipName}, which has source and target fields " +
                                $"where one is null and the other is not.",
>>>>>>> b4755346
                            statusCode: HttpStatusCode.ServiceUnavailable,
                            subStatusCode: DataApiBuilderException.SubStatusCodes.ConfigValidationError));
                    }

<<<<<<< HEAD
                    foreach (string sourceField in relationship.SourceFields)
                    {
                        // Validation to ensure that entities have valid columns matching their source fields.
                        if (!sqlMetadataProvider.TryGetBackingColumn(entityName, sourceField, out _))
                        {
                            HandleOrRecordException(new DataApiBuilderException(
                                message: $"Entity: {entityName} has a relationship: {relationshipName} with source field: {sourceField} that " +
                                    $"does not exist as a column in {entityName}.",
                                statusCode: HttpStatusCode.ServiceUnavailable,
                                subStatusCode: DataApiBuilderException.SubStatusCodes.ConfigValidationError));
                        }
                    }

                    foreach (string targetField in relationship.TargetFields)
                    {
                        if (!sqlMetadataProvider.TryGetBackingColumn(relationship.TargetEntity, targetField, out _))
                        {
                            // Validation to ensure that entities that have target fields defined, define target fields
                            // that are valid columns in the target entity.
                            HandleOrRecordException(new DataApiBuilderException(
                                message: $"Entity: {entityName} has a relationship: {relationshipName} with target field: {targetField} that " +
                                    $"does not exist as a column in target entity: {relationship.TargetEntity}.",
                                statusCode: HttpStatusCode.ServiceUnavailable,
                                subStatusCode: DataApiBuilderException.SubStatusCodes.ConfigValidationError));
                        }
                    }
                }

                if (relationship.LinkingSourceFields is not null && relationship.LinkingTargetFields is null)
                {
                    // Validation to ensure that if linking source fields exist that linking target fields exist as well.
                    HandleOrRecordException(new DataApiBuilderException(
                        message: $"Entity: {entityName} has a relationship: {relationshipName} with linking source fields that are not null, " +
                            $"but linking target fields that are null.",
                        statusCode: HttpStatusCode.ServiceUnavailable,
                        subStatusCode: DataApiBuilderException.SubStatusCodes.ConfigValidationError));
                }

                if (relationship.LinkingTargetFields is not null && relationship.LinkingSourceFields is null)
                {
                    // Validation to ensure that if linking target fields exist that linking source fields exist as well.
                    HandleOrRecordException(new DataApiBuilderException(
                        message: $"Entity: {entityName} has a relationship: {relationshipName} with linking target fields that are not null, " +
                            $"but linking source fields that are null.",
                        statusCode: HttpStatusCode.ServiceUnavailable,
                        subStatusCode: DataApiBuilderException.SubStatusCodes.ConfigValidationError));
                }

                if (relationship.LinkingSourceFields is not null && relationship.LinkingTargetFields is not null)
                {
                    if (relationship.LinkingSourceFields.Length != relationship.LinkingTargetFields.Length)
                    {
                        // Validation to ensure that if linking source and linking target fields exist, that they have the same number of fields. 
                        HandleOrRecordException(new DataApiBuilderException(
                            message: $"Entity: {entityName} has {relationship.LinkingSourceFields.Length} linking source fields defined, " +
                                $"but {relationship.LinkingTargetFields.Length} linking target fields defined.",
=======
                    // In one-one, one-many, or many-one relationships when both source and target are non null their size must match.
                    if ((relationship.SourceFields is not null && relationship.TargetFields is not null) &&
                        relationship.SourceFields.Length != relationship.TargetFields.Length)
                    {
                        HandleOrRecordException(new DataApiBuilderException(
                            message: $"Entity: {entityName} has a relationship: {relationshipName}, which has {relationship.SourceFields.Length} source fields defined, " +
                                $"but {relationship.TargetFields.Length} target fields defined.",
                            statusCode: HttpStatusCode.ServiceUnavailable,
                            subStatusCode: DataApiBuilderException.SubStatusCodes.ConfigValidationError));
                    }
                }

                // In all kinds of relationships, if sourceFields are included they must be valid columns in the backend.
                if (relationship.SourceFields is not null)
                {
                    GetFieldsNotBackedByColumnsInDB(
                        fields: relationship.SourceFields,
                        invalidColumns: invalidColumns,
                        entityName: entityName,
                        sqlMetadataProvider: sqlMetadataProvider);

                    if (invalidColumns.Count > 0)
                    {
                        HandleOrRecordException(new DataApiBuilderException(
                            message: $"Entity: {entityName} has a relationship: {relationshipName} with source fields: {string.Join(",", invalidColumns)} that " +
                                $"do not exist as columns in entity: {entityName}.",
                            statusCode: HttpStatusCode.ServiceUnavailable,
                            subStatusCode: DataApiBuilderException.SubStatusCodes.ConfigValidationError));
                    }
                }

                // In all kinds of relationships, if targetFields are included they must be valid columns in the backend.
                if (relationship.TargetFields is not null)
                {
                    GetFieldsNotBackedByColumnsInDB(
                        fields: relationship.TargetFields,
                        invalidColumns: invalidColumns,
                        entityName: relationship.TargetEntity,
                        sqlMetadataProvider: sqlMetadataProvider);

                    if (invalidColumns.Count > 0)
                    {
                        HandleOrRecordException(new DataApiBuilderException(
                            message: $"Entity: {entityName} has a relationship: {relationshipName} with target fields: {string.Join(",", invalidColumns)} that " +
                                $"do not exist as columns in entity: {relationship.TargetEntity}.",
>>>>>>> b4755346
                            statusCode: HttpStatusCode.ServiceUnavailable,
                            subStatusCode: DataApiBuilderException.SubStatusCodes.ConfigValidationError));
                    }
                }

<<<<<<< HEAD
=======
                // Linking object exists and we therefore have a many-many relationship. Validation here differs from one-many and many-one in that
                // the source and target fields are now only indirectly related through the linking object. Therefore, it is the source and linkingSource
                // along with the target and linkingTarget fields that must match, respectively. Source and linkingSource fields provide the relationship
                // from the source entity to the linkingObject while target and linkingTarget fields provide the relationship from the target entity to the
                // linkingObject.
                // see: https://learn.microsoft.com/en-us/azure/data-api-builder/relationships#many-to-many-relationship
                if (!string.IsNullOrWhiteSpace(relationship.LinkingObject))
                {
                    ValidateFieldsAndAssociatedLinkingFields(
                        fields: relationship.SourceFields,
                        linkingFields: relationship.LinkingSourceFields,
                        fieldType: "source",
                        entityName: entityName,
                        relationshipName: relationshipName);
                    ValidateFieldsAndAssociatedLinkingFields(
                        fields: relationship.TargetFields,
                        linkingFields: relationship.LinkingTargetFields,
                        fieldType: "target",
                        entityName: entityName,
                        relationshipName: relationshipName);
                }

>>>>>>> b4755346
                // Validation to ensure DatabaseObject is correctly inferred from the entity name.
                DatabaseObject? sourceObject, targetObject;
                if (!sqlMetadataProvider.EntityToDatabaseObject.TryGetValue(entityName, out sourceObject))
                {
                    sourceObject = null;
                    HandleOrRecordException(new DataApiBuilderException(
                        message: $"Could not infer database object for source entity: {entityName} in relationship: {relationshipName}." +
                            $" Check if the entity: {entityName} is correctly defined in the config.",
                        statusCode: HttpStatusCode.ServiceUnavailable,
                        subStatusCode: DataApiBuilderException.SubStatusCodes.ConfigValidationError));
                }

                if (!sqlMetadataProvider.EntityToDatabaseObject.TryGetValue(relationship.TargetEntity, out targetObject))
                {
                    targetObject = null;
                    HandleOrRecordException(new DataApiBuilderException(
                        message: $"Could not infer database object for target entity: {relationship.TargetEntity} in relationship: {relationshipName}." +
                            $" Check if the entity: {relationship.TargetEntity} is correctly defined in the config.",
                        statusCode: HttpStatusCode.ServiceUnavailable,
                        subStatusCode: DataApiBuilderException.SubStatusCodes.ConfigValidationError));
                }

                if (sourceObject is null || targetObject is null)
                {
                    continue;
                }

                DatabaseTable sourceDatabaseObject = (DatabaseTable)sourceObject;
                DatabaseTable targetDatabaseObject = (DatabaseTable)targetObject;
                if (relationship.LinkingObject is not null)
                {
                    (string linkingTableSchema, string linkingTableName) = sqlMetadataProvider.ParseSchemaAndDbTableName(relationship.LinkingObject)!;
                    DatabaseTable linkingDatabaseObject = new(linkingTableSchema, linkingTableName);

                    if (relationship.LinkingSourceFields is null || relationship.SourceFields is null)
                    {
                        if (!sqlMetadataProvider.VerifyForeignKeyExistsInDB(linkingDatabaseObject, sourceDatabaseObject))
                        {
                            HandleOrRecordException(new DataApiBuilderException(
                            message: $"Could not find relationship between Linking Object: {relationship.LinkingObject}" +
                                $" and entity: {entityName}.",
                            statusCode: HttpStatusCode.ServiceUnavailable,
                            subStatusCode: DataApiBuilderException.SubStatusCodes.ConfigValidationError));
                        }
                    }

                    if (relationship.LinkingTargetFields is null || relationship.TargetFields is null)
                    {
                        if (!sqlMetadataProvider.VerifyForeignKeyExistsInDB(linkingDatabaseObject, targetDatabaseObject))
                        {
                            HandleOrRecordException(new DataApiBuilderException(
                            message: $"Could not find relationship between Linking Object: {relationship.LinkingObject}" +
                                $" and entity: {relationship.TargetEntity}.",
                            statusCode: HttpStatusCode.ServiceUnavailable,
                            subStatusCode: DataApiBuilderException.SubStatusCodes.ConfigValidationError));
                        }
                    }

                    if (!_runtimeConfigProvider.IsLateConfigured)
                    {
                        string sourceDBOName = sqlMetadataProvider.EntityToDatabaseObject[entityName].FullName;
                        string targetDBOName = sqlMetadataProvider.EntityToDatabaseObject[relationship.TargetEntity].FullName;
                        string cardinality = relationship.Cardinality.ToString().ToLower();
                        RelationShipPair linkedSourceRelationshipPair = new(linkingDatabaseObject, sourceDatabaseObject);
                        RelationShipPair linkedTargetRelationshipPair = new(linkingDatabaseObject, targetDatabaseObject);
                        ForeignKeyDefinition? fKDef;
                        string referencedSourceColumns = relationship.SourceFields is not null ? string.Join(",", relationship.SourceFields) :
                            sqlMetadataProvider.PairToFkDefinition!.TryGetValue(linkedSourceRelationshipPair, out fKDef) ?
                            string.Join(",", fKDef.ReferencedColumns) : string.Empty;
                        string referencingSourceColumns = relationship.LinkingSourceFields is not null ? string.Join(",", relationship.LinkingSourceFields) :
                            sqlMetadataProvider.PairToFkDefinition!.TryGetValue(linkedSourceRelationshipPair, out fKDef) ?
                            string.Join(",", fKDef.ReferencingColumns) : string.Empty;
                        string referencedTargetColumns = relationship.TargetFields is not null ? string.Join(",", relationship.TargetFields) :
                            sqlMetadataProvider.PairToFkDefinition!.TryGetValue(linkedTargetRelationshipPair, out fKDef) ?
                            string.Join(",", fKDef.ReferencedColumns) : string.Empty;
                        string referencingTargetColumns = relationship.LinkingTargetFields is not null ? string.Join(",", relationship.LinkingTargetFields) :
                            sqlMetadataProvider.PairToFkDefinition!.TryGetValue(linkedTargetRelationshipPair, out fKDef) ?
                            string.Join(",", fKDef.ReferencingColumns) : string.Empty;

                        _logger.LogDebug(
                            message: "{entityName}: {sourceDBOName}({referencedSourceColumns}) is related to {cardinality} " +
                            "{relationship.TargetEntity}: {targetDBOName}({referencedTargetColumns}) by " +
                            "{relationship.LinkingObject}(linking.source.fields: {referencingSourceColumns}), (linking.target.fields: {referencingTargetColumns})",
                            entityName,
                            sourceDBOName,
                            referencedSourceColumns,
                            cardinality,
                            relationship.TargetEntity,
                            targetDBOName,
                            referencedTargetColumns,
                            relationship.LinkingObject,
                            referencingSourceColumns,
                            referencingTargetColumns);
                    }
                }

                if (relationship.LinkingObject is null
                    && (relationship.SourceFields is null || relationship.TargetFields is null))
                {
                    if (!sqlMetadataProvider.VerifyForeignKeyExistsInDB(sourceDatabaseObject, targetDatabaseObject))
                    {
                        HandleOrRecordException(new DataApiBuilderException(
                            message: $"Could not find relationship between entities: {entityName} and {relationship.TargetEntity}.",
                            statusCode: HttpStatusCode.ServiceUnavailable,
                            subStatusCode: DataApiBuilderException.SubStatusCodes.ConfigValidationError));
                    }
                }

                if (relationship.LinkingObject is null && !_runtimeConfigProvider.IsLateConfigured)
                {
                    RelationShipPair sourceTargetRelationshipPair = new(sourceDatabaseObject, targetDatabaseObject);
                    RelationShipPair targetSourceRelationshipPair = new(targetDatabaseObject, sourceDatabaseObject);
                    string sourceDBOName = sqlMetadataProvider.EntityToDatabaseObject[entityName].FullName;
                    string targetDBOName = sqlMetadataProvider.EntityToDatabaseObject[relationship.TargetEntity].FullName;
                    string cardinality = relationship.Cardinality.ToString().ToLower();
                    ForeignKeyDefinition? fKDef;
                    string sourceColumns = relationship.SourceFields is not null ? string.Join(",", relationship.SourceFields) :
                        sqlMetadataProvider.PairToFkDefinition!.TryGetValue(sourceTargetRelationshipPair, out fKDef) ?
                        string.Join(",", fKDef.ReferencingColumns) :
                        sqlMetadataProvider.PairToFkDefinition!.TryGetValue(targetSourceRelationshipPair, out fKDef) ?
                        string.Join(",", fKDef.ReferencedColumns) : string.Empty;
                    string targetColumns = relationship.TargetFields is not null ? string.Join(",", relationship.TargetFields) :
                        sqlMetadataProvider.PairToFkDefinition!.TryGetValue(sourceTargetRelationshipPair, out fKDef) ?
                        string.Join(",", fKDef.ReferencedColumns) :
                        sqlMetadataProvider.PairToFkDefinition!.TryGetValue(targetSourceRelationshipPair, out fKDef) ?
                        string.Join(",", fKDef.ReferencingColumns) : string.Empty;

                    _logger.LogDebug(
                        message: "{entityName}: {sourceDBOName}({sourceColumns}) is related to {cardinality} {relationshipTargetEntity}: {targetDBOName}({targetColumns}).",
                        entityName,
                        sourceDBOName,
                        sourceColumns,
                        cardinality,
                        relationship.TargetEntity,
                        targetDBOName,
                        targetColumns
                        );
                }
            }
        }
    }

    /// <summary>
    /// This helper function checks if the elements of fields exist as valid backing columns
    /// in the DB associated with the provided entity name. Those fields that do not exist
    /// as valid backing columns are added to the provided list of string invalidColumns. This
    /// works because C# is pass by reference for referenced class types.
    /// </summary>
    /// <param name="invalidColumns">List in which to aggregate the invalid fields.</param>
    /// <param name="fields">List of the backing fields to check for existence in backing DB.</param>
    /// <param name="entityName">The name of the entity that we check for backing columns.</param>
    /// <param name="sqlMetadataProvider">The sqlMetadataProvider used to lookup if the backing fields are valid columns in DB.</param>
    private static void GetFieldsNotBackedByColumnsInDB(
        List<string> invalidColumns,
        string[] fields,
        string entityName,
        ISqlMetadataProvider sqlMetadataProvider)
    {
        invalidColumns.Clear();
        foreach (string field in fields)
        {
            // We call this function because the keyset are the backing columns
            // which is what want to validate.
            if (!sqlMetadataProvider.TryGetExposedColumnName(entityName, field, out _))
            {
                invalidColumns.Add(field);
            }
        }
    }

    /// <summary>
    /// Helper function for validating the fields and associated linking fields in a many-many relationship.
    /// Validates that if one exists, the other exists as well, and that if both exist that their sizes are
    /// the same.
    /// </summary>
    /// <param name="fields">Either source of target fields.</param>
    /// <param name="linkingFields">Associated linking fields.</param>
    /// <param name="fieldType">The type of fields, either source or target.</param>
    /// <param name="entityName">Name of the entity that holds the relationship.</param>
    /// <param name="relationshipName">Name of the relationship.</param>
    private void ValidateFieldsAndAssociatedLinkingFields(string[]? fields, string[]? linkingFields, string fieldType, string entityName, string relationshipName)
    {
        // Validation to ensure that fields and linkingFields are either both null or both non null.
        if (fields is null ^ linkingFields is null)
        {
            HandleOrRecordException(new DataApiBuilderException(
                message: $"Entity: {entityName} has a many-many relationship: {relationshipName}, which has {fieldType} and associated linking fields " +
                    $"where one is null and the other is not.",
                statusCode: HttpStatusCode.ServiceUnavailable,
                subStatusCode: DataApiBuilderException.SubStatusCodes.ConfigValidationError));
        }

        // When both fields and linkingTarget fields exist for a many-many relationship their size must match.
        if (fields is not null && linkingFields is not null && fields.Length != linkingFields.Length)
        {
            HandleOrRecordException(new DataApiBuilderException(
                message: $"Entity: {entityName} has a many-many relationship: {relationshipName} with {fields.Length} " +
                    $"{fieldType} fields defined, but {linkingFields.Length} linking {fieldType} fields defined.",
                statusCode: HttpStatusCode.ServiceUnavailable,
                subStatusCode: DataApiBuilderException.SubStatusCodes.ConfigValidationError));
        }
    }

    /// <summary>
    /// Method to do different validations on claims in the policy.
    /// </summary>
    /// <param name="policy">The policy to be validated and processed.</param>
    /// <returns>Processed policy</returns>
    /// <exception cref="DataApiBuilderException">Throws exception when one or the other validations fail.</exception>
    private void ValidateClaimsInPolicy(string policy, RuntimeConfig runtimeConfig)
    {
        // Find all the claimTypes from the policy
        MatchCollection claimTypes = GetClaimTypesInPolicy(policy);
        bool isStaticWebAppsAuthConfigured = runtimeConfig.IsStaticWebAppsIdentityProvider;

        foreach (Match claimType in claimTypes)
        {
            try
            {
                // Remove the prefix @claims. from the claimType
                string typeOfClaim = claimType.Value.Substring(AuthorizationResolver.CLAIM_PREFIX.Length);

                if (string.IsNullOrWhiteSpace(typeOfClaim))
                {
                    // Empty claimType is not allowed
                    throw new DataApiBuilderException(
                        message: $"ClaimType cannot be empty.",
                        statusCode: HttpStatusCode.ServiceUnavailable,
                        subStatusCode: DataApiBuilderException.SubStatusCodes.ConfigValidationError
                        );
                }

                if (_invalidClaimCharsRgx.IsMatch(typeOfClaim))
                {
                    // Not a valid claimType containing allowed characters
                    throw new DataApiBuilderException(
                        message: $"Invalid format for claim type {typeOfClaim} supplied in policy.",
                        statusCode: HttpStatusCode.ServiceUnavailable,
                        subStatusCode: DataApiBuilderException.SubStatusCodes.ConfigValidationError
                        );
                }

                if (isStaticWebAppsAuthConfigured &&
                    !(typeOfClaim.Equals(StaticWebAppsAuthentication.USER_ID_CLAIM) ||
                    typeOfClaim.Equals(StaticWebAppsAuthentication.USER_DETAILS_CLAIM)))
                {
                    // Not a valid claimType containing allowed characters
                    throw new DataApiBuilderException(
                        message: INVALID_CLAIMS_IN_POLICY_ERR_MSG,
                        statusCode: HttpStatusCode.ServiceUnavailable,
                        subStatusCode: DataApiBuilderException.SubStatusCodes.ConfigValidationError
                        );
                }
            }
            catch (Exception e)
            {
                HandleOrRecordException(e);
            }
        } // MatchType claimType
    }

    /// <summary>
    /// Helper method which takes in the policy string and checks whether all fields referenced
    /// within the policy are accessible to the user.
    /// </summary>
    /// <param name="policy">Database policy</param>
    /// <param name="include">Array of fields which are accessible to the user.</param>
    /// <param name="exclude">Array of fields which are not accessible to the user.</param>
    private void AreFieldsAccessible(string policy, HashSet<string>? includedFields, HashSet<string> excludedFields)
    {
        // Pattern of field references in the policy
        string fieldCharsRgx = @"@item\.[a-zA-Z0-9_]*";
        MatchCollection fieldNameMatches = Regex.Matches(policy, fieldCharsRgx);

        foreach (Match fieldNameMatch in fieldNameMatches)
        {
            if (!IsFieldAccessible(fieldNameMatch, includedFields, excludedFields))
            {
                HandleOrRecordException(new DataApiBuilderException(
                    message: $"Not all the columns required by policy are accessible.",
                    statusCode: HttpStatusCode.ServiceUnavailable,
                    subStatusCode: DataApiBuilderException.SubStatusCodes.ConfigValidationError)
                );
            }
        }
    }

    /// <summary>
    /// Helper method which takes in field prefixed with @item. directive and check if its
    /// accessible based on include/exclude fields.
    /// </summary>
    /// <param name="columnNameMatch"></param>
    /// <param name="included">Set of fields which are accessible to the user.</param>
    /// <param name="excluded">Set of fields which are not accessible to the user.</param>
    /// <returns>Boolean value indicating whether the field is accessible or not.</returns>
    /// <exception cref="DataApiBuilderException">Throws exception if the field is not accessible.</exception>
    private static bool IsFieldAccessible(Match columnNameMatch, HashSet<string>? includedFields, HashSet<string> excludedFields)
    {
        string columnName = columnNameMatch.Value.Substring(AuthorizationResolver.FIELD_PREFIX.Length);
        if (excludedFields.Contains(columnName!) || excludedFields.Contains(AuthorizationResolver.WILDCARD) ||
            (includedFields is not null && !includedFields.Contains(AuthorizationResolver.WILDCARD) && !includedFields.Contains(columnName)))
        {
            // If column is present in excluded OR excluded='*'
            // If column is absent from included and included!=*
            // In this case, the column is not accessible to the user
            return false;
        }

        return true;
    }

    /// <summary>
    /// Helper method to get all the claimTypes from the policy.
    /// </summary>
    /// <param name="policy">Policy from which the claimTypes are to be looked</param>
    /// <returns>Collection of all matches i.e. claimTypes.</returns>
    private static MatchCollection GetClaimTypesInPolicy(string policy)
    {
        return Regex.Matches(policy, _claimChars);
    }

    /// <summary>
    /// Helper function to create a DataApiBuilderException object.
    /// Called when the actionName is not valid.
    /// </summary>
    /// <param name="entityName">Name of entity for which invalid action is supplied.</param>
    /// <param name="roleName">Name of role for which invalid action is supplied.</param>
    /// <param name="actionName">Name of invalid action.</param>
    /// <returns></returns>
    private static DataApiBuilderException GetInvalidActionException(string entityName, string roleName, string actionName)
    {
        return new DataApiBuilderException(
            message: $"action:{actionName} specified for entity:{entityName}, role:{roleName} is not valid.",
            statusCode: HttpStatusCode.ServiceUnavailable,
            subStatusCode: DataApiBuilderException.SubStatusCodes.ConfigValidationError);
    }

    private void HandleOrRecordException(Exception ex)
    {
        if (_isValidateOnly)
        {
            ConfigValidationExceptions.Add(ex);
        }
        else
        {
            throw ex;
        }
    }

    /// <summary>
    /// Returns whether the action is a valid
    /// Valid non stored procedure actions:
    /// - Create, Read, Update, Delete (CRUD)
    /// - All (*)
    /// Valid stored procedure  actions:
    /// - Execute
    /// </summary>
    /// <param name="action">Compared against valid actions to determine validity.</param>
    /// <param name="entity">Used to identify entity's representative object type.</param>
    /// <param name="entityName">Used to supplement error messages.</param>
    /// <returns>Boolean value indicating whether the action is valid or not.</returns>
    private bool IsValidPermissionAction(EntityActionOperation action, Entity entity, string entityName)
    {
        if (entity.Source.Type is EntitySourceType.StoredProcedure)
        {
            if (action is not EntityActionOperation.All && !EntityAction.ValidStoredProcedurePermissionOperations.Contains(action))
            {
                HandleOrRecordException(new DataApiBuilderException(
                    message: $"Invalid operation for Entity: {entityName}. Stored procedures can only be configured with the 'execute' operation.",
                    statusCode: HttpStatusCode.ServiceUnavailable,
                    subStatusCode: DataApiBuilderException.SubStatusCodes.ConfigValidationError));
            }

            return true;
        }
        else
        {
            if (action is EntityActionOperation.Execute)
            {
                HandleOrRecordException(new DataApiBuilderException(
                    message: $"Invalid operation for Entity: {entityName}. The 'execute' operation can only be configured for entities backed by stored procedures.",
                    statusCode: HttpStatusCode.ServiceUnavailable,
                    subStatusCode: DataApiBuilderException.SubStatusCodes.ConfigValidationError));
            }

            return action is EntityActionOperation.All || EntityAction.ValidPermissionOperations.Contains(action);
        }
    }
}<|MERGE_RESOLUTION|>--- conflicted
+++ resolved
@@ -843,34 +843,6 @@
                         subStatusCode: DataApiBuilderException.SubStatusCodes.ConfigValidationError));
                 }
 
-<<<<<<< HEAD
-                // Validation to ensure that if source fields exist, target fields exist as well.
-                if (relationship.SourceFields is not null && relationship.TargetFields is null)
-                {
-                    HandleOrRecordException(new DataApiBuilderException(
-                        message: $"Entity: {entityName} has source fields that are not null, but target fields that are null.",
-                        statusCode: HttpStatusCode.ServiceUnavailable,
-                        subStatusCode: DataApiBuilderException.SubStatusCodes.ConfigValidationError));
-                }
-
-                // Validation to ensure that if target fields exist, source fields exist as well.
-                if (relationship.TargetFields is not null && relationship.SourceFields is null)
-                {
-                    HandleOrRecordException(new DataApiBuilderException(
-                        message: $"Entity: {entityName} has target fields that are not null, but source fields that are null.",
-                        statusCode: HttpStatusCode.ServiceUnavailable,
-                        subStatusCode: DataApiBuilderException.SubStatusCodes.ConfigValidationError));
-                }
-
-                if (relationship.SourceFields is not null && relationship.TargetFields is not null)
-                {
-                    // Validation to ensure that if target and source fields exist, that they have the same number of fields.
-                    if (relationship.SourceFields.Length != relationship.TargetFields.Length)
-                    {
-                        HandleOrRecordException(new DataApiBuilderException(
-                            message: $"Entity: {entityName} has {relationship.SourceFields.Length} source fields defined, " +
-                                $"but {relationship.TargetFields.Length} target fields defined.",
-=======
                 // Linking object is null and therefore we have a many-one or a one-many relationship. These relationships
                 // must be validated separately from many-many relationships. In one-many and many-one relationships, the count
                 // of source and target fields need to match, or if one is null the other must be as well.
@@ -885,69 +857,10 @@
                         HandleOrRecordException(new DataApiBuilderException(
                             message: $"Entity: {entityName} has a relationship: {relationshipName}, which has source and target fields " +
                                 $"where one is null and the other is not.",
->>>>>>> b4755346
                             statusCode: HttpStatusCode.ServiceUnavailable,
                             subStatusCode: DataApiBuilderException.SubStatusCodes.ConfigValidationError));
                     }
 
-<<<<<<< HEAD
-                    foreach (string sourceField in relationship.SourceFields)
-                    {
-                        // Validation to ensure that entities have valid columns matching their source fields.
-                        if (!sqlMetadataProvider.TryGetBackingColumn(entityName, sourceField, out _))
-                        {
-                            HandleOrRecordException(new DataApiBuilderException(
-                                message: $"Entity: {entityName} has a relationship: {relationshipName} with source field: {sourceField} that " +
-                                    $"does not exist as a column in {entityName}.",
-                                statusCode: HttpStatusCode.ServiceUnavailable,
-                                subStatusCode: DataApiBuilderException.SubStatusCodes.ConfigValidationError));
-                        }
-                    }
-
-                    foreach (string targetField in relationship.TargetFields)
-                    {
-                        if (!sqlMetadataProvider.TryGetBackingColumn(relationship.TargetEntity, targetField, out _))
-                        {
-                            // Validation to ensure that entities that have target fields defined, define target fields
-                            // that are valid columns in the target entity.
-                            HandleOrRecordException(new DataApiBuilderException(
-                                message: $"Entity: {entityName} has a relationship: {relationshipName} with target field: {targetField} that " +
-                                    $"does not exist as a column in target entity: {relationship.TargetEntity}.",
-                                statusCode: HttpStatusCode.ServiceUnavailable,
-                                subStatusCode: DataApiBuilderException.SubStatusCodes.ConfigValidationError));
-                        }
-                    }
-                }
-
-                if (relationship.LinkingSourceFields is not null && relationship.LinkingTargetFields is null)
-                {
-                    // Validation to ensure that if linking source fields exist that linking target fields exist as well.
-                    HandleOrRecordException(new DataApiBuilderException(
-                        message: $"Entity: {entityName} has a relationship: {relationshipName} with linking source fields that are not null, " +
-                            $"but linking target fields that are null.",
-                        statusCode: HttpStatusCode.ServiceUnavailable,
-                        subStatusCode: DataApiBuilderException.SubStatusCodes.ConfigValidationError));
-                }
-
-                if (relationship.LinkingTargetFields is not null && relationship.LinkingSourceFields is null)
-                {
-                    // Validation to ensure that if linking target fields exist that linking source fields exist as well.
-                    HandleOrRecordException(new DataApiBuilderException(
-                        message: $"Entity: {entityName} has a relationship: {relationshipName} with linking target fields that are not null, " +
-                            $"but linking source fields that are null.",
-                        statusCode: HttpStatusCode.ServiceUnavailable,
-                        subStatusCode: DataApiBuilderException.SubStatusCodes.ConfigValidationError));
-                }
-
-                if (relationship.LinkingSourceFields is not null && relationship.LinkingTargetFields is not null)
-                {
-                    if (relationship.LinkingSourceFields.Length != relationship.LinkingTargetFields.Length)
-                    {
-                        // Validation to ensure that if linking source and linking target fields exist, that they have the same number of fields. 
-                        HandleOrRecordException(new DataApiBuilderException(
-                            message: $"Entity: {entityName} has {relationship.LinkingSourceFields.Length} linking source fields defined, " +
-                                $"but {relationship.LinkingTargetFields.Length} linking target fields defined.",
-=======
                     // In one-one, one-many, or many-one relationships when both source and target are non null their size must match.
                     if ((relationship.SourceFields is not null && relationship.TargetFields is not null) &&
                         relationship.SourceFields.Length != relationship.TargetFields.Length)
@@ -993,14 +906,11 @@
                         HandleOrRecordException(new DataApiBuilderException(
                             message: $"Entity: {entityName} has a relationship: {relationshipName} with target fields: {string.Join(",", invalidColumns)} that " +
                                 $"do not exist as columns in entity: {relationship.TargetEntity}.",
->>>>>>> b4755346
                             statusCode: HttpStatusCode.ServiceUnavailable,
                             subStatusCode: DataApiBuilderException.SubStatusCodes.ConfigValidationError));
                     }
                 }
 
-<<<<<<< HEAD
-=======
                 // Linking object exists and we therefore have a many-many relationship. Validation here differs from one-many and many-one in that
                 // the source and target fields are now only indirectly related through the linking object. Therefore, it is the source and linkingSource
                 // along with the target and linkingTarget fields that must match, respectively. Source and linkingSource fields provide the relationship
@@ -1023,7 +933,6 @@
                         relationshipName: relationshipName);
                 }
 
->>>>>>> b4755346
                 // Validation to ensure DatabaseObject is correctly inferred from the entity name.
                 DatabaseObject? sourceObject, targetObject;
                 if (!sqlMetadataProvider.EntityToDatabaseObject.TryGetValue(entityName, out sourceObject))
