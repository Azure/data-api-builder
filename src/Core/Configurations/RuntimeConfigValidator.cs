--- conflicted
+++ resolved
@@ -33,7 +33,6 @@
         // The claimType is invalid if there is a match found.
         private static readonly Regex _invalidClaimCharsRgx = new(_invalidClaimChars, RegexOptions.Compiled);
 
-<<<<<<< HEAD
         // "Reserved characters as defined in RFC3986 are not allowed to be present in the
         // REST/GraphQL custom path because they are not acceptable to be present in URIs.
         // " Refer here: https://www.rfc-editor.org/rfc/rfc3986#page-12.
@@ -41,15 +40,6 @@
 
         //  Regex to validate rest/graphql custom path prefix.
         public static readonly Regex _reservedUriCharsRgx = new(_reservedUriChars, RegexOptions.Compiled);
-=======
-        // Reserved characters as defined in RFC3986 are not allowed to be present in the
-        // REST/GraphQL URI path because they are not acceptable to be present in URIs.
-        // Refer here: https://www.rfc-editor.org/rfc/rfc3986#page-12.
-        private static readonly string _invalidUriCharacters = @"[\.:\?#/\[\]@!$&'()\*\+,;=]+";
-
-        //  Regex to validate rest/graphql URI path components.
-        public static readonly Regex _invalidUriCharactersRgx = new(_invalidUriCharacters, RegexOptions.Compiled);
->>>>>>> bda0d655
 
         // Regex used to extract all claimTypes in policy. It finds all the substrings which are
         // of the form @claims.*** delimited by space character,end of the line or end of the string.
@@ -296,7 +286,7 @@
                     );
             }
 
-            if (_invalidUriCharactersRgx.IsMatch(pathForEntity))
+            if (_reservedUriCharsRgx.IsMatch(pathForEntity))
             {
                 throw new DataApiBuilderException(
                     message: $"The rest path: {pathForEntity} for entity: {entityName} contains one or more reserved characters.",
@@ -456,23 +446,7 @@
         /// <param name="uriComponent">path prefix for rest/graphql apis</param>
         public static bool DoesUriComponentContainReservedChars(string uriComponent)
         {
-<<<<<<< HEAD
             return _reservedUriCharsRgx.IsMatch(uriComponent);
-=======
-            if (_invalidUriCharactersRgx.IsMatch(apiPath))
-            {
-                string errorMessage = INVALID_GRAPHQL_PATH_WITH_RESERVED_CHAR_ERR_MSG;
-                if (apiType == ApiType.REST)
-                {
-                    errorMessage = INVALID_REST_PATH_WITH_RESERVED_CHAR_ERR_MSG;
-                }
-
-                throw new DataApiBuilderException(
-                    message: errorMessage,
-                    statusCode: HttpStatusCode.ServiceUnavailable,
-                    subStatusCode: DataApiBuilderException.SubStatusCodes.ConfigValidationError);
-            }
->>>>>>> bda0d655
         }
 
         private static void ValidateAuthenticationOptions(RuntimeConfig runtimeConfig)
