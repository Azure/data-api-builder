--- conflicted
+++ resolved
@@ -506,74 +506,66 @@
                 argumentSchema: argumentObject.Fields[field.Name.Value],
                 variables: ctx.Variables);
 
-<<<<<<< HEAD
+            bool processLiteral = true;
+
+            if (value is null)
+            {
+                continue;
+            }
+
+            PredicateOperation op;
+            switch (name)
+            {
+                case "eq":
+                    op = PredicateOperation.Equal;
+                    break;
+                case "neq":
+                    op = PredicateOperation.NotEqual;
+                    break;
+                case "lt":
+                    op = PredicateOperation.LessThan;
+                    break;
+                case "gt":
+                    op = PredicateOperation.GreaterThan;
+                    break;
+                case "lte":
+                    op = PredicateOperation.LessThanOrEqual;
+                    break;
+                case "gte":
+                    op = PredicateOperation.GreaterThanOrEqual;
+                    break;
+                case "contains":
+                    op = PredicateOperation.LIKE;
+                    value = $"%{EscapeLikeString((string)value)}%";
+                    break;
+                case "notContains":
+                    op = PredicateOperation.NOT_LIKE;
+                    value = $"%{EscapeLikeString((string)value)}%";
+                    break;
+                case "startsWith":
+                    op = PredicateOperation.LIKE;
+                    value = $"{EscapeLikeString((string)value)}%";
+                    break;
+                case "endsWith":
+                    op = PredicateOperation.LIKE;
+                    value = $"%{EscapeLikeString((string)value)}";
+                    break;
+                case "isNull":
+                    processLiteral = false;
+                    bool isNull = (bool)value;
+                    op = isNull ? PredicateOperation.IS : PredicateOperation.IS_NOT;
+                    value = GQLFilterParser.NullStringValue;
+                    break;
+                default:
+                    throw new NotSupportedException($"Operation {name} on int type not supported.");
+            }
+
                 predicates.Push(new PredicateOperand(new Predicate(
                     new PredicateOperand(column),
                     op,
                     new PredicateOperand(processLiteral ? $"{processLiterals(value, null)}" : value.ToString()))
                 ));
-=======
-            bool processLiteral = true;
-
-            if (value is null)
-            {
-                continue;
->>>>>>> ca5fa146
-            }
-
-            PredicateOperation op;
-            switch (name)
-            {
-                case "eq":
-                    op = PredicateOperation.Equal;
-                    break;
-                case "neq":
-                    op = PredicateOperation.NotEqual;
-                    break;
-                case "lt":
-                    op = PredicateOperation.LessThan;
-                    break;
-                case "gt":
-                    op = PredicateOperation.GreaterThan;
-                    break;
-                case "lte":
-                    op = PredicateOperation.LessThanOrEqual;
-                    break;
-                case "gte":
-                    op = PredicateOperation.GreaterThanOrEqual;
-                    break;
-                case "contains":
-                    op = PredicateOperation.LIKE;
-                    value = $"%{EscapeLikeString((string)value)}%";
-                    break;
-                case "notContains":
-                    op = PredicateOperation.NOT_LIKE;
-                    value = $"%{EscapeLikeString((string)value)}%";
-                    break;
-                case "startsWith":
-                    op = PredicateOperation.LIKE;
-                    value = $"{EscapeLikeString((string)value)}%";
-                    break;
-                case "endsWith":
-                    op = PredicateOperation.LIKE;
-                    value = $"%{EscapeLikeString((string)value)}";
-                    break;
-                case "isNull":
-                    processLiteral = false;
-                    bool isNull = (bool)value;
-                    op = isNull ? PredicateOperation.IS : PredicateOperation.IS_NOT;
-                    value = GQLFilterParser.NullStringValue;
-                    break;
-                default:
-                    throw new NotSupportedException($"Operation {name} on int type not supported.");
-            }
-
-            predicates.Push(new PredicateOperand(new Predicate(
-                new PredicateOperand(column),
-                op,
-                new PredicateOperand(processLiteral ? $"{processLiterals(value, column.ColumnName)}" : value.ToString()))
-            ));
-        }
+            }
 
         return GQLFilterParser.MakeChainPredicate(predicates, PredicateOperation.AND);
     }
