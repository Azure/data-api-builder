--- conflicted
+++ resolved
@@ -253,7 +253,6 @@
                     }
 
                     predicates.Push(
-<<<<<<< HEAD
                    new PredicateOperand(
                        ParseScalarType(
                            ctx,
@@ -265,18 +264,6 @@
                            sourceAlias,
                            queryStructure.MakeDbConnectionParam,
                            isListType)));
-=======
-                        new PredicateOperand(
-                            ParseScalarType(
-                                ctx,
-                                argumentSchema: filterArgumentObject.Fields[name],
-                                fieldName: backingColumnName,
-                                fields: subfields,
-                                schemaName: schemaName,
-                                tableName: sourceName,
-                                tableAlias: sourceAlias,
-                                processLiterals: queryStructure.MakeDbConnectionParam)));
->>>>>>> 577a3f12
                 }
             }
         }
