--- conflicted
+++ resolved
@@ -311,47 +311,16 @@
                 subStatusCode: DataApiBuilderException.SubStatusCodes.AuthorizationCheckFailed);
         }
 
-<<<<<<< HEAD
-        IDictionary<string, object?> subParameters = new Dictionary<string, object?>();
-        CosmosQueryStructure comosQueryStructure =
-            new(
-                context: ctx,
-                parameters: subParameters,
-                provider: _configProvider,
-                metadataProvider: metadataProvider,
-                authorizationResolver: queryStructure.AuthorizationResolver,
-                gQLFilterParser: this,
-                counter: queryStructure.Counter);
-
-        comosQueryStructure.DatabaseObject.SchemaName = queryStructure.SourceAlias;
-        comosQueryStructure.DatabaseObject.Name = tableAlias;
-        comosQueryStructure.SourceAlias = tableAlias;
-        comosQueryStructure.EntityName = entityName;
-
-        PredicateOperand joinpredicate = new(
-            Parse(
-                ctx: ctx,
-                filterArgumentSchema: filterField,
-                fields: subfields,
-                queryStructure: comosQueryStructure));
-        predicates.Push(joinpredicate);
-
-        queryStructure.Joins ??= new Stack<CosmosJoinStructure>();
-        if (comosQueryStructure.Joins is not null and { Count: > 0 })
-        {
-            queryStructure.Joins = comosQueryStructure.Joins;
-        }
-=======
         List<Predicate> predicatesForExistsQuery = new();
         CosmosExistsQueryStructure existsQuery = new(
             ctx,
             new Dictionary<string, object?>(),
+            _configProvider,
             metadataProvider,
             queryStructure.AuthorizationResolver,
             this,
             queryStructure.Counter,
             predicatesForExistsQuery);
->>>>>>> e660ba3f
 
         existsQuery.DatabaseObject.SchemaName = $"{queryStructure.SourceAlias}.{columnName}";
         existsQuery.DatabaseObject.Name = existsQuery.SourceAlias;
