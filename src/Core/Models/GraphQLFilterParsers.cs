--- conflicted
+++ resolved
@@ -486,11 +486,7 @@
         string schemaName,
         string tableName,
         string tableAlias,
-<<<<<<< HEAD
-        Func<object, string?,bool, string> processLiterals,
-=======
         Func<object, string?, bool, string> processLiterals,
->>>>>>> d52d36ec
         bool isListType = false)
     {
         Column column = new(schemaName, tableName, columnName: fieldName, tableAlias);
