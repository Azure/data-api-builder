// Copyright (c) Microsoft Corporation.
// Licensed under the MIT License.

using System.Data.Common;
using System.IdentityModel.Tokens.Jwt;
using Azure.Core;
using Azure.DataApiBuilder.Config.ObjectModel;
using Azure.DataApiBuilder.Core.Configurations;
using Azure.DataApiBuilder.Product;
using Azure.Identity;
using Microsoft.Azure.Cosmos;
using Microsoft.Azure.Cosmos.Fluent;

namespace Azure.DataApiBuilder.Core.Resolvers
{
    public class CosmosClientProvider
    {
        private string? _accountEndpoint;
        private string? _accountKey;
<<<<<<< HEAD
        private readonly Dictionary<string, string?> _accessToken;
        public const string DAB_APP_NAME_ENV = "DAB_APP_NAME_ENV";
        public static readonly string DEFAULT_APP_NAME = $"dab_oss_{ProductInfo.GetProductVersion()}";
        public string _defaultDbName = "";

        public Dictionary<string, CosmosClient?> Clients { get; private set; }
=======
        private readonly string? _accessToken;
>>>>>>> e917ce91

        public CosmosClientProvider(RuntimeConfigProvider runtimeConfigProvider)
        {
            // This access token is coming from ConfigurationController parameter, that's why it's not in RuntimeConfig file.
            // On engine first start-up, access token will be null since ConfigurationController hasn't been called at that time.
            _accessToken = runtimeConfigProvider.ManagedIdentityAccessToken;
            Clients = new Dictionary<string, CosmosClient?>();

            if (runtimeConfigProvider.TryGetConfig(out RuntimeConfig? runtimeConfig))
            {
                InitializeClient(runtimeConfig);
            }
            else
            {
                runtimeConfigProvider.RuntimeConfigLoadedHandlers.Add((sender, newValue) =>
                {
                    InitializeClient(newValue);
                    return Task.FromResult(true);
                });
            }
        }

        private void InitializeClient(RuntimeConfig? configuration)
        {
            if (configuration is null)
            {
                throw new ArgumentNullException(nameof(configuration),
                    "Cannot initialize a CosmosClientProvider without the runtime config.");
            }

            if (!configuration.DatasourceNameToDataSource.Values.Any(x => x.DatabaseType is DatabaseType.CosmosDB_NoSQL))
            {
                throw new InvalidOperationException("We shouldn't need a CosmosClientProvider if we're not accessing a CosmosDb");
            }

<<<<<<< HEAD
            IEnumerable<KeyValuePair<string, DataSource>> cosmosDb = configuration.DatasourceNameToDataSource.Where(x => x.Value.DatabaseType == DatabaseType.CosmosDB_NoSQL);
=======
            if (string.IsNullOrEmpty(_connectionString) || configuration.DataSource.ConnectionString != _connectionString)
            {
                string userAgent = ProductInfo.GetDataApiBuilderUserAgent();
                CosmosClientOptions options = new()
                {
                    ApplicationName = userAgent
                };
>>>>>>> e917ce91

            foreach (KeyValuePair<string, DataSource> dataSourcePair in cosmosDb)
            {
                string dataSourceName = dataSourcePair.Key;
                DataSource dataSource = dataSourcePair.Value;
                if (!Clients.ContainsKey(dataSourceName))
                {
                    CosmosClient client;
                    string userAgent = GetCosmosUserAgent();
                    CosmosClientOptions options = new()
                    {
                        ApplicationName = userAgent
                    };

                    ParseCosmosConnectionString(dataSource.ConnectionString);

                    if (!string.IsNullOrEmpty(_accountKey))
                    {
                        client = new CosmosClientBuilder(dataSource.ConnectionString).WithContentResponseOnWrite(true)
                            .WithApplicationName(userAgent)
                            .Build();
                    }
                    else if (_accessToken.ContainsKey(dataSourceName))
                    {
                        client = new CosmosClient(_accountEndpoint, new DefaultAzureCredential(), options);
                    }
                    else
                    {
                        TokenCredential servicePrincipal = new AADTokenCredential(_accessToken[dataSourceName]!);
                        client = new CosmosClient(_accountEndpoint, servicePrincipal, options);
                    }

                    Clients.Add(dataSourceName, client);
                }
            }

            _defaultDbName = configuration.DefaultDBName;
        }

        private class AADTokenCredential : ManagedIdentityCredential
        {
            private readonly string _aadToken;

            public AADTokenCredential(string aadToken)
            {
                _aadToken = aadToken;
            }

            // Returns AccessToken which can be used to authenticate service client calls
            public override AccessToken GetToken(TokenRequestContext requestContext, CancellationToken cancellationToken)
            {
                try
                {
                    JwtSecurityTokenHandler handler = new();
                    JwtSecurityToken token = handler.ReadJwtToken(_aadToken);
                    return new AccessToken(_aadToken, new DateTimeOffset(token.ValidTo));
                }
                catch (Exception ex)
                {
                    throw new InvalidOperationException("Managed Identity Access Token is invalid." + ex.Message);
                }
            }

            public override ValueTask<AccessToken> GetTokenAsync(TokenRequestContext requestContext, CancellationToken cancellationToken)
            {
                return ValueTask.FromResult(GetToken(requestContext, cancellationToken));
            }
        }

        private void ParseCosmosConnectionString(string connectionString)
        {
            DbConnectionStringBuilder dbConnectionStringBuilder = new()
            {
                ConnectionString = connectionString
            };

            _accountEndpoint = dbConnectionStringBuilder.ContainsKey("AccountEndpoint") ? (string)dbConnectionStringBuilder["AccountEndpoint"] : null;
            _accountKey = dbConnectionStringBuilder.ContainsKey("AccountKey") ? (string)dbConnectionStringBuilder["AccountKey"] : null;
        }

    }
}<|MERGE_RESOLUTION|>--- conflicted
+++ resolved
@@ -17,16 +17,12 @@
     {
         private string? _accountEndpoint;
         private string? _accountKey;
-<<<<<<< HEAD
         private readonly Dictionary<string, string?> _accessToken;
         public const string DAB_APP_NAME_ENV = "DAB_APP_NAME_ENV";
         public static readonly string DEFAULT_APP_NAME = $"dab_oss_{ProductInfo.GetProductVersion()}";
         public string _defaultDbName = "";
 
         public Dictionary<string, CosmosClient?> Clients { get; private set; }
-=======
-        private readonly string? _accessToken;
->>>>>>> e917ce91
 
         public CosmosClientProvider(RuntimeConfigProvider runtimeConfigProvider)
         {
@@ -62,17 +58,7 @@
                 throw new InvalidOperationException("We shouldn't need a CosmosClientProvider if we're not accessing a CosmosDb");
             }
 
-<<<<<<< HEAD
             IEnumerable<KeyValuePair<string, DataSource>> cosmosDb = configuration.DatasourceNameToDataSource.Where(x => x.Value.DatabaseType == DatabaseType.CosmosDB_NoSQL);
-=======
-            if (string.IsNullOrEmpty(_connectionString) || configuration.DataSource.ConnectionString != _connectionString)
-            {
-                string userAgent = ProductInfo.GetDataApiBuilderUserAgent();
-                CosmosClientOptions options = new()
-                {
-                    ApplicationName = userAgent
-                };
->>>>>>> e917ce91
 
             foreach (KeyValuePair<string, DataSource> dataSourcePair in cosmosDb)
             {
