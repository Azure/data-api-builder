--- conflicted
+++ resolved
@@ -49,17 +49,10 @@
             IHttpContextAccessor httpContextAccessor,
             IAuthorizationResolver authorizationResolver,
             GQLFilterParser gQLFilterParser,
-<<<<<<< HEAD
-            HotReloadEventHandler<HotReloadEventArgs> handler)
-
-        {
-            handler.MutationEngineFactory_Subscribe(MutationEngineFactory_ConfigChangeEventReceived);
-=======
             HotReloadEventHandler<HotReloadEventArgs>? handler)
 
         {
             handler?.Subscribe(MUTATION_ENGINE_FACTORY_ON_CONFIG_CHANGED, OnConfigChanged);
->>>>>>> c696cba1
             _cosmosClientProvider = cosmosClientProvider;
             _queryManagerFactory = queryManagerFactory;
             _metadataProviderFactory = metadataProviderFactory;
@@ -69,17 +62,10 @@
             _runtimeConfigProvider = runtimeConfigProvider;
             _gQLFilterParser = gQLFilterParser;
             _mutationEngines = new Dictionary<DatabaseType, IMutationEngine>();
-<<<<<<< HEAD
-            ConfigureQueryEngines();
-        }
-
-        private void ConfigureQueryEngines()
-=======
             ConfigureMutationEngines();
         }
 
         private void ConfigureMutationEngines()
->>>>>>> c696cba1
         {
             RuntimeConfig config = _runtimeConfigProvider.GetConfig();
 
@@ -106,17 +92,10 @@
             }
         }
 
-<<<<<<< HEAD
-        public void MutationEngineFactory_ConfigChangeEventReceived(object? sender, HotReloadEventArgs args)
-        {
-            _mutationEngines = new Dictionary<DatabaseType, IMutationEngine>();
-            ConfigureQueryEngines();
-=======
         public void OnConfigChanged(object? sender, HotReloadEventArgs args)
         {
             _mutationEngines = new Dictionary<DatabaseType, IMutationEngine>();
             ConfigureMutationEngines();
->>>>>>> c696cba1
         }
 
         /// <inheritdoc/>
