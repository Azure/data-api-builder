// Copyright (c) Microsoft Corporation.
// Licensed under the MIT License.

using System.Net;
using Azure.DataApiBuilder.Config;
using Azure.DataApiBuilder.Config.ObjectModel;
using Azure.DataApiBuilder.Core.Configurations;
using Azure.DataApiBuilder.Service.Exceptions;
using Microsoft.AspNetCore.Http;
using Microsoft.Extensions.Logging;
using static Azure.DataApiBuilder.Config.DabConfigEvents;

namespace Azure.DataApiBuilder.Core.Resolvers.Factories
{
    /// <summary>
    /// QueryManagerFactory. Implements IQueryManagerFactory
    /// Used to get the appropriate query builder, query executor and exception parser and  based on the database type.
    /// </summary>
    public class QueryManagerFactory : IAbstractQueryManagerFactory
    {
        // Internally mutated during Hot-Reload
        private IDictionary<DatabaseType, IQueryBuilder> _queryBuilders;
        private IDictionary<DatabaseType, IQueryExecutor> _queryExecutors;
        private IDictionary<DatabaseType, DbExceptionParser> _dbExceptionsParsers;
        private readonly RuntimeConfigProvider _runtimeConfigProvider;
        private readonly ILogger<IQueryExecutor> _logger;
        private readonly IHttpContextAccessor _contextAccessor;
        private readonly HotReloadEventHandler<HotReloadEventArgs>? _handler;

        /// <summary>
        /// Initiates an instance of QueryManagerFactory
        /// </summary>
        /// <param name="runtimeConfigProvider">runtimeconfigprovider.</param>
        /// <param name="logger">logger.</param>
        /// <param name="contextAccessor">httpcontextaccessor.</param>
<<<<<<< HEAD
        public QueryManagerFactory(RuntimeConfigProvider runtimeConfigProvider, ILogger<IQueryExecutor> logger, IHttpContextAccessor contextAccessor, HotReloadEventHandler<HotReloadEventArgs>? handler)
        {
            handler?.QueryManagerFactory_Subscribe(QueryManagerFactory_ConfigChangeEventReceived);
=======
        public QueryManagerFactory(
            RuntimeConfigProvider runtimeConfigProvider,
            ILogger<IQueryExecutor> logger,
            IHttpContextAccessor contextAccessor,
            HotReloadEventHandler<HotReloadEventArgs>? handler)
        {
            handler?.Subscribe(QUERY_MANAGER_FACTORY_ON_CONFIG_CHANGED, OnConfigChanged);
>>>>>>> c696cba1
            _handler = handler;
            _runtimeConfigProvider = runtimeConfigProvider;
            _logger = logger;
            _contextAccessor = contextAccessor;
            _queryBuilders = new Dictionary<DatabaseType, IQueryBuilder>();
            _queryExecutors = new Dictionary<DatabaseType, IQueryExecutor>();
            _dbExceptionsParsers = new Dictionary<DatabaseType, DbExceptionParser>();

            ConfigureQueryManagerFactory();
        }

        private void ConfigureQueryManagerFactory()
        {

            foreach (DataSource dataSource in _runtimeConfigProvider.GetConfig().ListAllDataSources())
            {
                IQueryBuilder? queryBuilder = null;
                IQueryExecutor? queryExecutor = null;
                DbExceptionParser? exceptionParser = null;

                if (_queryBuilders.ContainsKey(dataSource.DatabaseType))
                {
                    // we have already created the builder, parser and executor for this database type.No need to create again.
                    continue;
                }

                switch (dataSource.DatabaseType)
                {
                    case DatabaseType.CosmosDB_NoSQL:
                        break;
                    case DatabaseType.MSSQL:
                        queryBuilder = new MsSqlQueryBuilder();
                        exceptionParser = new MsSqlDbExceptionParser(_runtimeConfigProvider);
                        queryExecutor = new MsSqlQueryExecutor(_runtimeConfigProvider, exceptionParser, _logger, _contextAccessor, _handler);
                        break;
                    case DatabaseType.MySQL:
                        queryBuilder = new MySqlQueryBuilder();
                        exceptionParser = new MySqlDbExceptionParser(_runtimeConfigProvider);
                        queryExecutor = new MySqlQueryExecutor(_runtimeConfigProvider, exceptionParser, _logger, _contextAccessor, _handler);
                        break;
                    case DatabaseType.PostgreSQL:
                        queryBuilder = new PostgresQueryBuilder();
                        exceptionParser = new PostgreSqlDbExceptionParser(_runtimeConfigProvider);
                        queryExecutor = new PostgreSqlQueryExecutor(_runtimeConfigProvider, exceptionParser, _logger, _contextAccessor, _handler);
                        break;
                    case DatabaseType.DWSQL:
                        queryBuilder = new DwSqlQueryBuilder();
                        exceptionParser = new MsSqlDbExceptionParser(_runtimeConfigProvider);
                        queryExecutor = new MsSqlQueryExecutor(_runtimeConfigProvider, exceptionParser, _logger, _contextAccessor, _handler);
                        break;
                    default:
                        throw new NotSupportedException(dataSource.DatabaseTypeNotSupportedMessage);
                }

                _queryBuilders.TryAdd(dataSource.DatabaseType, queryBuilder!);
                _queryExecutors.TryAdd(dataSource.DatabaseType, queryExecutor!);
                _dbExceptionsParsers.TryAdd(dataSource.DatabaseType, exceptionParser!);
            }
        }

<<<<<<< HEAD
        public void QueryManagerFactory_ConfigChangeEventReceived(object? sender, HotReloadEventArgs args)
=======
        public void OnConfigChanged(object? sender, HotReloadEventArgs args)
>>>>>>> c696cba1
        {
            _queryBuilders = new Dictionary<DatabaseType, IQueryBuilder>();
            _queryExecutors = new Dictionary<DatabaseType, IQueryExecutor>();
            _dbExceptionsParsers = new Dictionary<DatabaseType, DbExceptionParser>();
            ConfigureQueryManagerFactory();
        }

        /// <inheritdoc />
        public IQueryBuilder GetQueryBuilder(DatabaseType databaseType)
        {
            if (!_queryBuilders.TryGetValue(databaseType, out IQueryBuilder? queryBuilder))
            {
                throw new DataApiBuilderException(
                    $"{nameof(DatabaseType)}:{databaseType} could not be found within the config",
                    HttpStatusCode.BadRequest,
                    DataApiBuilderException.SubStatusCodes.DataSourceNotFound);
            }

            return queryBuilder;
        }

        /// <inheritdoc />
        public IQueryExecutor GetQueryExecutor(DatabaseType databaseType)
        {
            if (!_queryExecutors.TryGetValue(databaseType, out IQueryExecutor? queryExecutor))
            {
                throw new DataApiBuilderException(
                    $"{nameof(databaseType)}:{databaseType} could not be found within the config",
                    HttpStatusCode.BadRequest,
                    DataApiBuilderException.SubStatusCodes.DataSourceNotFound);
            }

            return queryExecutor;
        }

        /// <inheritdoc />
        public DbExceptionParser GetDbExceptionParser(DatabaseType databaseType)
        {
            if (!_dbExceptionsParsers.TryGetValue(databaseType, out DbExceptionParser? exceptionParser))
            {
                throw new DataApiBuilderException(
                    $"{nameof(databaseType)}:{databaseType} could not be found within the config",
                    HttpStatusCode.BadRequest,
                    DataApiBuilderException.SubStatusCodes.DataSourceNotFound);
            }

            return exceptionParser;
        }

    }
}<|MERGE_RESOLUTION|>--- conflicted
+++ resolved
@@ -33,11 +33,6 @@
         /// <param name="runtimeConfigProvider">runtimeconfigprovider.</param>
         /// <param name="logger">logger.</param>
         /// <param name="contextAccessor">httpcontextaccessor.</param>
-<<<<<<< HEAD
-        public QueryManagerFactory(RuntimeConfigProvider runtimeConfigProvider, ILogger<IQueryExecutor> logger, IHttpContextAccessor contextAccessor, HotReloadEventHandler<HotReloadEventArgs>? handler)
-        {
-            handler?.QueryManagerFactory_Subscribe(QueryManagerFactory_ConfigChangeEventReceived);
-=======
         public QueryManagerFactory(
             RuntimeConfigProvider runtimeConfigProvider,
             ILogger<IQueryExecutor> logger,
@@ -45,7 +40,6 @@
             HotReloadEventHandler<HotReloadEventArgs>? handler)
         {
             handler?.Subscribe(QUERY_MANAGER_FACTORY_ON_CONFIG_CHANGED, OnConfigChanged);
->>>>>>> c696cba1
             _handler = handler;
             _runtimeConfigProvider = runtimeConfigProvider;
             _logger = logger;
@@ -106,11 +100,7 @@
             }
         }
 
-<<<<<<< HEAD
-        public void QueryManagerFactory_ConfigChangeEventReceived(object? sender, HotReloadEventArgs args)
-=======
         public void OnConfigChanged(object? sender, HotReloadEventArgs args)
->>>>>>> c696cba1
         {
             _queryBuilders = new Dictionary<DatabaseType, IQueryBuilder>();
             _queryExecutors = new Dictionary<DatabaseType, IQueryExecutor>();
