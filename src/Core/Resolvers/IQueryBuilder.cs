--- conflicted
+++ resolved
@@ -67,12 +67,6 @@
         public string BuildStoredProcedureResultDetailsQuery(string databaseObjectName);
 
         /// <summary>
-<<<<<<< HEAD
-        /// Derives the database type of the query builder.
-        /// </summary>
-        /// <returns>databaseType.</returns>
-        public DatabaseType DeriveDatabaseType();
-=======
         /// Returns the query to get the read-only columns present in the table.
         /// </summary>
         /// <param name="schemaOrDatabaseParamName">Param name of the schema/database.</param>
@@ -80,7 +74,12 @@
         /// <exception cref="NotImplementedException">Thrown when class implementing the interface has not provided
         /// an overridden implementation of the method.</exception>
         string BuildQueryToGetReadOnlyColumns(string schemaOrDatabaseParamName, string tableParamName);
->>>>>>> d9f2a1a4
+
+        /// <summary>
+        /// Derives the database type of the query builder.
+        /// </summary>
+        /// <returns>databaseType.</returns>
+        public DatabaseType DeriveDatabaseType();
 
         /// <summary>
         /// Adds database specific quotes to string identifier
