--- conflicted
+++ resolved
@@ -60,22 +60,14 @@
             DbExceptionParser dbExceptionParser,
             ILogger<IQueryExecutor> logger,
             IHttpContextAccessor httpContextAccessor,
-<<<<<<< HEAD
-            HotReloadEventHandler<HotReloadEventArgs>? handler)
-=======
             HotReloadEventHandler<HotReloadEventArgs>? handler = null)
->>>>>>> c696cba1
             : base(dbExceptionParser,
                   logger,
                   runtimeConfigProvider,
                   httpContextAccessor,
                   handler)
         {
-<<<<<<< HEAD
-            handler?.MySqlQueryExecutor_Subscribe(MySqlQueryExecutor_ConfigChangeEventReceived);
-=======
             handler?.Subscribe(MYSQL_QUERY_EXECUTOR_ON_CONFIG_CHANGED, MySqlQueryExecutorOnConfigChanged);
->>>>>>> c696cba1
             _dataSourceAccessTokenUsage = new Dictionary<string, bool>();
             _accessTokensFromConfiguration = runtimeConfigProvider.ManagedIdentityAccessToken;
             _runtimeConfigProvider = runtimeConfigProvider;
@@ -113,11 +105,7 @@
         /// </summary>
         /// <param name="sender">The calling object.</param>
         /// <param name="args">Event arguments.</param>
-<<<<<<< HEAD
-        public void MySqlQueryExecutor_ConfigChangeEventReceived(object? sender, HotReloadEventArgs args)
-=======
         public void MySqlQueryExecutorOnConfigChanged(object? sender, HotReloadEventArgs args)
->>>>>>> c696cba1
         {
             _dataSourceAccessTokenUsage = new Dictionary<string, bool>();
             _accessTokensFromConfiguration = _runtimeConfigProvider.ManagedIdentityAccessToken;
