--- conflicted
+++ resolved
@@ -61,22 +61,14 @@
             DbExceptionParser dbExceptionParser,
             ILogger<IQueryExecutor> logger,
             IHttpContextAccessor httpContextAccessor,
-<<<<<<< HEAD
-            HotReloadEventHandler<HotReloadEventArgs>? handler)
-=======
             HotReloadEventHandler<HotReloadEventArgs>? handler = null)
->>>>>>> c696cba1
             : base(dbExceptionParser,
                   logger,
                   runtimeConfigProvider,
                   httpContextAccessor,
                   handler)
         {
-<<<<<<< HEAD
-            handler?.PostgreSqlQueryExecutor_Subscribe(PostgreSqlQueryExecutor_ConfigChangeEventReceived);
-=======
             handler?.Subscribe(POSTGRESQL_QUERY_EXECUTOR_ON_CONFIG_CHANGED, PostgreSqlQueryExecutorOnConfigChanged);
->>>>>>> c696cba1
             _dataSourceAccessTokenUsage = new Dictionary<string, bool>();
             _accessTokensFromConfiguration = runtimeConfigProvider.ManagedIdentityAccessToken;
             _runtimeConfigProvider = runtimeConfigProvider;
@@ -110,11 +102,7 @@
         /// </summary>
         /// <param name="sender">The calling object.</param>
         /// <param name="args">Event arguments.</param>
-<<<<<<< HEAD
-        public void PostgreSqlQueryExecutor_ConfigChangeEventReceived(object? sender, HotReloadEventArgs args)
-=======
         public void PostgreSqlQueryExecutorOnConfigChanged(object? sender, HotReloadEventArgs args)
->>>>>>> c696cba1
         {
             _dataSourceAccessTokenUsage = new Dictionary<string, bool>();
             _accessTokensFromConfiguration = _runtimeConfigProvider.ManagedIdentityAccessToken;
