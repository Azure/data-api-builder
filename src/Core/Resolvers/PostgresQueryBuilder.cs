// Copyright (c) Microsoft Corporation.
// Licensed under the MIT License.

using System.Data.Common;
using System.Text;
using Azure.DataApiBuilder.Config.ObjectModel;
using Azure.DataApiBuilder.Core.Models;
using Npgsql;

namespace Azure.DataApiBuilder.Core.Resolvers
{
    /// <summary>
    /// Modifies a query that returns regular rows to return JSON for Postgres
    /// </summary>
    public class PostgresQueryBuilder : BaseSqlQueryBuilder, IQueryBuilder
    {
        private const string UPSERT_IDENTIFIER_COLUMN_NAME = "___upsert_op___";
        private const string INSERT_UPSERT = "inserted";
        private const string UPDATE_UPSERT = "updated";

        private static DbCommandBuilder _builder = new NpgsqlCommandBuilder();

        /// <inheritdoc />
        public override string QuoteIdentifier(string ident)
        {
            return _builder.QuoteIdentifier(ident);
        }

        /// <inheritdoc />
        public string Build(SqlQueryStructure structure)
        {
            string fromSql = $"{QuoteIdentifier(structure.DatabaseObject.SchemaName)}.{QuoteIdentifier(structure.DatabaseObject.Name)} " +
                             $"AS {QuoteIdentifier(structure.SourceAlias)}{Build(structure.Joins)}";
            fromSql += string.Join("", structure.JoinQueries.Select(x => $" LEFT OUTER JOIN LATERAL ({Build(x.Value)}) AS {QuoteIdentifier(x.Key)} ON TRUE"));

            string predicates = JoinPredicateStrings(
                                    structure.GetDbPolicyForOperation(EntityActionOperation.Read),
                                    structure.FilterPredicates,
                                    Build(structure.Predicates),
                                    Build(structure.PaginationMetadata.PaginationPredicate));

            string query = $"SELECT {MakeSelectColumns(structure)}"
                + $" FROM {fromSql}"
                + $" WHERE {predicates}"
                + $" ORDER BY {Build(structure.OrderByColumns)}"
                + $" LIMIT {structure.Limit()}";

            string subqueryName = QuoteIdentifier($"subq{structure.Counter.Next()}");

            StringBuilder result = new();
            if (structure.IsListQuery)
            {
                result.Append($"SELECT COALESCE(jsonb_agg(to_jsonb({subqueryName})), '[]') ");
            }
            else
            {
                result.Append($"SELECT to_jsonb({subqueryName}) ");
            }

            result.Append($"AS {QuoteIdentifier(SqlQueryStructure.DATA_IDENT)} FROM ( ");
            result.Append(query);
            result.Append($" ) AS {subqueryName}");

            return result.ToString();
        }

        /// <inheritdoc />
        public string Build(SqlInsertStructure structure)
        {
            return $"INSERT INTO {QuoteIdentifier(structure.DatabaseObject.SchemaName)}.{QuoteIdentifier(structure.DatabaseObject.Name)} ({Build(structure.InsertColumns)}) " +
                    $"VALUES ({string.Join(", ", (structure.Values))}) " +
                    $"RETURNING {Build(structure.OutputColumns)};";
        }

        /// <inheritdoc />
        public string Build(SqlUpdateStructure structure)
        {
            string predicates = JoinPredicateStrings(
                                   structure.GetDbPolicyForOperation(EntityActionOperation.Update),
                                   Build(structure.Predicates));

            return $"UPDATE {QuoteIdentifier(structure.DatabaseObject.SchemaName)}.{QuoteIdentifier(structure.DatabaseObject.Name)} " +
                    $"SET {Build(structure.UpdateOperations, ", ")} " +
                    $"WHERE {predicates} " +
                    $"RETURNING {Build(structure.OutputColumns)};";
        }

        /// <inheritdoc />
        public string Build(SqlDeleteStructure structure)
        {
            string predicates = JoinPredicateStrings(
                       structure.GetDbPolicyForOperation(EntityActionOperation.Delete),
                       Build(structure.Predicates));

            return $"DELETE FROM {QuoteIdentifier(structure.DatabaseObject.SchemaName)}.{QuoteIdentifier(structure.DatabaseObject.Name)} " +
                    $"WHERE {predicates}";
        }

        /// <summary>
        /// TODO; tracked here: https://github.com/Azure/hawaii-engine/issues/630
        /// </summary>
        public string Build(SqlExecuteStructure structure)
        {
            throw new NotImplementedException();
        }

        public string Build(SqlUpsertQueryStructure structure)
        {
            // https://stackoverflow.com/questions/42668720/check-if-postgres-query-inserted-or-updated-via-upsert
            // relying on xmax to detect insert vs update breaks for views
            string updatePredicates = JoinPredicateStrings(Build(structure.Predicates), structure.GetDbPolicyForOperation(EntityActionOperation.Update));
            string updateQuery = $"UPDATE {QuoteIdentifier(structure.DatabaseObject.SchemaName)}.{QuoteIdentifier(structure.DatabaseObject.Name)} " +
                $"SET {Build(structure.UpdateOperations, ", ")} " +
                $"WHERE {updatePredicates} " +
                $"RETURNING {Build(structure.OutputColumns)}, '{UPDATE_UPSERT}' AS {UPSERT_IDENTIFIER_COLUMN_NAME}";

            if (structure.IsFallbackToUpdate)
            {
                return updateQuery + ";";
            }
            else
            {
                return $"WITH update_cte AS ( {updateQuery} ), insert_cte AS ( " +
                    $"INSERT INTO {QuoteIdentifier(structure.DatabaseObject.SchemaName)}.{QuoteIdentifier(structure.DatabaseObject.Name)} ({Build(structure.InsertColumns)}) " +
                    $"SELECT {string.Join(", ", (structure.Values))} " +
                    $"WHERE NOT EXISTS (SELECT 1 FROM update_cte) " +
                    $"RETURNING {Build(structure.OutputColumns)}, '{INSERT_UPSERT}' AS {UPSERT_IDENTIFIER_COLUMN_NAME} ) " +
                    $"SELECT {BuildListOfLabels(structure.OutputColumns)}, {UPSERT_IDENTIFIER_COLUMN_NAME} FROM update_cte UNION " +
                    $"SELECT {BuildListOfLabels(structure.OutputColumns)}, {UPSERT_IDENTIFIER_COLUMN_NAME} FROM insert_cte;";
            }
        }

        /// <summary>
        /// Build list of LabelledColumns as:
        /// "{label1}", "{label2}" ...
        /// </summary>
        private string BuildListOfLabels(List<LabelledColumn> labelledColumns)
        {
            return Build(labelledColumns.Select(labelledColumn => labelledColumn.Label).ToList());
        }

        /// <summary>
        /// Build column as
        /// "{tableAlias}"."{ColumnName}"
        /// or if SourceAlias is empty, as
        /// "{ColumnName}"
        /// </summary>
        protected override string Build(Column column)
        {
            // If the table alias is not empty, we return [{SourceAlias}].[{Column}]
            if (!string.IsNullOrEmpty(column.TableAlias))
            {
                return $"{QuoteIdentifier(column.TableAlias)}.{QuoteIdentifier(column.ColumnName)}";
            }
            // If there is no table alias we return [{Column}]
            else
            {
                return $"{QuoteIdentifier(column.ColumnName)}";
            }
        }

        /// <summary>
        /// Looks into the upsert result returned by Postgres and returns
        /// whether the upsert was executed as an insert.
        /// This function also removes the metadata column that Postgres
        /// returns to indicate how UPSERT is executed.
        /// </summary>
        public static bool IsInsert(IDictionary<string, object?> upsertResult)
        {
            if (!upsertResult.ContainsKey(UPSERT_IDENTIFIER_COLUMN_NAME))
            {
                throw new ArgumentException($"Upsert result must have a {UPSERT_IDENTIFIER_COLUMN_NAME} column.");
            }

            object? opType = upsertResult[UPSERT_IDENTIFIER_COLUMN_NAME];
            upsertResult.Remove(UPSERT_IDENTIFIER_COLUMN_NAME);

            if (opType != null && opType is string opTypeStr)
            {
                switch (opTypeStr)
                {
                    case INSERT_UPSERT:
                        return true;
                    case UPDATE_UPSERT:
                        return false;
                }
            }

            throw new ArgumentException($"Invalid {UPSERT_IDENTIFIER_COLUMN_NAME} column value.");
        }

        /// <summary>
        /// Encode byte array columns to base64 strings instead of hex strings
        /// when parsing the results into json
        /// </summary>
        private string MakeSelectColumns(SqlQueryStructure structure)
        {
            List<string> builtColumns = new();

            // go through columns to find columns with type byte[]
            foreach (LabelledColumn column in structure.Columns)
            {
                // columns which contain the json of a nested type are called SqlQueryStructure.DATA_IDENT
                // and they are not actual columns of the underlying table so don't check for column type
                // in that scenario
                if (column.ColumnName != SqlQueryStructure.DATA_IDENT &&
                    structure.GetColumnSystemType(column.ColumnName) == typeof(byte[]))
                {
                    // postgres bytea is not stored as base64 so a convertion is made before
                    // producing the json result since HotChocolate handles ByteArray as base64
                    builtColumns.Add($"encode({Build(column as Column)}, 'base64') AS {QuoteIdentifier(column.Label)}");
                }
                else
                {
                    builtColumns.Add(Build(column));
                }
            }

            return string.Join(", ", builtColumns);
        }

        /// <inheritdoc/>
        public string BuildStoredProcedureResultDetailsQuery(string databaseObjectName)
        {
            throw new NotImplementedException();
        }

<<<<<<< HEAD
        /// <inheritdoc />
        public DatabaseType DeriveDatabaseType()
        {
            return DatabaseType.PostgreSQL;
=======
        /// <inheritdoc/>
        public string BuildQueryToGetReadOnlyColumns(string schemaParamName, string tableParamName)
        {
            string query = "SELECT attname AS column_name FROM pg_attribute " +
                $"WHERE attrelid = ({schemaParamName} || '.' || {tableParamName})::regclass AND attgenerated = 's';";
            return query;
>>>>>>> d9f2a1a4
        }
    }
}<|MERGE_RESOLUTION|>--- conflicted
+++ resolved
@@ -225,19 +225,18 @@
             throw new NotImplementedException();
         }
 
-<<<<<<< HEAD
-        /// <inheritdoc />
-        public DatabaseType DeriveDatabaseType()
-        {
-            return DatabaseType.PostgreSQL;
-=======
         /// <inheritdoc/>
         public string BuildQueryToGetReadOnlyColumns(string schemaParamName, string tableParamName)
         {
             string query = "SELECT attname AS column_name FROM pg_attribute " +
                 $"WHERE attrelid = ({schemaParamName} || '.' || {tableParamName})::regclass AND attgenerated = 's';";
             return query;
->>>>>>> d9f2a1a4
+        }
+
+        /// <inheritdoc />
+        public DatabaseType DeriveDatabaseType()
+        {
+            return DatabaseType.PostgreSQL;
         }
     }
 }