// Copyright (c) Microsoft Corporation.
// Licensed under the MIT License.

using System.Data;
using System.Data.Common;
using System.Diagnostics;
using System.Net;
using System.Text;
using System.Text.Json;
using System.Text.Json.Nodes;
using Azure.DataApiBuilder.Config;
using Azure.DataApiBuilder.Core.Configurations;
using Azure.DataApiBuilder.Core.Models;
using Azure.DataApiBuilder.Service.Exceptions;
using Microsoft.AspNetCore.Http;
using Microsoft.Extensions.Logging;
using Polly;
using Polly.Retry;
using static Azure.DataApiBuilder.Config.DabConfigEvents;

namespace Azure.DataApiBuilder.Core.Resolvers
{
    /// <summary>
    /// Encapsulates query execution apis.
    /// </summary>
    public class QueryExecutor<TConnection> : IQueryExecutor
        where TConnection : DbConnection, new()
    {
        private const string TOTALDBEXECUTIONTIME = "TotalDbExecutionTime";
        private static readonly object _httpContextLock = new();

        protected DbExceptionParser DbExceptionParser { get; }
        protected ILogger<IQueryExecutor> QueryExecutorLogger { get; }
        protected RuntimeConfigProvider ConfigProvider { get; }
        protected IHttpContextAccessor HttpContextAccessor { get; }

        // The maximum number of attempts that can be made to execute the query successfully in addition to the first attempt.
        // So to say in case of transient exceptions, the query will be executed (_maxRetryCount + 1) times at max.
        private static int _maxRetryCount = 2;

        private AsyncRetryPolicy _retryPolicyAsync;

        private RetryPolicy _retryPolicy;

        private int _maxResponseSizeMB;
        private long _maxResponseSizeBytes;

        /// <summary>
        /// Dictionary that stores dataSourceName to its corresponding connection string builder.
        /// </summary>
        public virtual IDictionary<string, DbConnectionStringBuilder> ConnectionStringBuilders { get; set; }

        public QueryExecutor(DbExceptionParser dbExceptionParser,
                             ILogger<IQueryExecutor> logger,
                             RuntimeConfigProvider configProvider,
                             IHttpContextAccessor httpContextAccessor,
                             HotReloadEventHandler<HotReloadEventArgs>? handler)
        {
<<<<<<< HEAD
            handler?.QueryExecutor_Subscribe(QueryExecutor_ConfigChangeEventReceived);
=======
            handler?.Subscribe(QUERY_EXECUTOR_ON_CONFIG_CHANGED, OnConfigChanged);
>>>>>>> c696cba1
            DbExceptionParser = dbExceptionParser;
            QueryExecutorLogger = logger;
            ConnectionStringBuilders = new Dictionary<string, DbConnectionStringBuilder>();
            ConfigProvider = configProvider;
            HttpContextAccessor = httpContextAccessor;
            _maxResponseSizeMB = configProvider.GetConfig().MaxResponseSizeMB();
            _maxResponseSizeBytes = _maxResponseSizeMB * 1024 * 1024;

            _retryPolicyAsync = Policy
                .Handle<DbException>(DbExceptionParser.IsTransientException)
                .WaitAndRetryAsync(
                    retryCount: _maxRetryCount,
                    sleepDurationProvider: (attempt) => TimeSpan.FromSeconds(Math.Pow(2, attempt)),
                    onRetry: (exception, backOffTime) =>
                    {
                        QueryExecutorLogger.LogError(exception: exception, message: "Error during query execution, retrying.");
                    });

            _retryPolicy = Policy
                .Handle<DbException>(DbExceptionParser.IsTransientException)
                .WaitAndRetry(
                    retryCount: _maxRetryCount,
                    sleepDurationProvider: (attempt) => TimeSpan.FromSeconds(Math.Pow(2, attempt)),
                    onRetry: (exception, backOffTime) =>
                    {
                        QueryExecutorLogger.LogError(exception: exception, message: "Error during query execution, retrying.");
                    });
        }

        /// <summary>
        /// Function registered for callback during a hot-reload scenario.
        /// </summary>
        /// <param name="sender">The calling object.</param>
        /// <param name="args">Event arguments.</param>
<<<<<<< HEAD
        public void QueryExecutor_ConfigChangeEventReceived(object? sender, HotReloadEventArgs args)
=======
        public void OnConfigChanged(object? sender, HotReloadEventArgs args)
>>>>>>> c696cba1
        {
            ConnectionStringBuilders = new Dictionary<string, DbConnectionStringBuilder>();
            _maxResponseSizeMB = ConfigProvider.GetConfig().MaxResponseSizeMB();
            _maxResponseSizeBytes = _maxResponseSizeMB * 1024 * 1024;
        }

        /// <inheritdoc/>
        public virtual TResult? ExecuteQuery<TResult>(
            string sqltext,
            IDictionary<string, DbConnectionParam> parameters,
            Func<DbDataReader, List<string>?, TResult>? dataReaderHandler,
            HttpContext? httpContext = null,
            List<string>? args = null,
            string dataSourceName = "")
        {
            if (string.IsNullOrEmpty(dataSourceName))
            {
                dataSourceName = ConfigProvider.GetConfig().DefaultDataSourceName;
            }

            if (!ConnectionStringBuilders.ContainsKey(dataSourceName))
            {
                throw new DataApiBuilderException("Query execution failed. Could not find datasource to execute query against", HttpStatusCode.BadRequest, DataApiBuilderException.SubStatusCodes.DataSourceNotFound);
            }

            using TConnection conn = new()
            {
                ConnectionString = ConnectionStringBuilders[dataSourceName].ConnectionString,
            };

            int retryAttempt = 0;

            SetManagedIdentityAccessTokenIfAny(conn, dataSourceName);

            Stopwatch queryExecutionTimer = new();
            queryExecutionTimer.Start();
            TResult? result = default(TResult?);

            try
            {
                result = _retryPolicy.Execute(() =>
                {
                    retryAttempt++;
                    try
                    {
                        // When IsLateConfigured is true we are in a hosted scenario and do not reveal query information.
                        if (!ConfigProvider.IsLateConfigured)
                        {
                            string correlationId = HttpContextExtensions.GetLoggerCorrelationId(httpContext);
                            QueryExecutorLogger.LogDebug("{correlationId} Executing query: {queryText}", correlationId, sqltext);
                        }

                        TResult? result = ExecuteQueryAgainstDb(conn, sqltext, parameters, dataReaderHandler, httpContext, dataSourceName, args);

                        if (retryAttempt > 1)
                        {
                            string correlationId = HttpContextExtensions.GetLoggerCorrelationId(httpContext);
                            int maxRetries = _maxRetryCount + 1;
                            // This implies that the request got successfully executed during one of retry attempts.
                            QueryExecutorLogger.LogInformation("{correlationId} Request executed successfully in {retryAttempt} attempt of {maxRetries} available attempts.", correlationId, retryAttempt, maxRetries);
                        }

                        return result;
                    }
                    catch (DbException e)
                    {
                        if (DbExceptionParser.IsTransientException((DbException)e) && retryAttempt < _maxRetryCount + 1)
                        {
                            throw;
                        }
                        else
                        {
                            QueryExecutorLogger.LogError(
                                exception: e,
                                message: "{correlationId} Query execution error due to:\n{errorMessage}",
                                HttpContextExtensions.GetLoggerCorrelationId(httpContext),
                                e.Message);

                            // Throw custom DABException
                            throw DbExceptionParser.Parse(e);
                        }
                    }
                });
            }
            finally
            {
                queryExecutionTimer.Stop();
                AddDbExecutionTimeToMiddlewareContext(queryExecutionTimer.ElapsedMilliseconds);
            }

            return result;
        }

        /// <inheritdoc/>
        public virtual async Task<TResult?> ExecuteQueryAsync<TResult>(
            string sqltext,
            IDictionary<string, DbConnectionParam> parameters,
            Func<DbDataReader, List<string>?, Task<TResult>>? dataReaderHandler,
            string dataSourceName,
            HttpContext? httpContext = null,
            List<string>? args = null)
        {
            if (string.IsNullOrEmpty(dataSourceName))
            {
                dataSourceName = ConfigProvider.GetConfig().DefaultDataSourceName;
            }

            if (!ConnectionStringBuilders.ContainsKey(dataSourceName))
            {
                throw new DataApiBuilderException("Query execution failed. Could not find datasource to execute query against", HttpStatusCode.BadRequest, DataApiBuilderException.SubStatusCodes.DataSourceNotFound);
            }

            int retryAttempt = 0;
            using TConnection conn = new()
            {
                ConnectionString = ConnectionStringBuilders[dataSourceName].ConnectionString,
            };

            await SetManagedIdentityAccessTokenIfAnyAsync(conn, dataSourceName);

            Stopwatch queryExecutionTimer = new();
            queryExecutionTimer.Start();
            TResult? result = default(TResult);

            try
            {
                result = await _retryPolicyAsync.ExecuteAsync(async () =>
                {
                    retryAttempt++;
                    try
                    {
                        // When IsLateConfigured is true we are in a hosted scenario and do not reveal query information.
                        if (!ConfigProvider.IsLateConfigured)
                        {
                            string correlationId = HttpContextExtensions.GetLoggerCorrelationId(httpContext);
                            QueryExecutorLogger.LogDebug("{correlationId} Executing query: {queryText}", correlationId, sqltext);
                        }

                        TResult? result = await ExecuteQueryAgainstDbAsync(conn, sqltext, parameters, dataReaderHandler, httpContext, dataSourceName, args);

                        if (retryAttempt > 1)
                        {
                            string correlationId = HttpContextExtensions.GetLoggerCorrelationId(httpContext);
                            int maxRetries = _maxRetryCount + 1;
                            // This implies that the request got successfully executed during one of retry attempts.
                            QueryExecutorLogger.LogInformation("{correlationId} Request executed successfully in {retryAttempt} attempt of {maxRetries} available attempts.", correlationId, retryAttempt, maxRetries);
                        }

                        return result;
                    }
                    catch (DbException e)
                    {
                        if (DbExceptionParser.IsTransientException((DbException)e) && retryAttempt < _maxRetryCount + 1)
                        {
                            throw;
                        }
                        else
                        {
                            QueryExecutorLogger.LogError(
                                exception: e,
                                message: "{correlationId} Query execution error due to:\n{errorMessage}",
                                HttpContextExtensions.GetLoggerCorrelationId(httpContext),
                                e.Message);

                            // Throw custom DABException
                            throw DbExceptionParser.Parse(e);
                        }
                    }
                });
            }
            finally
            {
                queryExecutionTimer.Stop();
                AddDbExecutionTimeToMiddlewareContext(queryExecutionTimer.ElapsedMilliseconds);
            }

            return result;
        }

        /// <summary>
        /// Method to execute sql query against the database.
        /// </summary>
        /// <param name="conn">Connection object used to connect to database.</param>
        /// <param name="sqltext">Sql text to be executed.</param>
        /// <param name="parameters">The parameters used to execute the SQL text.</param>
        /// <param name="dataReaderHandler">The function to invoke to handle the results
        /// in the DbDataReader obtained after executing the query.</param>
        /// <param name="httpContext">Current user httpContext.</param>
        /// <param name="args">List of string arguments to the DbDataReader handler.</param>
        /// <returns>An object formed using the results of the query as returned by the given handler.</returns>
        public virtual async Task<TResult?> ExecuteQueryAgainstDbAsync<TResult>(
            TConnection conn,
            string sqltext,
            IDictionary<string, DbConnectionParam> parameters,
            Func<DbDataReader, List<string>?, Task<TResult>>? dataReaderHandler,
            HttpContext? httpContext,
            string dataSourceName,
            List<string>? args = null)
        {
            Stopwatch queryExecutionTimer = new();
            queryExecutionTimer.Start();
            await conn.OpenAsync();
            DbCommand cmd = PrepareDbCommand(conn, sqltext, parameters, httpContext, dataSourceName);
            TResult? result = default(TResult);
            try
            {
                using DbDataReader dbDataReader = ConfigProvider.GetConfig().MaxResponseSizeLogicEnabled() ?
                    await cmd.ExecuteReaderAsync(CommandBehavior.SequentialAccess) : await cmd.ExecuteReaderAsync(CommandBehavior.CloseConnection);
                if (dataReaderHandler is not null && dbDataReader is not null)
                {
                    result = await dataReaderHandler(dbDataReader, args);
                }
                else
                {
                    result = default(TResult);
                }
            }
            catch (DbException e)
            {
                string correlationId = HttpContextExtensions.GetLoggerCorrelationId(httpContext);
                QueryExecutorLogger.LogError(
                    exception: e,
                    message: "{correlationId} Query execution error due to:\n{errorMessage}",
                    correlationId,
                    e.Message);
                throw DbExceptionParser.Parse(e);
            }
            finally
            {
                queryExecutionTimer.Stop();
                AddDbExecutionTimeToMiddlewareContext(queryExecutionTimer.ElapsedMilliseconds);
            }

            return result;
        }

        /// <summary>
        /// Prepares a database command for execution.
        /// </summary>
        /// <param name="conn">Connection object used to connect to database.</param>
        /// <param name="sqltext">Sql text to be executed.</param>
        /// <param name="parameters">The parameters used to execute the SQL text.</param>
        /// <param name="httpContext">Current user httpContext.</param>
        /// <param name="dataSourceName">The name of the data source.</param>
        /// <returns>A DbCommand object ready for execution.</returns>
        public virtual DbCommand PrepareDbCommand(
            TConnection conn,
            string sqltext,
            IDictionary<string, DbConnectionParam> parameters,
            HttpContext? httpContext,
            string dataSourceName)
        {
            DbCommand cmd = conn.CreateCommand();
            cmd.CommandType = CommandType.Text;

            // Add query to send user data from DAB to the underlying database to enable additional security the user might have configured
            // at the database level.
            string sessionParamsQuery = GetSessionParamsQuery(httpContext, parameters, dataSourceName);

            cmd.CommandText = sessionParamsQuery + sqltext;
            if (parameters is not null)
            {
                foreach (KeyValuePair<string, DbConnectionParam> parameterEntry in parameters)
                {
                    DbParameter parameter = cmd.CreateParameter();
                    parameter.ParameterName = parameterEntry.Key;
                    parameter.Value = parameterEntry.Value.Value ?? DBNull.Value;
                    PopulateDbTypeForParameter(parameterEntry, parameter);
                    cmd.Parameters.Add(parameter);
                }
            }

            return cmd;
        }

        /// <inheritdoc/>
        public virtual TResult? ExecuteQueryAgainstDb<TResult>(
            TConnection conn,
            string sqltext,
            IDictionary<string, DbConnectionParam> parameters,
            Func<DbDataReader, List<string>?, TResult>? dataReaderHandler,
            HttpContext? httpContext,
            string dataSourceName,
            List<string>? args = null)
        {
            Stopwatch queryExecutionTimer = new();
            queryExecutionTimer.Start();
            conn.Open();
            DbCommand cmd = PrepareDbCommand(conn, sqltext, parameters, httpContext, dataSourceName);

            try
            {
                using DbDataReader dbDataReader = ConfigProvider.GetConfig().MaxResponseSizeLogicEnabled() ?
                    cmd.ExecuteReader(CommandBehavior.SequentialAccess) : cmd.ExecuteReader(CommandBehavior.CloseConnection);
                if (dataReaderHandler is not null && dbDataReader is not null)
                {
                    return dataReaderHandler(dbDataReader, args);
                }
                else
                {
                    return default(TResult);
                }
            }
            catch (DbException e)
            {
                string correlationId = HttpContextExtensions.GetLoggerCorrelationId(httpContext);
                QueryExecutorLogger.LogError(
                    exception: e,
                    message: "{correlationId} Query execution error due to:\n{errorMessage}",
                    correlationId,
                    e.Message);
                throw DbExceptionParser.Parse(e);
            }
        }

        /// <inheritdoc />
        public virtual string GetSessionParamsQuery(HttpContext? httpContext, IDictionary<string, DbConnectionParam> parameters, string dataSourceName = "")
        {
            return string.Empty;
        }

        /// <inheritdoc/>
        public virtual void PopulateDbTypeForParameter(KeyValuePair<string, DbConnectionParam> parameterEntry, DbParameter parameter)
        {
            // DbType for parameter is currently only populated for MsSql which has its own overridden implementation.
            return;
        }

        /// <inheritdoc />
        public virtual async Task SetManagedIdentityAccessTokenIfAnyAsync(DbConnection conn, string dataSourceName = "")
        {
            // no-op in the base class.
            await Task.Yield();
        }

        public virtual void SetManagedIdentityAccessTokenIfAny(DbConnection conn, string dataSourceName = "")
        {
            // no-op in the base class.
            Task.Yield();
        }

        /// <inheritdoc />
        public async Task<bool> ReadAsync(DbDataReader reader)
        {
            try
            {
                return await reader.ReadAsync();
            }
            catch (DbException e)
            {
                QueryExecutorLogger.LogError(
                    exception: e,
                    message: "Query execution error due to:\n{errorMessage}",
                    e.Message);
                throw DbExceptionParser.Parse(e);
            }
        }

        /// <inheritdoc />
        public bool Read(DbDataReader reader)
        {
            try
            {
                return reader.Read();
            }
            catch (DbException e)
            {
                QueryExecutorLogger.LogError(
                    exception: e,
                    message: "Query execution error due to:\n{errorMessage}",
                    e.Message);
                throw DbExceptionParser.Parse(e);
            }
        }
        /// <inheritdoc />
        public async Task<DbResultSet>
            ExtractResultSetFromDbDataReaderAsync(DbDataReader dbDataReader, List<string>? args = null)
        {
            DbResultSet dbResultSet = new(resultProperties: GetResultPropertiesAsync(dbDataReader).Result ?? new());
            long availableBytes = _maxResponseSizeBytes;
            while (await ReadAsync(dbDataReader))
            {
                if (dbDataReader.HasRows)
                {
                    DbResultSetRow dbResultSetRow = new();
                    DataTable? schemaTable = dbDataReader.GetSchemaTable();

                    if (schemaTable is not null)
                    {
                        foreach (DataRow schemaRow in schemaTable.Rows)
                        {
                            string columnName = (string)schemaRow["ColumnName"];

                            if (args is not null && !args.Contains(columnName))
                            {
                                continue;
                            }

                            int colIndex = dbDataReader.GetOrdinal(columnName);
                            if (!dbDataReader.IsDBNull(colIndex))
                            {
                                if (!ConfigProvider.GetConfig().MaxResponseSizeLogicEnabled())
                                {
                                    dbResultSetRow.Columns.Add(columnName, dbDataReader[columnName]);
                                }
                                else
                                {
                                    int columnSize = (int)schemaRow["ColumnSize"];
                                    availableBytes -= StreamDataIntoDbResultSetRow(
                                        dbDataReader, dbResultSetRow, columnName, columnSize, ordinal: colIndex, availableBytes);
                                }
                            }
                            else
                            {
                                dbResultSetRow.Columns.Add(columnName, value: null);
                            }
                        }
                    }

                    dbResultSet.Rows.Add(dbResultSetRow);
                }
            }

            return dbResultSet;
        }

        /// <inheritdoc />
        public DbResultSet
            ExtractResultSetFromDbDataReader(DbDataReader dbDataReader, List<string>? args = null)
        {
            DbResultSet dbResultSet = new(resultProperties: GetResultProperties(dbDataReader) ?? new());
            long availableBytes = _maxResponseSizeBytes;
            while (Read(dbDataReader))
            {
                if (dbDataReader.HasRows)
                {
                    DbResultSetRow dbResultSetRow = new();
                    DataTable? schemaTable = dbDataReader.GetSchemaTable();

                    if (schemaTable is not null)
                    {
                        foreach (DataRow schemaRow in schemaTable.Rows)
                        {
                            string columnName = (string)schemaRow["ColumnName"];

                            if (args is not null && !args.Contains(columnName))
                            {
                                continue;
                            }

                            int colIndex = dbDataReader.GetOrdinal(columnName);
                            if (!dbDataReader.IsDBNull(colIndex))
                            {
                                if (!ConfigProvider.GetConfig().MaxResponseSizeLogicEnabled())
                                {
                                    dbResultSetRow.Columns.Add(columnName, dbDataReader[columnName]);
                                }
                                else
                                {
                                    int columnSize = (int)schemaRow["ColumnSize"];
                                    availableBytes -= StreamDataIntoDbResultSetRow(
                                        dbDataReader, dbResultSetRow, columnName, columnSize, ordinal: colIndex, availableBytes);
                                }
                            }
                            else
                            {
                                dbResultSetRow.Columns.Add(columnName, value: null);
                            }
                        }
                    }

                    dbResultSet.Rows.Add(dbResultSetRow);
                }
            }

            return dbResultSet;
        }

        /// <inheritdoc />
        /// <Note>This function is a DbDataReader handler of type Func<DbDataReader, List<string>?, Task<TResult>>
        /// The parameter args is not used but is added to conform to the signature of the DbDataReader handler
        /// function argument of ExecuteQueryAsync.</Note>
        public async Task<JsonArray> GetJsonArrayAsync(
            DbDataReader dbDataReader,
            List<string>? args = null)
        {
            DbResultSet dbResultSet = await ExtractResultSetFromDbDataReaderAsync(dbDataReader);
            JsonArray resultArray = new();

            foreach (DbResultSetRow dbResultSetRow in dbResultSet.Rows)
            {
                if (dbResultSetRow.Columns.Count > 0)
                {
                    JsonElement result =
                        JsonSerializer.Deserialize<JsonElement>(JsonSerializer.Serialize(dbResultSetRow.Columns));
                    // FromJsonElement() added to address .NET8 regression where the .Add() throws:
                    // System.InvalidOperationException: "The element cannot be an object or array."
                    resultArray.Add(FromJsonElement(result));
                }
            }

            return resultArray;
        }

        /// <summary>
        /// Regression in .NET8 due to added validation per:
        /// https://github.com/dotnet/runtime/issues/94842
        /// This is a suggested workaround per:
        /// https://github.com/dotnet/runtime/issues/70427#issuecomment-1150960366
        /// </summary>
        /// <param name="element">Input JsonElement to convert to JsonNode</param>
        /// <returns>JsonNode with underlying type: JsonArray, JsonObject, or JsonValue</returns>
        private static JsonNode? FromJsonElement(JsonElement element)
        {
            return element.ValueKind switch
            {
                JsonValueKind.Array => JsonArray.Create(element),
                JsonValueKind.Object => JsonObject.Create(element),
                _ => JsonValue.Create(element)
            };
        }

        /// <inheritdoc />
        /// <Note>This function is a DbDataReader handler of type Func<DbDataReader, List<string>?, Task<TResult?>>
        /// The parameter args is not used but is added to conform to the signature of the DbDataReader handler
        /// function argument of ExecuteQueryAsync.</Note>
        public async Task<TResult?> GetJsonResultAsync<TResult>(
            DbDataReader dbDataReader,
            List<string>? args = null)
        {
            TResult? jsonResult = default;

            // Parse Results into Json and return
            if (dbDataReader.HasRows)
            {
                string jsonString = await GetJsonStringFromDbReader(dbDataReader);

                ///Json string can be null or empty when the returned result from the db is NULL.
                ///In dw case when the entire result is a null, a single row with an empty string is returned, owing to the isnullcheck that is done while constructing the json in the query.
                if (!string.IsNullOrEmpty(jsonString))
                {
                    // Make sure to get the complete json string in case of large document.
                    jsonResult = JsonSerializer.Deserialize<TResult>(jsonString);
                }
            }

            if (jsonResult is null)
            {
                QueryExecutorLogger.LogInformation("Did not return any rows in the JSON result.");
            }

            return jsonResult;
        }

        /// <inheritdoc />
        /// <Note>This function is a DbDataReader handler of type
        /// Func<DbDataReader, List<string>?, Task<TResult?>></Note>
        public virtual async Task<DbResultSet> GetMultipleResultSetsIfAnyAsync(
            DbDataReader dbDataReader, List<string>? args = null)
        {
            DbResultSet dbResultSet
                = await ExtractResultSetFromDbDataReaderAsync(dbDataReader);

            /// Processes a second result set from DbDataReader if it exists.
            /// In MsSQL upsert:
            /// result set #1: result of the UPDATE operation.
            /// result set #2: result of the INSERT operation.
            if (dbResultSet.Rows.Count > 0 && dbResultSet.Rows.FirstOrDefault()!.Columns.Count > 0)
            {
                dbResultSet.ResultProperties.Add(SqlMutationEngine.IS_UPDATE_RESULT_SET, true);
                return dbResultSet;
            }
            else if (await dbDataReader.NextResultAsync())
            {
                // Since no first result set exists, we return the second result set.
                return await ExtractResultSetFromDbDataReaderAsync(dbDataReader);
            }
            else
            {
                // This is the case where UPDATE and INSERT both return no results.
                // e.g. a situation where the item with the given PK doesn't exist so there's
                // no update and PK is auto generated so no insert can happen.
                if (args is not null && args.Count == 2)
                {
                    string prettyPrintPk = args[0];
                    string entityName = args[1];

                    throw new DataApiBuilderException(
                        message: $"Cannot perform INSERT and could not find {entityName} " +
                            $"with primary key {prettyPrintPk} to perform UPDATE on.",
                            statusCode: HttpStatusCode.NotFound,
                            subStatusCode: DataApiBuilderException.SubStatusCodes.ItemNotFound);
                }
            }

            return dbResultSet;
        }

        /// <inheritdoc />
        /// <Note>This function is a DbDataReader handler of type
        /// Func<DbDataReader, List<string>?, Task<TResult?>></Note>
        public Task<Dictionary<string, object>> GetResultPropertiesAsync(
            DbDataReader dbDataReader,
            List<string>? columnNames = null)
        {
            Dictionary<string, object> resultProperties = new()
            {
                { nameof(dbDataReader.RecordsAffected), dbDataReader.RecordsAffected },
                { nameof(dbDataReader.HasRows), dbDataReader.HasRows }
            };
            return Task.FromResult(resultProperties);
        }

        /// <inheritdoc />
        /// <Note>This function is a DbDataReader handler of type
        /// Func<DbDataReader, List<string>?, TResult?></Note>
        public Dictionary<string, object> GetResultProperties(
            DbDataReader dbDataReader,
            List<string>? columnNames = null)
        {
            Dictionary<string, object> resultProperties = new()
            {
                { nameof(dbDataReader.RecordsAffected), dbDataReader.RecordsAffected },
                { nameof(dbDataReader.HasRows), dbDataReader.HasRows }
            };
            return resultProperties;
        }

        /// <summary>
        /// Reads data into jsonString.
        /// </summary>
        /// <param name="dbDataReader">DbDataReader.</param>
        /// <param name="availableSize">Available buffer.</param>
        /// <param name="resultJsonString">jsonString to read into.</param>
        /// <param name="ordinal">Ordinal of column being read.</param>
        /// <returns>size of data read in bytes.</returns>
        internal int StreamCharData(DbDataReader dbDataReader, long availableSize, StringBuilder resultJsonString, int ordinal)
        {
            long resultFieldSize = dbDataReader.GetChars(ordinal: ordinal, dataOffset: 0, buffer: null, bufferOffset: 0, length: 0);

            // if the size of the field is less than available size, then we can read the entire field.
            // else we throw exception.
            ValidateSize(availableSize, resultFieldSize);

            char[] buffer = new char[resultFieldSize];

            // read entire field into buffer and reduce available size.
            dbDataReader.GetChars(ordinal: ordinal, dataOffset: 0, buffer: buffer, bufferOffset: 0, length: buffer.Length);

            resultJsonString.Append(buffer);
            return buffer.Length;
        }

        /// <summary>
        /// Reads data into byteObject.
        /// </summary>
        /// <param name="dbDataReader">DbDataReader.</param>
        /// <param name="availableSize">Available buffer.</param>
        /// <param name="ordinal"> ordinal of column being read</param>
        /// <param name="resultBytes">bytes array to read result into.</param>
        /// <returns>size of data read in bytes.</returns>
        internal int StreamByteData(DbDataReader dbDataReader, long availableSize, int ordinal, out byte[]? resultBytes)
        {
            long resultFieldSize = dbDataReader.GetBytes(
                ordinal: ordinal, dataOffset: 0, buffer: null, bufferOffset: 0, length: 0);

            // if the size of the field is less than available size, then we can read the entire field.
            // else we throw exception.
            ValidateSize(availableSize, resultFieldSize);

            resultBytes = new byte[resultFieldSize];

            dbDataReader.GetBytes(ordinal: ordinal, dataOffset: 0, buffer: resultBytes, bufferOffset: 0, length: resultBytes.Length);

            return resultBytes.Length;
        }

        /// <summary>
        /// Streams a column into the dbResultSetRow
        /// </summary>
        /// <param name="dbDataReader">DbDataReader</param>
        /// <param name="dbResultSetRow">Result set row to read into</param>
        /// <param name="availableBytes">Available bytes to read.</param>
        /// <param name="columnName">columnName to read</param>
        /// <param name="ordinal">ordinal of column.</param>
        /// <returns>size of data read in bytes</returns>
        internal int StreamDataIntoDbResultSetRow(DbDataReader dbDataReader, DbResultSetRow dbResultSetRow, string columnName, int columnSize, int ordinal, long availableBytes)
        {
            Type systemType = dbDataReader.GetFieldType(ordinal);
            int dataRead;

            if (systemType == typeof(string))
            {
                StringBuilder jsonString = new();
                dataRead = StreamCharData(
                    dbDataReader: dbDataReader, availableSize: availableBytes, resultJsonString: jsonString, ordinal: ordinal);

                dbResultSetRow.Columns.Add(columnName, jsonString.ToString());
            }
            else if (systemType == typeof(byte[]))
            {
                dataRead = StreamByteData(
                    dbDataReader: dbDataReader, availableSize: availableBytes, ordinal: ordinal, out byte[]? result);

                dbResultSetRow.Columns.Add(columnName, result);
            }
            else
            {
                dataRead = columnSize;
                ValidateSize(availableBytes, dataRead);
                dbResultSetRow.Columns.Add(columnName, dbDataReader[columnName]);
            }

            return dataRead;
        }

        /// <summary>
        /// This function reads the data from the DbDataReader and returns a JSON string.
        /// 1. MaxResponseSizeLogicEnabled is used like a feature flag.
        /// 2. If MaxResponseSize is not specified by the customer or is null,
        /// getString is used and entire data is read into memory.
        /// 3. If MaxResponseSize is specified by the customer, getChars is used.
        /// GetChars tries to read the data in chunks and if the data is more than the specified limit, it throws an exception.
        /// </summary>
        private async Task<string> GetJsonStringFromDbReader(DbDataReader dbDataReader)
        {
            StringBuilder jsonString = new();
            // Even though we only return a single cell, we need this loop for
            // MS SQL. Sadly it splits FOR JSON PATH output across multiple
            // rows if the JSON consists of more than 2033 bytes:
            // Sources:
            // 1. https://docs.microsoft.com/en-us/sql/relational-databases/json/format-query-results-as-json-with-for-json-sql-server?view=sql-server-2017#output-of-the-for-json-clause
            // 2. https://stackoverflow.com/questions/54973536/for-json-path-results-in-ssms-truncated-to-2033-characters/54973676
            // 3. https://docs.microsoft.com/en-us/sql/relational-databases/json/use-for-json-output-in-sql-server-and-in-client-apps-sql-server?view=sql-server-2017#use-for-json-output-in-a-c-client-app

            if (!ConfigProvider.GetConfig().MaxResponseSizeLogicEnabled())
            {
                while (await ReadAsync(dbDataReader))
                {
                    jsonString.Append(dbDataReader.GetString(0));
                }
            }
            else
            {
                long availableSize = _maxResponseSizeBytes;
                while (await ReadAsync(dbDataReader))
                {
                    // We only have a single column and hence when streaming data, we pass in 0 as the ordinal.
                    availableSize -= StreamCharData(
                        dbDataReader: dbDataReader, availableSize: availableSize, resultJsonString: jsonString, ordinal: 0);
                }
            }

            return jsonString.ToString();
        }

        /// <summary>
        /// This function validates the size of data being read is within the available size limit.
        /// </summary>
        /// <param name="availableSizeBytes">available size in bytes.</param>
        /// <param name="sizeToBeReadBytes">amount of data trying to be read in bytes</param>
        /// <exception cref="DataApiBuilderException">exception if size to be read is greater than data to be read.</exception>
        private void ValidateSize(long availableSizeBytes, long sizeToBeReadBytes)
        {
            if (sizeToBeReadBytes > availableSizeBytes)
            {
                throw new DataApiBuilderException(
                    message: $"The JSON result size exceeds max result size of {_maxResponseSizeMB}MB. Please use pagination to reduce size of result.",
                    statusCode: HttpStatusCode.RequestEntityTooLarge,
                    subStatusCode: DataApiBuilderException.SubStatusCodes.ErrorProcessingData);
            }
        }

        internal virtual void AddDbExecutionTimeToMiddlewareContext(long time)
        {
            HttpContext? httpContext = HttpContextAccessor?.HttpContext;
            if (httpContext != null)
            {
                // locking is because we could have multiple queries in a single http request and each query will be processed in parallel leading to concurrent access of the httpContext.Items.
                lock (_httpContextLock)
                {
                    if (httpContext.Items.TryGetValue(TOTALDBEXECUTIONTIME, out object? currentValue) && currentValue is not null)
                    {
                        httpContext.Items[TOTALDBEXECUTIONTIME] = (long)currentValue + time;
                    }
                    else
                    {
                        httpContext.Items[TOTALDBEXECUTIONTIME] = time;
                    }
                }
            }
        }
    }
}<|MERGE_RESOLUTION|>--- conflicted
+++ resolved
@@ -56,11 +56,7 @@
                              IHttpContextAccessor httpContextAccessor,
                              HotReloadEventHandler<HotReloadEventArgs>? handler)
         {
-<<<<<<< HEAD
-            handler?.QueryExecutor_Subscribe(QueryExecutor_ConfigChangeEventReceived);
-=======
             handler?.Subscribe(QUERY_EXECUTOR_ON_CONFIG_CHANGED, OnConfigChanged);
->>>>>>> c696cba1
             DbExceptionParser = dbExceptionParser;
             QueryExecutorLogger = logger;
             ConnectionStringBuilders = new Dictionary<string, DbConnectionStringBuilder>();
@@ -95,11 +91,7 @@
         /// </summary>
         /// <param name="sender">The calling object.</param>
         /// <param name="args">Event arguments.</param>
-<<<<<<< HEAD
-        public void QueryExecutor_ConfigChangeEventReceived(object? sender, HotReloadEventArgs args)
-=======
         public void OnConfigChanged(object? sender, HotReloadEventArgs args)
->>>>>>> c696cba1
         {
             ConnectionStringBuilders = new Dictionary<string, DbConnectionStringBuilder>();
             _maxResponseSizeMB = ConfigProvider.GetConfig().MaxResponseSizeMB();
