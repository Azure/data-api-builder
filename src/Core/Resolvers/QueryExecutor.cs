--- conflicted
+++ resolved
@@ -264,19 +264,6 @@
             }
         }
 
-<<<<<<< HEAD
-        /// <inheritdoc/>
-        public virtual TResult? ExecuteQueryAgainstDb<TResult>(
-            TConnection conn,
-            string sqltext,
-            IDictionary<string, DbConnectionParam> parameters,
-            Func<DbDataReader, List<string>?, TResult>? dataReaderHandler,
-            HttpContext? httpContext,
-            string dataSourceName,
-            List<string>? args = null)
-        {
-            conn.Open();
-=======
         /// <summary>
         /// Prepares a database command for execution.
         /// </summary>
@@ -293,7 +280,6 @@
             HttpContext? httpContext,
             string dataSourceName)
         {
->>>>>>> d03b3e72
             DbCommand cmd = conn.CreateCommand();
             cmd.CommandType = CommandType.Text;
 
@@ -314,7 +300,40 @@
                 }
             }
 
-<<<<<<< HEAD
+            return cmd;
+        }
+
+        /// <inheritdoc/>
+        public virtual TResult? ExecuteQueryAgainstDb<TResult>(
+            TConnection conn,
+            string sqltext,
+            IDictionary<string, DbConnectionParam> parameters,
+            Func<DbDataReader, List<string>?, TResult>? dataReaderHandler,
+            HttpContext? httpContext,
+            string dataSourceName,
+            List<string>? args = null)
+        {
+            conn.Open();
+            DbCommand cmd = conn.CreateCommand();
+            cmd.CommandType = CommandType.Text;
+
+            // Add query to send user data from DAB to the underlying database to enable additional security the user might have configured
+            // at the database level.
+            string sessionParamsQuery = GetSessionParamsQuery(httpContext, parameters, dataSourceName);
+
+            cmd.CommandText = sessionParamsQuery + sqltext;
+            if (parameters is not null)
+            {
+                foreach (KeyValuePair<string, DbConnectionParam> parameterEntry in parameters)
+                {
+                    DbParameter parameter = cmd.CreateParameter();
+                    parameter.ParameterName = parameterEntry.Key;
+                    parameter.Value = parameterEntry.Value.Value ?? DBNull.Value;
+                    PopulateDbTypeForParameter(parameterEntry, parameter);
+                    cmd.Parameters.Add(parameter);
+                }
+            }
+
             try
             {
                 using DbDataReader dbDataReader = cmd.ExecuteReader(CommandBehavior.CloseConnection);
@@ -337,9 +356,6 @@
                     e.Message);
                 throw DbExceptionParser.Parse(e);
             }
-=======
-            return cmd;
->>>>>>> d03b3e72
         }
 
         /// <inheritdoc />
