--- conflicted
+++ resolved
@@ -1052,15 +1052,11 @@
             string entityName,
             EntityActionOperation mutationOperation)
         {
-<<<<<<< HEAD
             if (mutationOperation is EntityActionOperation.Create)
             {
                 AuthorizeEntityAndFieldsForMutation(mutationOperation, clientRole, inputArgumentName, context, parameters, entityName);
                 return;
             }
-=======
-            string role = GetRoleOfGraphQLRequest(context);
->>>>>>> 5f002ece
 
             List<string> inputArgumentKeys;
             if (mutationOperation != EntityActionOperation.Delete)
@@ -1227,29 +1223,6 @@
         }
 
         /// <summary>
-        /// Helper method to get the role with which the GraphQL API request was executed.
-        /// </summary>
-        /// <param name="context">HotChocolate context for the GraphQL request</param>
-        private static string GetRoleOfGraphQLRequest(IMiddlewareContext context)
-        {
-            string role = string.Empty;
-            if (context.ContextData.TryGetValue(key: AuthorizationResolver.CLIENT_ROLE_HEADER, out object? value) && value is StringValues stringVals)
-            {
-                role = stringVals.ToString();
-            }
-
-            if (string.IsNullOrEmpty(role))
-            {
-                throw new DataApiBuilderException(
-                    message: "No ClientRoleHeader available to perform authorization.",
-                    statusCode: HttpStatusCode.Unauthorized,
-                    subStatusCode: DataApiBuilderException.SubStatusCodes.AuthorizationCheckFailed);
-            }
-
-            return role;
-        }
-
-        /// <summary>
         /// Gets the httpContext for the current request.
         /// </summary>
         /// <returns>Request's httpContext.</returns>
