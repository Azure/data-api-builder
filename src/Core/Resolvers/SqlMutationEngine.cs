--- conflicted
+++ resolved
@@ -85,39 +85,21 @@
                 throw new NotSupportedException("Returning list types from mutations not supported");
             }
 
-<<<<<<< HEAD
-            bool multipleInputType = false;
-=======
             dataSourceName = GetValidatedDataSourceName(dataSourceName);
             string graphqlMutationName = context.Selection.Field.Name.Value;
             (bool isPointMutation, string entityName) = GetMutationCategoryAndEntityName(context);
->>>>>>> 6eea6b0c
 
             dataSourceName = GetValidatedDataSourceName(dataSourceName);
             ISqlMetadataProvider sqlMetadataProvider = _sqlMetadataProviderFactory.GetMetadataProvider(dataSourceName);
             IQueryEngine queryEngine = _queryEngineFactory.GetQueryEngine(sqlMetadataProvider.GetDatabaseType());
-
-            string graphqlMutationName = context.Selection.Field.Name.Value;
-            string entityName = GraphQLUtils.GetEntityNameFromContext(context);
 
             Tuple<JsonDocument?, IMetadata?>? result = null;
             EntityActionOperation mutationOperation = MutationBuilder.DetermineMutationOperationTypeBasedOnInputType(graphqlMutationName);
             string roleName = AuthorizationResolver.GetRoleOfGraphQLRequest(context);
             string inputArgumentName = isPointMutation ? MutationBuilder.ITEM_INPUT_ARGUMENT_NAME : MutationBuilder.ARRAY_INPUT_ARGUMENT_NAME;
 
-<<<<<<< HEAD
-            // Ignoring AuthZ validations for Nested Insert operations in this PR.
-            // AuthZ for nested inserts are implemented in a separate PR ---> https://github.com/Azure/data-api-builder/pull/1943
-            if (mutationOperation is not EntityActionOperation.Create)
-            {
-                AuthorizeMutationFields(context, parameters, entityName, mutationOperation);
-            }
-
-            string roleName = GetRoleOfGraphQLRequest(context);
-=======
             // If authorization fails, an exception will be thrown and request execution halts.
             AuthorizeMutation(inputArgumentName, context, parameters, entityName, mutationOperation);
->>>>>>> 6eea6b0c
 
             // The presence of READ permission is checked in the current role (with which the request is executed) as well as Anonymous role. This is because, for GraphQL requests,
             // READ permission is inherited by other roles from Anonymous role when present.
@@ -186,9 +168,9 @@
                                     parameters,
                                     sqlMetadataProvider,
                                     context,
-                                    multipleInputType);
-
-                        if (!multipleInputType)
+                                    !isPointMutation);
+
+                        if (isPointMutation)
                         {
                             result = await queryEngine.ExecuteAsync(
                                         context,
