// Copyright (c) Microsoft Corporation.
// Licensed under the MIT License.

using System.Data;
using System.Data.Common;
using System.Net;
using System.Text.Json;
using System.Text.Json.Nodes;
using System.Transactions;
using Azure.DataApiBuilder.Auth;
using Azure.DataApiBuilder.Config.DatabasePrimitives;
using Azure.DataApiBuilder.Config.ObjectModel;
using Azure.DataApiBuilder.Core.Authorization;
using Azure.DataApiBuilder.Core.Configurations;
using Azure.DataApiBuilder.Core.Models;
using Azure.DataApiBuilder.Core.Resolvers.Factories;
using Azure.DataApiBuilder.Core.Resolvers.Sql_Query_Structures;
using Azure.DataApiBuilder.Core.Services;
using Azure.DataApiBuilder.Core.Services.MetadataProviders;
using Azure.DataApiBuilder.Service.Exceptions;
using Azure.DataApiBuilder.Service.GraphQLBuilder;
using Azure.DataApiBuilder.Service.GraphQLBuilder.Mutations;
using HotChocolate.Language;
using HotChocolate.Resolvers;
using Microsoft.AspNetCore.Http;
using Microsoft.AspNetCore.Http.Extensions;
using Microsoft.AspNetCore.Mvc;

namespace Azure.DataApiBuilder.Core.Resolvers
{
    /// <summary>
    /// Implements the mutation engine interface for mutations against Sql like databases.
    /// </summary>
    public class SqlMutationEngine : IMutationEngine
    {
        private readonly IAbstractQueryManagerFactory _queryManagerFactory;
        private readonly IMetadataProviderFactory _sqlMetadataProviderFactory;
        private readonly IQueryEngineFactory _queryEngineFactory;
        private readonly IAuthorizationResolver _authorizationResolver;
        private readonly IHttpContextAccessor _httpContextAccessor;
        private readonly GQLFilterParser _gQLFilterParser;
        private readonly RuntimeConfigProvider _runtimeConfigProvider;
        public const string IS_UPDATE_RESULT_SET = "IsUpdateResultSet";
        private const string TRANSACTION_EXCEPTION_ERROR_MSG = "An unexpected error occurred during the transaction execution";
        public const string SINGLE_INPUT_ARGUEMENT_NAME = "item";
        public const string MULTIPLE_INPUT_ARGUEMENT_NAME = "items";
        public const string MULTIPLE_ITEMS_RESPONSE_TYPE_SUFFIX = "Connection";

        private static DataApiBuilderException _dabExceptionWithTransactionErrorMessage = new(message: TRANSACTION_EXCEPTION_ERROR_MSG,
                                                                                            statusCode: HttpStatusCode.InternalServerError,
                                                                                            subStatusCode: DataApiBuilderException.SubStatusCodes.UnexpectedError);

        /// <summary>
        /// Constructor
        /// </summary>
        public SqlMutationEngine(
            IAbstractQueryManagerFactory queryManagerFactory,
            IMetadataProviderFactory sqlMetadataProviderFactory,
            IQueryEngineFactory queryEngineFactory,
            IAuthorizationResolver authorizationResolver,
            GQLFilterParser gQLFilterParser,
            IHttpContextAccessor httpContextAccessor,
            RuntimeConfigProvider runtimeConfigProvider)
        {
            _queryManagerFactory = queryManagerFactory;
            _sqlMetadataProviderFactory = sqlMetadataProviderFactory;
            _queryEngineFactory = queryEngineFactory;
            _authorizationResolver = authorizationResolver;
            _httpContextAccessor = httpContextAccessor;
            _gQLFilterParser = gQLFilterParser;
            _runtimeConfigProvider = runtimeConfigProvider;
        }

        /// <summary>
        /// Executes the GraphQL mutation query and returns result as JSON object asynchronously.
        /// </summary>
        /// <param name="context">context of graphql mutation</param>
        /// <param name="parameters">parameters in the mutation query.</param>
        /// <param name="dataSourceName">dataSourceName to execute against.</param>
        /// <returns>JSON object result and its related pagination metadata</returns>
        public async Task<Tuple<JsonDocument?, IMetadata?>> ExecuteAsync(IMiddlewareContext context, IDictionary<string, object?> parameters, string dataSourceName = "")
        {
            if (context.Selection.Type.IsListType())
            {
                throw new NotSupportedException("Returning list types from mutations not supported");
            }

            dataSourceName = GetValidatedDataSourceName(dataSourceName);
            string graphqlMutationName = context.Selection.Field.Name.Value;
            (bool isPointMutation, string entityName) = GetMutationCategoryAndEntityName(context);

            dataSourceName = GetValidatedDataSourceName(dataSourceName);
            ISqlMetadataProvider sqlMetadataProvider = _sqlMetadataProviderFactory.GetMetadataProvider(dataSourceName);
            IQueryEngine queryEngine = _queryEngineFactory.GetQueryEngine(sqlMetadataProvider.GetDatabaseType());

            Tuple<JsonDocument?, IMetadata?>? result = null;
            EntityActionOperation mutationOperation = MutationBuilder.DetermineMutationOperationTypeBasedOnInputType(graphqlMutationName);
            string roleName = AuthorizationResolver.GetRoleOfGraphQLRequest(context);
            string inputArgumentName = isPointMutation ? MutationBuilder.ITEM_INPUT_ARGUMENT_NAME : MutationBuilder.ARRAY_INPUT_ARGUMENT_NAME;

            // If authorization fails, an exception will be thrown and request execution halts.
            AuthorizeMutation(inputArgumentName, context, parameters, entityName, mutationOperation);

            // The presence of READ permission is checked in the current role (with which the request is executed) as well as Anonymous role. This is because, for GraphQL requests,
            // READ permission is inherited by other roles from Anonymous role when present.
            bool isReadPermissionConfigured = _authorizationResolver.AreRoleAndOperationDefinedForEntity(entityName, roleName, EntityActionOperation.Read)
                                              || _authorizationResolver.AreRoleAndOperationDefinedForEntity(entityName, AuthorizationType.Anonymous.ToString(), EntityActionOperation.Read);

            try
            {
                // Creating an implicit transaction
                using (TransactionScope transactionScope = ConstructTransactionScopeBasedOnDbType(sqlMetadataProvider))
                {
                    if (mutationOperation is EntityActionOperation.Delete)
                    {
                        // When read permission is not configured, an error response is returned. So, the mutation result needs to
                        // be computed only when the read permission is configured.
                        if (isReadPermissionConfigured)
                        {
                            // For cases we only require a result summarizing the operation (DBOperationResult),
                            // we can skip getting the impacted records.
                            if (context.Selection.Type.TypeName() != GraphQLUtils.DB_OPERATION_RESULT_TYPE)
                            {
                                // compute the mutation result before removing the element,
                                // since typical GraphQL delete mutations return the metadata of the deleted item.
                                result = await queryEngine.ExecuteAsync(
                                            context,
                                            GetBackingColumnsFromCollection(entityName: entityName, parameters: parameters, sqlMetadataProvider: sqlMetadataProvider),
                                            dataSourceName);
                            }
                        }

                        Dictionary<string, object>? resultProperties =
                            await PerformDeleteOperation(
                                entityName,
                                parameters,
                                sqlMetadataProvider);

                        // If the number of records affected by DELETE were zero,
                        if (resultProperties is not null
                            && resultProperties.TryGetValue(nameof(DbDataReader.RecordsAffected), out object? value)
                            && Convert.ToInt32(value) == 0)
                        {
                            // the result was not null previously, it indicates this DELETE lost
                            // a concurrent request race. Hence, empty the non-null result.
                            if (result is not null && result.Item1 is not null)
                            {

                                result = new Tuple<JsonDocument?, IMetadata?>(
                                    default(JsonDocument),
                                    PaginationMetadata.MakeEmptyPaginationMetadata());
                            }
                            else if (context.Selection.Type.TypeName() == GraphQLUtils.DB_OPERATION_RESULT_TYPE)
                            {
                                // no record affected but db call ran successfully.
                                result = GetDbOperationResultJsonDocument("item not found");
                            }
                        }
                        else if (context.Selection.Type.TypeName() == GraphQLUtils.DB_OPERATION_RESULT_TYPE)
                        {
                            result = GetDbOperationResultJsonDocument("success");
                        }
                    }
                    else if (mutationOperation is EntityActionOperation.Create)
                    {
                        List<IDictionary<string, object?>> resultPKs = PerformNestedCreateOperation(
                                    entityName,
                                    parameters,
                                    sqlMetadataProvider,
                                    context,
                                    !isPointMutation);

                        if (isPointMutation)
                        {
                            result = await queryEngine.ExecuteAsync(
                                        context,
                                        resultPKs[0],
                                        dataSourceName);
                        }
                        else
                        {
                            result = await queryEngine.ExecuteAsync(
                                        context,
                                        resultPKs,
                                        dataSourceName);
                        }

                    }
                    else
                    {
                        DbResultSetRow? mutationResultRow =
                            await PerformMutationOperation(
                                entityName,
                                mutationOperation,
                                parameters,
                                sqlMetadataProvider,
                                context);

                        // When read permission is not configured, an error response is returned. So, the mutation result needs to
                        // be computed only when the read permission is configured.
                        if (isReadPermissionConfigured)
                        {
                            if (mutationResultRow is not null && mutationResultRow.Columns.Count > 0
                                && !context.Selection.Type.IsScalarType())
                            {
                                // Because the GraphQL mutation result set columns were exposed (mapped) column names,
                                // the column names must be converted to backing (source) column names so the
                                // PrimaryKeyPredicates created in the SqlQueryStructure created by the query engine
                                // represent database column names.
                                result = await queryEngine.ExecuteAsync(
                                            context,
                                            GetBackingColumnsFromCollection(entityName: entityName, parameters: mutationResultRow.Columns, sqlMetadataProvider: sqlMetadataProvider),
                                            dataSourceName);
                            }
                            else if (context.Selection.Type.TypeName() == GraphQLUtils.DB_OPERATION_RESULT_TYPE)
                            {
                                result = GetDbOperationResultJsonDocument("success");
                            }
                        }
                    }

                    transactionScope.Complete();
                }

            }
            // All the exceptions that can be thrown by .Complete() and .Dispose() methods of transactionScope
            // derive from TransactionException. Hence, TransactionException acts as a catch-all.
            // When an exception related to Transactions is encountered, the mutation is deemed unsuccessful and
            // a DataApiBuilderException is thrown
            catch (TransactionException)
            {
                throw _dabExceptionWithTransactionErrorMessage;
            }

            if (!isReadPermissionConfigured)
            {
                throw new DataApiBuilderException(message: $"The mutation operation {context.Selection.Field.Name} was successful but the current user is unauthorized to view the response due to lack of read permissions",
                                                  statusCode: HttpStatusCode.Forbidden,
                                                  subStatusCode: DataApiBuilderException.SubStatusCodes.AuthorizationCheckFailed);
            }

            if (result is null)
            {
                throw new DataApiBuilderException(message: "Failed to resolve any query based on the current configuration.",
                                                  statusCode: HttpStatusCode.BadRequest,
                                                  subStatusCode: DataApiBuilderException.SubStatusCodes.UnexpectedError);
            }

            return result;
        }

        /// <summary>
        /// Helper method to determine:
        /// 1. Whether a mutation is a mutate one or mutate many operation (eg. createBook/createBooks)
        /// 2. Name of the top-level entity backing the mutation.
        /// </summary>
        /// <param name="context">GraphQL request context.</param>
        /// <returns>a tuple of the above mentioned metadata.</returns>
        private static Tuple<bool, string> GetMutationCategoryAndEntityName(IMiddlewareContext context)
        {
            IOutputType outputType = context.Selection.Field.Type;
            string entityName = string.Empty;
            ObjectType underlyingFieldType = GraphQLUtils.UnderlyingGraphQLEntityType(outputType);
            bool isPointMutation;
            if (GraphQLUtils.TryExtractGraphQLFieldModelName(underlyingFieldType.Directives, out string? modelName))
            {
                isPointMutation = true;
                entityName = modelName;
            }
            else
            {
                // Model directive is not added to the output type of 'mutate many' mutations.
                // Thus, absence of model directive here indicates that we are dealing with a 'mutate many'
                // mutation like createBooks.
                isPointMutation = false;

                // For a mutation like createBooks which inserts multiple records into the Book entity,
                // the underlying field type is a paginated response type like 'BookConnection'.
                // To determine the underlying entity name, we have to look at the type of the `items` field
                // which stores a list of items of the underlying entity's type - here, Book type.
                IOutputType entityOutputType = underlyingFieldType.Fields[MutationBuilder.ARRAY_INPUT_ARGUMENT_NAME].Type;
                ObjectType underlyingEntityFieldType = GraphQLUtils.UnderlyingGraphQLEntityType(entityOutputType);
                if (GraphQLUtils.TryExtractGraphQLFieldModelName(underlyingEntityFieldType.Directives, out modelName))
                {
                    entityName = modelName;
                }
            }

            return new(isPointMutation, entityName);
        }

        /// <summary>
        /// Converts exposed column names from the parameters provided to backing column names.
        /// parameters.Value is not modified.
        /// </summary>
        /// <param name="entityName">Name of Entity</param>
        /// <param name="parameters">Key/Value collection where only the key is converted.</param>
        /// <returns>Dictionary where the keys now represent backing column names.</returns>
        public static Dictionary<string, object?> GetBackingColumnsFromCollection(string entityName, IDictionary<string, object?> parameters, ISqlMetadataProvider sqlMetadataProvider)
        {
            Dictionary<string, object?> backingRowParams = new();

            foreach (KeyValuePair<string, object?> resultEntry in parameters)
            {
                sqlMetadataProvider.TryGetBackingColumn(entityName, resultEntry.Key, out string? name);
                if (!string.IsNullOrWhiteSpace(name))
                {
                    backingRowParams.Add(name, resultEntry.Value);
                }
                else
                {
                    backingRowParams.Add(resultEntry.Key, resultEntry.Value);
                }
            }

            return backingRowParams;
        }

        /// <summary>
        /// Executes the REST mutation query and returns IActionResult asynchronously.
        /// Result error cases differ for Stored Procedure requests than normal mutation requests
        /// QueryStructure built does not depend on Operation enum, thus not useful to use
        /// PerformMutationOperation method.
        /// </summary>
        public async Task<IActionResult?> ExecuteAsync(StoredProcedureRequestContext context, string dataSourceName = "")
        {
            dataSourceName = GetValidatedDataSourceName(dataSourceName);
            ISqlMetadataProvider sqlMetadataProvider = _sqlMetadataProviderFactory.GetMetadataProvider(dataSourceName);
            IQueryBuilder queryBuilder = _queryManagerFactory.GetQueryBuilder(sqlMetadataProvider.GetDatabaseType());
            IQueryExecutor queryExecutor = _queryManagerFactory.GetQueryExecutor(sqlMetadataProvider.GetDatabaseType());
            SqlExecuteStructure executeQueryStructure = new(
                context.EntityName,
                sqlMetadataProvider,
                _authorizationResolver,
                _gQLFilterParser,
                context.ResolvedParameters);
            string queryText = queryBuilder.Build(executeQueryStructure);

            JsonArray? resultArray = null;

            try
            {
                // Creating an implicit transaction
                using (TransactionScope transactionScope = ConstructTransactionScopeBasedOnDbType(sqlMetadataProvider))
                {
                    resultArray =
                        await queryExecutor.ExecuteQueryAsync(
                            queryText,
                            executeQueryStructure.Parameters,
                            queryExecutor.GetJsonArrayAsync,
                            dataSourceName,
                            GetHttpContext());

                    transactionScope.Complete();
                }
            }

            // All the exceptions that can be thrown by .Complete() and .Dispose() methods of transactionScope
            // derive from TransactionException. Hence, TransactionException acts as a catch-all.
            // When an exception related to Transactions is encountered, the mutation is deemed unsuccessful and
            // a DataApiBuilderException is thrown
            catch (TransactionException)
            {
                throw _dabExceptionWithTransactionErrorMessage;
            }

            // A note on returning stored procedure results:
            // We can't infer what the stored procedure actually did beyond the HasRows and RecordsAffected attributes
            // of the DbDataReader. For example, we can't enforce that an UPDATE command outputs a result set using an OUTPUT
            // clause. As such, for this iteration we are just returning the success condition of the operation type that maps
            // to each action, with data always from the first result set, as there may be arbitrarily many.
            switch (context.OperationType)
            {
                case EntityActionOperation.Delete:
                    // Returns a 204 No Content so long as the stored procedure executes without error
                    return new NoContentResult();
                case EntityActionOperation.Insert:

                    HttpContext httpContext = GetHttpContext();
                    string locationHeaderURL = UriHelper.BuildAbsolute(
                            scheme: httpContext.Request.Scheme,
                            host: httpContext.Request.Host,
                            pathBase: GetBaseRouteFromConfig(_runtimeConfigProvider.GetConfig()),
                            path: httpContext.Request.Path);

                    // Returns a 201 Created with whatever the first result set is returned from the procedure
                    // A "correctly" configured stored procedure would INSERT INTO ... OUTPUT ... VALUES as the result set
                    if (resultArray is not null && resultArray.Count > 0)
                    {
                        using (JsonDocument jsonDocument = JsonDocument.Parse(resultArray.ToJsonString()))
                        {
                            // The final location header for stored procedures should be of the form ../api/<SP-Entity-Name>
                            // Location header is constructed using the base URL, base-route and the set location value.

                            return new CreatedResult(location: locationHeaderURL, SqlResponseHelpers.OkMutationResponse(jsonDocument.RootElement.Clone()).Value);
                        }
                    }
                    else
                    {   // If no result set returned, just return a 201 Created with empty array instead of array with single null value
                        return new CreatedResult(
                            location: locationHeaderURL,
                            value: new
                            {
                                value = JsonDocument.Parse("[]").RootElement.Clone()
                            }
                        );
                    }
                case EntityActionOperation.Update:
                case EntityActionOperation.UpdateIncremental:
                case EntityActionOperation.Upsert:
                case EntityActionOperation.UpsertIncremental:
                    // Since we cannot check if anything was created, just return a 200 Ok response with first result set output
                    // A "correctly" configured stored procedure would UPDATE ... SET ... OUTPUT as the result set
                    if (resultArray is not null && resultArray.Count > 0)
                    {
                        using (JsonDocument jsonDocument = JsonDocument.Parse(resultArray.ToJsonString()))
                        {
                            return SqlResponseHelpers.OkMutationResponse(jsonDocument.RootElement.Clone());
                        }
                    }
                    else
                    {
                        // If no result set returned, return 200 Ok response with empty array instead of array with single null value
                        return new OkObjectResult(
                            value: new
                            {
                                value = JsonDocument.Parse("[]").RootElement.Clone()
                            }
                        );
                    }

                default:
                    throw new DataApiBuilderException(
                        message: "Unsupported operation.",
                        statusCode: HttpStatusCode.BadRequest,
                        subStatusCode: DataApiBuilderException.SubStatusCodes.BadRequest);
            }
        }

        /// <summary>
        /// Executes the REST mutation query and returns IActionResult asynchronously.
        /// </summary>
        /// <param name="context">context of REST mutation request.</param>
        /// <returns>IActionResult</returns>
        public async Task<IActionResult?> ExecuteAsync(RestRequestContext context)
        {
            // for REST API scenarios, use the default datasource
            string dataSourceName = _runtimeConfigProvider.GetConfig().DefaultDataSourceName;

            Dictionary<string, object?> parameters = PrepareParameters(context);
            ISqlMetadataProvider sqlMetadataProvider = _sqlMetadataProviderFactory.GetMetadataProvider(dataSourceName);

            if (context.OperationType is EntityActionOperation.Delete)
            {
                Dictionary<string, object>? resultProperties = null;

                try
                {
                    // Creating an implicit transaction
                    using (TransactionScope transactionScope = ConstructTransactionScopeBasedOnDbType(sqlMetadataProvider))
                    {
                        resultProperties = await PerformDeleteOperation(
                                entityName: context.EntityName,
                                parameters: parameters,
                                sqlMetadataProvider: sqlMetadataProvider);
                        transactionScope.Complete();
                    }
                }

                // All the exceptions that can be thrown by .Complete() and .Dispose() methods of transactionScope
                // derive from TransactionException. Hence, TransactionException acts as a catch-all.
                // When an exception related to Transactions is encountered, the mutation is deemed unsuccessful and
                // a DataApiBuilderException is thrown
                catch (TransactionException)
                {
                    throw _dabExceptionWithTransactionErrorMessage;
                }

                // Records affected tells us that item was successfully deleted.
                // No records affected happens for a DELETE request on nonexistent object
                if (resultProperties is not null
                    && resultProperties.TryGetValue(nameof(DbDataReader.RecordsAffected), out object? value))
                {
                    // DbDataReader.RecordsAffected contains the number of rows changed deleted. 0 if no records were deleted.
                    // When the flow reaches this code block and the number of records affected is 0, then it means that no failure occurred at the database layer
                    // and that the item identified by the specified PK was not found.
                    if (Convert.ToInt32(value) == 0)
                    {
                        string prettyPrintPk = "<" + string.Join(", ", context.PrimaryKeyValuePairs.Select(kv_pair => $"{kv_pair.Key}: {kv_pair.Value}")) + ">";

                        throw new DataApiBuilderException(
                            message: $"Could not find item with {prettyPrintPk}",
                            statusCode: HttpStatusCode.NotFound,
                            subStatusCode: DataApiBuilderException.SubStatusCodes.ItemNotFound);
                    }

                    return new NoContentResult();
                }
            }
            else
            {
                string roleName = GetHttpContext().Request.Headers[AuthorizationResolver.CLIENT_ROLE_HEADER];
                bool isReadPermissionConfiguredForRole = _authorizationResolver.AreRoleAndOperationDefinedForEntity(context.EntityName, roleName, EntityActionOperation.Read);
                bool isDatabasePolicyDefinedForReadAction = false;
                JsonDocument? selectOperationResponse = null;

                if (isReadPermissionConfiguredForRole)
                {
                    isDatabasePolicyDefinedForReadAction = !string.IsNullOrWhiteSpace(_authorizationResolver.GetDBPolicyForRequest(context.EntityName, roleName, EntityActionOperation.Read));
                }

                try
                {
                    if (context.OperationType is EntityActionOperation.Upsert || context.OperationType is EntityActionOperation.UpsertIncremental)
                    {
                        DbResultSet? upsertOperationResult;
                        DbResultSetRow upsertOperationResultSetRow;

                        // This variable indicates whether the upsert resulted in an update operation. If true, then the upsert resulted in an update operation.
                        // If false, the upsert resulted in an insert operation.
                        bool hasPerformedUpdate = false;

                        try
                        {
                            // Creating an implicit transaction
                            using (TransactionScope transactionScope = ConstructTransactionScopeBasedOnDbType(sqlMetadataProvider))
                            {
                                upsertOperationResult = await PerformUpsertOperation(
                                                                    parameters: parameters,
                                                                    context: context,
                                                                    sqlMetadataProvider: sqlMetadataProvider);

                                if (upsertOperationResult is null)
                                {
                                    // Ideally this case should not happen, however may occur due to unexpected reasons,
                                    // like the DbDataReader being null. We throw an exception
                                    // which will be returned as an InternalServerError with UnexpectedError substatus code.
                                    throw new DataApiBuilderException(
                                        message: "An unexpected error occurred while trying to execute the query.",
                                        statusCode: HttpStatusCode.InternalServerError,
                                        subStatusCode: DataApiBuilderException.SubStatusCodes.UnexpectedError);
                                }

                                upsertOperationResultSetRow = upsertOperationResult.Rows.FirstOrDefault() ?? new();

                                if (upsertOperationResultSetRow.Columns.Count > 0 &&
                                    upsertOperationResult.ResultProperties.TryGetValue(IS_UPDATE_RESULT_SET, out object? isUpdateResultSetValue))
                                {

                                    hasPerformedUpdate = Convert.ToBoolean(isUpdateResultSetValue);
                                }

                                // The role with which the REST request is executed can have a database policy defined for the read action.
                                // In such a case, to get the results back, a select query which honors the database policy is executed.
                                if (isDatabasePolicyDefinedForReadAction)
                                {
                                    FindRequestContext findRequestContext = ConstructFindRequestContext(context, upsertOperationResultSetRow, roleName, sqlMetadataProvider);
                                    IQueryEngine queryEngine = _queryEngineFactory.GetQueryEngine(sqlMetadataProvider.GetDatabaseType());
                                    selectOperationResponse = await queryEngine.ExecuteAsync(findRequestContext);
                                }

                                transactionScope.Complete();
                            }
                        }

                        // All the exceptions that can be thrown by .Complete() and .Dispose() methods of transactionScope
                        // derive from TransactionException. Hence, TransactionException acts as a catch-all.
                        // When an exception related to Transactions is encountered, the mutation is deemed unsuccessful and
                        // a DataApiBuilderException is thrown
                        catch (TransactionException)
                        {
                            throw _dabExceptionWithTransactionErrorMessage;
                        }

                        Dictionary<string, object?> resultRow = upsertOperationResultSetRow.Columns;

                        // For all SQL database types, when an upsert operation results in an update operation, an entry <IsUpdateResultSet,true> is added to the result set dictionary.
                        // For MsSQL and MySQL database types, the "IsUpdateResultSet" field is sufficient to determine whether the resultant operation was an insert or an update.
                        // For PostgreSQL, the result set dictionary will always contain the entry <IsUpdateResultSet,true> irrespective of the upsert resulting in an insert/update operation.
                        // PostgreSQL result sets will contain a field "___upsert_op___" that indicates whether the resultant operation was an update or an insert. So, the value present in this field
                        // is used to determine whether the upsert resulted in an update/insert.
                        if (sqlMetadataProvider.GetDatabaseType() is DatabaseType.PostgreSQL)
                        {
                            hasPerformedUpdate = !PostgresQueryBuilder.IsInsert(resultRow);
                        }

                        // When read permissions is configured without database policy, a subsequent select query will not be executed.
                        // However, the read action could have include and exclude fields configured. To honor that configuration setup,
                        // any additional fields that are present in the response are removed.
                        if (isReadPermissionConfiguredForRole && !isDatabasePolicyDefinedForReadAction)
                        {
                            IEnumerable<string> allowedExposedColumns = _authorizationResolver.GetAllowedExposedColumns(context.EntityName, roleName, EntityActionOperation.Read);
                            foreach (string columnInResponse in resultRow.Keys)
                            {
                                if (!allowedExposedColumns.Contains(columnInResponse))
                                {
                                    resultRow.Remove(columnInResponse);
                                }
                            }
                        }

                        // When the upsert operation results in the creation of a new record, an HTTP 201 CreatedResult response is returned.
                        if (!hasPerformedUpdate)
                        {
                            // Location Header is made up of the Base URL of the request and the primary key of the item created.
                            // However, for PATCH and PUT requests, the primary key would be present in the request URL. For POST request, however, the primary key
                            // would not be available in the URL and needs to be appended. Since, this is a PUT or PATCH request that has resulted in the creation of
                            // a new item, the URL already contains the primary key and hence, an empty string is passed as the primary key route.
                            return SqlResponseHelpers.ConstructCreatedResultResponse(resultRow, selectOperationResponse, primaryKeyRoute: string.Empty, isReadPermissionConfiguredForRole, isDatabasePolicyDefinedForReadAction, context.OperationType, GetBaseRouteFromConfig(_runtimeConfigProvider.GetConfig()), GetHttpContext());
                        }

                        // When the upsert operation results in the update of an existing record, an HTTP 200 OK response is returned.
                        return SqlResponseHelpers.ConstructOkMutationResponse(resultRow, selectOperationResponse, isReadPermissionConfiguredForRole, isDatabasePolicyDefinedForReadAction);
                    }
                    else
                    {
                        // This code block gets executed when the operation type is one among Insert, Update or UpdateIncremental.
                        DbResultSetRow? mutationResultRow = null;

                        try
                        {
                            // Creating an implicit transaction
                            using (TransactionScope transactionScope = ConstructTransactionScopeBasedOnDbType(sqlMetadataProvider))
                            {
                                mutationResultRow =
                                        await PerformMutationOperation(
                                            entityName: context.EntityName,
                                            operationType: context.OperationType,
                                            parameters: parameters,
                                            sqlMetadataProvider: sqlMetadataProvider);

                                if (mutationResultRow is null || mutationResultRow.Columns.Count == 0)
                                {
                                    if (context.OperationType is EntityActionOperation.Insert)
                                    {
                                        if (mutationResultRow is null)
                                        {
                                            // Ideally this case should not happen, however may occur due to unexpected reasons,
                                            // like the DbDataReader being null. We throw an exception
                                            // which will be returned as an UnexpectedError.
                                            throw new DataApiBuilderException(
                                                message: "An unexpected error occurred while trying to execute the query.",
                                                statusCode: HttpStatusCode.InternalServerError,
                                                subStatusCode: DataApiBuilderException.SubStatusCodes.UnexpectedError);
                                        }

                                        if (mutationResultRow.Columns.Count == 0)
                                        {
                                            throw new DataApiBuilderException(
                                                message: "Could not insert row with given values.",
                                                statusCode: HttpStatusCode.Forbidden,
                                                subStatusCode: DataApiBuilderException.SubStatusCodes.DatabasePolicyFailure
                                                );
                                        }
                                    }
                                    else
                                    {
                                        if (mutationResultRow is null)
                                        {
                                            // Ideally this case should not happen, however may occur due to unexpected reasons,
                                            // like the DbDataReader being null. We throw an exception
                                            // which will be returned as an UnexpectedError  
                                            throw new DataApiBuilderException(message: "An unexpected error occurred while trying to execute the query.",
                                                                                statusCode: HttpStatusCode.NotFound,
                                                                                subStatusCode: DataApiBuilderException.SubStatusCodes.UnexpectedError);
                                        }

                                        if (mutationResultRow.Columns.Count == 0)
                                        {
                                            // This code block is reached when Update or UpdateIncremental operation does not successfully find the record to
                                            // update. An exception is thrown which will be returned as a 404 NotFound response.
                                            throw new DataApiBuilderException(message: "No Update could be performed, record not found",
                                                                                statusCode: HttpStatusCode.NotFound,
                                                                                subStatusCode: DataApiBuilderException.SubStatusCodes.EntityNotFound);
                                        }

                                    }
                                }

                                // The role with which the REST request is executed can have database policies defined for the read action.
                                // When the database policy is defined for the read action, a select query that honors the database policy
                                // is executed to fetch the results.
                                if (isDatabasePolicyDefinedForReadAction)
                                {
                                    FindRequestContext findRequestContext = ConstructFindRequestContext(context, mutationResultRow, roleName, sqlMetadataProvider);
                                    IQueryEngine queryEngine = _queryEngineFactory.GetQueryEngine(sqlMetadataProvider.GetDatabaseType());
                                    selectOperationResponse = await queryEngine.ExecuteAsync(findRequestContext);
                                }

                                transactionScope.Complete();
                            }
                        }

                        // All the exceptions that can be thrown by .Complete() and .Dispose() methods of transactionScope
                        // derive from TransactionException. Hence, TransactionException acts as a catch-all.
                        // When an exception related to Transactions is encountered, the mutation is deemed unsuccessful and
                        // a DataApiBuilderException is thrown
                        catch (TransactionException)
                        {
                            throw _dabExceptionWithTransactionErrorMessage;
                        }

                        // When read permission is configured without a database policy, a subsequent select query will not be executed.
                        // So, if the read action has include/exclude fields configured, additional fields present in the response
                        // need to be removed.
                        if (isReadPermissionConfiguredForRole && !isDatabasePolicyDefinedForReadAction)
                        {
                            IEnumerable<string> allowedExposedColumns = _authorizationResolver.GetAllowedExposedColumns(context.EntityName, roleName, EntityActionOperation.Read);
                            foreach (string columnInResponse in mutationResultRow!.Columns.Keys)
                            {
                                if (!allowedExposedColumns.Contains(columnInResponse))
                                {
                                    mutationResultRow!.Columns.Remove(columnInResponse);
                                }
                            }
                        }

                        string primaryKeyRouteForLocationHeader = isReadPermissionConfiguredForRole ? SqlResponseHelpers.ConstructPrimaryKeyRoute(context, mutationResultRow!.Columns, sqlMetadataProvider)
                                                                                                    : string.Empty;

                        if (context.OperationType is EntityActionOperation.Insert)
                        {
                            // Location Header is made up of the Base URL of the request and the primary key of the item created.
                            // For POST requests, the primary key info would not be available in the URL and needs to be appended. So, the primary key of the newly created item
                            // which is stored in the primaryKeyRoute is used to construct the Location Header.
                            return SqlResponseHelpers.ConstructCreatedResultResponse(mutationResultRow!.Columns, selectOperationResponse, primaryKeyRouteForLocationHeader, isReadPermissionConfiguredForRole, isDatabasePolicyDefinedForReadAction, context.OperationType, GetBaseRouteFromConfig(_runtimeConfigProvider.GetConfig()), GetHttpContext());
                        }

                        if (context.OperationType is EntityActionOperation.Update || context.OperationType is EntityActionOperation.UpdateIncremental)
                        {
                            return SqlResponseHelpers.ConstructOkMutationResponse(mutationResultRow!.Columns, selectOperationResponse, isReadPermissionConfiguredForRole, isDatabasePolicyDefinedForReadAction);
                        }
                    }

                }
                finally
                {
                    if (selectOperationResponse is not null)
                    {
                        selectOperationResponse.Dispose();
                    }
                }
            }

            // if we have not yet returned, record is null
            return null;
        }

        /// <summary>
        /// Constructs a FindRequestContext from the Insert/Upsert RequestContext and the results of insert/upsert database operation.
        /// For REST POST, PUT AND PATCH API requests, when there are database policies defined for the read action,
        /// a subsequent select query that honors the database policy is executed to fetch the results.
        /// </summary>
        /// <param name="context">Insert/Upsert Request context for the REST POST, PUT and PATCH request</param>
        /// <param name="mutationResultRow">Result of the insert/upsert database operation</param>
        /// <param name="roleName">Role with which the API request is executed</param>
        /// <param name="sqlMetadataProvider">SqlMetadataProvider object - provides helper method to get the exposed column name for a given column name</param>
        /// <returns>Returns a FindRequestContext object constructed from the existing context and create/upsert operation results.</returns>
        private FindRequestContext ConstructFindRequestContext(RestRequestContext context, DbResultSetRow mutationResultRow, string roleName, ISqlMetadataProvider sqlMetadataProvider)
        {
            FindRequestContext findRequestContext = new(entityName: context.EntityName, dbo: context.DatabaseObject, isList: false);

            // PrimaryKeyValuePairs in the context is populated using the primary key values from the
            // results of the insert/update database operation.
            foreach (string primarykey in context.DatabaseObject.SourceDefinition.PrimaryKey)
            {
                // The primary keys can have a mapping defined. mutationResultRow contains the mapped column names as keys.
                // So, the mapped field names are used to look up and fetch the values from mutationResultRow.
                // TryGetExposedColumnName method populates the the mapped column name (if configured) or the original column name into exposedColumnName.
                // It returns false if the primary key does not exist.
                if (sqlMetadataProvider.TryGetExposedColumnName(context.EntityName, primarykey, out string? exposedColumnName))
                {
                    findRequestContext.PrimaryKeyValuePairs.Add(exposedColumnName, mutationResultRow.Columns[exposedColumnName]!);
                }
                else
                {
                    // This code block should never be reached because the information about primary keys gets populated during the startup.
                    throw new DataApiBuilderException(
                       message: "Insert/Upsert operation was successful but unexpected error when constructing the response",
                       statusCode: HttpStatusCode.InternalServerError,
                       subStatusCode: DataApiBuilderException.SubStatusCodes.UnexpectedError);
                }
            }

            // READ action for the given role can have include and exclude fields configured. Populating UpdateReturnFields
            // ensures that the select query retrieves only those fields that are allowed for the given role.
            findRequestContext.UpdateReturnFields(_authorizationResolver.GetAllowedExposedColumns(context.EntityName, roleName, EntityActionOperation.Read));

            return findRequestContext;
        }

        /// <summary>
        /// Performs the given REST and GraphQL mutation operation of type
        /// Insert, Create, Update, UpdateIncremental, UpdateGraphQL
        /// on the source backing the given entity.
        /// </summary>
        /// <param name="entityName">The name of the entity on which mutation is to be performed.</param>
        /// <param name="operationType">The type of mutation operation.
        /// This cannot be Delete, Upsert or UpsertIncremental since those operations have dedicated functions.</param>
        /// <param name="parameters">The parameters of the mutation query.</param>
        /// <param name="context">In the case of GraphQL, the HotChocolate library's middleware context.</param>
        /// <returns>Single row read from DbDataReader.</returns>
        private async Task<DbResultSetRow?>
            PerformMutationOperation(
                string entityName,
                EntityActionOperation operationType,
                IDictionary<string, object?> parameters,
                ISqlMetadataProvider sqlMetadataProvider,
                IMiddlewareContext? context = null)
        {
            IQueryBuilder queryBuilder = _queryManagerFactory.GetQueryBuilder(sqlMetadataProvider.GetDatabaseType());
            IQueryExecutor queryExecutor = _queryManagerFactory.GetQueryExecutor(sqlMetadataProvider.GetDatabaseType());
            string dataSourceName = _runtimeConfigProvider.GetConfig().GetDataSourceNameFromEntityName(entityName);

            string queryString;
            Dictionary<string, DbConnectionParam> queryParameters;
            switch (operationType)
            {
                case EntityActionOperation.Insert:
                case EntityActionOperation.Create:
                    SqlInsertStructure insertQueryStruct = context is null
                        ? new(
                            entityName,
                            sqlMetadataProvider,
                            _authorizationResolver,
                            _gQLFilterParser,
                            parameters,
                            GetHttpContext())
                        : new(
                            context,
                            entityName,
                            sqlMetadataProvider,
                            _authorizationResolver,
                            _gQLFilterParser,
                            parameters,
                            GetHttpContext());
                    queryString = queryBuilder.Build(insertQueryStruct);
                    queryParameters = insertQueryStruct.Parameters;
                    break;
                case EntityActionOperation.Update:
                    SqlUpdateStructure updateStructure = new(
                        entityName,
                        sqlMetadataProvider,
                        _authorizationResolver,
                        _gQLFilterParser,
                        parameters,
                        GetHttpContext(),
                        isIncrementalUpdate: false);
                    queryString = queryBuilder.Build(updateStructure);
                    queryParameters = updateStructure.Parameters;
                    break;
                case EntityActionOperation.UpdateIncremental:
                    SqlUpdateStructure updateIncrementalStructure = new(
                        entityName,
                        sqlMetadataProvider,
                        _authorizationResolver,
                        _gQLFilterParser,
                        parameters,
                        GetHttpContext(),
                        isIncrementalUpdate: true);
                    queryString = queryBuilder.Build(updateIncrementalStructure);
                    queryParameters = updateIncrementalStructure.Parameters;
                    break;
                case EntityActionOperation.UpdateGraphQL:
                    if (context is null)
                    {
                        throw new ArgumentNullException("Context should not be null for a GraphQL operation.");
                    }

                    SqlUpdateStructure updateGraphQLStructure = new(
                        context,
                        entityName,
                        sqlMetadataProvider,
                        _authorizationResolver,
                        _gQLFilterParser,
                        parameters,
                        GetHttpContext());
                    queryString = queryBuilder.Build(updateGraphQLStructure);
                    queryParameters = updateGraphQLStructure.Parameters;
                    break;
                default:
                    throw new NotSupportedException($"Unexpected mutation operation \" {operationType}\" requested.");
            }

            DbResultSet? dbResultSet;
            DbResultSetRow? dbResultSetRow;

            /*
             * Move the below logic to a separate helper function. Re-use this in the fucntion for nested insertions.
             *
             */

            if (context is not null && !context.Selection.Type.IsScalarType())
            {
                SourceDefinition sourceDefinition = sqlMetadataProvider.GetSourceDefinition(entityName);

                // To support GraphQL field mappings (DB column aliases), convert the sourceDefinition
                // primary key column names (backing columns) to the exposed (mapped) column names to
                // identify primary key column names in the mutation result set.
                List<string> primaryKeyExposedColumnNames = new();
                foreach (string primaryKey in sourceDefinition.PrimaryKey)
                {
                    if (sqlMetadataProvider.TryGetExposedColumnName(entityName, primaryKey, out string? name) && !string.IsNullOrWhiteSpace(name))
                    {
                        primaryKeyExposedColumnNames.Add(name);
                    }
                }

                // Only extract pk columns since non pk columns can be null
                // and the subsequent query would search with:
                // nullParamName = NULL
                // which would fail to get the mutated entry from the db
                // When no exposed column names were resolved, it is safe to provide
                // backing column names (sourceDefinition.Primary) as a list of arguments.
                dbResultSet =
                    await queryExecutor.ExecuteQueryAsync(
                        queryString,
                        queryParameters,
<<<<<<< HEAD
                        queryExecutor.ExtractResultSetFromDbDataReaderAsync,
=======
                        queryExecutor.ExtractResultSetFromDbDataReader,
                        dataSourceName,
>>>>>>> 75534f17
                        GetHttpContext(),
                        primaryKeyExposedColumnNames.Count > 0 ? primaryKeyExposedColumnNames : sourceDefinition.PrimaryKey);

                dbResultSetRow = dbResultSet is not null ?
                    (dbResultSet.Rows.FirstOrDefault() ?? new DbResultSetRow()) : null;

                if (dbResultSetRow is not null && dbResultSetRow.Columns.Count == 0 && dbResultSet!.ResultProperties.TryGetValue("RecordsAffected", out object? recordsAffected) && (int)recordsAffected <= 0)
                {
                    // For GraphQL, insert operation corresponds to Create action.
                    if (operationType is EntityActionOperation.Create)
                    {
                        throw new DataApiBuilderException(
                            message: "Could not insert row with given values.",
                            statusCode: HttpStatusCode.Forbidden,
                            subStatusCode: DataApiBuilderException.SubStatusCodes.DatabasePolicyFailure
                            );
                    }

                    string searchedPK;
                    if (primaryKeyExposedColumnNames.Count > 0)
                    {
                        searchedPK = '<' + string.Join(", ", primaryKeyExposedColumnNames.Select(pk => $"{pk}: {parameters[pk]}")) + '>';
                    }
                    else
                    {
                        searchedPK = '<' + string.Join(", ", sourceDefinition.PrimaryKey.Select(pk => $"{pk}: {parameters[pk]}")) + '>';
                    }

                    throw new DataApiBuilderException(
                        message: $"Could not find item with {searchedPK}",
                        statusCode: HttpStatusCode.NotFound,
                        subStatusCode: DataApiBuilderException.SubStatusCodes.ItemNotFound);
                }
            }
            else
            {
                // This is the scenario for all REST mutation operations covered by this function
                // and the case when the Selection Type is a scalar for GraphQL.
                dbResultSet =
                    await queryExecutor.ExecuteQueryAsync(
                        sqltext: queryString,
                        parameters: queryParameters,
                        dataReaderHandler: queryExecutor.ExtractResultSetFromDbDataReaderAsync,
                        httpContext: GetHttpContext(),
                        dataSourceName: dataSourceName);
                dbResultSetRow = dbResultSet is not null ? (dbResultSet.Rows.FirstOrDefault() ?? new()) : null;
            }

            return dbResultSetRow;
        }

        /// <summary>
        /// Performs the given GraphQL create mutation operation.
        /// </summary>
        /// <param name="entityName">Name of the top level entity</param>
        /// <param name="parameters">Mutation parameter arguments</param>
        /// <param name="sqlMetadataProvider">SqlMetadaprovider</param>
        /// <param name="context">Hotchocolate's context for the graphQL request.</param>
        /// <param name="multipleInputType">Boolean indicating whether the create operation is for multiple items.</param>
        /// <returns>Primary keys of the created records (in the top level entity).</returns>
        /// <exception cref="DataApiBuilderException"></exception>
        private List<IDictionary<string, object?>> PerformNestedCreateOperation(
                string entityName,
                IDictionary<string, object?> parameters,
                ISqlMetadataProvider sqlMetadataProvider,
                IMiddlewareContext context,
                bool multipleInputType = false)
        {
            string fieldName = multipleInputType ? MULTIPLE_INPUT_ARGUEMENT_NAME : SINGLE_INPUT_ARGUEMENT_NAME;
            object? inputParams = GQLNestedInsertArgumentToDictParams(context, fieldName, parameters);

            if (inputParams is null)
            {
                throw new DataApiBuilderException(
                              message: "Invalid data entered in the mutation request",
                              statusCode: HttpStatusCode.BadRequest,
                              subStatusCode: DataApiBuilderException.SubStatusCodes.BadRequest);
            }

            List<IDictionary<string, object?>> finalResultPKs = new();

            if (multipleInputType)
            {
                List<IDictionary<string, object?>> inputList = (List<IDictionary<string, object?>>)inputParams;
                foreach (IDictionary<string, object?> input in inputList)
                {
                    NestedInsertStructure nestedInsertStructure = new(entityName, entityName, null, input);
                    Dictionary<string, Dictionary<string, object?>> resultPKs = new();
                    PerformDbInsertOperation(sqlMetadataProvider, nestedInsertStructure, resultPKs, context);
                    if (nestedInsertStructure.CurrentEntityPKs is not null)
                    {
                        finalResultPKs.Add(nestedInsertStructure.CurrentEntityPKs);
                    }
                }
            }
            else
            {
                IDictionary<string, object?> input = (IDictionary<string, object?>)inputParams;

                Dictionary<string, Dictionary<string, object?>> resultPKs = new();
                NestedInsertStructure nestedInsertStructure = new(entityName, entityName, null, input);

                PerformDbInsertOperation(sqlMetadataProvider, nestedInsertStructure, resultPKs, context);
                if (nestedInsertStructure.CurrentEntityPKs is not null)
                {
                    finalResultPKs.Add(nestedInsertStructure.CurrentEntityPKs);
                }
            }

            return finalResultPKs;
        }

        /// <summary>
        /// Builds and executes the INSERT SQL statements necessary for the nested create mutation operation.
        /// </summary>
        /// <param name="sqlMetadataProvider">SqlMetadataprovider for the given database type.</param>
        /// <param name="nestedInsertStructure">Wrapper object for the current entity</param>
        /// <param name="resultPKs">Dictionary containing the PKs of the created items.</param>
        /// <param name="context">Hotchocolate's context for the graphQL request.</param>
        private void PerformDbInsertOperation(
            ISqlMetadataProvider sqlMetadataProvider,
            NestedInsertStructure nestedInsertStructure,
            Dictionary<string, Dictionary<string, object?>> resultPKs,
            IMiddlewareContext? context = null)
        {

            if (nestedInsertStructure.InputMutParams is null)
            {
                throw new DataApiBuilderException(
                        message: "Null input parameter is not acceptable",
                        statusCode: HttpStatusCode.InternalServerError,
                        subStatusCode: DataApiBuilderException.SubStatusCodes.UnexpectedError
                    );
            }

            // For One - Many and Many - Many relationship types, the entire logic needs to be run for each element of the input.
            // So, when the input is a list, we iterate over the list and run the logic for each element.
            if (nestedInsertStructure.InputMutParams.GetType().GetGenericTypeDefinition() == typeof(List<>))
            {
                List<IDictionary<string, object?>> inputParamList = (List<IDictionary<string, object?>>)nestedInsertStructure.InputMutParams;
                foreach (IDictionary<string, object?> inputParam in inputParamList)
                {
                    NestedInsertStructure ns = new(nestedInsertStructure.EntityName, nestedInsertStructure.HigherLevelEntityName, nestedInsertStructure.HigherLevelEntityPKs, inputParam, nestedInsertStructure.IsLinkingTableInsertionRequired);
                    Dictionary<string, Dictionary<string, object?>> newResultPks = new();
                    PerformDbInsertOperation(sqlMetadataProvider, ns, newResultPks, context);
                }
            }
            else
            {
                string entityName = nestedInsertStructure.EntityName;
                Entity entity = _runtimeConfigProvider.GetConfig().Entities[entityName];

                // Dependency Entity refers to those entities that are to be inserted before the top level entities. PKs of these entites are required
                // to be able to successfully create a record in the table backing the top level entity. 
                // Dependent Entity refers to those entities that are to be inserted after the top level entities. These entities require the PK of the top
                // level entity.
                DetermineDependentAndDependencyEntities(nestedInsertStructure.EntityName, nestedInsertStructure, sqlMetadataProvider, entity.Relationships);

                // Recurse for dependency entities
                foreach (Tuple<string, object?> dependecyEntity in nestedInsertStructure.DependencyEntities)
                {
                    NestedInsertStructure dependencyEntityNestedInsertStructure = new(GetRelatedEntityNameInRelationship(entity, dependecyEntity.Item1), entityName, nestedInsertStructure.CurrentEntityPKs, dependecyEntity.Item2);
                    PerformDbInsertOperation(sqlMetadataProvider, dependencyEntityNestedInsertStructure, resultPKs, context);
                }

                SourceDefinition currentEntitySourceDefinition = sqlMetadataProvider.GetSourceDefinition(entityName);

                List<string> primaryKeyColumnNames = new();
                foreach (string primaryKey in currentEntitySourceDefinition.PrimaryKey)
                {
                    primaryKeyColumnNames.Add(primaryKey);
                }

                DatabaseObject entityObject = sqlMetadataProvider.EntityToDatabaseObject[entityName];
                string entityFullName = entityObject.FullName;
                RelationshipMetadata relationshipData = currentEntitySourceDefinition.SourceEntityRelationshipMap[entityName];

                // Populate the foreign key values for the current entity. 
                foreach ((string relatedEntityName, List<ForeignKeyDefinition> fkDefinitions) in relationshipData.TargetEntityToFkDefinitionMap)
                {
                    DatabaseObject relatedEntityObject = sqlMetadataProvider.EntityToDatabaseObject[relatedEntityName];
                    string relatedEntityFullName = relatedEntityObject.FullName;
                    ForeignKeyDefinition fkDefinition = fkDefinitions[0];
                    if (string.Equals(fkDefinition.Pair.ReferencingDbTable.FullName, entityFullName) && string.Equals(fkDefinition.Pair.ReferencedDbTable.FullName, relatedEntityFullName))
                    {
                        int count = fkDefinition.ReferencingColumns.Count;
                        for (int i = 0; i < count; i++)
                        {
                            string referencingColumnName = fkDefinition.ReferencingColumns[i];
                            string referencedColumnName = fkDefinition.ReferencedColumns[i];

                            if (nestedInsertStructure.CurrentEntityParams!.ContainsKey(referencingColumnName))
                            {
                                continue;
                            }

                            if (resultPKs.TryGetValue(relatedEntityName, out Dictionary<string, object?>? relatedEntityPKs)
                                 && relatedEntityPKs is not null
                                 && relatedEntityPKs.TryGetValue(referencedColumnName, out object? relatedEntityPKValue)
                                 && relatedEntityPKValue is not null)
                            {
                                nestedInsertStructure.CurrentEntityParams.Add(referencingColumnName, relatedEntityPKValue);
                            }
                            else if (nestedInsertStructure.HigherLevelEntityPKs is not null
                                 && nestedInsertStructure.HigherLevelEntityPKs.TryGetValue(referencedColumnName, out object? pkValue)
                                 && pkValue is not null)
                            {
                                nestedInsertStructure.CurrentEntityParams.Add(referencingColumnName, pkValue);
                            }
                            else
                            {
                                throw new DataApiBuilderException(
                                                        message: $"Foreign Key value for  Entity: {entityName}, Column : {referencedColumnName} not found",
                                                        subStatusCode: DataApiBuilderException.SubStatusCodes.ForeignKeyNotFound,
                                                        statusCode: HttpStatusCode.InternalServerError);
                            }
                        }
                    }
                }

                SqlInsertStructure sqlInsertStructure = new(entityName,
                                                            sqlMetadataProvider,
                                                            _authorizationResolver,
                                                            _gQLFilterParser,
                                                            nestedInsertStructure.CurrentEntityParams!,
                                                            GetHttpContext());

                IQueryBuilder queryBuilder = _queryManagerFactory.GetQueryBuilder(sqlMetadataProvider.GetDatabaseType());
                IQueryExecutor queryExecutor = _queryManagerFactory.GetQueryExecutor(sqlMetadataProvider.GetDatabaseType());
                string dataSourceName = _runtimeConfigProvider.GetConfig().GetDataSourceNameFromEntityName(entityName);
                string queryString = queryBuilder.Build(sqlInsertStructure);
                Dictionary<string, DbConnectionParam> queryParameters = sqlInsertStructure.Parameters;

                DbResultSet? dbResultSet;
                DbResultSetRow? dbResultSetRow;

                dbResultSet = queryExecutor.ExecuteQuery(
                                      queryString,
                                      queryParameters,
                                      queryExecutor.ExtractResultSetFromDbDataReader,
                                      GetHttpContext(),
                                      primaryKeyColumnNames,
                                      dataSourceName);

                dbResultSetRow = dbResultSet is not null ?
                        (dbResultSet.Rows.FirstOrDefault() ?? new DbResultSetRow()) : null;

                if (dbResultSetRow is not null && dbResultSetRow.Columns.Count == 0)
                {
                    // For GraphQL, insert operation corresponds to Create action.
                    throw new DataApiBuilderException(
                        message: "Could not insert row with given values.",
                        statusCode: HttpStatusCode.Forbidden,
                        subStatusCode: DataApiBuilderException.SubStatusCodes.DatabasePolicyFailure);
                }

                if (dbResultSetRow is null)
                {
                    throw new DataApiBuilderException(
                        message: "No data returned back from database.",
                        statusCode: HttpStatusCode.InternalServerError,
                        subStatusCode: DataApiBuilderException.SubStatusCodes.DatabaseOperationFailed);
                }

                Dictionary<string, object?> insertedValues = dbResultSetRow.Columns;
                Dictionary<string, object?> pkValues = new();
                foreach (string pk in primaryKeyColumnNames)
                {
                    pkValues.Add(pk, insertedValues[pk]);
                }

                resultPKs.Add(entityName, pkValues);
                nestedInsertStructure.CurrentEntityPKs = pkValues;

                //Perform an insertion in the linking table if required
                if (nestedInsertStructure.IsLinkingTableInsertionRequired)
                {
                    if (nestedInsertStructure.LinkingTableParams is null)
                    {
                        nestedInsertStructure.LinkingTableParams = new Dictionary<string, object?>();
                    }

                    // Add higher level entity PKs
                    List<ForeignKeyDefinition> foreignKeyDefinitions = relationshipData.TargetEntityToFkDefinitionMap[nestedInsertStructure.HigherLevelEntityName];
                    ForeignKeyDefinition fkDefinition = foreignKeyDefinitions[0];

                    int count = fkDefinition.ReferencingColumns.Count;
                    for (int i = 0; i < count; i++)
                    {
                        string referencingColumnName = fkDefinition.ReferencingColumns[i];
                        string referencedColumnName = fkDefinition.ReferencedColumns[i];

                        if (nestedInsertStructure.LinkingTableParams.ContainsKey(referencingColumnName))
                        {
                            continue;
                        }

                        nestedInsertStructure.LinkingTableParams.Add(referencingColumnName, nestedInsertStructure.CurrentEntityPKs![referencedColumnName]);
                    }

                    // Add current entity PKs
                    SourceDefinition higherLevelEntityRelationshipMetadata = sqlMetadataProvider.GetSourceDefinition(nestedInsertStructure.HigherLevelEntityName);
                    RelationshipMetadata relationshipMetadata2 = higherLevelEntityRelationshipMetadata.SourceEntityRelationshipMap[nestedInsertStructure.HigherLevelEntityName];

                    foreignKeyDefinitions = relationshipMetadata2.TargetEntityToFkDefinitionMap[entityName];
                    fkDefinition = foreignKeyDefinitions[0];

                    count = fkDefinition.ReferencingColumns.Count;
                    for (int i = 0; i < count; i++)
                    {
                        string referencingColumnName = fkDefinition.ReferencingColumns[i];
                        string referencedColumnName = fkDefinition.ReferencedColumns[i];

                        if (nestedInsertStructure.LinkingTableParams.ContainsKey(referencingColumnName))
                        {
                            continue;
                        }

                        nestedInsertStructure.LinkingTableParams.Add(referencingColumnName, nestedInsertStructure.HigherLevelEntityPKs![referencedColumnName]);
                    }

                    SqlInsertStructure linkingEntitySqlInsertStructure = new(GraphQLUtils.GenerateLinkingEntityName(nestedInsertStructure.HigherLevelEntityName, entityName),
                                                                            sqlMetadataProvider,
                                                                            _authorizationResolver,
                                                                            _gQLFilterParser,
                                                                            nestedInsertStructure.LinkingTableParams!,
                                                                            GetHttpContext(),
                                                                            isLinkingEntity: true);

                    string linkingTableQueryString = queryBuilder.Build(linkingEntitySqlInsertStructure);
                    SourceDefinition linkingTableSourceDefinition = sqlMetadataProvider.GetSourceDefinition(GraphQLUtils.GenerateLinkingEntityName(nestedInsertStructure.HigherLevelEntityName, entityName));

                    List<string> linkingTablePkColumns = new();
                    foreach (string primaryKey in linkingTableSourceDefinition.PrimaryKey)
                    {
                        linkingTablePkColumns.Add(primaryKey);
                    }

                    Dictionary<string, DbConnectionParam> linkingTableQueryParams = linkingEntitySqlInsertStructure.Parameters;
                    dbResultSet = queryExecutor.ExecuteQuery(
                                      linkingTableQueryString,
                                      linkingTableQueryParams,
                                      queryExecutor.ExtractResultSetFromDbDataReader,
                                      GetHttpContext(),
                                      linkingTablePkColumns,
                                      dataSourceName);

                    dbResultSetRow = dbResultSet is not null ?
                            (dbResultSet.Rows.FirstOrDefault() ?? new DbResultSetRow()) : null;

                    if (dbResultSetRow is not null && dbResultSetRow.Columns.Count == 0)
                    {
                        // For GraphQL, insert operation corresponds to Create action.
                        throw new DataApiBuilderException(
                            message: "Could not insert row with given values.",
                            statusCode: HttpStatusCode.Forbidden,
                            subStatusCode: DataApiBuilderException.SubStatusCodes.DatabasePolicyFailure);
                    }

                    if (dbResultSetRow is null)
                    {
                        throw new DataApiBuilderException(
                            message: "No data returned back from database.",
                            statusCode: HttpStatusCode.InternalServerError,
                            subStatusCode: DataApiBuilderException.SubStatusCodes.DatabaseOperationFailed);
                    }
                }

                // Recurse for dependent entities
                foreach (Tuple<string, object?> dependentEntity in nestedInsertStructure.DependentEntities)
                {
                    string relatedEntityName = GetRelatedEntityNameInRelationship(entity, dependentEntity.Item1);
                    NestedInsertStructure dependentEntityNestedInsertStructure = new(relatedEntityName, entityName, nestedInsertStructure.CurrentEntityPKs, dependentEntity.Item2, IsManyToManyRelationship(entity, dependentEntity.Item1));
                    PerformDbInsertOperation(sqlMetadataProvider, dependentEntityNestedInsertStructure, resultPKs, context);
                }
            }
        }

        /// <summary>
        /// 
        /// </summary>
        /// <param name="entity"></param>
        /// <param name="relationshipName"></param>
        /// <returns></returns>
        public static string GetRelatedEntityNameInRelationship(Entity entity, string relationshipName)
        {
            if (entity.Relationships is null)
            {
                throw new DataApiBuilderException(message: "Entity has no relationships defined",
                                                  statusCode: HttpStatusCode.InternalServerError,
                                                  subStatusCode: DataApiBuilderException.SubStatusCodes.UnexpectedError);
            }

            if (entity.Relationships.TryGetValue(relationshipName, out EntityRelationship? entityRelationship)
               && entityRelationship is not null)
            {
                return entityRelationship.TargetEntity;
            }
            else
            {
                throw new DataApiBuilderException(message: $"Entity does not have a relationship named {relationshipName}",
                                                  statusCode: HttpStatusCode.InternalServerError,
                                                  subStatusCode: DataApiBuilderException.SubStatusCodes.RelationshipNotFound);
            }

        }

        /// <summary>
        /// Helper method to determine whether the relationship is a M:N relationship.
        /// </summary>
        /// <param name="entity">Entity </param>
        /// <param name="relationshipName">Name of the relationship</param>
        /// <returns>True/False indicating whther a record should be created in the linking table</returns>
        public static bool IsManyToManyRelationship(Entity entity, string relationshipName)
        {
            return entity is not null &&
                   entity.Relationships is not null &&
                   entity.Relationships[relationshipName] is not null &&
                   entity.Relationships[relationshipName].Cardinality is Cardinality.Many &&
                   entity.Relationships[relationshipName].LinkingObject is not null;
        }

        /// <summary>
        /// 
        /// </summary>
        /// <param name="parameters"></param>
        /// <param name="sqlMetadataProvider"></param>
        /// <param name="dependencyEntities"></param>
        /// <param name="dependentEntities"></param>
        /// <param name="currentEntityParams"></param>
        private static void DetermineDependentAndDependencyEntities(string entityName,
                                                             NestedInsertStructure nestedInsertStructure,
                                                             ISqlMetadataProvider sqlMetadataProvider,
                                                             Dictionary<string, EntityRelationship>? topLevelEntityRelationships)
        {
            IDictionary<string, object?> currentEntityParams = new Dictionary<string, object?>();
            IDictionary<string, object?> linkingTableParams = new Dictionary<string, object?>();

            if (nestedInsertStructure.InputMutParams is null)
            {
                return;
            }

            if (topLevelEntityRelationships is not null)
            {
                foreach (KeyValuePair<string, object?> entry in (Dictionary<string, object?>)nestedInsertStructure.InputMutParams)
                {
                    if (topLevelEntityRelationships.ContainsKey(entry.Key))
                    {
                        EntityRelationship relationshipInfo = topLevelEntityRelationships[entry.Key];
                        string relatedEntityName = relationshipInfo.TargetEntity;

                        if (relationshipInfo.Cardinality is Cardinality.Many)
                        {
                            nestedInsertStructure.DependentEntities.Add(new Tuple<string, object?>(entry.Key, entry.Value) { });
                        }

                        if (relationshipInfo.Cardinality is Cardinality.One)
                        {
                            SourceDefinition sourceDefinition = sqlMetadataProvider.GetSourceDefinition(entityName);
                            RelationshipMetadata relationshipMetadata = sourceDefinition.SourceEntityRelationshipMap[entityName];
                            List<ForeignKeyDefinition> fkDefinitions = relationshipMetadata.TargetEntityToFkDefinitionMap[relatedEntityName];
                            ForeignKeyDefinition fkDefinition = fkDefinitions[0];
                            DatabaseObject entityDbObject = sqlMetadataProvider.EntityToDatabaseObject[entityName];
                            string topLevelEntityFullName = entityDbObject.FullName;
                            Console.WriteLine("Top Level Entity Full Name : " + topLevelEntityFullName);

                            DatabaseObject relatedDbObject = sqlMetadataProvider.EntityToDatabaseObject[relatedEntityName];
                            string relatedEntityFullName = relatedDbObject.FullName;
                            Console.WriteLine("Related Entity Full Name : " + relatedEntityFullName);

                            if (string.Equals(fkDefinition.Pair.ReferencingDbTable.FullName, topLevelEntityFullName) && string.Equals(fkDefinition.Pair.ReferencedDbTable.FullName, relatedEntityFullName))
                            {
                                nestedInsertStructure.DependencyEntities.Add(new Tuple<string, object?>(entry.Key, entry.Value) { });
                            }
                            else
                            {
                                nestedInsertStructure.DependentEntities.Add(new Tuple<string, object?>(entry.Key, entry.Value) { });
                            }
                        }
                    }
                    else
                    {
                        if (sqlMetadataProvider.TryGetBackingColumn(entityName, entry.Key, out _))
                        {
                            currentEntityParams.Add(entry.Key, entry.Value);
                        }
                        else
                        {
                            linkingTableParams.Add(entry.Key, entry.Value);
                        }
                    }
                }
            }

            nestedInsertStructure.CurrentEntityParams = currentEntityParams;
            nestedInsertStructure.LinkingTableParams = linkingTableParams;
        }

        /// <summary>
        /// Function to parse the mutation parameters from Hotchocolate input types to Dictionary of field names and values.
        /// </summary>
        /// <param name="context">GQL middleware context used to resolve the values of arguments</param>
        /// <param name="fieldName">GQL field from which to extract the parameters</param>
        /// <param name="mutationParameters">Dictionary of mutation parameters</param>
        /// <returns></returns>
        internal static object? GQLNestedInsertArgumentToDictParams(IMiddlewareContext context, string fieldName, IDictionary<string, object?> mutationParameters)
        {

            if (mutationParameters.TryGetValue(fieldName, out object? inputParameters))
            {
                IObjectField fieldSchema = context.Selection.Field;
                IInputField itemsArgumentSchema = fieldSchema.Arguments[fieldName];
                InputObjectType itemsArgumentObject = ResolverMiddleware.InputObjectTypeFromIInputField(itemsArgumentSchema);
                return GQLNestedInsertArgumentToDictParamsHelper(context, itemsArgumentObject, inputParameters);
            }
            else
            {
                throw new DataApiBuilderException(
                    message: $"Expected {fieldName} argument in mutation arguments.",
                    subStatusCode: DataApiBuilderException.SubStatusCodes.BadRequest,
                    statusCode: HttpStatusCode.BadRequest);
            }

        }

        /// <summary>
        /// Helper function to parse the mutation parameters from Hotchocolate input types to Dictionary of field names and values.
        /// For nested create mutation, the input types of a field can be a scalar, object or list type.
        /// This function recursively parses for each input type.
        /// </summary>
        /// <param name="context">GQL middleware context used to resolve the values of arguments.</param>
        /// <param name="rawInput">Hotchocolate input object type.</param>
        /// <returns></returns>
        internal static object? GQLNestedInsertArgumentToDictParamsHelper(IMiddlewareContext context, InputObjectType itemsArgumentObject, object? inputParameters)
        {
            // This condition is met for input types that accepts an array of values.
            // Ex: 1. Multiple nested create operation ---> createbooks_multiple.   
            //     2. Input types for 1:N and M:N relationships.
            if (inputParameters is List<IValueNode> inputList)
            {
                List<IDictionary<string, object?>> resultList = new();

                foreach (IValueNode input in inputList)
                {
                    object? resultItem = GQLNestedInsertArgumentToDictParamsHelper(context, itemsArgumentObject, input.Value);

                    if (resultItem is not null)
                    {
                        resultList.Add((IDictionary<string, object?>)resultItem);
                    }
                }

                return resultList;
            }
            // This condition is met for input types that accept input for a single item.
            // Ex: 1. Simple nested create operation --> createbook.
            //     2. Input types for 1:1 and N:1 relationships.
            else if (inputParameters is List<ObjectFieldNode> nodes)
            {
                Dictionary<string, object?> result = new();
                foreach (ObjectFieldNode node in nodes)
                {

                    string name = node.Name.Value;
                    if (node.Value.Kind == SyntaxKind.ListValue)
                    {
                        result.Add(name, GQLNestedInsertArgumentToDictParamsHelper(context, GetInputObjectTypeForAField(name, itemsArgumentObject.Fields), node.Value.Value));
                    }
                    else if (node.Value.Kind == SyntaxKind.ObjectValue)
                    {
                        result.Add(name, GQLNestedInsertArgumentToDictParamsHelper(context, GetInputObjectTypeForAField(name, itemsArgumentObject.Fields), node.Value.Value));
                    }
                    else
                    {
                        object? value = ResolverMiddleware.ExtractValueFromIValueNode(value: node.Value,
                                                                                      argumentSchema: itemsArgumentObject.Fields[name],
                                                                                      variables: context.Variables);

                        result.Add(name, value);
                    }
                }

                return result;
            }

            return null;
        }

        /// <summary>
        /// Extracts the InputObjectType for a given field.
        /// </summary>
        /// <param name="fieldName">Field name for which the input object type is to be extracted.</param>
        /// <param name="fields">Fields present in the input object type.</param>
        /// <returns>The input object type for the given field.</returns>
        /// <exception cref="DataApiBuilderException"></exception>
        private static InputObjectType GetInputObjectTypeForAField(string fieldName, FieldCollection<InputField> fields)
        {
            if (fields.TryGetField(fieldName, out IInputField? field))
            {
                return ResolverMiddleware.InputObjectTypeFromIInputField(field);
            }

            throw new DataApiBuilderException(message: $"Field {fieldName} not found.",
                                              subStatusCode: DataApiBuilderException.SubStatusCodes.UnexpectedError,
                                              statusCode: HttpStatusCode.InternalServerError);
        }

        internal static IDictionary<string, object?> GQLMutArgumentToDictParams(
            IMiddlewareContext context,
            string fieldName,
            IDictionary<string, object?> mutationParameters)
        {
            string errMsg;

            if (mutationParameters.TryGetValue(fieldName, out object? item))
            {
                IObjectField fieldSchema = context.Selection.Field;
                IInputField itemsArgumentSchema = fieldSchema.Arguments[fieldName];
                InputObjectType itemsArgumentObject = ResolverMiddleware.InputObjectTypeFromIInputField(itemsArgumentSchema);

                Dictionary<string, object?> mutationInput;
                // An inline argument was set
                // TODO: This assumes the input was NOT nullable.
                if (item is List<ObjectFieldNode> mutationInputRaw)
                {
                    mutationInput = new Dictionary<string, object?>();
                    foreach (ObjectFieldNode node in mutationInputRaw)
                    {
                        string nodeName = node.Name.Value;
                        Console.WriteLine(node.Value.ToString());

                        mutationInput.Add(nodeName, ResolverMiddleware.ExtractValueFromIValueNode(
                            value: node.Value,
                            argumentSchema: itemsArgumentObject.Fields[nodeName],
                            variables: context.Variables));
                    }

                    return mutationInput;
                }
                else
                {
                    errMsg = $"Unexpected {fieldName} argument format.";
                }
            }
            else
            {
                errMsg = $"Expected {fieldName} argument in mutation arguments.";
            }

            // should not happen due to gql schema validation
            throw new DataApiBuilderException(
                message: errMsg,
                subStatusCode: DataApiBuilderException.SubStatusCodes.BadRequest,
                statusCode: HttpStatusCode.BadRequest);
        }

        /// <summary>
        /// Perform the DELETE operation on the given entity.
        /// To determine the correct response, uses QueryExecutor's GetResultProperties handler for
        /// obtaining the db data reader properties like RecordsAffected, HasRows.
        /// </summary>
        /// <param name="entityName">The name of the entity.</param>
        /// <param name="parameters">The parameters for the DELETE operation.</param>
        /// <param name="sqlMetadataProvider">Metadataprovider for db on which to perform operation.</param>
        /// <returns>A dictionary of properties of the Db Data Reader like RecordsAffected, HasRows.</returns>
        private async Task<Dictionary<string, object>?>
            PerformDeleteOperation(
                string entityName,
                IDictionary<string, object?> parameters,
                ISqlMetadataProvider sqlMetadataProvider)
        {
            IQueryBuilder queryBuilder = _queryManagerFactory.GetQueryBuilder(sqlMetadataProvider.GetDatabaseType());
            IQueryExecutor queryExecutor = _queryManagerFactory.GetQueryExecutor(sqlMetadataProvider.GetDatabaseType());
            string dataSourceName = _runtimeConfigProvider.GetConfig().GetDataSourceNameFromEntityName(entityName);
            string queryString;
            Dictionary<string, DbConnectionParam> queryParameters;
            SqlDeleteStructure deleteStructure = new(
                entityName,
                sqlMetadataProvider,
                _authorizationResolver,
                _gQLFilterParser,
                parameters,
                GetHttpContext());
            queryString = queryBuilder.Build(deleteStructure);
            queryParameters = deleteStructure.Parameters;

            Dictionary<string, object>?
                resultProperties = await queryExecutor.ExecuteQueryAsync(
                    sqltext: queryString,
                    parameters: queryParameters,
                    dataReaderHandler: queryExecutor.GetResultProperties,
                    httpContext: GetHttpContext(),
                    dataSourceName: dataSourceName);

            return resultProperties;
        }

        /// <summary>
        /// Perform an Upsert or UpsertIncremental operation on the given entity.
        /// Since Upsert operations could simply be an update or result in an insert,
        /// uses QueryExecutor's GetMultipleResultSetsIfAnyAsync as the data reader handler.
        /// </summary>
        /// <param name="parameters">The parameters for the mutation query.</param>
        /// <param name="context">The REST request context.</param>
        /// <param name="sqlMetadataProvider">Metadataprovider for db on which to perform operation.</param>
        /// <returns>Single row read from DbDataReader.</returns>
        private async Task<DbResultSet?>
            PerformUpsertOperation(
                IDictionary<string, object?> parameters,
                RestRequestContext context,
                ISqlMetadataProvider sqlMetadataProvider)
        {
            string queryString;
            Dictionary<string, DbConnectionParam> queryParameters;
            EntityActionOperation operationType = context.OperationType;
            string entityName = context.EntityName;
            IQueryBuilder queryBuilder = _queryManagerFactory.GetQueryBuilder(sqlMetadataProvider.GetDatabaseType());
            IQueryExecutor queryExecutor = _queryManagerFactory.GetQueryExecutor(sqlMetadataProvider.GetDatabaseType());
            string dataSourceName = _runtimeConfigProvider.GetConfig().GetDataSourceNameFromEntityName(entityName);

            if (operationType is EntityActionOperation.Upsert)
            {
                SqlUpsertQueryStructure upsertStructure = new(
                    entityName,
                    sqlMetadataProvider,
                    _authorizationResolver,
                    _gQLFilterParser,
                    parameters,
                    httpContext: GetHttpContext(),
                    incrementalUpdate: false);
                queryString = queryBuilder.Build(upsertStructure);
                queryParameters = upsertStructure.Parameters;
            }
            else
            {
                SqlUpsertQueryStructure upsertIncrementalStructure = new(
                    entityName,
                    sqlMetadataProvider,
                    _authorizationResolver,
                    _gQLFilterParser,
                    parameters,
                    httpContext: GetHttpContext(),
                    incrementalUpdate: true);
                queryString = queryBuilder.Build(upsertIncrementalStructure);
                queryParameters = upsertIncrementalStructure.Parameters;
            }

            string prettyPrintPk = "<" + string.Join(", ", context.PrimaryKeyValuePairs.Select(
                kv_pair => $"{kv_pair.Key}: {kv_pair.Value}"
                )) + ">";

            return await queryExecutor.ExecuteQueryAsync(
                       queryString,
                       queryParameters,
                       queryExecutor.GetMultipleResultSetsIfAnyAsync,
                       dataSourceName,
                       GetHttpContext(),
                       new List<string> { prettyPrintPk, entityName });
        }

        private Dictionary<string, object?> PrepareParameters(RestRequestContext context)
        {
            Dictionary<string, object?> parameters;

            switch (context.OperationType)
            {
                case EntityActionOperation.Delete:
                    // DeleteOne based off primary key in request.
                    parameters = new(context.PrimaryKeyValuePairs!);
                    break;
                case EntityActionOperation.Upsert:
                case EntityActionOperation.UpsertIncremental:
                case EntityActionOperation.Update:
                case EntityActionOperation.UpdateIncremental:
                    // Combine both PrimaryKey/Field ValuePairs
                    // because we create an update statement.
                    parameters = new(context.PrimaryKeyValuePairs!);
                    PopulateParamsFromRestRequest(parameters, context);
                    break;
                default:
                    parameters = new();
                    PopulateParamsFromRestRequest(parameters, context);
                    break;
            }

            return parameters;
        }

        /// <summary>
        /// Helper method to populate all the params from the Rest request's URI(PK)/request body into the parameters dictionary.
        /// An entry is added only for those parameters which actually map to a backing column in the table/view.
        /// </summary>
        /// <param name="parameters">Parameters dictionary to be populated.</param>
        /// <param name="context">Rest request context.</param>
        private void PopulateParamsFromRestRequest(Dictionary<string, object?> parameters, RestRequestContext context)
        {
            string dataSourceName = _runtimeConfigProvider.GetConfig().GetDataSourceNameFromEntityName(context.EntityName);
            ISqlMetadataProvider sqlMetadataProvider = _sqlMetadataProviderFactory.GetMetadataProvider(dataSourceName);
            SourceDefinition sourceDefinition = sqlMetadataProvider.GetSourceDefinition(context.EntityName);
            foreach ((string field, object? value) in context.FieldValuePairsInBody)
            {
                if (sqlMetadataProvider.TryGetBackingColumn(context.EntityName, field, out string? backingColumnName)
                    && !sourceDefinition.Columns[backingColumnName].IsReadOnly)
                {
                    // Use TryAdd because there can be primary key fields present in the request body as well
                    // (in addition to request URL), when we operate in non-strict mode for REST.
                    // In such a case, the duplicate PK fields in the request body are ignored.
                    parameters.TryAdd(field, value);
                }
            }
        }

        /// <inheritdoc/>
        public void AuthorizeMutation(
            string inputArgumentName,
            IMiddlewareContext context,
            IDictionary<string, object?> parameters,
            string entityName,
            EntityActionOperation mutationOperation)
        {
            string clientRole = AuthorizationResolver.GetRoleOfGraphQLRequest(context);
            if (mutationOperation is EntityActionOperation.Create)
            {
                AuthorizeEntityAndFieldsForMutation(context, clientRole, entityName, mutationOperation, inputArgumentName, parameters);
            }
            else
            {
                List<string> inputArgumentKeys;
                if (mutationOperation != EntityActionOperation.Delete)
                {
                    inputArgumentKeys = BaseSqlQueryStructure.GetSubArgumentNamesFromGQLMutArguments(inputArgumentName, parameters);
                }
                else
                {
                    inputArgumentKeys = parameters.Keys.ToList();
                }

                if (!AreFieldsAuthorizedForEntity(clientRole, entityName, mutationOperation, inputArgumentKeys))
                {
                    throw new DataApiBuilderException(
                            message: "Unauthorized due to one or more fields in this mutation.",
                            statusCode: HttpStatusCode.Forbidden,
                            subStatusCode: DataApiBuilderException.SubStatusCodes.AuthorizationCheckFailed
                        );
                }
            }
        }

        private bool AreFieldsAuthorizedForEntity(string clientRole, string entityName, EntityActionOperation mutationOperation, IEnumerable<string> inputArgumentKeys)
        {
            bool isAuthorized; // False by default.

            switch (mutationOperation)
            {
                case EntityActionOperation.UpdateGraphQL:
                    isAuthorized = _authorizationResolver.AreColumnsAllowedForOperation(entityName, roleName: clientRole, operation: EntityActionOperation.Update, inputArgumentKeys);
                    break;
                case EntityActionOperation.Create:
                    isAuthorized = _authorizationResolver.AreColumnsAllowedForOperation(entityName, roleName: clientRole, operation: mutationOperation, inputArgumentKeys);
                    break;
                case EntityActionOperation.Execute:
                case EntityActionOperation.Delete:
                    // Authorization is not performed for the 'execute' operation because stored procedure
                    // backed entities do not support column level authorization.
                    // Field level authorization is not supported for delete mutations. A requestor must be authorized
                    // to perform the delete operation on the entity to reach this point.
                    isAuthorized = true;
                    break;
                default:
                    throw new DataApiBuilderException(
                        message: "Invalid operation for GraphQL Mutation, must be Create, UpdateGraphQL, or Delete",
                        statusCode: HttpStatusCode.BadRequest,
                        subStatusCode: DataApiBuilderException.SubStatusCodes.BadRequest
                        );
            }

            return isAuthorized;
        }

        /// <summary>
        /// Performs authorization checks on entity level permissions and field level permissions for every entity and field
        /// referenced in a GraphQL mutation for the given client role.
        /// </summary>
        /// <param name="context">Middleware context.</param>
        /// <param name="clientRole">Client role header value extracted from the middleware context of the mutation</param>
        /// <param name="topLevelEntityName">Top level entity name.</param>
        /// <param name="operation">Mutation operation</param>
        /// <param name="inputArgumentName">Name of the input argument (differs based on point/multiple mutation).</param>
        /// <param name="parametersDictionary">Dictionary of key/value pairs for the argument name/value.</param>
        /// <exception cref="DataApiBuilderException">Throws exception when an authorization check fails.</exception>
        private void AuthorizeEntityAndFieldsForMutation(
            IMiddlewareContext context,
            string clientRole,
            string topLevelEntityName,
            EntityActionOperation operation,
            string inputArgumentName,
            IDictionary<string, object?> parametersDictionary
        )
        {
            if (context.Selection.Field.Arguments.TryGetField(inputArgumentName, out IInputField? schemaForArgument))
            {
                // Dictionary to store all the entities and their corresponding exposed column names referenced in the mutation.
                Dictionary<string, HashSet<string>> entityToExposedColumns = new();
                if (parametersDictionary.TryGetValue(inputArgumentName, out object? parameters))
                {
                    // Get all the entity names and field names referenced in the mutation.
                    PopulateMutationEntityAndFieldsToAuthorize(entityToExposedColumns, schemaForArgument, topLevelEntityName, context, parameters!);
                }
                else
                {
                    throw new DataApiBuilderException(
                            message: $"{inputArgumentName} cannot be null for mutation:{context.Selection.Field.Name.Value}.",
                            statusCode: HttpStatusCode.BadRequest,
                            subStatusCode: DataApiBuilderException.SubStatusCodes.BadRequest
                        );
                }

                // Perform authorization checks at field level.
                foreach ((string entityNameInMutation, HashSet<string> exposedColumnsInEntity) in entityToExposedColumns)
                {
                    if (!AreFieldsAuthorizedForEntity(clientRole, entityNameInMutation, operation, exposedColumnsInEntity))
                    {
                        throw new DataApiBuilderException(
                            message: $"Unauthorized due to one or more fields in this mutation.",
                            statusCode: HttpStatusCode.Forbidden,
                            subStatusCode: DataApiBuilderException.SubStatusCodes.AuthorizationCheckFailed
                        );
                    }
                }
            }
            else
            {
                throw new DataApiBuilderException(
                    message: $"Could not interpret the schema for the input argument: {inputArgumentName}",
                    statusCode: HttpStatusCode.BadRequest,
                    subStatusCode: DataApiBuilderException.SubStatusCodes.BadRequest);
            }
        }

        /// <summary>
        /// Helper method to collect names of all the fields referenced from every entity in a GraphQL mutation.
        /// </summary>
        /// <param name="entityToExposedColumns">Dictionary to store all the entities and their corresponding exposed column names referenced in the mutation.</param>
        /// <param name="schema">Schema for the input field.</param>
        /// <param name="entityName">Name of the entity.</param>
        /// <param name="context">Middleware Context.</param>
        /// <param name="parameters">Value for the input field.</param>
        /// <example>       1. mutation {
        ///                 createbook(
        ///                     item: {
        ///                         title: "book #1",
        ///                         reviews: [{ content: "Good book." }, { content: "Great book." }],
        ///                         publisher: { name: "Macmillan publishers" },
        ///                         authors: [{ birthdate: "1997-09-03", name: "Red house authors", author_name: "Dan Brown" }]
        ///                     })
        ///                 {
        ///                     id
        ///                 }
        ///                 2. mutation {
        ///                 createbooks(
        ///                     items: [{
        ///                         title: "book #1",
        ///                         reviews: [{ content: "Good book." }, { content: "Great book." }],
        ///                         publisher: { name: "Macmillan publishers" },
        ///                         authors: [{ birthdate: "1997-09-03", name: "Red house authors", author_name: "Dan Brown" }]
        ///                     },
        ///                     {
        ///                         title: "book #2",
        ///                         reviews: [{ content: "Awesome book." }, { content: "Average book." }],
        ///                         publisher: { name: "Pearson Education" },
        ///                         authors: [{ birthdate: "1990-11-04", name: "Penguin Random House", author_name: "William Shakespeare" }]
        ///                     }])
        ///                 {
        ///                     items{
        ///                         id
        ///                         title
        ///                     }
        ///                 }</example>
        private void PopulateMutationEntityAndFieldsToAuthorize(
            Dictionary<string, HashSet<string>> entityToExposedColumns,
            IInputField schema,
            string entityName,
            IMiddlewareContext context,
            object parameters)
        {
            if (parameters is List<ObjectFieldNode> listOfObjectFieldNode)
            {
                // For the example createbook mutation written above, the object value for `item` is interpreted as a List<ObjectFieldNode> i.e.
                // all the fields present for item namely- title, reviews, publisher, authors are interpreted as ObjectFieldNode.
                ProcessObjectFieldNodesForAuthZ(
                    entityToExposedColumns: entityToExposedColumns,
                    schemaObject: ResolverMiddleware.InputObjectTypeFromIInputField(schema),
                    entityName: entityName,
                    context: context,
                    fieldNodes: listOfObjectFieldNode);
            }
            else if (parameters is List<IValueNode> listOfIValueNode)
            {
                // For the example createbooks mutation written above, the list value for `items` is interpreted as a List<IValueNode>.
                listOfIValueNode.ForEach(iValueNode => PopulateMutationEntityAndFieldsToAuthorize(
                    entityToExposedColumns: entityToExposedColumns,
                    schema: schema,
                    entityName: entityName,
                    context: context,
                    parameters: iValueNode));
            }
            else if (parameters is ObjectValueNode objectValueNode)
            {
                // For the example createbook mutation written above, the node for publisher field is interpreted as an ObjectValueNode.
                // Similarly the individual node (elements in the list) for the reviews, authors ListValueNode(s) are also interpreted as ObjectValueNode(s).
                ProcessObjectFieldNodesForAuthZ(
                    entityToExposedColumns: entityToExposedColumns,
                    schemaObject: ResolverMiddleware.InputObjectTypeFromIInputField(schema),
                    entityName: entityName,
                    context: context,
                    fieldNodes: objectValueNode.Fields);
            }
            else
            {
                ListValueNode listValueNode = (ListValueNode)parameters;
                // For the example createbook mutation written above, the list values for reviews and authors fields are interpreted as ListValueNode.
                // All the nodes in the ListValueNode are parsed one by one.
                listValueNode.GetNodes().ToList().ForEach(objectValueNodeInListValueNode => PopulateMutationEntityAndFieldsToAuthorize(
                    entityToExposedColumns: entityToExposedColumns,
                    schema: schema,
                    entityName: entityName,
                    context: context,
                    parameters: objectValueNodeInListValueNode));
            }
        }

        /// <summary>
        /// Helper method to iterate over all the fields present in the input for the current field and add it to the dictionary
        /// containing all entities and their corresponding fields.
        /// </summary>
        /// <param name="entityToExposedColumns">Dictionary to store all the entities and their corresponding exposed column names referenced in the mutation.</param>
        /// <param name="schemaObject">Input object type for the field.</param>
        /// <param name="entityName">Name of the entity.</param>
        /// <param name="context">Middleware context.</param>
        /// <param name="fieldNodes">List of ObjectFieldNodes for the the input field.</param>
        private void ProcessObjectFieldNodesForAuthZ(
            Dictionary<string, HashSet<string>> entityToExposedColumns,
            InputObjectType schemaObject,
            string entityName,
            IMiddlewareContext context,
            IReadOnlyList<ObjectFieldNode> fieldNodes)
        {
            RuntimeConfig runtimeConfig = _runtimeConfigProvider.GetConfig();
            entityToExposedColumns.TryAdd(entityName, new HashSet<string>());
            string dataSourceName = GraphQLUtils.GetDataSourceNameFromGraphQLContext(context, runtimeConfig);
            ISqlMetadataProvider metadataProvider = _sqlMetadataProviderFactory.GetMetadataProvider(dataSourceName);
            foreach (ObjectFieldNode field in fieldNodes)
            {
                Tuple<IValueNode?, SyntaxKind> fieldDetails = GraphQLUtils.GetFieldDetails(field.Value, context.Variables);
                SyntaxKind underlyingFieldKind = fieldDetails.Item2;

                // For a column field, we do not have to recurse to process fields in the value - which is required for relationship fields.
                if (GraphQLUtils.IsScalarField(underlyingFieldKind) || underlyingFieldKind is SyntaxKind.NullValue)
                {
                    // This code block can be hit in 3 cases:
                    // Case 1. We are processing a column which belongs to this entity,
                    //
                    // Case 2. We are processing the fields for a linking input object. Linking input objects enable users to provide
                    // input for fields belonging to the target entity and the linking entity. Hence the backing column for fields
                    // belonging to the linking entity will not be present in the source definition of this target entity.
                    // We need to skip such fields belonging to linking table as we do not perform authorization checks on them.
                    //
                    // Case 3. When a relationship field is assigned a null value. Such a field also needs to be ignored.
                    if (metadataProvider.TryGetBackingColumn(entityName, field.Name.Value, out string? _))
                    {
                        // Only add those fields to this entity's set of fields which belong to this entity and not the linking entity,
                        // i.e. for Case 1.
                        entityToExposedColumns[entityName].Add(field.Name.Value);
                    }
                }
                else
                {
                    string relationshipName = field.Name.Value;
                    string targetEntityName = runtimeConfig.Entities![entityName].Relationships![relationshipName].TargetEntity;

                    // Recurse to process fields in the value of this relationship field.
                    PopulateMutationEntityAndFieldsToAuthorize(
                        entityToExposedColumns,
                        schemaObject.Fields[relationshipName],
                        targetEntityName,
                        context,
                        fieldDetails.Item1!);
                }
            }
        }

        /// <summary>
        /// Gets the httpContext for the current request.
        /// </summary>
        /// <returns>Request's httpContext.</returns>
        private HttpContext GetHttpContext()
        {
            return _httpContextAccessor.HttpContext!;
        }

        /// <summary>
        /// Helper method to extract the configured base route in the runtime config.
        /// </summary>
        private static string GetBaseRouteFromConfig(RuntimeConfig? config)
        {
            if (config?.Runtime?.BaseRoute is not null)
            {
                return config.Runtime.BaseRoute;
            }

            return string.Empty;
        }

        /// <summary>
        /// For MySql database type, the isolation level is set at Repeatable Read as it is the default isolation level. Likewise, for MsSql and PostgreSql
        /// database types, the isolation level is set at Read Committed as it is the default.
        /// </summary>
        /// <param name="sqlMetadataProvider">Metadataprovider.</param>
        /// <returns>TransactionScope object with the appropriate isolation level based on the database type</returns>
        private static TransactionScope ConstructTransactionScopeBasedOnDbType(ISqlMetadataProvider sqlMetadataProvider)
        {
            return sqlMetadataProvider.GetDatabaseType() is DatabaseType.MySQL ? ConstructTransactionScopeWithSpecifiedIsolationLevel(isolationLevel: System.Transactions.IsolationLevel.RepeatableRead)
                                                                                : ConstructTransactionScopeWithSpecifiedIsolationLevel(isolationLevel: System.Transactions.IsolationLevel.ReadCommitted);
        }

        /// <summary>
        /// Helper method to construct a TransactionScope object with the specified isolation level and
        /// with the TransactionScopeAsyncFlowOption option enabled.
        /// </summary>
        /// <param name="isolationLevel">Transaction isolation level</param>
        /// <seealso cref="https://learn.microsoft.com/en-us/dotnet/framework/data/transactions/implementing-an-implicit-transaction-using-transaction-scope"/>
        /// <seealso cref="https://learn.microsoft.com/en-us/dotnet/api/system.transactions.transactionscopeoption?view=net-6.0#fields" />
        /// <seealso cref="https://learn.microsoft.com/en-us/dotnet/api/system.transactions.transactionscopeasyncflowoption?view=net-6.0#fields" />
        /// <returns>TransactionScope object set at the specified isolation level</returns>
        private static TransactionScope ConstructTransactionScopeWithSpecifiedIsolationLevel(System.Transactions.IsolationLevel isolationLevel)
        {
            return new(TransactionScopeOption.Required,
                        new TransactionOptions
                        {
                            IsolationLevel = isolationLevel
                        },
                        TransactionScopeAsyncFlowOption.Enabled);
        }

        /// <summary>
        /// Returns the data source name if it is valid. If not, returns the default data source name.
        /// </summary>
        /// <param name="dataSourceName">datasourceName.</param>
        /// <returns>datasourceName.</returns>
        private string GetValidatedDataSourceName(string dataSourceName)
        {
            // For rest scenarios - no multiple db support. Hence to maintain backward compatibility, we will use the default db.
            return string.IsNullOrEmpty(dataSourceName) ? _runtimeConfigProvider.GetConfig().DefaultDataSourceName : dataSourceName;
        }

        /// <summary>
        /// Returns DbOperationResult with required result.
        /// </summary>
        private static Tuple<JsonDocument?, IMetadata?> GetDbOperationResultJsonDocument(string result)
        {
            // Create a JSON object with one field "result" and value result
            JsonObject jsonObject = new() { { "result", result } };

            return new Tuple<JsonDocument?, IMetadata?>(
                JsonDocument.Parse(jsonObject.ToString()),
                PaginationMetadata.MakeEmptyPaginationMetadata());
        }
    }
}<|MERGE_RESOLUTION|>--- conflicted
+++ resolved
@@ -20,6 +20,7 @@
 using Azure.DataApiBuilder.Service.Exceptions;
 using Azure.DataApiBuilder.Service.GraphQLBuilder;
 using Azure.DataApiBuilder.Service.GraphQLBuilder.Mutations;
+using Azure.DataApiBuilder.Service.Services;
 using HotChocolate.Language;
 using HotChocolate.Resolvers;
 using Microsoft.AspNetCore.Http;
@@ -916,12 +917,8 @@
                     await queryExecutor.ExecuteQueryAsync(
                         queryString,
                         queryParameters,
-<<<<<<< HEAD
                         queryExecutor.ExtractResultSetFromDbDataReaderAsync,
-=======
-                        queryExecutor.ExtractResultSetFromDbDataReader,
                         dataSourceName,
->>>>>>> 75534f17
                         GetHttpContext(),
                         primaryKeyExposedColumnNames.Count > 0 ? primaryKeyExposedColumnNames : sourceDefinition.PrimaryKey);
 
@@ -1435,7 +1432,7 @@
             {
                 IObjectField fieldSchema = context.Selection.Field;
                 IInputField itemsArgumentSchema = fieldSchema.Arguments[fieldName];
-                InputObjectType itemsArgumentObject = ResolverMiddleware.InputObjectTypeFromIInputField(itemsArgumentSchema);
+                InputObjectType itemsArgumentObject = ExecutionHelper.InputObjectTypeFromIInputField(itemsArgumentSchema);
                 return GQLNestedInsertArgumentToDictParamsHelper(context, itemsArgumentObject, inputParameters);
             }
             else
@@ -1497,7 +1494,7 @@
                     }
                     else
                     {
-                        object? value = ResolverMiddleware.ExtractValueFromIValueNode(value: node.Value,
+                        object? value = ExecutionHelper.ExtractValueFromIValueNode(value: node.Value,
                                                                                       argumentSchema: itemsArgumentObject.Fields[name],
                                                                                       variables: context.Variables);
 
@@ -1522,7 +1519,7 @@
         {
             if (fields.TryGetField(fieldName, out IInputField? field))
             {
-                return ResolverMiddleware.InputObjectTypeFromIInputField(field);
+                return ExecutionHelper.InputObjectTypeFromIInputField(field);
             }
 
             throw new DataApiBuilderException(message: $"Field {fieldName} not found.",
@@ -1541,7 +1538,7 @@
             {
                 IObjectField fieldSchema = context.Selection.Field;
                 IInputField itemsArgumentSchema = fieldSchema.Arguments[fieldName];
-                InputObjectType itemsArgumentObject = ResolverMiddleware.InputObjectTypeFromIInputField(itemsArgumentSchema);
+                InputObjectType itemsArgumentObject = ExecutionHelper.InputObjectTypeFromIInputField(itemsArgumentSchema);
 
                 Dictionary<string, object?> mutationInput;
                 // An inline argument was set
@@ -1554,7 +1551,7 @@
                         string nodeName = node.Name.Value;
                         Console.WriteLine(node.Value.ToString());
 
-                        mutationInput.Add(nodeName, ResolverMiddleware.ExtractValueFromIValueNode(
+                        mutationInput.Add(nodeName, ExecutionHelper.ExtractValueFromIValueNode(
                             value: node.Value,
                             argumentSchema: itemsArgumentObject.Fields[nodeName],
                             variables: context.Variables));
@@ -1914,7 +1911,7 @@
                 // all the fields present for item namely- title, reviews, publisher, authors are interpreted as ObjectFieldNode.
                 ProcessObjectFieldNodesForAuthZ(
                     entityToExposedColumns: entityToExposedColumns,
-                    schemaObject: ResolverMiddleware.InputObjectTypeFromIInputField(schema),
+                    schemaObject: ExecutionHelper.InputObjectTypeFromIInputField(schema),
                     entityName: entityName,
                     context: context,
                     fieldNodes: listOfObjectFieldNode);
@@ -1935,7 +1932,7 @@
                 // Similarly the individual node (elements in the list) for the reviews, authors ListValueNode(s) are also interpreted as ObjectValueNode(s).
                 ProcessObjectFieldNodesForAuthZ(
                     entityToExposedColumns: entityToExposedColumns,
-                    schemaObject: ResolverMiddleware.InputObjectTypeFromIInputField(schema),
+                    schemaObject: ExecutionHelper.InputObjectTypeFromIInputField(schema),
                     entityName: entityName,
                     context: context,
                     fieldNodes: objectValueNode.Fields);
