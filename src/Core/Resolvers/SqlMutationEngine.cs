// Copyright (c) Microsoft Corporation.
// Licensed under the MIT License.

using System.Data;
using System.Data.Common;
using System.Net;
using System.Text.Json;
using System.Text.Json.Nodes;
using System.Transactions;
using Azure.DataApiBuilder.Auth;
using Azure.DataApiBuilder.Config.DatabasePrimitives;
using Azure.DataApiBuilder.Config.ObjectModel;
using Azure.DataApiBuilder.Core.Authorization;
using Azure.DataApiBuilder.Core.Configurations;
using Azure.DataApiBuilder.Core.Models;
using Azure.DataApiBuilder.Core.Resolvers.Factories;
using Azure.DataApiBuilder.Core.Resolvers.Sql_Query_Structures;
using Azure.DataApiBuilder.Core.Services;
using Azure.DataApiBuilder.Core.Services.MetadataProviders;
using Azure.DataApiBuilder.Service.Exceptions;
using Azure.DataApiBuilder.Service.GraphQLBuilder;
using Azure.DataApiBuilder.Service.GraphQLBuilder.Mutations;
using Azure.DataApiBuilder.Service.Services;
using HotChocolate.Language;
using HotChocolate.Resolvers;
using Microsoft.AspNetCore.Http;
using Microsoft.AspNetCore.Http.Extensions;
using Microsoft.AspNetCore.Mvc;

namespace Azure.DataApiBuilder.Core.Resolvers
{
    /// <summary>
    /// Implements the mutation engine interface for mutations against Sql like databases.
    /// </summary>
    public class SqlMutationEngine : IMutationEngine
    {
        private readonly IAbstractQueryManagerFactory _queryManagerFactory;
        private readonly IMetadataProviderFactory _sqlMetadataProviderFactory;
        private readonly IQueryEngineFactory _queryEngineFactory;
        private readonly IAuthorizationResolver _authorizationResolver;
        private readonly IHttpContextAccessor _httpContextAccessor;
        private readonly GQLFilterParser _gQLFilterParser;
        private readonly RuntimeConfigProvider _runtimeConfigProvider;
        public const string IS_UPDATE_RESULT_SET = "IsUpdateResultSet";
        private const string TRANSACTION_EXCEPTION_ERROR_MSG = "An unexpected error occurred during the transaction execution";
        public const string SINGLE_INPUT_ARGUEMENT_NAME = "item";
        public const string MULTIPLE_INPUT_ARGUEMENT_NAME = "items";
        public const string MULTIPLE_ITEMS_RESPONSE_TYPE_SUFFIX = "Connection";

        private static DataApiBuilderException _dabExceptionWithTransactionErrorMessage = new(message: TRANSACTION_EXCEPTION_ERROR_MSG,
                                                                                            statusCode: HttpStatusCode.InternalServerError,
                                                                                            subStatusCode: DataApiBuilderException.SubStatusCodes.UnexpectedError);

        /// <summary>
        /// Constructor
        /// </summary>
        public SqlMutationEngine(
            IAbstractQueryManagerFactory queryManagerFactory,
            IMetadataProviderFactory sqlMetadataProviderFactory,
            IQueryEngineFactory queryEngineFactory,
            IAuthorizationResolver authorizationResolver,
            GQLFilterParser gQLFilterParser,
            IHttpContextAccessor httpContextAccessor,
            RuntimeConfigProvider runtimeConfigProvider)
        {
            _queryManagerFactory = queryManagerFactory;
            _sqlMetadataProviderFactory = sqlMetadataProviderFactory;
            _queryEngineFactory = queryEngineFactory;
            _authorizationResolver = authorizationResolver;
            _httpContextAccessor = httpContextAccessor;
            _gQLFilterParser = gQLFilterParser;
            _runtimeConfigProvider = runtimeConfigProvider;
        }

        /// <summary>
        /// Executes the GraphQL mutation query and returns result as JSON object asynchronously.
        /// </summary>
        /// <param name="context">context of graphql mutation</param>
        /// <param name="parameters">parameters in the mutation query.</param>
        /// <param name="dataSourceName">dataSourceName to execute against.</param>
        /// <returns>JSON object result and its related pagination metadata</returns>
        public async Task<Tuple<JsonDocument?, IMetadata?>> ExecuteAsync(IMiddlewareContext context, IDictionary<string, object?> parameters, string dataSourceName = "")
        {
            if (context.Selection.Type.IsListType())
            {
                throw new NotSupportedException("Returning list types from mutations not supported");
            }

            dataSourceName = GetValidatedDataSourceName(dataSourceName);
            string graphqlMutationName = context.Selection.Field.Name.Value;
<<<<<<< HEAD
            (bool isPointMutation, string entityName) = GetMutationCategoryAndEntityName(context);
=======
            string entityName = GraphQLUtils.GetEntityNameFromContext(context);
            bool isPointMutation = IsPointMutation(context);
>>>>>>> 147043b2

            dataSourceName = GetValidatedDataSourceName(dataSourceName);
            ISqlMetadataProvider sqlMetadataProvider = _sqlMetadataProviderFactory.GetMetadataProvider(dataSourceName);
            IQueryEngine queryEngine = _queryEngineFactory.GetQueryEngine(sqlMetadataProvider.GetDatabaseType());

            Tuple<JsonDocument?, IMetadata?>? result = null;
            EntityActionOperation mutationOperation = MutationBuilder.DetermineMutationOperationTypeBasedOnInputType(graphqlMutationName);
            string roleName = AuthorizationResolver.GetRoleOfGraphQLRequest(context);
            string inputArgumentName = isPointMutation ? MutationBuilder.ITEM_INPUT_ARGUMENT_NAME : MutationBuilder.ARRAY_INPUT_ARGUMENT_NAME;

            // If authorization fails, an exception will be thrown and request execution halts.
            AuthorizeMutation(inputArgumentName, context, parameters, entityName, mutationOperation);

            // The presence of READ permission is checked in the current role (with which the request is executed) as well as Anonymous role. This is because, for GraphQL requests,
            // READ permission is inherited by other roles from Anonymous role when present.
            bool isReadPermissionConfigured = _authorizationResolver.AreRoleAndOperationDefinedForEntity(entityName, roleName, EntityActionOperation.Read)
                                              || _authorizationResolver.AreRoleAndOperationDefinedForEntity(entityName, AuthorizationType.Anonymous.ToString(), EntityActionOperation.Read);

            try
            {
                // Creating an implicit transaction
                using (TransactionScope transactionScope = ConstructTransactionScopeBasedOnDbType(sqlMetadataProvider))
                {
                    if (mutationOperation is EntityActionOperation.Delete)
                    {
                        // When read permission is not configured, an error response is returned. So, the mutation result needs to
                        // be computed only when the read permission is configured.
                        if (isReadPermissionConfigured)
                        {
                            // For cases we only require a result summarizing the operation (DBOperationResult),
                            // we can skip getting the impacted records.
                            if (context.Selection.Type.TypeName() != GraphQLUtils.DB_OPERATION_RESULT_TYPE)
                            {
                                // compute the mutation result before removing the element,
                                // since typical GraphQL delete mutations return the metadata of the deleted item.
                                result = await queryEngine.ExecuteAsync(
                                            context,
                                            GetBackingColumnsFromCollection(entityName: entityName, parameters: parameters, sqlMetadataProvider: sqlMetadataProvider),
                                            dataSourceName);
                            }
                        }

                        Dictionary<string, object>? resultProperties =
                            await PerformDeleteOperation(
                                entityName,
                                parameters,
                                sqlMetadataProvider);

                        // If the number of records affected by DELETE were zero,
                        if (resultProperties is not null
                            && resultProperties.TryGetValue(nameof(DbDataReader.RecordsAffected), out object? value)
                            && Convert.ToInt32(value) == 0)
                        {
                            // the result was not null previously, it indicates this DELETE lost
                            // a concurrent request race. Hence, empty the non-null result.
                            if (result is not null && result.Item1 is not null)
                            {

                                result = new Tuple<JsonDocument?, IMetadata?>(
                                    default(JsonDocument),
                                    PaginationMetadata.MakeEmptyPaginationMetadata());
                            }
                            else if (context.Selection.Type.TypeName() == GraphQLUtils.DB_OPERATION_RESULT_TYPE)
                            {
                                // no record affected but db call ran successfully.
                                result = GetDbOperationResultJsonDocument("item not found");
                            }
                        }
                        else if (context.Selection.Type.TypeName() == GraphQLUtils.DB_OPERATION_RESULT_TYPE)
                        {
                            result = GetDbOperationResultJsonDocument("success");
                        }
                    }
                    else if (mutationOperation is EntityActionOperation.Create)
                    {
                        List<IDictionary<string, object?>> resultPKs = PerformMultipleCreateOperation(
                                    entityName,
                                    parameters,
                                    sqlMetadataProvider,
                                    context,
                                    !isPointMutation);

                        if (isPointMutation)
                        {
                            result = await queryEngine.ExecuteAsync(
                                        context,
                                        resultPKs[0],
                                        dataSourceName);
                        }
                        else
                        {
                            result = await queryEngine.ExecuteAsync(
                                        context,
                                        resultPKs,
                                        dataSourceName);
                        }

                    }
                    else
                    {
                        DbResultSetRow? mutationResultRow =
                            await PerformMutationOperation(
                                entityName,
                                mutationOperation,
                                parameters,
                                sqlMetadataProvider,
                                context);

                        // When read permission is not configured, an error response is returned. So, the mutation result needs to
                        // be computed only when the read permission is configured.
                        if (isReadPermissionConfigured)
                        {
                            if (mutationResultRow is not null && mutationResultRow.Columns.Count > 0
                                && !context.Selection.Type.IsScalarType())
                            {
                                // Because the GraphQL mutation result set columns were exposed (mapped) column names,
                                // the column names must be converted to backing (source) column names so the
                                // PrimaryKeyPredicates created in the SqlQueryStructure created by the query engine
                                // represent database column names.
                                result = await queryEngine.ExecuteAsync(
                                            context,
                                            GetBackingColumnsFromCollection(entityName: entityName, parameters: mutationResultRow.Columns, sqlMetadataProvider: sqlMetadataProvider),
                                            dataSourceName);
                            }
                            else if (context.Selection.Type.TypeName() == GraphQLUtils.DB_OPERATION_RESULT_TYPE)
                            {
                                result = GetDbOperationResultJsonDocument("success");
                            }
                        }
                    }

                    transactionScope.Complete();
                }

            }
            // All the exceptions that can be thrown by .Complete() and .Dispose() methods of transactionScope
            // derive from TransactionException. Hence, TransactionException acts as a catch-all.
            // When an exception related to Transactions is encountered, the mutation is deemed unsuccessful and
            // a DataApiBuilderException is thrown
            catch (TransactionException)
            {
                throw _dabExceptionWithTransactionErrorMessage;
            }

            if (!isReadPermissionConfigured)
            {
                throw new DataApiBuilderException(message: $"The mutation operation {context.Selection.Field.Name} was successful but the current user is unauthorized to view the response due to lack of read permissions",
                                                  statusCode: HttpStatusCode.Forbidden,
                                                  subStatusCode: DataApiBuilderException.SubStatusCodes.AuthorizationCheckFailed);
            }

            if (result is null)
            {
                throw new DataApiBuilderException(message: "Failed to resolve any query based on the current configuration.",
                                                  statusCode: HttpStatusCode.BadRequest,
                                                  subStatusCode: DataApiBuilderException.SubStatusCodes.UnexpectedError);
            }

            return result;
        }

        /// <summary>
<<<<<<< HEAD
        /// Helper method to determine:
        /// 1. Whether a mutation is a mutate one or mutate many operation (eg. createBook/createBooks)
        /// 2. Name of the top-level entity backing the mutation.
        /// </summary>
        /// <param name="context">GraphQL request context.</param>
        /// <returns>a tuple of the above mentioned metadata.</returns>
        private static Tuple<bool, string> GetMutationCategoryAndEntityName(IMiddlewareContext context)
        {
            IOutputType outputType = context.Selection.Field.Type;
            string entityName = string.Empty;
            ObjectType underlyingFieldType = GraphQLUtils.UnderlyingGraphQLEntityType(outputType);
            bool isPointMutation;
            if (GraphQLUtils.TryExtractGraphQLFieldModelName(underlyingFieldType.Directives, out string? modelName))
            {
                isPointMutation = true;
                entityName = modelName;
=======
        /// Helper method to determine whether a mutation is a mutate one or mutate many operation (eg. createBook/createBooks).
        /// </summary>
        /// <param name="context">GraphQL request context.</param>
        private static bool IsPointMutation(IMiddlewareContext context)
        {
            IOutputType outputType = context.Selection.Field.Type;
            if (outputType.TypeName().Value.Equals(GraphQLUtils.DB_OPERATION_RESULT_TYPE))
            {
                // Hit when the database type is DwSql. We don't support multiple mutation for DwSql yet.
                return true;
            }

            ObjectType underlyingFieldType = GraphQLUtils.UnderlyingGraphQLEntityType(outputType);
            bool isPointMutation;
            if (GraphQLUtils.TryExtractGraphQLFieldModelName(underlyingFieldType.Directives, out string? _))
            {
                isPointMutation = true;
>>>>>>> 147043b2
            }
            else
            {
                // Model directive is not added to the output type of 'mutate many' mutations.
                // Thus, absence of model directive here indicates that we are dealing with a 'mutate many'
                // mutation like createBooks.
                isPointMutation = false;
<<<<<<< HEAD

                // For a mutation like createBooks which inserts multiple records into the Book entity,
                // the underlying field type is a paginated response type like 'BookConnection'.
                // To determine the underlying entity name, we have to look at the type of the `items` field
                // which stores a list of items of the underlying entity's type - here, Book type.
                IOutputType entityOutputType = underlyingFieldType.Fields[MutationBuilder.ARRAY_INPUT_ARGUMENT_NAME].Type;
                ObjectType underlyingEntityFieldType = GraphQLUtils.UnderlyingGraphQLEntityType(entityOutputType);
                if (GraphQLUtils.TryExtractGraphQLFieldModelName(underlyingEntityFieldType.Directives, out modelName))
                {
                    entityName = modelName;
                }
            }

            return new(isPointMutation, entityName);
=======
            }

            return isPointMutation;
>>>>>>> 147043b2
        }

        /// <summary>
        /// Converts exposed column names from the parameters provided to backing column names.
        /// parameters.Value is not modified.
        /// </summary>
        /// <param name="entityName">Name of Entity</param>
        /// <param name="parameters">Key/Value collection where only the key is converted.</param>
        /// <returns>Dictionary where the keys now represent backing column names.</returns>
        public static Dictionary<string, object?> GetBackingColumnsFromCollection(string entityName, IDictionary<string, object?> parameters, ISqlMetadataProvider sqlMetadataProvider)
        {
            Dictionary<string, object?> backingRowParams = new();

            foreach (KeyValuePair<string, object?> resultEntry in parameters)
            {
                sqlMetadataProvider.TryGetBackingColumn(entityName, resultEntry.Key, out string? name);
                if (!string.IsNullOrWhiteSpace(name))
                {
                    backingRowParams.Add(name, resultEntry.Value);
                }
                else
                {
                    backingRowParams.Add(resultEntry.Key, resultEntry.Value);
                }
            }

            return backingRowParams;
        }

        /// <summary>
        /// Executes the REST mutation query and returns IActionResult asynchronously.
        /// Result error cases differ for Stored Procedure requests than normal mutation requests
        /// QueryStructure built does not depend on Operation enum, thus not useful to use
        /// PerformMutationOperation method.
        /// </summary>
        public async Task<IActionResult?> ExecuteAsync(StoredProcedureRequestContext context, string dataSourceName = "")
        {
            dataSourceName = GetValidatedDataSourceName(dataSourceName);
            ISqlMetadataProvider sqlMetadataProvider = _sqlMetadataProviderFactory.GetMetadataProvider(dataSourceName);
            IQueryBuilder queryBuilder = _queryManagerFactory.GetQueryBuilder(sqlMetadataProvider.GetDatabaseType());
            IQueryExecutor queryExecutor = _queryManagerFactory.GetQueryExecutor(sqlMetadataProvider.GetDatabaseType());
            SqlExecuteStructure executeQueryStructure = new(
                context.EntityName,
                sqlMetadataProvider,
                _authorizationResolver,
                _gQLFilterParser,
                context.ResolvedParameters);
            string queryText = queryBuilder.Build(executeQueryStructure);

            JsonArray? resultArray = null;

            try
            {
                // Creating an implicit transaction
                using (TransactionScope transactionScope = ConstructTransactionScopeBasedOnDbType(sqlMetadataProvider))
                {
                    resultArray =
                        await queryExecutor.ExecuteQueryAsync(
                            queryText,
                            executeQueryStructure.Parameters,
                            queryExecutor.GetJsonArrayAsync,
                            dataSourceName,
                            GetHttpContext());

                    transactionScope.Complete();
                }
            }

            // All the exceptions that can be thrown by .Complete() and .Dispose() methods of transactionScope
            // derive from TransactionException. Hence, TransactionException acts as a catch-all.
            // When an exception related to Transactions is encountered, the mutation is deemed unsuccessful and
            // a DataApiBuilderException is thrown
            catch (TransactionException)
            {
                throw _dabExceptionWithTransactionErrorMessage;
            }

            // A note on returning stored procedure results:
            // We can't infer what the stored procedure actually did beyond the HasRows and RecordsAffected attributes
            // of the DbDataReader. For example, we can't enforce that an UPDATE command outputs a result set using an OUTPUT
            // clause. As such, for this iteration we are just returning the success condition of the operation type that maps
            // to each action, with data always from the first result set, as there may be arbitrarily many.
            switch (context.OperationType)
            {
                case EntityActionOperation.Delete:
                    // Returns a 204 No Content so long as the stored procedure executes without error
                    return new NoContentResult();
                case EntityActionOperation.Insert:

                    HttpContext httpContext = GetHttpContext();
                    string locationHeaderURL = UriHelper.BuildAbsolute(
                            scheme: httpContext.Request.Scheme,
                            host: httpContext.Request.Host,
                            pathBase: GetBaseRouteFromConfig(_runtimeConfigProvider.GetConfig()),
                            path: httpContext.Request.Path);

                    // Returns a 201 Created with whatever the first result set is returned from the procedure
                    // A "correctly" configured stored procedure would INSERT INTO ... OUTPUT ... VALUES as the result set
                    if (resultArray is not null && resultArray.Count > 0)
                    {
                        using (JsonDocument jsonDocument = JsonDocument.Parse(resultArray.ToJsonString()))
                        {
                            // The final location header for stored procedures should be of the form ../api/<SP-Entity-Name>
                            // Location header is constructed using the base URL, base-route and the set location value.

                            return new CreatedResult(location: locationHeaderURL, SqlResponseHelpers.OkMutationResponse(jsonDocument.RootElement.Clone()).Value);
                        }
                    }
                    else
                    {   // If no result set returned, just return a 201 Created with empty array instead of array with single null value
                        return new CreatedResult(
                            location: locationHeaderURL,
                            value: new
                            {
                                value = JsonDocument.Parse("[]").RootElement.Clone()
                            }
                        );
                    }
                case EntityActionOperation.Update:
                case EntityActionOperation.UpdateIncremental:
                case EntityActionOperation.Upsert:
                case EntityActionOperation.UpsertIncremental:
                    // Since we cannot check if anything was created, just return a 200 Ok response with first result set output
                    // A "correctly" configured stored procedure would UPDATE ... SET ... OUTPUT as the result set
                    if (resultArray is not null && resultArray.Count > 0)
                    {
                        using (JsonDocument jsonDocument = JsonDocument.Parse(resultArray.ToJsonString()))
                        {
                            return SqlResponseHelpers.OkMutationResponse(jsonDocument.RootElement.Clone());
                        }
                    }
                    else
                    {
                        // If no result set returned, return 200 Ok response with empty array instead of array with single null value
                        return new OkObjectResult(
                            value: new
                            {
                                value = JsonDocument.Parse("[]").RootElement.Clone()
                            }
                        );
                    }

                default:
                    throw new DataApiBuilderException(
                        message: "Unsupported operation.",
                        statusCode: HttpStatusCode.BadRequest,
                        subStatusCode: DataApiBuilderException.SubStatusCodes.BadRequest);
            }
        }

        /// <summary>
        /// Executes the REST mutation query and returns IActionResult asynchronously.
        /// </summary>
        /// <param name="context">context of REST mutation request.</param>
        /// <returns>IActionResult</returns>
        public async Task<IActionResult?> ExecuteAsync(RestRequestContext context)
        {
            // for REST API scenarios, use the default datasource
            string dataSourceName = _runtimeConfigProvider.GetConfig().DefaultDataSourceName;

            Dictionary<string, object?> parameters = PrepareParameters(context);
            ISqlMetadataProvider sqlMetadataProvider = _sqlMetadataProviderFactory.GetMetadataProvider(dataSourceName);

            if (context.OperationType is EntityActionOperation.Delete)
            {
                Dictionary<string, object>? resultProperties = null;

                try
                {
                    // Creating an implicit transaction
                    using (TransactionScope transactionScope = ConstructTransactionScopeBasedOnDbType(sqlMetadataProvider))
                    {
                        resultProperties = await PerformDeleteOperation(
                                entityName: context.EntityName,
                                parameters: parameters,
                                sqlMetadataProvider: sqlMetadataProvider);
                        transactionScope.Complete();
                    }
                }

                // All the exceptions that can be thrown by .Complete() and .Dispose() methods of transactionScope
                // derive from TransactionException. Hence, TransactionException acts as a catch-all.
                // When an exception related to Transactions is encountered, the mutation is deemed unsuccessful and
                // a DataApiBuilderException is thrown
                catch (TransactionException)
                {
                    throw _dabExceptionWithTransactionErrorMessage;
                }

                // Records affected tells us that item was successfully deleted.
                // No records affected happens for a DELETE request on nonexistent object
                if (resultProperties is not null
                    && resultProperties.TryGetValue(nameof(DbDataReader.RecordsAffected), out object? value))
                {
                    // DbDataReader.RecordsAffected contains the number of rows changed deleted. 0 if no records were deleted.
                    // When the flow reaches this code block and the number of records affected is 0, then it means that no failure occurred at the database layer
                    // and that the item identified by the specified PK was not found.
                    if (Convert.ToInt32(value) == 0)
                    {
                        string prettyPrintPk = "<" + string.Join(", ", context.PrimaryKeyValuePairs.Select(kv_pair => $"{kv_pair.Key}: {kv_pair.Value}")) + ">";

                        throw new DataApiBuilderException(
                            message: $"Could not find item with {prettyPrintPk}",
                            statusCode: HttpStatusCode.NotFound,
                            subStatusCode: DataApiBuilderException.SubStatusCodes.ItemNotFound);
                    }

                    return new NoContentResult();
                }
            }
            else
            {
                string roleName = GetHttpContext().Request.Headers[AuthorizationResolver.CLIENT_ROLE_HEADER];
                bool isReadPermissionConfiguredForRole = _authorizationResolver.AreRoleAndOperationDefinedForEntity(context.EntityName, roleName, EntityActionOperation.Read);
                bool isDatabasePolicyDefinedForReadAction = false;
                JsonDocument? selectOperationResponse = null;

                if (isReadPermissionConfiguredForRole)
                {
                    isDatabasePolicyDefinedForReadAction = !string.IsNullOrWhiteSpace(_authorizationResolver.GetDBPolicyForRequest(context.EntityName, roleName, EntityActionOperation.Read));
                }

                try
                {
                    if (context.OperationType is EntityActionOperation.Upsert || context.OperationType is EntityActionOperation.UpsertIncremental)
                    {
                        DbResultSet? upsertOperationResult;
                        DbResultSetRow upsertOperationResultSetRow;

                        // This variable indicates whether the upsert resulted in an update operation. If true, then the upsert resulted in an update operation.
                        // If false, the upsert resulted in an insert operation.
                        bool hasPerformedUpdate = false;

                        try
                        {
                            // Creating an implicit transaction
                            using (TransactionScope transactionScope = ConstructTransactionScopeBasedOnDbType(sqlMetadataProvider))
                            {
                                upsertOperationResult = await PerformUpsertOperation(
                                                                    parameters: parameters,
                                                                    context: context,
                                                                    sqlMetadataProvider: sqlMetadataProvider);

                                if (upsertOperationResult is null)
                                {
                                    // Ideally this case should not happen, however may occur due to unexpected reasons,
                                    // like the DbDataReader being null. We throw an exception
                                    // which will be returned as an InternalServerError with UnexpectedError substatus code.
                                    throw new DataApiBuilderException(
                                        message: "An unexpected error occurred while trying to execute the query.",
                                        statusCode: HttpStatusCode.InternalServerError,
                                        subStatusCode: DataApiBuilderException.SubStatusCodes.UnexpectedError);
                                }

                                upsertOperationResultSetRow = upsertOperationResult.Rows.FirstOrDefault() ?? new();

                                if (upsertOperationResultSetRow.Columns.Count > 0 &&
                                    upsertOperationResult.ResultProperties.TryGetValue(IS_UPDATE_RESULT_SET, out object? isUpdateResultSetValue))
                                {

                                    hasPerformedUpdate = Convert.ToBoolean(isUpdateResultSetValue);
                                }

                                // The role with which the REST request is executed can have a database policy defined for the read action.
                                // In such a case, to get the results back, a select query which honors the database policy is executed.
                                if (isDatabasePolicyDefinedForReadAction)
                                {
                                    FindRequestContext findRequestContext = ConstructFindRequestContext(context, upsertOperationResultSetRow, roleName, sqlMetadataProvider);
                                    IQueryEngine queryEngine = _queryEngineFactory.GetQueryEngine(sqlMetadataProvider.GetDatabaseType());
                                    selectOperationResponse = await queryEngine.ExecuteAsync(findRequestContext);
                                }

                                transactionScope.Complete();
                            }
                        }

                        // All the exceptions that can be thrown by .Complete() and .Dispose() methods of transactionScope
                        // derive from TransactionException. Hence, TransactionException acts as a catch-all.
                        // When an exception related to Transactions is encountered, the mutation is deemed unsuccessful and
                        // a DataApiBuilderException is thrown
                        catch (TransactionException)
                        {
                            throw _dabExceptionWithTransactionErrorMessage;
                        }

                        Dictionary<string, object?> resultRow = upsertOperationResultSetRow.Columns;

                        // For all SQL database types, when an upsert operation results in an update operation, an entry <IsUpdateResultSet,true> is added to the result set dictionary.
                        // For MsSQL and MySQL database types, the "IsUpdateResultSet" field is sufficient to determine whether the resultant operation was an insert or an update.
                        // For PostgreSQL, the result set dictionary will always contain the entry <IsUpdateResultSet,true> irrespective of the upsert resulting in an insert/update operation.
                        // PostgreSQL result sets will contain a field "___upsert_op___" that indicates whether the resultant operation was an update or an insert. So, the value present in this field
                        // is used to determine whether the upsert resulted in an update/insert.
                        if (sqlMetadataProvider.GetDatabaseType() is DatabaseType.PostgreSQL)
                        {
                            hasPerformedUpdate = !PostgresQueryBuilder.IsInsert(resultRow);
                        }

                        // When read permissions is configured without database policy, a subsequent select query will not be executed.
                        // However, the read action could have include and exclude fields configured. To honor that configuration setup,
                        // any additional fields that are present in the response are removed.
                        if (isReadPermissionConfiguredForRole && !isDatabasePolicyDefinedForReadAction)
                        {
                            IEnumerable<string> allowedExposedColumns = _authorizationResolver.GetAllowedExposedColumns(context.EntityName, roleName, EntityActionOperation.Read);
                            foreach (string columnInResponse in resultRow.Keys)
                            {
                                if (!allowedExposedColumns.Contains(columnInResponse))
                                {
                                    resultRow.Remove(columnInResponse);
                                }
                            }
                        }

                        // When the upsert operation results in the creation of a new record, an HTTP 201 CreatedResult response is returned.
                        if (!hasPerformedUpdate)
                        {
                            // Location Header is made up of the Base URL of the request and the primary key of the item created.
                            // However, for PATCH and PUT requests, the primary key would be present in the request URL. For POST request, however, the primary key
                            // would not be available in the URL and needs to be appended. Since, this is a PUT or PATCH request that has resulted in the creation of
                            // a new item, the URL already contains the primary key and hence, an empty string is passed as the primary key route.
                            return SqlResponseHelpers.ConstructCreatedResultResponse(resultRow, selectOperationResponse, primaryKeyRoute: string.Empty, isReadPermissionConfiguredForRole, isDatabasePolicyDefinedForReadAction, context.OperationType, GetBaseRouteFromConfig(_runtimeConfigProvider.GetConfig()), GetHttpContext());
                        }

                        // When the upsert operation results in the update of an existing record, an HTTP 200 OK response is returned.
                        return SqlResponseHelpers.ConstructOkMutationResponse(resultRow, selectOperationResponse, isReadPermissionConfiguredForRole, isDatabasePolicyDefinedForReadAction);
                    }
                    else
                    {
                        // This code block gets executed when the operation type is one among Insert, Update or UpdateIncremental.
                        DbResultSetRow? mutationResultRow = null;

                        try
                        {
                            // Creating an implicit transaction
                            using (TransactionScope transactionScope = ConstructTransactionScopeBasedOnDbType(sqlMetadataProvider))
                            {
                                mutationResultRow =
                                        await PerformMutationOperation(
                                            entityName: context.EntityName,
                                            operationType: context.OperationType,
                                            parameters: parameters,
                                            sqlMetadataProvider: sqlMetadataProvider);

                                if (mutationResultRow is null || mutationResultRow.Columns.Count == 0)
                                {
                                    if (context.OperationType is EntityActionOperation.Insert)
                                    {
                                        if (mutationResultRow is null)
                                        {
                                            // Ideally this case should not happen, however may occur due to unexpected reasons,
                                            // like the DbDataReader being null. We throw an exception
                                            // which will be returned as an UnexpectedError.
                                            throw new DataApiBuilderException(
                                                message: "An unexpected error occurred while trying to execute the query.",
                                                statusCode: HttpStatusCode.InternalServerError,
                                                subStatusCode: DataApiBuilderException.SubStatusCodes.UnexpectedError);
                                        }

                                        if (mutationResultRow.Columns.Count == 0)
                                        {
                                            throw new DataApiBuilderException(
                                                message: "Could not insert row with given values.",
                                                statusCode: HttpStatusCode.Forbidden,
                                                subStatusCode: DataApiBuilderException.SubStatusCodes.DatabasePolicyFailure
                                                );
                                        }
                                    }
                                    else
                                    {
                                        if (mutationResultRow is null)
                                        {
                                            // Ideally this case should not happen, however may occur due to unexpected reasons,
                                            // like the DbDataReader being null. We throw an exception
                                            // which will be returned as an UnexpectedError  
                                            throw new DataApiBuilderException(message: "An unexpected error occurred while trying to execute the query.",
                                                                                statusCode: HttpStatusCode.NotFound,
                                                                                subStatusCode: DataApiBuilderException.SubStatusCodes.UnexpectedError);
                                        }

                                        if (mutationResultRow.Columns.Count == 0)
                                        {
                                            // This code block is reached when Update or UpdateIncremental operation does not successfully find the record to
                                            // update. An exception is thrown which will be returned as a 404 NotFound response.
                                            throw new DataApiBuilderException(message: "No Update could be performed, record not found",
                                                                                statusCode: HttpStatusCode.NotFound,
                                                                                subStatusCode: DataApiBuilderException.SubStatusCodes.EntityNotFound);
                                        }

                                    }
                                }

                                // The role with which the REST request is executed can have database policies defined for the read action.
                                // When the database policy is defined for the read action, a select query that honors the database policy
                                // is executed to fetch the results.
                                if (isDatabasePolicyDefinedForReadAction)
                                {
                                    FindRequestContext findRequestContext = ConstructFindRequestContext(context, mutationResultRow, roleName, sqlMetadataProvider);
                                    IQueryEngine queryEngine = _queryEngineFactory.GetQueryEngine(sqlMetadataProvider.GetDatabaseType());
                                    selectOperationResponse = await queryEngine.ExecuteAsync(findRequestContext);
                                }

                                transactionScope.Complete();
                            }
                        }

                        // All the exceptions that can be thrown by .Complete() and .Dispose() methods of transactionScope
                        // derive from TransactionException. Hence, TransactionException acts as a catch-all.
                        // When an exception related to Transactions is encountered, the mutation is deemed unsuccessful and
                        // a DataApiBuilderException is thrown
                        catch (TransactionException)
                        {
                            throw _dabExceptionWithTransactionErrorMessage;
                        }

                        // When read permission is configured without a database policy, a subsequent select query will not be executed.
                        // So, if the read action has include/exclude fields configured, additional fields present in the response
                        // need to be removed.
                        if (isReadPermissionConfiguredForRole && !isDatabasePolicyDefinedForReadAction)
                        {
                            IEnumerable<string> allowedExposedColumns = _authorizationResolver.GetAllowedExposedColumns(context.EntityName, roleName, EntityActionOperation.Read);
                            foreach (string columnInResponse in mutationResultRow!.Columns.Keys)
                            {
                                if (!allowedExposedColumns.Contains(columnInResponse))
                                {
                                    mutationResultRow!.Columns.Remove(columnInResponse);
                                }
                            }
                        }

                        string primaryKeyRouteForLocationHeader = isReadPermissionConfiguredForRole ? SqlResponseHelpers.ConstructPrimaryKeyRoute(context, mutationResultRow!.Columns, sqlMetadataProvider)
                                                                                                    : string.Empty;

                        if (context.OperationType is EntityActionOperation.Insert)
                        {
                            // Location Header is made up of the Base URL of the request and the primary key of the item created.
                            // For POST requests, the primary key info would not be available in the URL and needs to be appended. So, the primary key of the newly created item
                            // which is stored in the primaryKeyRoute is used to construct the Location Header.
                            return SqlResponseHelpers.ConstructCreatedResultResponse(mutationResultRow!.Columns, selectOperationResponse, primaryKeyRouteForLocationHeader, isReadPermissionConfiguredForRole, isDatabasePolicyDefinedForReadAction, context.OperationType, GetBaseRouteFromConfig(_runtimeConfigProvider.GetConfig()), GetHttpContext());
                        }

                        if (context.OperationType is EntityActionOperation.Update || context.OperationType is EntityActionOperation.UpdateIncremental)
                        {
                            return SqlResponseHelpers.ConstructOkMutationResponse(mutationResultRow!.Columns, selectOperationResponse, isReadPermissionConfiguredForRole, isDatabasePolicyDefinedForReadAction);
                        }
                    }

                }
                finally
                {
                    if (selectOperationResponse is not null)
                    {
                        selectOperationResponse.Dispose();
                    }
                }
            }

            // if we have not yet returned, record is null
            return null;
        }

        /// <summary>
        /// Constructs a FindRequestContext from the Insert/Upsert RequestContext and the results of insert/upsert database operation.
        /// For REST POST, PUT AND PATCH API requests, when there are database policies defined for the read action,
        /// a subsequent select query that honors the database policy is executed to fetch the results.
        /// </summary>
        /// <param name="context">Insert/Upsert Request context for the REST POST, PUT and PATCH request</param>
        /// <param name="mutationResultRow">Result of the insert/upsert database operation</param>
        /// <param name="roleName">Role with which the API request is executed</param>
        /// <param name="sqlMetadataProvider">SqlMetadataProvider object - provides helper method to get the exposed column name for a given column name</param>
        /// <returns>Returns a FindRequestContext object constructed from the existing context and create/upsert operation results.</returns>
        private FindRequestContext ConstructFindRequestContext(RestRequestContext context, DbResultSetRow mutationResultRow, string roleName, ISqlMetadataProvider sqlMetadataProvider)
        {
            FindRequestContext findRequestContext = new(entityName: context.EntityName, dbo: context.DatabaseObject, isList: false);

            // PrimaryKeyValuePairs in the context is populated using the primary key values from the
            // results of the insert/update database operation.
            foreach (string primarykey in context.DatabaseObject.SourceDefinition.PrimaryKey)
            {
                // The primary keys can have a mapping defined. mutationResultRow contains the mapped column names as keys.
                // So, the mapped field names are used to look up and fetch the values from mutationResultRow.
                // TryGetExposedColumnName method populates the the mapped column name (if configured) or the original column name into exposedColumnName.
                // It returns false if the primary key does not exist.
                if (sqlMetadataProvider.TryGetExposedColumnName(context.EntityName, primarykey, out string? exposedColumnName))
                {
                    findRequestContext.PrimaryKeyValuePairs.Add(exposedColumnName, mutationResultRow.Columns[exposedColumnName]!);
                }
                else
                {
                    // This code block should never be reached because the information about primary keys gets populated during the startup.
                    throw new DataApiBuilderException(
                       message: "Insert/Upsert operation was successful but unexpected error when constructing the response",
                       statusCode: HttpStatusCode.InternalServerError,
                       subStatusCode: DataApiBuilderException.SubStatusCodes.UnexpectedError);
                }
            }

            // READ action for the given role can have include and exclude fields configured. Populating UpdateReturnFields
            // ensures that the select query retrieves only those fields that are allowed for the given role.
            findRequestContext.UpdateReturnFields(_authorizationResolver.GetAllowedExposedColumns(context.EntityName, roleName, EntityActionOperation.Read));

            return findRequestContext;
        }

        /// <summary>
        /// Performs the given REST and GraphQL mutation operation of type
        /// Insert, Create, Update, UpdateIncremental, UpdateGraphQL
        /// on the source backing the given entity.
        /// </summary>
        /// <param name="entityName">The name of the entity on which mutation is to be performed.</param>
        /// <param name="operationType">The type of mutation operation.
        /// This cannot be Delete, Upsert or UpsertIncremental since those operations have dedicated functions.</param>
        /// <param name="parameters">The parameters of the mutation query.</param>
        /// <param name="context">In the case of GraphQL, the HotChocolate library's middleware context.</param>
        /// <returns>Single row read from DbDataReader.</returns>
        private async Task<DbResultSetRow?>
            PerformMutationOperation(
                string entityName,
                EntityActionOperation operationType,
                IDictionary<string, object?> parameters,
                ISqlMetadataProvider sqlMetadataProvider,
                IMiddlewareContext? context = null)
        {
            IQueryBuilder queryBuilder = _queryManagerFactory.GetQueryBuilder(sqlMetadataProvider.GetDatabaseType());
            IQueryExecutor queryExecutor = _queryManagerFactory.GetQueryExecutor(sqlMetadataProvider.GetDatabaseType());
            string dataSourceName = _runtimeConfigProvider.GetConfig().GetDataSourceNameFromEntityName(entityName);

            string queryString;
            Dictionary<string, DbConnectionParam> queryParameters;
            switch (operationType)
            {
                case EntityActionOperation.Insert:
                case EntityActionOperation.Create:
                    SqlInsertStructure insertQueryStruct = context is null
                        ? new(
                            entityName,
                            sqlMetadataProvider,
                            _authorizationResolver,
                            _gQLFilterParser,
                            parameters,
                            GetHttpContext())
                        : new(
                            context,
                            entityName,
                            sqlMetadataProvider,
                            _authorizationResolver,
                            _gQLFilterParser,
                            parameters,
                            GetHttpContext());
                    queryString = queryBuilder.Build(insertQueryStruct);
                    queryParameters = insertQueryStruct.Parameters;
                    break;
                case EntityActionOperation.Update:
                    SqlUpdateStructure updateStructure = new(
                        entityName,
                        sqlMetadataProvider,
                        _authorizationResolver,
                        _gQLFilterParser,
                        parameters,
                        GetHttpContext(),
                        isIncrementalUpdate: false);
                    queryString = queryBuilder.Build(updateStructure);
                    queryParameters = updateStructure.Parameters;
                    break;
                case EntityActionOperation.UpdateIncremental:
                    SqlUpdateStructure updateIncrementalStructure = new(
                        entityName,
                        sqlMetadataProvider,
                        _authorizationResolver,
                        _gQLFilterParser,
                        parameters,
                        GetHttpContext(),
                        isIncrementalUpdate: true);
                    queryString = queryBuilder.Build(updateIncrementalStructure);
                    queryParameters = updateIncrementalStructure.Parameters;
                    break;
                case EntityActionOperation.UpdateGraphQL:
                    if (context is null)
                    {
                        throw new ArgumentNullException("Context should not be null for a GraphQL operation.");
                    }

                    SqlUpdateStructure updateGraphQLStructure = new(
                        context,
                        entityName,
                        sqlMetadataProvider,
                        _authorizationResolver,
                        _gQLFilterParser,
                        parameters,
                        GetHttpContext());
                    queryString = queryBuilder.Build(updateGraphQLStructure);
                    queryParameters = updateGraphQLStructure.Parameters;
                    break;
                default:
                    throw new NotSupportedException($"Unexpected mutation operation \" {operationType}\" requested.");
            }

            DbResultSet? dbResultSet;
            DbResultSetRow? dbResultSetRow;

            /*
             * Move the below logic to a separate helper function. Re-use this in the fucntion for nested insertions.
             *
             */

            if (context is not null && !context.Selection.Type.IsScalarType())
            {
                SourceDefinition sourceDefinition = sqlMetadataProvider.GetSourceDefinition(entityName);

                // To support GraphQL field mappings (DB column aliases), convert the sourceDefinition
                // primary key column names (backing columns) to the exposed (mapped) column names to
                // identify primary key column names in the mutation result set.
                List<string> primaryKeyExposedColumnNames = new();
                foreach (string primaryKey in sourceDefinition.PrimaryKey)
                {
                    if (sqlMetadataProvider.TryGetExposedColumnName(entityName, primaryKey, out string? name) && !string.IsNullOrWhiteSpace(name))
                    {
                        primaryKeyExposedColumnNames.Add(name);
                    }
                }

                // Only extract pk columns since non pk columns can be null
                // and the subsequent query would search with:
                // nullParamName = NULL
                // which would fail to get the mutated entry from the db
                // When no exposed column names were resolved, it is safe to provide
                // backing column names (sourceDefinition.Primary) as a list of arguments.
                dbResultSet =
                    await queryExecutor.ExecuteQueryAsync(
                        queryString,
                        queryParameters,
                        queryExecutor.ExtractResultSetFromDbDataReaderAsync,
                        dataSourceName,
                        GetHttpContext(),
                        primaryKeyExposedColumnNames.Count > 0 ? primaryKeyExposedColumnNames : sourceDefinition.PrimaryKey);

                dbResultSetRow = dbResultSet is not null ?
                    (dbResultSet.Rows.FirstOrDefault() ?? new DbResultSetRow()) : null;

                if (dbResultSetRow is not null && dbResultSetRow.Columns.Count == 0 && dbResultSet!.ResultProperties.TryGetValue("RecordsAffected", out object? recordsAffected) && (int)recordsAffected <= 0)
                {
                    // For GraphQL, insert operation corresponds to Create action.
                    if (operationType is EntityActionOperation.Create)
                    {
                        throw new DataApiBuilderException(
                            message: "Could not insert row with given values.",
                            statusCode: HttpStatusCode.Forbidden,
                            subStatusCode: DataApiBuilderException.SubStatusCodes.DatabasePolicyFailure
                            );
                    }

                    string searchedPK;
                    if (primaryKeyExposedColumnNames.Count > 0)
                    {
                        searchedPK = '<' + string.Join(", ", primaryKeyExposedColumnNames.Select(pk => $"{pk}: {parameters[pk]}")) + '>';
                    }
                    else
                    {
                        searchedPK = '<' + string.Join(", ", sourceDefinition.PrimaryKey.Select(pk => $"{pk}: {parameters[pk]}")) + '>';
                    }

                    throw new DataApiBuilderException(
                        message: $"Could not find item with {searchedPK}",
                        statusCode: HttpStatusCode.NotFound,
                        subStatusCode: DataApiBuilderException.SubStatusCodes.ItemNotFound);
                }
            }
            else
            {
                // This is the scenario for all REST mutation operations covered by this function
                // and the case when the Selection Type is a scalar for GraphQL.
                dbResultSet =
                    await queryExecutor.ExecuteQueryAsync(
                        sqltext: queryString,
                        parameters: queryParameters,
                        dataReaderHandler: queryExecutor.ExtractResultSetFromDbDataReaderAsync,
                        httpContext: GetHttpContext(),
                        dataSourceName: dataSourceName);
                dbResultSetRow = dbResultSet is not null ? (dbResultSet.Rows.FirstOrDefault() ?? new()) : null;
            }

            return dbResultSetRow;
        }

        /// <summary>
        /// Performs the given GraphQL create mutation operation.
        /// </summary>
        /// <param name="entityName">Name of the top level entity</param>
        /// <param name="parameters">Mutation parameter arguments</param>
        /// <param name="sqlMetadataProvider">SqlMetadaprovider</param>
        /// <param name="context">Hotchocolate's context for the graphQL request.</param>
        /// <param name="multipleInputType">Boolean indicating whether the create operation is for multiple items.</param>
        /// <returns>Primary keys of the created records (in the top level entity).</returns>
        /// <exception cref="DataApiBuilderException"></exception>
        private List<IDictionary<string, object?>> PerformMultipleCreateOperation(
                string entityName,
                IDictionary<string, object?> parameters,
                ISqlMetadataProvider sqlMetadataProvider,
                IMiddlewareContext context,
                bool multipleInputType = false)
        {
            string fieldName = multipleInputType ? MULTIPLE_INPUT_ARGUEMENT_NAME : SINGLE_INPUT_ARGUEMENT_NAME;
            object? inputParams = GQLMultipleCreateArgumentToDictParams(context, fieldName, parameters);

            if (inputParams is null)
            {
                throw new DataApiBuilderException(
                              message: "Invalid data entered in the mutation request",
                              statusCode: HttpStatusCode.BadRequest,
                              subStatusCode: DataApiBuilderException.SubStatusCodes.BadRequest);
            }

            List<IDictionary<string, object?>> finalResultPKs = new();

            if (multipleInputType)
            {
                List<IDictionary<string, object?>> inputList = (List<IDictionary<string, object?>>)inputParams;
                foreach (IDictionary<string, object?> input in inputList)
                {
                    MultipleCreateStructure nestedInsertStructure = new(entityName, entityName, null, input);
                    Dictionary<string, Dictionary<string, object?>> resultPKs = new();
                    PerformDbInsertOperation(sqlMetadataProvider, nestedInsertStructure, resultPKs, context);
                    if (nestedInsertStructure.CurrentEntityPKs is not null)
                    {
                        finalResultPKs.Add(nestedInsertStructure.CurrentEntityPKs);
                    }
                }
            }
            else
            {
                IDictionary<string, object?> input = (IDictionary<string, object?>)inputParams;

                Dictionary<string, Dictionary<string, object?>> resultPKs = new();
                MultipleCreateStructure nestedInsertStructure = new(entityName, entityName, null, input);

                PerformDbInsertOperation(sqlMetadataProvider, nestedInsertStructure, resultPKs, context);
                if (nestedInsertStructure.CurrentEntityPKs is not null)
                {
                    finalResultPKs.Add(nestedInsertStructure.CurrentEntityPKs);
                }
            }

            return finalResultPKs;
        }

        /// <summary>
        /// Builds and executes the INSERT SQL statements necessary for the nested create mutation operation.
        /// </summary>
        /// <param name="sqlMetadataProvider">SqlMetadataprovider for the given database type.</param>
        /// <param name="nestedInsertStructure">Wrapper object for the current entity</param>
        /// <param name="resultPKs">Dictionary containing the PKs of the created items.</param>
        /// <param name="context">Hotchocolate's context for the graphQL request.</param>
        private void PerformDbInsertOperation(
            ISqlMetadataProvider sqlMetadataProvider,
            MultipleCreateStructure nestedInsertStructure,
            Dictionary<string, Dictionary<string, object?>> resultPKs,
            IMiddlewareContext? context = null)
        {

            if (nestedInsertStructure.InputMutParams is null)
            {
                throw new DataApiBuilderException(
                        message: "Null input parameter is not acceptable",
                        statusCode: HttpStatusCode.InternalServerError,
                        subStatusCode: DataApiBuilderException.SubStatusCodes.UnexpectedError
                    );
            }

            // For One - Many and Many - Many relationship types, the entire logic needs to be run for each element of the input.
            // So, when the input is a list, we iterate over the list and run the logic for each element.
            if (nestedInsertStructure.InputMutParams.GetType().GetGenericTypeDefinition() == typeof(List<>))
            {
                List<IDictionary<string, object?>> inputParamList = (List<IDictionary<string, object?>>)nestedInsertStructure.InputMutParams;
                foreach (IDictionary<string, object?> inputParam in inputParamList)
                {
                    MultipleCreateStructure ns = new(nestedInsertStructure.EntityName, nestedInsertStructure.HigherLevelEntityName, nestedInsertStructure.HigherLevelEntityPKs, inputParam, nestedInsertStructure.IsLinkingTableInsertionRequired);
                    Dictionary<string, Dictionary<string, object?>> newResultPks = new();
                    PerformDbInsertOperation(sqlMetadataProvider, ns, newResultPks, context);
                }
            }
            else
            {
                string entityName = nestedInsertStructure.EntityName;
                Entity entity = _runtimeConfigProvider.GetConfig().Entities[entityName]; // use tryGet to get the entity object

                // Dependency Entity refers to those entities that are to be inserted before the top level entities. PKs of these entites are required
                // to be able to successfully create a record in the table backing the top level entity. 
                // Dependent Entity refers to those entities that are to be inserted after the top level entities. These entities require the PK of the top
                // level entity.
                DetermineDependentAndDependencyEntities(nestedInsertStructure.EntityName, nestedInsertStructure, sqlMetadataProvider, entity.Relationships);

                // Recurse for dependency entities
                foreach (Tuple<string, object?> dependecyEntity in nestedInsertStructure.DependencyEntities)
                {
                    MultipleCreateStructure dependencyEntityNestedInsertStructure = new(GetRelatedEntityNameInRelationship(entity, dependecyEntity.Item1), entityName, nestedInsertStructure.CurrentEntityPKs, dependecyEntity.Item2);
                    PerformDbInsertOperation(sqlMetadataProvider, dependencyEntityNestedInsertStructure, resultPKs, context);
                }

                SourceDefinition currentEntitySourceDefinition = sqlMetadataProvider.GetSourceDefinition(entityName);

                List<string> primaryKeyColumnNames = new();
                foreach (string primaryKey in currentEntitySourceDefinition.PrimaryKey)
                {
                    primaryKeyColumnNames.Add(primaryKey);
                }

                DatabaseObject entityObject = sqlMetadataProvider.EntityToDatabaseObject[entityName];
                string entityFullName = entityObject.FullName;
                RelationshipMetadata relationshipData = currentEntitySourceDefinition.SourceEntityRelationshipMap[entityName];

                // Populate the foreign key values for the current entity. 
                foreach ((string relatedEntityName, List<ForeignKeyDefinition> fkDefinitions) in relationshipData.TargetEntityToFkDefinitionMap)
                {
                    DatabaseObject relatedEntityObject = sqlMetadataProvider.EntityToDatabaseObject[relatedEntityName];
                    string relatedEntityFullName = relatedEntityObject.FullName;
                    ForeignKeyDefinition fkDefinition = fkDefinitions[0];
                    if (string.Equals(fkDefinition.Pair.ReferencingDbTable.FullName, entityFullName) && string.Equals(fkDefinition.Pair.ReferencedDbTable.FullName, relatedEntityFullName))
                    {
                        int count = fkDefinition.ReferencingColumns.Count;
                        for (int i = 0; i < count; i++)
                        {
                            string referencingColumnName = fkDefinition.ReferencingColumns[i];
                            string referencedColumnName = fkDefinition.ReferencedColumns[i];

                            if (nestedInsertStructure.CurrentEntityParams!.ContainsKey(referencingColumnName))
                            {
                                continue;
                            }

                            if (resultPKs.TryGetValue(relatedEntityName, out Dictionary<string, object?>? relatedEntityPKs)
                                 && relatedEntityPKs is not null
                                 && relatedEntityPKs.TryGetValue(referencedColumnName, out object? relatedEntityPKValue)
                                 && relatedEntityPKValue is not null)
                            {
                                nestedInsertStructure.CurrentEntityParams.Add(referencingColumnName, relatedEntityPKValue);
                            }
                            else if (nestedInsertStructure.HigherLevelEntityPKs is not null
                                 && nestedInsertStructure.HigherLevelEntityPKs.TryGetValue(referencedColumnName, out object? pkValue)
                                 && pkValue is not null)
                            {
                                nestedInsertStructure.CurrentEntityParams.Add(referencingColumnName, pkValue);
                            }
                            else
                            {
                                throw new DataApiBuilderException(
                                                        message: $"Foreign Key value for  Entity: {entityName}, Column : {referencedColumnName} not found",
                                                        subStatusCode: DataApiBuilderException.SubStatusCodes.ForeignKeyNotFound,
                                                        statusCode: HttpStatusCode.InternalServerError);
                            }
                        }
                    }
                }

                SqlInsertStructure sqlInsertStructure = new(entityName,
                                                            sqlMetadataProvider,
                                                            _authorizationResolver,
                                                            _gQLFilterParser,
                                                            nestedInsertStructure.CurrentEntityParams!,
                                                            GetHttpContext());

                IQueryBuilder queryBuilder = _queryManagerFactory.GetQueryBuilder(sqlMetadataProvider.GetDatabaseType());
                IQueryExecutor queryExecutor = _queryManagerFactory.GetQueryExecutor(sqlMetadataProvider.GetDatabaseType());
                string dataSourceName = _runtimeConfigProvider.GetConfig().GetDataSourceNameFromEntityName(entityName);
                string queryString = queryBuilder.Build(sqlInsertStructure);
                Dictionary<string, DbConnectionParam> queryParameters = sqlInsertStructure.Parameters;

                DbResultSet? dbResultSet;
                DbResultSetRow? dbResultSetRow;

                dbResultSet = queryExecutor.ExecuteQuery(
                                      queryString,
                                      queryParameters,
                                      queryExecutor.ExtractResultSetFromDbDataReader,
                                      GetHttpContext(),
                                      primaryKeyColumnNames,
                                      dataSourceName);

                dbResultSetRow = dbResultSet is not null ?
                        (dbResultSet.Rows.FirstOrDefault() ?? new DbResultSetRow()) : null;

                if (dbResultSetRow is not null && dbResultSetRow.Columns.Count == 0)
                {
                    // For GraphQL, insert operation corresponds to Create action.
                    throw new DataApiBuilderException(
                        message: "Could not insert row with given values.",
                        statusCode: HttpStatusCode.Forbidden,
                        subStatusCode: DataApiBuilderException.SubStatusCodes.DatabasePolicyFailure);
                }

                if (dbResultSetRow is null)
                {
                    throw new DataApiBuilderException(
                        message: "No data returned back from database.",
                        statusCode: HttpStatusCode.InternalServerError,
                        subStatusCode: DataApiBuilderException.SubStatusCodes.DatabaseOperationFailed);
                }

                Dictionary<string, object?> insertedValues = dbResultSetRow.Columns;
                Dictionary<string, object?> pkValues = new();
                foreach (string pk in primaryKeyColumnNames)
                {
                    pkValues.Add(pk, insertedValues[pk]);
                }

                resultPKs.Add(entityName, pkValues);
                nestedInsertStructure.CurrentEntityPKs = pkValues;

                //Perform an insertion in the linking table if required
                if (nestedInsertStructure.IsLinkingTableInsertionRequired)
                {
                    if (nestedInsertStructure.LinkingTableParams is null)
                    {
                        nestedInsertStructure.LinkingTableParams = new Dictionary<string, object?>();
                    }

                    // Add higher level entity PKs
                    List<ForeignKeyDefinition> foreignKeyDefinitions = relationshipData.TargetEntityToFkDefinitionMap[nestedInsertStructure.HigherLevelEntityName];
                    ForeignKeyDefinition fkDefinition = foreignKeyDefinitions[0];

                    int count = fkDefinition.ReferencingColumns.Count;
                    for (int i = 0; i < count; i++)
                    {
                        string referencingColumnName = fkDefinition.ReferencingColumns[i];
                        string referencedColumnName = fkDefinition.ReferencedColumns[i];

                        if (nestedInsertStructure.LinkingTableParams.ContainsKey(referencingColumnName))
                        {
                            continue;
                        }

                        nestedInsertStructure.LinkingTableParams.Add(referencingColumnName, nestedInsertStructure.CurrentEntityPKs![referencedColumnName]);
                    }

                    // Add current entity PKs
                    SourceDefinition higherLevelEntityRelationshipMetadata = sqlMetadataProvider.GetSourceDefinition(nestedInsertStructure.HigherLevelEntityName);
                    RelationshipMetadata relationshipMetadata2 = higherLevelEntityRelationshipMetadata.SourceEntityRelationshipMap[nestedInsertStructure.HigherLevelEntityName];

                    foreignKeyDefinitions = relationshipMetadata2.TargetEntityToFkDefinitionMap[entityName];
                    fkDefinition = foreignKeyDefinitions[0];

                    count = fkDefinition.ReferencingColumns.Count;
                    for (int i = 0; i < count; i++)
                    {
                        string referencingColumnName = fkDefinition.ReferencingColumns[i];
                        string referencedColumnName = fkDefinition.ReferencedColumns[i];

                        if (nestedInsertStructure.LinkingTableParams.ContainsKey(referencingColumnName))
                        {
                            continue;
                        }

                        nestedInsertStructure.LinkingTableParams.Add(referencingColumnName, nestedInsertStructure.HigherLevelEntityPKs![referencedColumnName]);
                    }

                    SqlInsertStructure linkingEntitySqlInsertStructure = new(GraphQLUtils.GenerateLinkingEntityName(nestedInsertStructure.HigherLevelEntityName, entityName),
                                                                            sqlMetadataProvider,
                                                                            _authorizationResolver,
                                                                            _gQLFilterParser,
                                                                            nestedInsertStructure.LinkingTableParams!,
                                                                            GetHttpContext(),
                                                                            isLinkingEntity: true);

                    string linkingTableQueryString = queryBuilder.Build(linkingEntitySqlInsertStructure);
                    SourceDefinition linkingTableSourceDefinition = sqlMetadataProvider.GetSourceDefinition(GraphQLUtils.GenerateLinkingEntityName(nestedInsertStructure.HigherLevelEntityName, entityName));

                    List<string> linkingTablePkColumns = new();
                    foreach (string primaryKey in linkingTableSourceDefinition.PrimaryKey)
                    {
                        linkingTablePkColumns.Add(primaryKey);
                    }

                    Dictionary<string, DbConnectionParam> linkingTableQueryParams = linkingEntitySqlInsertStructure.Parameters;
                    dbResultSet = queryExecutor.ExecuteQuery(
                                      linkingTableQueryString,
                                      linkingTableQueryParams,
                                      queryExecutor.ExtractResultSetFromDbDataReader,
                                      GetHttpContext(),
                                      linkingTablePkColumns,
                                      dataSourceName);

                    dbResultSetRow = dbResultSet is not null ?
                            (dbResultSet.Rows.FirstOrDefault() ?? new DbResultSetRow()) : null;

                    if (dbResultSetRow is not null && dbResultSetRow.Columns.Count == 0)
                    {
                        // For GraphQL, insert operation corresponds to Create action.
                        throw new DataApiBuilderException(
                            message: "Could not insert row with given values.",
                            statusCode: HttpStatusCode.Forbidden,
                            subStatusCode: DataApiBuilderException.SubStatusCodes.DatabasePolicyFailure);
                    }

                    if (dbResultSetRow is null)
                    {
                        throw new DataApiBuilderException(
                            message: "No data returned back from database.",
                            statusCode: HttpStatusCode.InternalServerError,
                            subStatusCode: DataApiBuilderException.SubStatusCodes.DatabaseOperationFailed);
                    }
                }

                // Recurse for dependent entities
                foreach (Tuple<string, object?> dependentEntity in nestedInsertStructure.DependentEntities)
                {
                    string relatedEntityName = GetRelatedEntityNameInRelationship(entity, dependentEntity.Item1);
                    MultipleCreateStructure dependentEntityNestedInsertStructure = new(relatedEntityName, entityName, nestedInsertStructure.CurrentEntityPKs, dependentEntity.Item2, IsManyToManyRelationship(entity, dependentEntity.Item1));
                    PerformDbInsertOperation(sqlMetadataProvider, dependentEntityNestedInsertStructure, resultPKs, context);
                }
            }
        }

        /// <summary>
        /// 
        /// </summary>
        /// <param name="entity"></param>
        /// <param name="relationshipName"></param>
        /// <returns></returns>
        public static string GetRelatedEntityNameInRelationship(Entity entity, string relationshipName)
        {
            if (entity.Relationships is null)
            {
                throw new DataApiBuilderException(message: "Entity has no relationships defined",
                                                  statusCode: HttpStatusCode.InternalServerError,
                                                  subStatusCode: DataApiBuilderException.SubStatusCodes.UnexpectedError);
            }

            if (entity.Relationships.TryGetValue(relationshipName, out EntityRelationship? entityRelationship)
               && entityRelationship is not null)
            {
                return entityRelationship.TargetEntity;
            }
            else
            {
                throw new DataApiBuilderException(message: $"Entity does not have a relationship named {relationshipName}",
                                                  statusCode: HttpStatusCode.InternalServerError,
                                                  subStatusCode: DataApiBuilderException.SubStatusCodes.RelationshipNotFound);
            }

        }

        /// <summary>
        /// Helper method to determine whether the relationship is a M:N relationship.
        /// </summary>
        /// <param name="entity">Entity </param>
        /// <param name="relationshipName">Name of the relationship</param>
        /// <returns>True/False indicating whther a record should be created in the linking table</returns>
        public static bool IsManyToManyRelationship(Entity entity, string relationshipName)
        {
            return entity is not null &&
                   entity.Relationships is not null &&
                   entity.Relationships[relationshipName] is not null &&
                   entity.Relationships[relationshipName].Cardinality is Cardinality.Many &&
                   entity.Relationships[relationshipName].LinkingObject is not null;
        }

        /// <summary>
        /// 
        /// </summary>
        /// <param name="parameters"></param>
        /// <param name="sqlMetadataProvider"></param>
        /// <param name="dependencyEntities"></param>
        /// <param name="dependentEntities"></param>
        /// <param name="currentEntityParams"></param>
        private static void DetermineDependentAndDependencyEntities(string entityName,
                                                             MultipleCreateStructure nestedInsertStructure,
                                                             ISqlMetadataProvider sqlMetadataProvider,
                                                             Dictionary<string, EntityRelationship>? topLevelEntityRelationships)
        {
            IDictionary<string, object?> currentEntityParams = new Dictionary<string, object?>();
            IDictionary<string, object?> linkingTableParams = new Dictionary<string, object?>();

            if (nestedInsertStructure.InputMutParams is null)
            {
                return;
            }

            if (topLevelEntityRelationships is not null)
            {
                foreach (KeyValuePair<string, object?> entry in (Dictionary<string, object?>)nestedInsertStructure.InputMutParams)
                {
                    if (topLevelEntityRelationships.ContainsKey(entry.Key))
                    {
                        EntityRelationship relationshipInfo = topLevelEntityRelationships[entry.Key];
                        string relatedEntityName = relationshipInfo.TargetEntity;

                        if (relationshipInfo.Cardinality is Cardinality.Many)
                        {
                            nestedInsertStructure.DependentEntities.Add(new Tuple<string, object?>(entry.Key, entry.Value) { });
                        }

                        if (relationshipInfo.Cardinality is Cardinality.One)
                        {
                            SourceDefinition sourceDefinition = sqlMetadataProvider.GetSourceDefinition(entityName);
                            RelationshipMetadata relationshipMetadata = sourceDefinition.SourceEntityRelationshipMap[entityName];
                            List<ForeignKeyDefinition> fkDefinitions = relationshipMetadata.TargetEntityToFkDefinitionMap[relatedEntityName];
                            ForeignKeyDefinition fkDefinition = fkDefinitions[0];
                            DatabaseObject entityDbObject = sqlMetadataProvider.EntityToDatabaseObject[entityName];
                            string topLevelEntityFullName = entityDbObject.FullName;
                            Console.WriteLine("Top Level Entity Full Name : " + topLevelEntityFullName);

                            DatabaseObject relatedDbObject = sqlMetadataProvider.EntityToDatabaseObject[relatedEntityName];
                            string relatedEntityFullName = relatedDbObject.FullName;
                            Console.WriteLine("Related Entity Full Name : " + relatedEntityFullName);

                            if (string.Equals(fkDefinition.Pair.ReferencingDbTable.FullName, topLevelEntityFullName) && string.Equals(fkDefinition.Pair.ReferencedDbTable.FullName, relatedEntityFullName))
                            {
                                nestedInsertStructure.DependencyEntities.Add(new Tuple<string, object?>(entry.Key, entry.Value) { });
                            }
                            else
                            {
                                nestedInsertStructure.DependentEntities.Add(new Tuple<string, object?>(entry.Key, entry.Value) { });
                            }
                        }
                    }
                    else
                    {
                        if (sqlMetadataProvider.TryGetBackingColumn(entityName, entry.Key, out _))
                        {
                            currentEntityParams.Add(entry.Key, entry.Value);
                        }
                        else
                        {
                            linkingTableParams.Add(entry.Key, entry.Value);
                        }
                    }
                }
            }

            nestedInsertStructure.CurrentEntityParams = currentEntityParams;
            nestedInsertStructure.LinkingTableParams = linkingTableParams;
        }

        /// <summary>
        /// Function to parse the mutation parameters from Hotchocolate input types to Dictionary of field names and values.
        /// </summary>
        /// <param name="context">GQL middleware context used to resolve the values of arguments</param>
        /// <param name="fieldName">GQL field from which to extract the parameters</param>
        /// <param name="mutationParameters">Dictionary of mutation parameters</param>
        /// <returns></returns>
        internal static object? GQLMultipleCreateArgumentToDictParams(IMiddlewareContext context, string fieldName, IDictionary<string, object?> mutationParameters)
        {
            if (mutationParameters.TryGetValue(fieldName, out object? inputParameters))
            {
                IObjectField fieldSchema = context.Selection.Field;
                IInputField itemsArgumentSchema = fieldSchema.Arguments[fieldName];
                InputObjectType itemsArgumentObject = ExecutionHelper.InputObjectTypeFromIInputField(itemsArgumentSchema);
                return GQLMultipleCreateArgumentToDictParamsHelper(context, itemsArgumentObject, inputParameters);
            }
            else
            {
                throw new DataApiBuilderException(
                    message: $"Expected {fieldName} argument in mutation arguments.",
                    subStatusCode: DataApiBuilderException.SubStatusCodes.BadRequest,
                    statusCode: HttpStatusCode.BadRequest);
            }
        }

        /// <summary>
        /// Helper function to parse the mutation parameters from Hotchocolate input types to Dictionary of field names and values.
        /// For nested create mutation, the input types of a field can be a scalar, object or list type.
        /// This function recursively parses for each input type.
        /// </summary>
        /// <param name="context">GQL middleware context used to resolve the values of arguments.</param>
        /// <param name="rawInput">Hotchocolate input object type.</param>
        /// <returns></returns>
        internal static object? GQLMultipleCreateArgumentToDictParamsHelper(IMiddlewareContext context, InputObjectType itemsArgumentObject, object? inputParameters)
        {
            // This condition is met for input types that accepts an array of values.
            // Ex: 1. Multiple nested create operation ---> createbooks_multiple.   
            //     2. Input types for 1:N and M:N relationships.
            if (inputParameters is List<IValueNode> inputList)
            {
                List<IDictionary<string, object?>> resultList = new();

                foreach (IValueNode input in inputList)
                {
                    object? resultItem = GQLMultipleCreateArgumentToDictParamsHelper(context, itemsArgumentObject, input.Value);

                    if (resultItem is not null)
                    {
                        resultList.Add((IDictionary<string, object?>)resultItem);
                    }
                }

                return resultList;
            }
            // This condition is met for input types that accept input for a single item.
            // Ex: 1. Simple nested create operation --> createbook.
            //     2. Input types for 1:1 and N:1 relationships.
            else if (inputParameters is List<ObjectFieldNode> nodes)
            {
                Dictionary<string, object?> result = new();
                foreach (ObjectFieldNode node in nodes)
                {

                    string name = node.Name.Value;
                    if (node.Value.Kind == SyntaxKind.ListValue)
                    {
                        result.Add(name, GQLMultipleCreateArgumentToDictParamsHelper(context, GetInputObjectTypeForAField(name, itemsArgumentObject.Fields), node.Value.Value));
                    }
                    else if (node.Value.Kind == SyntaxKind.ObjectValue)
                    {
                        result.Add(name, GQLMultipleCreateArgumentToDictParamsHelper(context, GetInputObjectTypeForAField(name, itemsArgumentObject.Fields), node.Value.Value));
                    }
                    else
                    {
                        object? value = ExecutionHelper.ExtractValueFromIValueNode(value: node.Value,
                                                                                      argumentSchema: itemsArgumentObject.Fields[name],
                                                                                      variables: context.Variables);

                        result.Add(name, value);
                    }
                }

                return result;
            }

            return null;
        }

        /// <summary>
        /// Extracts the InputObjectType for a given field.
        /// </summary>
        /// <param name="fieldName">Field name for which the input object type is to be extracted.</param>
        /// <param name="fields">Fields present in the input object type.</param>
        /// <returns>The input object type for the given field.</returns>
        /// <exception cref="DataApiBuilderException"></exception>
        private static InputObjectType GetInputObjectTypeForAField(string fieldName, FieldCollection<InputField> fields)
        {
            if (fields.TryGetField(fieldName, out IInputField? field))
            {
                return ExecutionHelper.InputObjectTypeFromIInputField(field);
            }

            throw new DataApiBuilderException(message: $"Field {fieldName} not found.",
                                              subStatusCode: DataApiBuilderException.SubStatusCodes.UnexpectedError,
                                              statusCode: HttpStatusCode.InternalServerError);
        }

        internal static IDictionary<string, object?> GQLMutArgumentToDictParams(
            IMiddlewareContext context,
            string fieldName,
            IDictionary<string, object?> mutationParameters)
        {
            string errMsg;

            if (mutationParameters.TryGetValue(fieldName, out object? item))
            {
                IObjectField fieldSchema = context.Selection.Field;
                IInputField itemsArgumentSchema = fieldSchema.Arguments[fieldName];
                InputObjectType itemsArgumentObject = ExecutionHelper.InputObjectTypeFromIInputField(itemsArgumentSchema);

                Dictionary<string, object?> mutationInput;
                // An inline argument was set
                // TODO: This assumes the input was NOT nullable.
                if (item is List<ObjectFieldNode> mutationInputRaw)
                {
                    mutationInput = new Dictionary<string, object?>();
                    foreach (ObjectFieldNode node in mutationInputRaw)
                    {
                        string nodeName = node.Name.Value;
                        Console.WriteLine(node.Value.ToString());

                        mutationInput.Add(nodeName, ExecutionHelper.ExtractValueFromIValueNode(
                            value: node.Value,
                            argumentSchema: itemsArgumentObject.Fields[nodeName],
                            variables: context.Variables));
                    }

                    return mutationInput;
                }
                else
                {
                    errMsg = $"Unexpected {fieldName} argument format.";
                }
            }
            else
            {
                errMsg = $"Expected {fieldName} argument in mutation arguments.";
            }

            // should not happen due to gql schema validation
            throw new DataApiBuilderException(
                message: errMsg,
                subStatusCode: DataApiBuilderException.SubStatusCodes.BadRequest,
                statusCode: HttpStatusCode.BadRequest);
        }

        /// <summary>
        /// Perform the DELETE operation on the given entity.
        /// To determine the correct response, uses QueryExecutor's GetResultProperties handler for
        /// obtaining the db data reader properties like RecordsAffected, HasRows.
        /// </summary>
        /// <param name="entityName">The name of the entity.</param>
        /// <param name="parameters">The parameters for the DELETE operation.</param>
        /// <param name="sqlMetadataProvider">Metadataprovider for db on which to perform operation.</param>
        /// <returns>A dictionary of properties of the Db Data Reader like RecordsAffected, HasRows.</returns>
        private async Task<Dictionary<string, object>?>
            PerformDeleteOperation(
                string entityName,
                IDictionary<string, object?> parameters,
                ISqlMetadataProvider sqlMetadataProvider)
        {
            IQueryBuilder queryBuilder = _queryManagerFactory.GetQueryBuilder(sqlMetadataProvider.GetDatabaseType());
            IQueryExecutor queryExecutor = _queryManagerFactory.GetQueryExecutor(sqlMetadataProvider.GetDatabaseType());
            string dataSourceName = _runtimeConfigProvider.GetConfig().GetDataSourceNameFromEntityName(entityName);
            string queryString;
            Dictionary<string, DbConnectionParam> queryParameters;
            SqlDeleteStructure deleteStructure = new(
                entityName,
                sqlMetadataProvider,
                _authorizationResolver,
                _gQLFilterParser,
                parameters,
                GetHttpContext());
            queryString = queryBuilder.Build(deleteStructure);
            queryParameters = deleteStructure.Parameters;

            Dictionary<string, object>?
                resultProperties = await queryExecutor.ExecuteQueryAsync(
                    sqltext: queryString,
                    parameters: queryParameters,
                    dataReaderHandler: queryExecutor.GetResultProperties,
                    httpContext: GetHttpContext(),
                    dataSourceName: dataSourceName);

            return resultProperties;
        }

        /// <summary>
        /// Perform an Upsert or UpsertIncremental operation on the given entity.
        /// Since Upsert operations could simply be an update or result in an insert,
        /// uses QueryExecutor's GetMultipleResultSetsIfAnyAsync as the data reader handler.
        /// </summary>
        /// <param name="parameters">The parameters for the mutation query.</param>
        /// <param name="context">The REST request context.</param>
        /// <param name="sqlMetadataProvider">Metadataprovider for db on which to perform operation.</param>
        /// <returns>Single row read from DbDataReader.</returns>
        private async Task<DbResultSet?>
            PerformUpsertOperation(
                IDictionary<string, object?> parameters,
                RestRequestContext context,
                ISqlMetadataProvider sqlMetadataProvider)
        {
            string queryString;
            Dictionary<string, DbConnectionParam> queryParameters;
            EntityActionOperation operationType = context.OperationType;
            string entityName = context.EntityName;
            IQueryBuilder queryBuilder = _queryManagerFactory.GetQueryBuilder(sqlMetadataProvider.GetDatabaseType());
            IQueryExecutor queryExecutor = _queryManagerFactory.GetQueryExecutor(sqlMetadataProvider.GetDatabaseType());
            string dataSourceName = _runtimeConfigProvider.GetConfig().GetDataSourceNameFromEntityName(entityName);

            if (operationType is EntityActionOperation.Upsert)
            {
                SqlUpsertQueryStructure upsertStructure = new(
                    entityName,
                    sqlMetadataProvider,
                    _authorizationResolver,
                    _gQLFilterParser,
                    parameters,
                    httpContext: GetHttpContext(),
                    incrementalUpdate: false);
                queryString = queryBuilder.Build(upsertStructure);
                queryParameters = upsertStructure.Parameters;
            }
            else
            {
                SqlUpsertQueryStructure upsertIncrementalStructure = new(
                    entityName,
                    sqlMetadataProvider,
                    _authorizationResolver,
                    _gQLFilterParser,
                    parameters,
                    httpContext: GetHttpContext(),
                    incrementalUpdate: true);
                queryString = queryBuilder.Build(upsertIncrementalStructure);
                queryParameters = upsertIncrementalStructure.Parameters;
            }

            string prettyPrintPk = "<" + string.Join(", ", context.PrimaryKeyValuePairs.Select(
                kv_pair => $"{kv_pair.Key}: {kv_pair.Value}"
                )) + ">";

            return await queryExecutor.ExecuteQueryAsync(
                       queryString,
                       queryParameters,
                       queryExecutor.GetMultipleResultSetsIfAnyAsync,
                       dataSourceName,
                       GetHttpContext(),
                       new List<string> { prettyPrintPk, entityName });
        }

        private Dictionary<string, object?> PrepareParameters(RestRequestContext context)
        {
            Dictionary<string, object?> parameters;

            switch (context.OperationType)
            {
                case EntityActionOperation.Delete:
                    // DeleteOne based off primary key in request.
                    parameters = new(context.PrimaryKeyValuePairs!);
                    break;
                case EntityActionOperation.Upsert:
                case EntityActionOperation.UpsertIncremental:
                case EntityActionOperation.Update:
                case EntityActionOperation.UpdateIncremental:
                    // Combine both PrimaryKey/Field ValuePairs
                    // because we create an update statement.
                    parameters = new(context.PrimaryKeyValuePairs!);
                    PopulateParamsFromRestRequest(parameters, context);
                    break;
                default:
                    parameters = new();
                    PopulateParamsFromRestRequest(parameters, context);
                    break;
            }

            return parameters;
        }

        /// <summary>
        /// Helper method to populate all the params from the Rest request's URI(PK)/request body into the parameters dictionary.
        /// An entry is added only for those parameters which actually map to a backing column in the table/view.
        /// </summary>
        /// <param name="parameters">Parameters dictionary to be populated.</param>
        /// <param name="context">Rest request context.</param>
        private void PopulateParamsFromRestRequest(Dictionary<string, object?> parameters, RestRequestContext context)
        {
            string dataSourceName = _runtimeConfigProvider.GetConfig().GetDataSourceNameFromEntityName(context.EntityName);
            ISqlMetadataProvider sqlMetadataProvider = _sqlMetadataProviderFactory.GetMetadataProvider(dataSourceName);
            SourceDefinition sourceDefinition = sqlMetadataProvider.GetSourceDefinition(context.EntityName);
            foreach ((string field, object? value) in context.FieldValuePairsInBody)
            {
                if (sqlMetadataProvider.TryGetBackingColumn(context.EntityName, field, out string? backingColumnName)
                    && !sourceDefinition.Columns[backingColumnName].IsReadOnly)
                {
                    // Use TryAdd because there can be primary key fields present in the request body as well
                    // (in addition to request URL), when we operate in non-strict mode for REST.
                    // In such a case, the duplicate PK fields in the request body are ignored.
                    parameters.TryAdd(field, value);
                }
            }
        }

        /// <inheritdoc/>
        public void AuthorizeMutation(
            string inputArgumentName,
            IMiddlewareContext context,
            IDictionary<string, object?> parameters,
            string entityName,
            EntityActionOperation mutationOperation)
        {
            string clientRole = AuthorizationResolver.GetRoleOfGraphQLRequest(context);
            if (mutationOperation is EntityActionOperation.Create)
            {
                AuthorizeEntityAndFieldsForMutation(context, clientRole, entityName, mutationOperation, inputArgumentName, parameters);
            }
            else
            {
                List<string> inputArgumentKeys;
                if (mutationOperation != EntityActionOperation.Delete)
                {
                    inputArgumentKeys = BaseSqlQueryStructure.GetSubArgumentNamesFromGQLMutArguments(inputArgumentName, parameters);
                }
                else
                {
                    inputArgumentKeys = parameters.Keys.ToList();
                }

                if (!AreFieldsAuthorizedForEntity(clientRole, entityName, mutationOperation, inputArgumentKeys))
                {
                    throw new DataApiBuilderException(
                            message: "Unauthorized due to one or more fields in this mutation.",
                            statusCode: HttpStatusCode.Forbidden,
                            subStatusCode: DataApiBuilderException.SubStatusCodes.AuthorizationCheckFailed
                        );
                }
            }
        }

        private bool AreFieldsAuthorizedForEntity(string clientRole, string entityName, EntityActionOperation mutationOperation, IEnumerable<string> inputArgumentKeys)
        {
            bool isAuthorized; // False by default.

            switch (mutationOperation)
            {
                case EntityActionOperation.UpdateGraphQL:
                    isAuthorized = _authorizationResolver.AreColumnsAllowedForOperation(entityName, roleName: clientRole, operation: EntityActionOperation.Update, inputArgumentKeys);
                    break;
                case EntityActionOperation.Create:
                    isAuthorized = _authorizationResolver.AreColumnsAllowedForOperation(entityName, roleName: clientRole, operation: mutationOperation, inputArgumentKeys);
                    break;
                case EntityActionOperation.Execute:
                case EntityActionOperation.Delete:
                    // Authorization is not performed for the 'execute' operation because stored procedure
                    // backed entities do not support column level authorization.
                    // Field level authorization is not supported for delete mutations. A requestor must be authorized
                    // to perform the delete operation on the entity to reach this point.
                    isAuthorized = true;
                    break;
                default:
                    throw new DataApiBuilderException(
                        message: "Invalid operation for GraphQL Mutation, must be Create, UpdateGraphQL, or Delete",
                        statusCode: HttpStatusCode.BadRequest,
                        subStatusCode: DataApiBuilderException.SubStatusCodes.BadRequest
                        );
            }

            return isAuthorized;
        }

        /// <summary>
        /// Performs authorization checks on entity level permissions and field level permissions for every entity and field
        /// referenced in a GraphQL mutation for the given client role.
        /// </summary>
        /// <param name="context">Middleware context.</param>
        /// <param name="clientRole">Client role header value extracted from the middleware context of the mutation</param>
        /// <param name="topLevelEntityName">Top level entity name.</param>
        /// <param name="operation">Mutation operation</param>
        /// <param name="inputArgumentName">Name of the input argument (differs based on point/multiple mutation).</param>
        /// <param name="parametersDictionary">Dictionary of key/value pairs for the argument name/value.</param>
        /// <exception cref="DataApiBuilderException">Throws exception when an authorization check fails.</exception>
        private void AuthorizeEntityAndFieldsForMutation(
            IMiddlewareContext context,
            string clientRole,
            string topLevelEntityName,
            EntityActionOperation operation,
            string inputArgumentName,
            IDictionary<string, object?> parametersDictionary
        )
        {
            if (context.Selection.Field.Arguments.TryGetField(inputArgumentName, out IInputField? schemaForArgument))
            {
                // Dictionary to store all the entities and their corresponding exposed column names referenced in the mutation.
                Dictionary<string, HashSet<string>> entityToExposedColumns = new();
                if (parametersDictionary.TryGetValue(inputArgumentName, out object? parameters))
                {
                    // Get all the entity names and field names referenced in the mutation.
                    PopulateMutationEntityAndFieldsToAuthorize(entityToExposedColumns, schemaForArgument, topLevelEntityName, context, parameters!);
                }
                else
                {
                    throw new DataApiBuilderException(
                            message: $"{inputArgumentName} cannot be null for mutation:{context.Selection.Field.Name.Value}.",
                            statusCode: HttpStatusCode.BadRequest,
                            subStatusCode: DataApiBuilderException.SubStatusCodes.BadRequest
                        );
                }

                // Perform authorization checks at field level.
                foreach ((string entityNameInMutation, HashSet<string> exposedColumnsInEntity) in entityToExposedColumns)
                {
                    if (!AreFieldsAuthorizedForEntity(clientRole, entityNameInMutation, operation, exposedColumnsInEntity))
                    {
                        throw new DataApiBuilderException(
                            message: $"Unauthorized due to one or more fields in this mutation.",
                            statusCode: HttpStatusCode.Forbidden,
                            subStatusCode: DataApiBuilderException.SubStatusCodes.AuthorizationCheckFailed
                        );
                    }
                }
            }
            else
            {
                throw new DataApiBuilderException(
                    message: $"Could not interpret the schema for the input argument: {inputArgumentName}",
                    statusCode: HttpStatusCode.BadRequest,
                    subStatusCode: DataApiBuilderException.SubStatusCodes.BadRequest);
            }
        }

        /// <summary>
        /// Helper method to collect names of all the fields referenced from every entity in a GraphQL mutation.
        /// </summary>
        /// <param name="entityToExposedColumns">Dictionary to store all the entities and their corresponding exposed column names referenced in the mutation.</param>
        /// <param name="schema">Schema for the input field.</param>
        /// <param name="entityName">Name of the entity.</param>
        /// <param name="context">Middleware Context.</param>
        /// <param name="parameters">Value for the input field.</param>
        /// <example>       1. mutation {
        ///                 createbook(
        ///                     item: {
        ///                         title: "book #1",
        ///                         reviews: [{ content: "Good book." }, { content: "Great book." }],
        ///                         publisher: { name: "Macmillan publishers" },
        ///                         authors: [{ birthdate: "1997-09-03", name: "Red house authors", author_name: "Dan Brown" }]
        ///                     })
        ///                 {
        ///                     id
        ///                 }
        ///                 2. mutation {
        ///                 createbooks(
        ///                     items: [{
        ///                         title: "book #1",
        ///                         reviews: [{ content: "Good book." }, { content: "Great book." }],
        ///                         publisher: { name: "Macmillan publishers" },
        ///                         authors: [{ birthdate: "1997-09-03", name: "Red house authors", author_name: "Dan Brown" }]
        ///                     },
        ///                     {
        ///                         title: "book #2",
        ///                         reviews: [{ content: "Awesome book." }, { content: "Average book." }],
        ///                         publisher: { name: "Pearson Education" },
        ///                         authors: [{ birthdate: "1990-11-04", name: "Penguin Random House", author_name: "William Shakespeare" }]
        ///                     }])
        ///                 {
        ///                     items{
        ///                         id
        ///                         title
        ///                     }
        ///                 }</example>
        private void PopulateMutationEntityAndFieldsToAuthorize(
            Dictionary<string, HashSet<string>> entityToExposedColumns,
            IInputField schema,
            string entityName,
            IMiddlewareContext context,
            object parameters)
        {
            if (parameters is List<ObjectFieldNode> listOfObjectFieldNode)
            {
                // For the example createbook mutation written above, the object value for `item` is interpreted as a List<ObjectFieldNode> i.e.
                // all the fields present for item namely- title, reviews, publisher, authors are interpreted as ObjectFieldNode.
                ProcessObjectFieldNodesForAuthZ(
                    entityToExposedColumns: entityToExposedColumns,
                    schemaObject: ExecutionHelper.InputObjectTypeFromIInputField(schema),
                    entityName: entityName,
                    context: context,
                    fieldNodes: listOfObjectFieldNode);
            }
            else if (parameters is List<IValueNode> listOfIValueNode)
            {
                // For the example createbooks mutation written above, the list value for `items` is interpreted as a List<IValueNode>.
                listOfIValueNode.ForEach(iValueNode => PopulateMutationEntityAndFieldsToAuthorize(
                    entityToExposedColumns: entityToExposedColumns,
                    schema: schema,
                    entityName: entityName,
                    context: context,
                    parameters: iValueNode));
<<<<<<< HEAD
            }
            else if (parameters is ObjectValueNode objectValueNode)
            {
                // For the example createbook mutation written above, the node for publisher field is interpreted as an ObjectValueNode.
                // Similarly the individual node (elements in the list) for the reviews, authors ListValueNode(s) are also interpreted as ObjectValueNode(s).
                ProcessObjectFieldNodesForAuthZ(
                    entityToExposedColumns: entityToExposedColumns,
                    schemaObject: ExecutionHelper.InputObjectTypeFromIInputField(schema),
                    entityName: entityName,
                    context: context,
                    fieldNodes: objectValueNode.Fields);
            }
=======
            }
            else if (parameters is ObjectValueNode objectValueNode)
            {
                // For the example createbook mutation written above, the node for publisher field is interpreted as an ObjectValueNode.
                // Similarly the individual node (elements in the list) for the reviews, authors ListValueNode(s) are also interpreted as ObjectValueNode(s).
                ProcessObjectFieldNodesForAuthZ(
                    entityToExposedColumns: entityToExposedColumns,
                    schemaObject: ExecutionHelper.InputObjectTypeFromIInputField(schema),
                    entityName: entityName,
                    context: context,
                    fieldNodes: objectValueNode.Fields);
            }
>>>>>>> 147043b2
            else
            {
                ListValueNode listValueNode = (ListValueNode)parameters;
                // For the example createbook mutation written above, the list values for reviews and authors fields are interpreted as ListValueNode.
                // All the nodes in the ListValueNode are parsed one by one.
                listValueNode.GetNodes().ToList().ForEach(objectValueNodeInListValueNode => PopulateMutationEntityAndFieldsToAuthorize(
                    entityToExposedColumns: entityToExposedColumns,
                    schema: schema,
                    entityName: entityName,
                    context: context,
                    parameters: objectValueNodeInListValueNode));
            }
        }
<<<<<<< HEAD

        /// <summary>
        /// Helper method to iterate over all the fields present in the input for the current field and add it to the dictionary
        /// containing all entities and their corresponding fields.
        /// </summary>
        /// <param name="entityToExposedColumns">Dictionary to store all the entities and their corresponding exposed column names referenced in the mutation.</param>
        /// <param name="schemaObject">Input object type for the field.</param>
        /// <param name="entityName">Name of the entity.</param>
        /// <param name="context">Middleware context.</param>
        /// <param name="fieldNodes">List of ObjectFieldNodes for the the input field.</param>
        private void ProcessObjectFieldNodesForAuthZ(
            Dictionary<string, HashSet<string>> entityToExposedColumns,
            InputObjectType schemaObject,
            string entityName,
            IMiddlewareContext context,
            IReadOnlyList<ObjectFieldNode> fieldNodes)
        {
            RuntimeConfig runtimeConfig = _runtimeConfigProvider.GetConfig();
            entityToExposedColumns.TryAdd(entityName, new HashSet<string>());
            string dataSourceName = GraphQLUtils.GetDataSourceNameFromGraphQLContext(context, runtimeConfig);
            ISqlMetadataProvider metadataProvider = _sqlMetadataProviderFactory.GetMetadataProvider(dataSourceName);
            foreach (ObjectFieldNode field in fieldNodes)
            {
                Tuple<IValueNode?, SyntaxKind> fieldDetails = GraphQLUtils.GetFieldDetails(field.Value, context.Variables);
                SyntaxKind underlyingFieldKind = fieldDetails.Item2;

=======

        /// <summary>
        /// Helper method to iterate over all the fields present in the input for the current field and add it to the dictionary
        /// containing all entities and their corresponding fields.
        /// </summary>
        /// <param name="entityToExposedColumns">Dictionary to store all the entities and their corresponding exposed column names referenced in the mutation.</param>
        /// <param name="schemaObject">Input object type for the field.</param>
        /// <param name="entityName">Name of the entity.</param>
        /// <param name="context">Middleware context.</param>
        /// <param name="fieldNodes">List of ObjectFieldNodes for the the input field.</param>
        private void ProcessObjectFieldNodesForAuthZ(
            Dictionary<string, HashSet<string>> entityToExposedColumns,
            InputObjectType schemaObject,
            string entityName,
            IMiddlewareContext context,
            IReadOnlyList<ObjectFieldNode> fieldNodes)
        {
            RuntimeConfig runtimeConfig = _runtimeConfigProvider.GetConfig();
            entityToExposedColumns.TryAdd(entityName, new HashSet<string>());
            string dataSourceName = GraphQLUtils.GetDataSourceNameFromGraphQLContext(context, runtimeConfig);
            ISqlMetadataProvider metadataProvider = _sqlMetadataProviderFactory.GetMetadataProvider(dataSourceName);
            foreach (ObjectFieldNode field in fieldNodes)
            {
                Tuple<IValueNode?, SyntaxKind> fieldDetails = GraphQLUtils.GetFieldDetails(field.Value, context.Variables);
                SyntaxKind underlyingFieldKind = fieldDetails.Item2;

>>>>>>> 147043b2
                // For a column field, we do not have to recurse to process fields in the value - which is required for relationship fields.
                if (GraphQLUtils.IsScalarField(underlyingFieldKind) || underlyingFieldKind is SyntaxKind.NullValue)
                {
                    // This code block can be hit in 3 cases:
                    // Case 1. We are processing a column which belongs to this entity,
                    //
                    // Case 2. We are processing the fields for a linking input object. Linking input objects enable users to provide
                    // input for fields belonging to the target entity and the linking entity. Hence the backing column for fields
                    // belonging to the linking entity will not be present in the source definition of this target entity.
                    // We need to skip such fields belonging to linking table as we do not perform authorization checks on them.
                    //
                    // Case 3. When a relationship field is assigned a null value. Such a field also needs to be ignored.
                    if (metadataProvider.TryGetBackingColumn(entityName, field.Name.Value, out string? _))
                    {
                        // Only add those fields to this entity's set of fields which belong to this entity and not the linking entity,
                        // i.e. for Case 1.
                        entityToExposedColumns[entityName].Add(field.Name.Value);
                    }
                }
                else
                {
                    string relationshipName = field.Name.Value;
                    string targetEntityName = runtimeConfig.Entities![entityName].Relationships![relationshipName].TargetEntity;

                    // Recurse to process fields in the value of this relationship field.
                    PopulateMutationEntityAndFieldsToAuthorize(
                        entityToExposedColumns,
                        schemaObject.Fields[relationshipName],
                        targetEntityName,
                        context,
                        fieldDetails.Item1!);
                }
            }
        }

        /// <summary>
        /// Gets the httpContext for the current request.
        /// </summary>
        /// <returns>Request's httpContext.</returns>
        private HttpContext GetHttpContext()
        {
            return _httpContextAccessor.HttpContext!;
        }

        /// <summary>
        /// Helper method to extract the configured base route in the runtime config.
        /// </summary>
        private static string GetBaseRouteFromConfig(RuntimeConfig? config)
        {
            if (config?.Runtime?.BaseRoute is not null)
            {
                return config.Runtime.BaseRoute;
            }

            return string.Empty;
        }

        /// <summary>
        /// For MySql database type, the isolation level is set at Repeatable Read as it is the default isolation level. Likewise, for MsSql and PostgreSql
        /// database types, the isolation level is set at Read Committed as it is the default.
        /// </summary>
        /// <param name="sqlMetadataProvider">Metadataprovider.</param>
        /// <returns>TransactionScope object with the appropriate isolation level based on the database type</returns>
        private static TransactionScope ConstructTransactionScopeBasedOnDbType(ISqlMetadataProvider sqlMetadataProvider)
        {
            return sqlMetadataProvider.GetDatabaseType() is DatabaseType.MySQL ? ConstructTransactionScopeWithSpecifiedIsolationLevel(isolationLevel: System.Transactions.IsolationLevel.RepeatableRead)
                                                                                : ConstructTransactionScopeWithSpecifiedIsolationLevel(isolationLevel: System.Transactions.IsolationLevel.ReadCommitted);
        }

        /// <summary>
        /// Helper method to construct a TransactionScope object with the specified isolation level and
        /// with the TransactionScopeAsyncFlowOption option enabled.
        /// </summary>
        /// <param name="isolationLevel">Transaction isolation level</param>
        /// <seealso cref="https://learn.microsoft.com/en-us/dotnet/framework/data/transactions/implementing-an-implicit-transaction-using-transaction-scope"/>
        /// <seealso cref="https://learn.microsoft.com/en-us/dotnet/api/system.transactions.transactionscopeoption?view=net-6.0#fields" />
        /// <seealso cref="https://learn.microsoft.com/en-us/dotnet/api/system.transactions.transactionscopeasyncflowoption?view=net-6.0#fields" />
        /// <returns>TransactionScope object set at the specified isolation level</returns>
        private static TransactionScope ConstructTransactionScopeWithSpecifiedIsolationLevel(System.Transactions.IsolationLevel isolationLevel)
        {
            return new(TransactionScopeOption.Required,
                        new TransactionOptions
                        {
                            IsolationLevel = isolationLevel
                        },
                        TransactionScopeAsyncFlowOption.Enabled);
        }

        /// <summary>
        /// Returns the data source name if it is valid. If not, returns the default data source name.
        /// </summary>
        /// <param name="dataSourceName">datasourceName.</param>
        /// <returns>datasourceName.</returns>
        private string GetValidatedDataSourceName(string dataSourceName)
        {
            // For rest scenarios - no multiple db support. Hence to maintain backward compatibility, we will use the default db.
            return string.IsNullOrEmpty(dataSourceName) ? _runtimeConfigProvider.GetConfig().DefaultDataSourceName : dataSourceName;
        }

        /// <summary>
        /// Returns DbOperationResult with required result.
        /// </summary>
        private static Tuple<JsonDocument?, IMetadata?> GetDbOperationResultJsonDocument(string result)
        {
            // Create a JSON object with one field "result" and value result
            JsonObject jsonObject = new() { { "result", result } };

            return new Tuple<JsonDocument?, IMetadata?>(
                JsonDocument.Parse(jsonObject.ToString()),
                PaginationMetadata.MakeEmptyPaginationMetadata());
        }
    }
}<|MERGE_RESOLUTION|>--- conflicted
+++ resolved
@@ -88,12 +88,8 @@
 
             dataSourceName = GetValidatedDataSourceName(dataSourceName);
             string graphqlMutationName = context.Selection.Field.Name.Value;
-<<<<<<< HEAD
-            (bool isPointMutation, string entityName) = GetMutationCategoryAndEntityName(context);
-=======
             string entityName = GraphQLUtils.GetEntityNameFromContext(context);
             bool isPointMutation = IsPointMutation(context);
->>>>>>> 147043b2
 
             dataSourceName = GetValidatedDataSourceName(dataSourceName);
             ISqlMetadataProvider sqlMetadataProvider = _sqlMetadataProviderFactory.GetMetadataProvider(dataSourceName);
@@ -256,24 +252,6 @@
         }
 
         /// <summary>
-<<<<<<< HEAD
-        /// Helper method to determine:
-        /// 1. Whether a mutation is a mutate one or mutate many operation (eg. createBook/createBooks)
-        /// 2. Name of the top-level entity backing the mutation.
-        /// </summary>
-        /// <param name="context">GraphQL request context.</param>
-        /// <returns>a tuple of the above mentioned metadata.</returns>
-        private static Tuple<bool, string> GetMutationCategoryAndEntityName(IMiddlewareContext context)
-        {
-            IOutputType outputType = context.Selection.Field.Type;
-            string entityName = string.Empty;
-            ObjectType underlyingFieldType = GraphQLUtils.UnderlyingGraphQLEntityType(outputType);
-            bool isPointMutation;
-            if (GraphQLUtils.TryExtractGraphQLFieldModelName(underlyingFieldType.Directives, out string? modelName))
-            {
-                isPointMutation = true;
-                entityName = modelName;
-=======
         /// Helper method to determine whether a mutation is a mutate one or mutate many operation (eg. createBook/createBooks).
         /// </summary>
         /// <param name="context">GraphQL request context.</param>
@@ -291,7 +269,6 @@
             if (GraphQLUtils.TryExtractGraphQLFieldModelName(underlyingFieldType.Directives, out string? _))
             {
                 isPointMutation = true;
->>>>>>> 147043b2
             }
             else
             {
@@ -299,26 +276,9 @@
                 // Thus, absence of model directive here indicates that we are dealing with a 'mutate many'
                 // mutation like createBooks.
                 isPointMutation = false;
-<<<<<<< HEAD
-
-                // For a mutation like createBooks which inserts multiple records into the Book entity,
-                // the underlying field type is a paginated response type like 'BookConnection'.
-                // To determine the underlying entity name, we have to look at the type of the `items` field
-                // which stores a list of items of the underlying entity's type - here, Book type.
-                IOutputType entityOutputType = underlyingFieldType.Fields[MutationBuilder.ARRAY_INPUT_ARGUMENT_NAME].Type;
-                ObjectType underlyingEntityFieldType = GraphQLUtils.UnderlyingGraphQLEntityType(entityOutputType);
-                if (GraphQLUtils.TryExtractGraphQLFieldModelName(underlyingEntityFieldType.Directives, out modelName))
-                {
-                    entityName = modelName;
-                }
-            }
-
-            return new(isPointMutation, entityName);
-=======
             }
 
             return isPointMutation;
->>>>>>> 147043b2
         }
 
         /// <summary>
@@ -1954,7 +1914,6 @@
                     entityName: entityName,
                     context: context,
                     parameters: iValueNode));
-<<<<<<< HEAD
             }
             else if (parameters is ObjectValueNode objectValueNode)
             {
@@ -1967,20 +1926,6 @@
                     context: context,
                     fieldNodes: objectValueNode.Fields);
             }
-=======
-            }
-            else if (parameters is ObjectValueNode objectValueNode)
-            {
-                // For the example createbook mutation written above, the node for publisher field is interpreted as an ObjectValueNode.
-                // Similarly the individual node (elements in the list) for the reviews, authors ListValueNode(s) are also interpreted as ObjectValueNode(s).
-                ProcessObjectFieldNodesForAuthZ(
-                    entityToExposedColumns: entityToExposedColumns,
-                    schemaObject: ExecutionHelper.InputObjectTypeFromIInputField(schema),
-                    entityName: entityName,
-                    context: context,
-                    fieldNodes: objectValueNode.Fields);
-            }
->>>>>>> 147043b2
             else
             {
                 ListValueNode listValueNode = (ListValueNode)parameters;
@@ -1994,7 +1939,6 @@
                     parameters: objectValueNodeInListValueNode));
             }
         }
-<<<<<<< HEAD
 
         /// <summary>
         /// Helper method to iterate over all the fields present in the input for the current field and add it to the dictionary
@@ -2021,34 +1965,6 @@
                 Tuple<IValueNode?, SyntaxKind> fieldDetails = GraphQLUtils.GetFieldDetails(field.Value, context.Variables);
                 SyntaxKind underlyingFieldKind = fieldDetails.Item2;
 
-=======
-
-        /// <summary>
-        /// Helper method to iterate over all the fields present in the input for the current field and add it to the dictionary
-        /// containing all entities and their corresponding fields.
-        /// </summary>
-        /// <param name="entityToExposedColumns">Dictionary to store all the entities and their corresponding exposed column names referenced in the mutation.</param>
-        /// <param name="schemaObject">Input object type for the field.</param>
-        /// <param name="entityName">Name of the entity.</param>
-        /// <param name="context">Middleware context.</param>
-        /// <param name="fieldNodes">List of ObjectFieldNodes for the the input field.</param>
-        private void ProcessObjectFieldNodesForAuthZ(
-            Dictionary<string, HashSet<string>> entityToExposedColumns,
-            InputObjectType schemaObject,
-            string entityName,
-            IMiddlewareContext context,
-            IReadOnlyList<ObjectFieldNode> fieldNodes)
-        {
-            RuntimeConfig runtimeConfig = _runtimeConfigProvider.GetConfig();
-            entityToExposedColumns.TryAdd(entityName, new HashSet<string>());
-            string dataSourceName = GraphQLUtils.GetDataSourceNameFromGraphQLContext(context, runtimeConfig);
-            ISqlMetadataProvider metadataProvider = _sqlMetadataProviderFactory.GetMetadataProvider(dataSourceName);
-            foreach (ObjectFieldNode field in fieldNodes)
-            {
-                Tuple<IValueNode?, SyntaxKind> fieldDetails = GraphQLUtils.GetFieldDetails(field.Value, context.Variables);
-                SyntaxKind underlyingFieldKind = fieldDetails.Item2;
-
->>>>>>> 147043b2
                 // For a column field, we do not have to recurse to process fields in the value - which is required for relationship fields.
                 if (GraphQLUtils.IsScalarField(underlyingFieldKind) || underlyingFieldKind is SyntaxKind.NullValue)
                 {
