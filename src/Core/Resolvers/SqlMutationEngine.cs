// Copyright (c) Microsoft Corporation.
// Licensed under the MIT License.

using System.Data;
using System.Data.Common;
using System.Net;
using System.Text;
using System.Text.Json;
using System.Text.Json.Nodes;
using System.Transactions;
using Azure.DataApiBuilder.Auth;
using Azure.DataApiBuilder.Config.DatabasePrimitives;
using Azure.DataApiBuilder.Config.ObjectModel;
using Azure.DataApiBuilder.Core.Authorization;
using Azure.DataApiBuilder.Core.Models;
using Azure.DataApiBuilder.Core.Services;
using Azure.DataApiBuilder.Service.Exceptions;
using Azure.DataApiBuilder.Service.GraphQLBuilder;
using Azure.DataApiBuilder.Service.GraphQLBuilder.Mutations;
using HotChocolate.Resolvers;
using Microsoft.AspNetCore.Http;
using Microsoft.AspNetCore.Mvc;
using Microsoft.Extensions.Primitives;

namespace Azure.DataApiBuilder.Core.Resolvers
{
    /// <summary>
    /// Implements the mutation engine interface for mutations against Sql like databases.
    /// </summary>
    public class SqlMutationEngine : IMutationEngine
    {
        private readonly IQueryEngine _queryEngine;
        private readonly ISqlMetadataProvider _sqlMetadataProvider;
        private readonly IQueryExecutor _queryExecutor;
        private readonly IQueryBuilder _queryBuilder;
        private readonly IAuthorizationResolver _authorizationResolver;
        private readonly IHttpContextAccessor _httpContextAccessor;
        private readonly GQLFilterParser _gQLFilterParser;
        public const string IS_UPDATE_RESULT_SET = "IsUpdateResultSet";
        private const string TRANSACTION_EXCEPTION_ERROR_MSG = "An unexpected error occurred during the transaction execution";

        private static DataApiBuilderException _dabExceptionWithTransactionErrorMessage = new(message: TRANSACTION_EXCEPTION_ERROR_MSG,
                                                                                            statusCode: HttpStatusCode.InternalServerError,
                                                                                            subStatusCode: DataApiBuilderException.SubStatusCodes.UnexpectedError);

        /// <summary>
        /// Constructor
        /// </summary>
        public SqlMutationEngine(
            IQueryEngine queryEngine,
            IQueryExecutor queryExecutor,
            IQueryBuilder queryBuilder,
            ISqlMetadataProvider sqlMetadataProvider,
            IAuthorizationResolver authorizationResolver,
            GQLFilterParser gQLFilterParser,
            IHttpContextAccessor httpContextAccessor)
        {
            _queryEngine = queryEngine;
            _queryExecutor = queryExecutor;
            _queryBuilder = queryBuilder;
            _sqlMetadataProvider = sqlMetadataProvider;
            _authorizationResolver = authorizationResolver;
            _httpContextAccessor = httpContextAccessor;
            _gQLFilterParser = gQLFilterParser;
        }

        /// <summary>
        /// Executes the GraphQL mutation query and returns result as JSON object asynchronously.
        /// </summary>
        /// <param name="context">context of graphql mutation</param>
        /// <param name="parameters">parameters in the mutation query.</param>
        /// <returns>JSON object result and its related pagination metadata</returns>
        public async Task<Tuple<JsonDocument?, IMetadata?>> ExecuteAsync(IMiddlewareContext context, IDictionary<string, object?> parameters)
        {
            if (context.Selection.Type.IsListType())
            {
                throw new NotSupportedException("Returning list types from mutations not supported");
            }

            string graphqlMutationName = context.Selection.Field.Name.Value;
            IOutputType outputType = context.Selection.Field.Type;
            string entityName = outputType.TypeName();
            ObjectType _underlyingFieldType = GraphQLUtils.UnderlyingGraphQLEntityType(outputType);

            if (GraphQLUtils.TryExtractGraphQLFieldModelName(_underlyingFieldType.Directives, out string? modelName))
            {
                entityName = modelName;
            }

            Tuple<JsonDocument?, IMetadata?>? result = null;
            EntityActionOperation mutationOperation = MutationBuilder.DetermineMutationOperationTypeBasedOnInputType(graphqlMutationName);

            // If authorization fails, an exception will be thrown and request execution halts.
            AuthorizeMutationFields(context, parameters, entityName, mutationOperation);

            try
            {
                // Creating an implicit transaction
                using (TransactionScope transactionScope = ConstructTransactionScopeBasedOnDbType())
                {
                    if (mutationOperation is EntityActionOperation.Delete)
                    {
                        // compute the mutation result before removing the element,
                        // since typical GraphQL delete mutations return the metadata of the deleted item.
                        result = await _queryEngine.ExecuteAsync(context, GetBackingColumnsFromCollection(entityName, parameters));

                        Dictionary<string, object>? resultProperties =
                            await PerformDeleteOperation(
                                entityName,
                                parameters);

                        // If the number of records affected by DELETE were zero,
                        // and yet the result was not null previously, it indicates this DELETE lost
                        // a concurrent request race. Hence, empty the non-null result.
                        if (resultProperties is not null
                            && resultProperties.TryGetValue(nameof(DbDataReader.RecordsAffected), out object? value)
                            && Convert.ToInt32(value) == 0
                            && result is not null && result.Item1 is not null)
                        {
                            result = new Tuple<JsonDocument?, IMetadata?>(
                                default(JsonDocument),
                                PaginationMetadata.MakeEmptyPaginationMetadata());
                        }
                    }
                    else
                    {
                        DbResultSetRow? mutationResultRow =
                            await PerformMutationOperation(
                                entityName,
                                mutationOperation,
                                parameters,
                                context);

                        if (mutationResultRow is not null && mutationResultRow.Columns.Count > 0
                            && !context.Selection.Type.IsScalarType())
                        {
                            // Because the GraphQL mutation result set columns were exposed (mapped) column names,
                            // the column names must be converted to backing (source) column names so the
                            // PrimaryKeyPredicates created in the SqlQueryStructure created by the query engine
                            // represent database column names.
                            result = await _queryEngine.ExecuteAsync(
                                        context,
                                        GetBackingColumnsFromCollection(entityName, mutationResultRow.Columns));
                        }
                    }

                    transactionScope.Complete();
                }
            }
            // All the exceptions that can be thrown by .Complete() and .Dispose() methods of transactionScope
            // derive from TransactionException. Hence, TransactionException acts as a catch-all.
            // When an exception related to Transactions is encountered, the mutation is deemed unsuccessful and
            // a DataApiBuilderException is thrown
            catch (TransactionException)
            {
                throw _dabExceptionWithTransactionErrorMessage;
            }

            if (result is null)
            {
                throw new DataApiBuilderException(message: "Failed to resolve any query based on the current configuration.",
                                                  statusCode: HttpStatusCode.BadRequest,
                                                  subStatusCode: DataApiBuilderException.SubStatusCodes.UnexpectedError);
            }

            return result;
        }

        /// <summary>
        /// Converts exposed column names from the parameters provided to backing column names.
        /// parameters.Value is not modified.
        /// </summary>
        /// <param name="entityName">Name of Entity</param>
        /// <param name="parameters">Key/Value collection where only the key is converted.</param>
        /// <returns>Dictionary where the keys now represent backing column names.</returns>
        public Dictionary<string, object?> GetBackingColumnsFromCollection(string entityName, IDictionary<string, object?> parameters)
        {
            Dictionary<string, object?> backingRowParams = new();

            foreach (KeyValuePair<string, object?> resultEntry in parameters)
            {
                _sqlMetadataProvider.TryGetBackingColumn(entityName, resultEntry.Key, out string? name);
                if (!string.IsNullOrWhiteSpace(name))
                {
                    backingRowParams.Add(name, resultEntry.Value);
                }
                else
                {
                    backingRowParams.Add(resultEntry.Key, resultEntry.Value);
                }
            }

            return backingRowParams;
        }

        /// <summary>
        /// Executes the REST mutation query and returns IActionResult asynchronously.
        /// Result error cases differ for Stored Procedure requests than normal mutation requests
        /// QueryStructure built does not depend on Operation enum, thus not useful to use
        /// PerformMutationOperation method.
        /// </summary>
        public async Task<IActionResult?> ExecuteAsync(StoredProcedureRequestContext context)
        {
            SqlExecuteStructure executeQueryStructure = new(
                context.EntityName,
                _sqlMetadataProvider,
                _authorizationResolver,
                _gQLFilterParser,
                context.ResolvedParameters);
            string queryText = _queryBuilder.Build(executeQueryStructure);

            JsonArray? resultArray = null;

            try
            {
                // Creating an implicit transaction
                using (TransactionScope transactionScope = ConstructTransactionScopeBasedOnDbType())
                {
                    resultArray =
                        await _queryExecutor.ExecuteQueryAsync(
                            queryText,
                            executeQueryStructure.Parameters,
                            _queryExecutor.GetJsonArrayAsync,
                            GetHttpContext());

                    transactionScope.Complete();
                }
            }

            // All the exceptions that can be thrown by .Complete() and .Dispose() methods of transactionScope
            // derive from TransactionException. Hence, TransactionException acts as a catch-all.
            // When an exception related to Transactions is encountered, the mutation is deemed unsuccessful and
            // a DataApiBuilderException is thrown
            catch (TransactionException)
            {
                throw _dabExceptionWithTransactionErrorMessage;
            }

            // A note on returning stored procedure results:
            // We can't infer what the stored procedure actually did beyond the HasRows and RecordsAffected attributes
            // of the DbDataReader. For example, we can't enforce that an UPDATE command outputs a result set using an OUTPUT
            // clause. As such, for this iteration we are just returning the success condition of the operation type that maps
            // to each action, with data always from the first result set, as there may be arbitrarily many.
            switch (context.OperationType)
            {
                case EntityActionOperation.Delete:
                    // Returns a 204 No Content so long as the stored procedure executes without error
                    return new NoContentResult();
                case EntityActionOperation.Insert:
                    // Returns a 201 Created with whatever the first result set is returned from the procedure
                    // A "correctly" configured stored procedure would INSERT INTO ... OUTPUT ... VALUES as the result set
                    if (resultArray is not null && resultArray.Count > 0)
                    {
                        using (JsonDocument jsonDocument = JsonDocument.Parse(resultArray.ToJsonString()))
                        {
                            // The final location header for stored procedures should be of the form ../api/<SP-Entity-Name>
                            // Location header is constructed using the base URL, base-route and the set location value.
                            // Since, SP-Entity-Name is already available in the base URL, location is set as an empty string.
                            return new CreatedResult(location: string.Empty, OkMutationResponse(jsonDocument.RootElement.Clone()).Value);
                        }
                    }
                    else
                    {   // If no result set returned, just return a 201 Created with empty array instead of array with single null value
                        return new CreatedResult(
                            location: string.Empty,
                            value: new
                            {
                                value = JsonDocument.Parse("[]").RootElement.Clone()
                            }
                        );
                    }
                case EntityActionOperation.Update:
                case EntityActionOperation.UpdateIncremental:
                case EntityActionOperation.Upsert:
                case EntityActionOperation.UpsertIncremental:
                    // Since we cannot check if anything was created, just return a 200 Ok response with first result set output
                    // A "correctly" configured stored procedure would UPDATE ... SET ... OUTPUT as the result set
                    if (resultArray is not null && resultArray.Count > 0)
                    {
                        using (JsonDocument jsonDocument = JsonDocument.Parse(resultArray.ToJsonString()))
                        {
                            return OkMutationResponse(jsonDocument.RootElement.Clone());
                        }
                    }
                    else
                    {
                        // If no result set returned, return 200 Ok response with empty array instead of array with single null value
                        return new OkObjectResult(
                            value: new
                            {
                                value = JsonDocument.Parse("[]").RootElement.Clone()
                            }
                        );
                    }

                default:
                    throw new DataApiBuilderException(
                        message: "Unsupported operation.",
                        statusCode: HttpStatusCode.BadRequest,
                        subStatusCode: DataApiBuilderException.SubStatusCodes.BadRequest);
            }
        }

        /// <summary>
        /// Executes the REST mutation query and returns IActionResult asynchronously.
        /// </summary>
        /// <param name="context">context of REST mutation request.</param>
        /// <returns>IActionResult</returns>
        public async Task<IActionResult?> ExecuteAsync(RestRequestContext context)
        {
            Dictionary<string, object?> parameters = PrepareParameters(context);

            if (context.OperationType is EntityActionOperation.Delete)
            {
                Dictionary<string, object>? resultProperties = null;

                try
                {
                    // Creating an implicit transaction
                    using (TransactionScope transactionScope = ConstructTransactionScopeBasedOnDbType())
                    {
                        resultProperties = await PerformDeleteOperation(
                                context.EntityName,
                                parameters);
                        transactionScope.Complete();
                    }
                }

                // All the exceptions that can be thrown by .Complete() and .Dispose() methods of transactionScope
                // derive from TransactionException. Hence, TransactionException acts as a catch-all.
                // When an exception related to Transactions is encountered, the mutation is deemed unsuccessful and
                // a DataApiBuilderException is thrown
                catch (TransactionException)
                {
                    throw _dabExceptionWithTransactionErrorMessage;
                }

                // Records affected tells us that item was successfully deleted.
                // No records affected happens for a DELETE request on nonexistent object
                if (resultProperties is not null
                    && resultProperties.TryGetValue(nameof(DbDataReader.RecordsAffected), out object? value)
                    && Convert.ToInt32(value) > 0)
                {
                    return new NoContentResult();
                }
            }
            else if (context.OperationType is EntityActionOperation.Upsert || context.OperationType is EntityActionOperation.UpsertIncremental)
            {
                DbResultSet? upsertOperationResult = null;

                try
                {
                    // Creating an implicit transaction
                    using (TransactionScope transactionScope = ConstructTransactionScopeBasedOnDbType())
                    {
                        upsertOperationResult = await PerformUpsertOperation(
                                                            parameters,
                                                            context);
                        transactionScope.Complete();
                    }
                }

                // All the exceptions that can be thrown by .Complete() and .Dispose() methods of transactionScope
                // derive from TransactionException. Hence, TransactionException acts as a catch-all.
                // When an exception related to Transactions is encountered, the mutation is deemed unsuccessful and
                // a DataApiBuilderException is thrown
                catch (TransactionException)
                {
                    throw _dabExceptionWithTransactionErrorMessage;
                }

                DbResultSetRow? dbResultSetRow = upsertOperationResult is not null ?
                    (upsertOperationResult.Rows.FirstOrDefault() ?? new()) : null;

                if (upsertOperationResult is not null &&
                    dbResultSetRow is not null && dbResultSetRow.Columns.Count > 0)
                {
                    Dictionary<string, object?> resultRow = dbResultSetRow.Columns;

                    bool isUpdateResultSet = false;
                    if (upsertOperationResult.ResultProperties.TryGetValue(IS_UPDATE_RESULT_SET, out object? isUpdateResultSetValue))
                    {
                        isUpdateResultSet = Convert.ToBoolean(isUpdateResultSetValue);
                    }

                    // For MsSql, MySql, if it's not the first result, the upsert resulted in an INSERT operation.
                    // Even if its first result, postgresql may still be an insert op here, if so, return CreatedResult
                    if (!isUpdateResultSet ||
                        (_sqlMetadataProvider.GetDatabaseType() is DatabaseType.PostgreSQL &&
                        PostgresQueryBuilder.IsInsert(resultRow)))
                    {
                        string primaryKeyRoute = ConstructPrimaryKeyRoute(context, resultRow);
                        // location will be updated in rest controller where httpcontext is available
                        return new CreatedResult(location: primaryKeyRoute, OkMutationResponse(resultRow).Value);
                    }

                    // Valid REST updates return OkObjectResult
                    return OkMutationResponse(resultRow);
                }
            }
            else
            {
                DbResultSetRow? mutationResultRow = null;

                try
                {
                    // Creating an implicit transaction
                    using (TransactionScope transactionScope = ConstructTransactionScopeBasedOnDbType())
                    {
                        mutationResultRow =
                                await PerformMutationOperation(
                                    context.EntityName,
                                    context.OperationType,
                                    parameters);
                        transactionScope.Complete();
                    }
                }

                // All the exceptions that can be thrown by .Complete() and .Dispose() methods of transactionScope
                // derive from TransactionException. Hence, TransactionException acts as a catch-all.
                // When an exception related to Transactions is encountered, the mutation is deemed unsuccessful and
                // a DataApiBuilderException is thrown
                catch (TransactionException)
                {
                    throw _dabExceptionWithTransactionErrorMessage;
                }

                if (context.OperationType is EntityActionOperation.Insert)
                {
                    if (mutationResultRow is null)
                    {
                        // Ideally this case should not happen, however may occur due to unexpected reasons,
                        // like the DbDataReader being null. We throw an exception
                        // which will be returned as an Unexpected Internal Server Error
                        throw new DataApiBuilderException(
                            message: "An unexpected error occurred while trying to execute the query.",
                            statusCode: HttpStatusCode.InternalServerError,
                            subStatusCode: DataApiBuilderException.SubStatusCodes.UnexpectedError);
                    }

                    if (mutationResultRow.Columns.Count == 0)
                    {
                        throw new DataApiBuilderException(
                            message: "Could not insert row with given values.",
                            statusCode: HttpStatusCode.Forbidden,
                            subStatusCode: DataApiBuilderException.SubStatusCodes.DatabasePolicyFailure
                            );
                    }

                    string primaryKeyRoute = ConstructPrimaryKeyRoute(context, mutationResultRow.Columns);
                    // location will be updated in rest controller where httpcontext is available
                    return new CreatedResult(location: primaryKeyRoute, OkMutationResponse(mutationResultRow.Columns).Value);
                }

                if (context.OperationType is EntityActionOperation.Update || context.OperationType is EntityActionOperation.UpdateIncremental)
                {
                    // Nothing to update means we throw Exception
                    if (mutationResultRow is null || mutationResultRow.Columns.Count == 0)
                    {
                        throw new DataApiBuilderException(message: "No Update could be performed, record not found",
                                                           statusCode: HttpStatusCode.PreconditionFailed,
                                                           subStatusCode: DataApiBuilderException.SubStatusCodes.DatabaseOperationFailed);
                    }

                    // Valid REST updates return OkObjectResult
                    return OkMutationResponse(mutationResultRow.Columns);
                }
            }

            // if we have not yet returned, record is null
            return null;
        }

        /// <summary>
        /// Helper function returns an OkObjectResult with provided arguments in a
        /// form that complies with vNext Api guidelines.
        /// </summary>
        /// <param name="result">Dictionary representing the results of the client's request.</param>
        private static OkObjectResult OkMutationResponse(Dictionary<string, object?>? result)
        {
            // Convert Dictionary to array of JsonElements
            string jsonString = $"[{JsonSerializer.Serialize(result)}]";
            JsonElement jsonResult = JsonSerializer.Deserialize<JsonElement>(jsonString);
            IEnumerable<JsonElement> resultEnumerated = jsonResult.EnumerateArray();

            return new OkObjectResult(new
            {
                value = resultEnumerated
            });
        }

        /// <summary>
        /// Helper function returns an OkObjectResult with provided arguments in a
        /// form that complies with vNext Api guidelines.
        /// The result is converted to a JSON Array if the result is not of that type already.
        /// </summary>
        /// <seealso>https://github.com/microsoft/api-guidelines/blob/vNext/Guidelines.md#92-serialization</seealso>
        /// <param name="jsonResult">Value representing the Json results of the client's request.</param>
        private static OkObjectResult OkMutationResponse(JsonElement jsonResult)
        {
            if (jsonResult.ValueKind != JsonValueKind.Array)
            {
                string jsonString = $"[{JsonSerializer.Serialize(jsonResult)}]";
                jsonResult = JsonSerializer.Deserialize<JsonElement>(jsonString);
            }

            IEnumerable<JsonElement> resultEnumerated = jsonResult.EnumerateArray();

            return new OkObjectResult(new
            {
                value = resultEnumerated
            });
        }

        /// <summary>
        /// Performs the given REST and GraphQL mutation operation of type
        /// Insert, Create, Update, UpdateIncremental, UpdateGraphQL
        /// on the source backing the given entity.
        /// </summary>
        /// <param name="entityName">The name of the entity on which mutation is to be performed.</param>
        /// <param name="operationType">The type of mutation operation.
        /// This cannot be Delete, Upsert or UpsertIncremental since those operations have dedicated functions.</param>
        /// <param name="parameters">The parameters of the mutation query.</param>
        /// <param name="context">In the case of GraphQL, the HotChocolate library's middleware context.</param>
        /// <returns>Single row read from DbDataReader.</returns>
        private async Task<DbResultSetRow?>
            PerformMutationOperation(
                string entityName,
                EntityActionOperation operationType,
                IDictionary<string, object?> parameters,
                IMiddlewareContext? context = null)
        {
            string queryString;
            Dictionary<string, DbConnectionParam> queryParameters;
            switch (operationType)
            {
                case EntityActionOperation.Insert:
                case EntityActionOperation.Create:
                    SqlInsertStructure insertQueryStruct = context is null
                        ? new(
                            entityName,
                            _sqlMetadataProvider,
                            _authorizationResolver,
                            _gQLFilterParser,
                            parameters,
                            GetHttpContext())
                        : new(
                            context,
                            entityName,
                            _sqlMetadataProvider,
                            _authorizationResolver,
                            _gQLFilterParser,
                            parameters,
                            GetHttpContext());
                    queryString = _queryBuilder.Build(insertQueryStruct);
                    queryParameters = insertQueryStruct.Parameters;
                    break;
                case EntityActionOperation.Update:
                    SqlUpdateStructure updateStructure = new(
                        entityName,
                        _sqlMetadataProvider,
                        _authorizationResolver,
                        _gQLFilterParser,
                        parameters,
                        GetHttpContext(),
                        isIncrementalUpdate: false);
                    queryString = _queryBuilder.Build(updateStructure);
                    queryParameters = updateStructure.Parameters;
                    break;
                case EntityActionOperation.UpdateIncremental:
                    SqlUpdateStructure updateIncrementalStructure = new(
                        entityName,
                        _sqlMetadataProvider,
                        _authorizationResolver,
                        _gQLFilterParser,
                        parameters,
                        GetHttpContext(),
                        isIncrementalUpdate: true);
                    queryString = _queryBuilder.Build(updateIncrementalStructure);
                    queryParameters = updateIncrementalStructure.Parameters;
                    break;
                case EntityActionOperation.UpdateGraphQL:
                    if (context is null)
                    {
                        throw new ArgumentNullException("Context should not be null for a GraphQL operation.");
                    }

                    SqlUpdateStructure updateGraphQLStructure = new(
                        context,
                        entityName,
                        _sqlMetadataProvider,
                        _authorizationResolver,
                        _gQLFilterParser,
                        parameters,
                        GetHttpContext());
                    queryString = _queryBuilder.Build(updateGraphQLStructure);
                    queryParameters = updateGraphQLStructure.Parameters;
                    break;
                default:
                    throw new NotSupportedException($"Unexpected mutation operation \" {operationType}\" requested.");
            }

            DbResultSet? dbResultSet;
            DbResultSetRow? dbResultSetRow;

            if (context is not null && !context.Selection.Type.IsScalarType())
            {
                SourceDefinition sourceDefinition = _sqlMetadataProvider.GetSourceDefinition(entityName);

                // To support GraphQL field mappings (DB column aliases), convert the sourceDefinition
                // primary key column names (backing columns) to the exposed (mapped) column names to
                // identify primary key column names in the mutation result set.
                List<string> primaryKeyExposedColumnNames = new();
                foreach (string primaryKey in sourceDefinition.PrimaryKey)
                {
                    if (_sqlMetadataProvider.TryGetExposedColumnName(entityName, primaryKey, out string? name) && !string.IsNullOrWhiteSpace(name))
                    {
                        primaryKeyExposedColumnNames.Add(name);
                    }
                }

                // Only extract pk columns since non pk columns can be null
                // and the subsequent query would search with:
                // nullParamName = NULL
                // which would fail to get the mutated entry from the db
                // When no exposed column names were resolved, it is safe to provide
                // backing column names (sourceDefinition.Primary) as a list of arguments.
                dbResultSet =
                    await _queryExecutor.ExecuteQueryAsync(
                        queryString,
                        queryParameters,
                        _queryExecutor.ExtractResultSetFromDbDataReader,
                        GetHttpContext(),
                        primaryKeyExposedColumnNames.Count > 0 ? primaryKeyExposedColumnNames : sourceDefinition.PrimaryKey);

                dbResultSetRow = dbResultSet is not null ?
                    (dbResultSet.Rows.FirstOrDefault() ?? new DbResultSetRow()) : null;
                if (dbResultSetRow is not null && dbResultSetRow.Columns.Count == 0)
                {
                    // For GraphQL, insert operation corresponds to Create action.
                    if (operationType is EntityActionOperation.Create)
                    {
                        throw new DataApiBuilderException(
                            message: "Could not insert row with given values.",
                            statusCode: HttpStatusCode.Forbidden,
                            subStatusCode: DataApiBuilderException.SubStatusCodes.DatabasePolicyFailure
                            );
                    }

                    string searchedPK;
                    if (primaryKeyExposedColumnNames.Count > 0)
                    {
                        searchedPK = '<' + string.Join(", ", primaryKeyExposedColumnNames.Select(pk => $"{pk}: {parameters[pk]}")) + '>';
                    }
                    else
                    {
                        searchedPK = '<' + string.Join(", ", sourceDefinition.PrimaryKey.Select(pk => $"{pk}: {parameters[pk]}")) + '>';
                    }

                    throw new DataApiBuilderException(
                        message: $"Could not find entity with {searchedPK}",
                        statusCode: HttpStatusCode.NotFound,
                        subStatusCode: DataApiBuilderException.SubStatusCodes.EntityNotFound);
                }
            }
            else
            {
                // This is the scenario for all REST mutation operations covered by this function
                // and the case when the Selection Type is a scalar for GraphQL.
                dbResultSet =
                    await _queryExecutor.ExecuteQueryAsync(
                        queryString,
                        queryParameters,
                        _queryExecutor.ExtractResultSetFromDbDataReader,
                        GetHttpContext());
                dbResultSetRow = dbResultSet is not null ? (dbResultSet.Rows.FirstOrDefault() ?? new()) : null;
            }

            return dbResultSetRow;
        }

        /// <summary>
        /// Perform the DELETE operation on the given entity.
        /// To determine the correct response, uses QueryExecutor's GetResultProperties handler for
        /// obtaining the db data reader properties like RecordsAffected, HasRows.
        /// </summary>
        /// <param name="entityName">The name of the entity.</param>
        /// <param name="parameters">The parameters for the DELETE operation.</param>
        /// <returns>A dictionary of properties of the Db Data Reader like RecordsAffected, HasRows.</returns>
        private async Task<Dictionary<string, object>?>
            PerformDeleteOperation(
                string entityName,
                IDictionary<string, object?> parameters)
        {
            string queryString;
            Dictionary<string, DbConnectionParam> queryParameters;
            SqlDeleteStructure deleteStructure = new(
                entityName,
                _sqlMetadataProvider,
                _authorizationResolver,
                _gQLFilterParser,
                parameters,
                GetHttpContext());
            queryString = _queryBuilder.Build(deleteStructure);
            queryParameters = deleteStructure.Parameters;

            Dictionary<string, object>?
                resultProperties = await _queryExecutor.ExecuteQueryAsync(
                    queryString,
                    queryParameters,
                    _queryExecutor.GetResultProperties,
                    GetHttpContext());

            return resultProperties;
        }

        /// <summary>
        /// Perform an Upsert or UpsertIncremental operation on the given entity.
        /// Since Upsert operations could simply be an update or result in an insert,
        /// uses QueryExecutor's GetMultipleResultSetsIfAnyAsync as the data reader handler.
        /// </summary>
        /// <param name="parameters">The parameters for the mutation query.</param>
        /// <param name="context">The REST request context.</param>
        /// <returns>Single row read from DbDataReader.</returns>
        private async Task<DbResultSet?>
            PerformUpsertOperation(
                IDictionary<string, object?> parameters,
                RestRequestContext context)
        {
            string queryString;
            Dictionary<string, DbConnectionParam> queryParameters;
            EntityActionOperation operationType = context.OperationType;
            string entityName = context.EntityName;

            if (operationType is EntityActionOperation.Upsert)
            {
                SqlUpsertQueryStructure upsertStructure = new(
                    entityName,
                    _sqlMetadataProvider,
                    _authorizationResolver,
                    _gQLFilterParser,
                    parameters,
                    httpContext: GetHttpContext(),
                    incrementalUpdate: false);
                queryString = _queryBuilder.Build(upsertStructure);
                queryParameters = upsertStructure.Parameters;
            }
            else
            {
                SqlUpsertQueryStructure upsertIncrementalStructure = new(
                    entityName,
                    _sqlMetadataProvider,
                    _authorizationResolver,
                    _gQLFilterParser,
                    parameters,
                    httpContext: GetHttpContext(),
                    incrementalUpdate: true);
                queryString = _queryBuilder.Build(upsertIncrementalStructure);
                queryParameters = upsertIncrementalStructure.Parameters;
            }

            string prettyPrintPk = "<" + string.Join(", ", context.PrimaryKeyValuePairs.Select(
                kv_pair => $"{kv_pair.Key}: {kv_pair.Value}"
                )) + ">";

            return await _queryExecutor.ExecuteQueryAsync(
                       queryString,
                       queryParameters,
                       _queryExecutor.GetMultipleResultSetsIfAnyAsync,
                       GetHttpContext(),
                       new List<string> { prettyPrintPk, entityName });
        }

        /// <summary>
        /// For the given entity, constructs the primary key route
        /// using the primary key names from metadata and their values
        /// from the JsonElement representing the entity.
        /// </summary>
        /// <param name="entityName">Name of the entity.</param>
        /// <param name="entity">A Json element representing one instance of the entity.</param>
        /// <remarks> This function expects the Json element entity to contain all the properties
        /// that make up the primary keys.</remarks>
        /// <returns>the primary key route e.g. /id/1/partition/2 where id and partition are primary keys.</returns>
        public string ConstructPrimaryKeyRoute(RestRequestContext context, Dictionary<string, object?> entity)
        {
            if (context.DatabaseObject.SourceType is EntitySourceType.View)
            {
                return string.Empty;
            }

            string entityName = context.EntityName;
            SourceDefinition sourceDefinition = _sqlMetadataProvider.GetSourceDefinition(entityName);
            StringBuilder newPrimaryKeyRoute = new();

            foreach (string primaryKey in sourceDefinition.PrimaryKey)
            {
                // get backing column for lookup, previously validated to be non-null
                _sqlMetadataProvider.TryGetExposedColumnName(entityName, primaryKey, out string? pkExposedName);
                newPrimaryKeyRoute.Append(pkExposedName);
                newPrimaryKeyRoute.Append("/");
                newPrimaryKeyRoute.Append(entity[pkExposedName!]!.ToString());
                newPrimaryKeyRoute.Append("/");
            }

            // Remove the trailing "/"
            newPrimaryKeyRoute.Remove(newPrimaryKeyRoute.Length - 1, 1);

            return newPrimaryKeyRoute.ToString();
        }

        private Dictionary<string, object?> PrepareParameters(RestRequestContext context)
        {
            Dictionary<string, object?> parameters = new();

            switch (context.OperationType)
            {
                case EntityActionOperation.Delete:
                    // DeleteOne based off primary key in request.
                    PopulateParamsFromRestRequest(parameters, context.PrimaryKeyValuePairs!);
                    break;
                case EntityActionOperation.Upsert:
                case EntityActionOperation.UpsertIncremental:
                case EntityActionOperation.Update:
                case EntityActionOperation.UpdateIncremental:
                    // Combine both PrimaryKey/Field ValuePairs
                    // because we create an update statement.
<<<<<<< HEAD
                    parameters = new(context.PrimaryKeyValuePairs!);
                    PopulateParamsFromRestContext(parameters, context);
                    break;
                default:
                    PopulateParamsFromRestContext(parameters, context);
=======
                    PopulateParamsFromRestRequest(parameters, context.PrimaryKeyValuePairs!);
                    PopulateParamsFromRestRequest(parameters, context.FieldValuePairsInBody);
                    break;
                default:
                    PopulateParamsFromRestRequest(parameters, context.FieldValuePairsInBody);
>>>>>>> d9f2a1a4
                    break;
            }

            return parameters;
        }

        /// <summary>
<<<<<<< HEAD
        /// Helper method to populate all the params from the Rest request's context into the parameters dictionary.
        /// An entry is added only for those parameters which actually map to a backing column in the table/view.
        /// </summary>
        /// <param name="parameters">Parameters dictionary to be populated.</param>
        /// <param name="context">Rest request's context</param>
        private void PopulateParamsFromRestContext(Dictionary<string, object?> parameters, RestRequestContext context)
        {
            foreach (KeyValuePair<string, object?> pair in context.FieldValuePairsInBody)
            {
                if (_sqlMetadataProvider.TryGetBackingColumn(context.EntityName, pair.Key, out string? _))
                {
                    // Use TryAdd because there can be primary key fields present in the request body as well
                    // (in addition to request URL), when we operate in non-strict mode for REST.
                    // In such a case, the duplicate PK fields in the request body are ignored.
                    parameters.TryAdd(pair.Key, pair.Value);
                }
=======
        /// Helper method to populate all the params from the Rest request's primary key into the parameters dictionary.
        /// An entry is added only for those parameters which actually map to a backing column in the table/view.
        /// </summary>
        /// <param name="parameters">Parameters dictionary to be populated.</param>
        /// <param name="fieldValuePairs">Field value pairs from REST request's primary key/body.</param>
        private static void PopulateParamsFromRestRequest(Dictionary<string, object?> parameters, Dictionary<string, object?> fieldValuePairs)
        {
            foreach ((string field, object? value) in fieldValuePairs)
            {
                parameters.Add(field, value);
>>>>>>> d9f2a1a4
            }
        }

        /// <summary>
        /// Authorization check on mutation fields provided in a GraphQL Mutation request.
        /// </summary>
        /// <param name="context"></param>
        /// <param name="parameters"></param>
        /// <param name="entityName"></param>
        /// <param name="mutationOperation"></param>
        /// <exception cref="DataApiBuilderException"></exception>
        public void AuthorizeMutationFields(
            IMiddlewareContext context,
            IDictionary<string, object?> parameters,
            string entityName,
            EntityActionOperation mutationOperation)
        {
            string role = string.Empty;
            if (context.ContextData.TryGetValue(key: AuthorizationResolver.CLIENT_ROLE_HEADER, out object? value) && value is StringValues stringVals)
            {
                role = stringVals.ToString();
            }

            if (string.IsNullOrEmpty(role))
            {
                throw new DataApiBuilderException(
                    message: "No ClientRoleHeader available to perform authorization.",
                    statusCode: HttpStatusCode.Unauthorized,
                    subStatusCode: DataApiBuilderException.SubStatusCodes.AuthorizationCheckFailed);
            }

            List<string> inputArgumentKeys;
            if (mutationOperation != EntityActionOperation.Delete)
            {
                inputArgumentKeys = BaseSqlQueryStructure.GetSubArgumentNamesFromGQLMutArguments(MutationBuilder.INPUT_ARGUMENT_NAME, parameters);
            }
            else
            {
                inputArgumentKeys = parameters.Keys.ToList();
            }

            bool isAuthorized; // False by default.

            switch (mutationOperation)
            {
                case EntityActionOperation.UpdateGraphQL:
                    isAuthorized = _authorizationResolver.AreColumnsAllowedForOperation(entityName, roleName: role, operation: EntityActionOperation.Update, inputArgumentKeys);
                    break;
                case EntityActionOperation.Create:
                    isAuthorized = _authorizationResolver.AreColumnsAllowedForOperation(entityName, roleName: role, operation: mutationOperation, inputArgumentKeys);
                    break;
                case EntityActionOperation.Execute:
                case EntityActionOperation.Delete:
                    // Authorization is not performed for the 'execute' operation because stored procedure
                    // backed entities do not support column level authorization.
                    // Field level authorization is not supported for delete mutations. A requestor must be authorized
                    // to perform the delete operation on the entity to reach this point.
                    isAuthorized = true;
                    break;
                default:
                    throw new DataApiBuilderException(
                        message: "Invalid operation for GraphQL Mutation, must be Create, UpdateGraphQL, or Delete",
                        statusCode: HttpStatusCode.BadRequest,
                        subStatusCode: DataApiBuilderException.SubStatusCodes.BadRequest
                        );
            }

            if (!isAuthorized)
            {
                throw new DataApiBuilderException(
                    message: "Unauthorized due to one or more fields in this mutation.",
                    statusCode: HttpStatusCode.Forbidden,
                    subStatusCode: DataApiBuilderException.SubStatusCodes.AuthorizationCheckFailed
                );
            }
        }

        /// <summary>
        /// Gets the httpContext for the current request.
        /// </summary>
        /// <returns>Request's httpContext.</returns>
        private HttpContext GetHttpContext()
        {
            return _httpContextAccessor.HttpContext!;
        }

        /// <summary>
        /// For MySql database type, the isolation level is set at Repeatable Read as it is the default isolation level. Likewise, for MsSql and PostgreSql
        /// database types, the isolation level is set at Read Committed as it is the default.
        /// </summary>
        /// <returns>TransactionScope object with the appropriate isolation level based on the database type</returns>
        private TransactionScope ConstructTransactionScopeBasedOnDbType()
        {
            return _sqlMetadataProvider.GetDatabaseType() is DatabaseType.MySQL ? ConstructTransactionScopeWithSpecifiedIsolationLevel(isolationLevel: System.Transactions.IsolationLevel.RepeatableRead)
                                                                                : ConstructTransactionScopeWithSpecifiedIsolationLevel(isolationLevel: System.Transactions.IsolationLevel.ReadCommitted);
        }

        /// <summary>
        /// Helper method to construct a TransactionScope object with the specified isolation level and
        /// with the TransactionScopeAsyncFlowOption option enabled.
        /// </summary>
        /// <param name="isolationLevel">Transaction isolation level</param>
        /// <seealso cref="https://learn.microsoft.com/en-us/dotnet/framework/data/transactions/implementing-an-implicit-transaction-using-transaction-scope"/>
        /// <seealso cref="https://learn.microsoft.com/en-us/dotnet/api/system.transactions.transactionscopeoption?view=net-6.0#fields" />
        /// <seealso cref="https://learn.microsoft.com/en-us/dotnet/api/system.transactions.transactionscopeasyncflowoption?view=net-6.0#fields" />
        /// <returns>TransactionScope object set at the specified isolation level</returns>
        private static TransactionScope ConstructTransactionScopeWithSpecifiedIsolationLevel(System.Transactions.IsolationLevel isolationLevel)
        {
            return new(TransactionScopeOption.Required,
                        new TransactionOptions
                        {
                            IsolationLevel = isolationLevel
                        },
                        TransactionScopeAsyncFlowOption.Enabled);
        }
    }
}<|MERGE_RESOLUTION|>--- conflicted
+++ resolved
@@ -808,7 +808,7 @@
             return newPrimaryKeyRoute.ToString();
         }
 
-        private Dictionary<string, object?> PrepareParameters(RestRequestContext context)
+        private static Dictionary<string, object?> PrepareParameters(RestRequestContext context)
         {
             Dictionary<string, object?> parameters = new();
 
@@ -824,19 +824,11 @@
                 case EntityActionOperation.UpdateIncremental:
                     // Combine both PrimaryKey/Field ValuePairs
                     // because we create an update statement.
-<<<<<<< HEAD
-                    parameters = new(context.PrimaryKeyValuePairs!);
-                    PopulateParamsFromRestContext(parameters, context);
-                    break;
-                default:
-                    PopulateParamsFromRestContext(parameters, context);
-=======
                     PopulateParamsFromRestRequest(parameters, context.PrimaryKeyValuePairs!);
                     PopulateParamsFromRestRequest(parameters, context.FieldValuePairsInBody);
                     break;
                 default:
                     PopulateParamsFromRestRequest(parameters, context.FieldValuePairsInBody);
->>>>>>> d9f2a1a4
                     break;
             }
 
@@ -844,24 +836,6 @@
         }
 
         /// <summary>
-<<<<<<< HEAD
-        /// Helper method to populate all the params from the Rest request's context into the parameters dictionary.
-        /// An entry is added only for those parameters which actually map to a backing column in the table/view.
-        /// </summary>
-        /// <param name="parameters">Parameters dictionary to be populated.</param>
-        /// <param name="context">Rest request's context</param>
-        private void PopulateParamsFromRestContext(Dictionary<string, object?> parameters, RestRequestContext context)
-        {
-            foreach (KeyValuePair<string, object?> pair in context.FieldValuePairsInBody)
-            {
-                if (_sqlMetadataProvider.TryGetBackingColumn(context.EntityName, pair.Key, out string? _))
-                {
-                    // Use TryAdd because there can be primary key fields present in the request body as well
-                    // (in addition to request URL), when we operate in non-strict mode for REST.
-                    // In such a case, the duplicate PK fields in the request body are ignored.
-                    parameters.TryAdd(pair.Key, pair.Value);
-                }
-=======
         /// Helper method to populate all the params from the Rest request's primary key into the parameters dictionary.
         /// An entry is added only for those parameters which actually map to a backing column in the table/view.
         /// </summary>
@@ -871,8 +845,7 @@
         {
             foreach ((string field, object? value) in fieldValuePairs)
             {
-                parameters.Add(field, value);
->>>>>>> d9f2a1a4
+                parameters.TryAdd(field, value);
             }
         }
 
