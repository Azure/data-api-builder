--- conflicted
+++ resolved
@@ -24,11 +24,6 @@
 using Microsoft.AspNetCore.Http;
 using Microsoft.AspNetCore.Http.Extensions;
 using Microsoft.AspNetCore.Mvc;
-<<<<<<< HEAD
-using Microsoft.Azure.Cosmos.Linq;
-using Polly;
-=======
->>>>>>> 80a7e799
 
 namespace Azure.DataApiBuilder.Core.Resolvers
 {
@@ -1372,9 +1367,9 @@
 
             foreach (ObjectFieldNode field in fieldNodes)
             {
-                Tuple<IValueNode?, SyntaxKind> fieldDetails = GetFieldDetails(field.Value, context.Variables);
+                Tuple<IValueNode?, SyntaxKind> fieldDetails = GraphQLUtils.GetFieldDetails(field.Value, context.Variables);
                 SyntaxKind underlyingFieldKind = fieldDetails.Item2;
-                if (underlyingFieldKind is SyntaxKind.ObjectValue || underlyingFieldKind is SyntaxKind.ListValue)
+                if (!GraphQLUtils.IsColumnField(underlyingFieldKind))
                 {
                     string relationshipName = field.Name.Value;
                     string targetEntityName = runtimeConfig.Entities![entityName].Relationships![relationshipName].TargetEntity;
@@ -1415,13 +1410,13 @@
 
             foreach (ObjectFieldNode field in fieldNodes)
             {
-                Tuple<IValueNode?, SyntaxKind> fieldDetails = GetFieldDetails(field.Value, context.Variables);
+                Tuple<IValueNode?, SyntaxKind> fieldDetails = GraphQLUtils.GetFieldDetails(field.Value, context.Variables);
                 SyntaxKind underlyingFieldKind = fieldDetails.Item2;
 
                 // If the SyntaxKind for the field is not ObjectValue and ListValue, it implies we are dealing with a column field
                 // which has an IntValue, FloatValue, StringValue, BooleanValue, NullValue or an EnumValue.
                 // In all of these cases, we do not have to recurse to process fields in the value - which is required for relationship fields.
-                if (underlyingFieldKind is SyntaxKind.ObjectValue || underlyingFieldKind is SyntaxKind.ListValue)
+                if (!GraphQLUtils.IsColumnField(underlyingFieldKind))
                 {
                     string relationshipName = field.Name.Value;
                     string targetEntityName = runtimeConfig.Entities![entityName].Relationships![relationshipName].TargetEntity;
@@ -1440,7 +1435,7 @@
             }
         }
 
-        private HashSet<string> GetBackingColumnsFromFields(
+        private static HashSet<string> GetBackingColumnsFromFields(
             IMiddlewareContext context,
             string entityName,
             IReadOnlyList<ObjectFieldNode> fieldNodes,
@@ -1451,7 +1446,7 @@
             HashSet<string> backingColumns = new();
             foreach (ObjectFieldNode field in fieldNodes)
             {
-                Tuple<IValueNode?, SyntaxKind> fieldDetails = GetFieldDetails(field.Value, context.Variables);
+                Tuple<IValueNode?, SyntaxKind> fieldDetails = GraphQLUtils.GetFieldDetails(field.Value, context.Variables);
                 SyntaxKind underlyingFieldKind = fieldDetails.Item2;
 
                 if (underlyingFieldKind is not SyntaxKind.ObjectValue && underlyingFieldKind is not SyntaxKind.ListValue)
@@ -1543,7 +1538,7 @@
             }
         }
 
-        private Tuple<string, List<string>> GetReferencingEntityNameAndColumns(
+        private static Tuple<string, List<string>> GetReferencingEntityNameAndColumns(
             IMiddlewareContext context,
             string sourceEntityName,
             string targetEntityName,
