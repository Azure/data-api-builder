// Copyright (c) Microsoft Corporation.
// Licensed under the MIT License.

using System.Data;
using System.Data.Common;
using System.Net;
using System.Text.Json;
using System.Text.Json.Nodes;
using System.Transactions;
using Azure.DataApiBuilder.Auth;
using Azure.DataApiBuilder.Config.DatabasePrimitives;
using Azure.DataApiBuilder.Config.ObjectModel;
using Azure.DataApiBuilder.Core.Authorization;
using Azure.DataApiBuilder.Core.Configurations;
using Azure.DataApiBuilder.Core.Models;
using Azure.DataApiBuilder.Core.Resolvers.Factories;
using Azure.DataApiBuilder.Core.Services;
using Azure.DataApiBuilder.Core.Services.MetadataProviders;
using Azure.DataApiBuilder.Service.Exceptions;
using Azure.DataApiBuilder.Service.GraphQLBuilder;
using Azure.DataApiBuilder.Service.GraphQLBuilder.Mutations;
using HotChocolate.Language;
using HotChocolate.Resolvers;
using Microsoft.AspNetCore.Http;
using Microsoft.AspNetCore.Http.Extensions;
using Microsoft.AspNetCore.Mvc;
using Microsoft.Extensions.Primitives;
using Microsoft.OpenApi.Models;

namespace Azure.DataApiBuilder.Core.Resolvers
{
    /// <summary>
    /// Implements the mutation engine interface for mutations against Sql like databases.
    /// </summary>
    public class SqlMutationEngine : IMutationEngine
    {
        private readonly IAbstractQueryManagerFactory _queryManagerFactory;
        private readonly IMetadataProviderFactory _sqlMetadataProviderFactory;
        private readonly IQueryEngineFactory _queryEngineFactory;
        private readonly IAuthorizationResolver _authorizationResolver;
        private readonly IHttpContextAccessor _httpContextAccessor;
        private readonly GQLFilterParser _gQLFilterParser;
        private readonly RuntimeConfigProvider _runtimeConfigProvider;
        public const string IS_UPDATE_RESULT_SET = "IsUpdateResultSet";
        private const string TRANSACTION_EXCEPTION_ERROR_MSG = "An unexpected error occurred during the transaction execution";

        private static DataApiBuilderException _dabExceptionWithTransactionErrorMessage = new(message: TRANSACTION_EXCEPTION_ERROR_MSG,
                                                                                            statusCode: HttpStatusCode.InternalServerError,
                                                                                            subStatusCode: DataApiBuilderException.SubStatusCodes.UnexpectedError);

        /// <summary>
        /// Constructor
        /// </summary>
        public SqlMutationEngine(
            IAbstractQueryManagerFactory queryManagerFactory,
            IMetadataProviderFactory sqlMetadataProviderFactory,
            IQueryEngineFactory queryEngineFactory,
            IAuthorizationResolver authorizationResolver,
            GQLFilterParser gQLFilterParser,
            IHttpContextAccessor httpContextAccessor,
            RuntimeConfigProvider runtimeConfigProvider)
        {
            _queryManagerFactory = queryManagerFactory;
            _sqlMetadataProviderFactory = sqlMetadataProviderFactory;
            _queryEngineFactory = queryEngineFactory;
            _authorizationResolver = authorizationResolver;
            _httpContextAccessor = httpContextAccessor;
            _gQLFilterParser = gQLFilterParser;
            _runtimeConfigProvider = runtimeConfigProvider;
        }

        /// <summary>
        /// Executes the GraphQL mutation query and returns result as JSON object asynchronously.
        /// </summary>
        /// <param name="context">context of graphql mutation</param>
        /// <param name="parameters">parameters in the mutation query.</param>
        /// <param name="dataSourceName">dataSourceName to execute against.</param>
        /// <returns>JSON object result and its related pagination metadata</returns>
        public async Task<Tuple<JsonDocument?, IMetadata?>> ExecuteAsync(IMiddlewareContext context, IDictionary<string, object?> parameters, string dataSourceName = "")
        {
            if (context.Selection.Type.IsListType())
            {
                throw new NotSupportedException("Returning list types from mutations not supported");
            }

            dataSourceName = GetValidatedDataSourceName(dataSourceName);
            string graphqlMutationName = context.Selection.Field.Name.Value;
            IOutputType outputType = context.Selection.Field.Type;
            string entityName = outputType.TypeName(); 

            ObjectType _underlyingFieldType = GraphQLUtils.UnderlyingGraphQLEntityType(outputType);
            bool multipleInputType = _underlyingFieldType.Name.Value.EndsWith("Connection"); // add better condition here to determine single vs multiple input type

            if (multipleInputType)
            {
                IObjectField subField = GraphQLUtils.UnderlyingGraphQLEntityType(context.Selection.Field.Type).Fields["items"];
                outputType = subField.Type;
                _underlyingFieldType = GraphQLUtils.UnderlyingGraphQLEntityType(outputType);
                entityName = _underlyingFieldType.Name;
            }

            if (GraphQLUtils.TryExtractGraphQLFieldModelName(_underlyingFieldType.Directives, out string? modelName))
            {
                entityName = modelName;
            }

            ISqlMetadataProvider sqlMetadataProvider = _sqlMetadataProviderFactory.GetMetadataProvider(dataSourceName);
            IQueryEngine queryEngine = _queryEngineFactory.GetQueryEngine(sqlMetadataProvider.GetDatabaseType());

            Tuple<JsonDocument?, IMetadata?>? result = null;
            EntityActionOperation mutationOperation = MutationBuilder.DetermineMutationOperationTypeBasedOnInputType(graphqlMutationName);

            // If authorization fails, an exception will be thrown and request execution halts.

<<<<<<< HEAD
            // merge changes with Ayush's branch to incorporate AuthZ logic changes
            if(mutationOperation is not EntityActionOperation.Create)
            {
                AuthorizeMutationFields(context, parameters, entityName, mutationOperation);
            }
            
=======
            string roleName = GetRoleOfGraphQLRequest(context);

            // The presence of READ permission is checked in the current role (with which the request is executed) as well as Anonymous role. This is because, for GraphQL requests,
            // READ permission is inherited by other roles from Anonymous role when present.
            bool isReadPermissionConfigured = _authorizationResolver.AreRoleAndOperationDefinedForEntity(entityName, roleName, EntityActionOperation.Read)
                                              || _authorizationResolver.AreRoleAndOperationDefinedForEntity(entityName, AuthorizationType.Anonymous.ToString(), EntityActionOperation.Read);

>>>>>>> 9e4b7322
            try
            {
                // Creating an implicit transaction
                using (TransactionScope transactionScope = ConstructTransactionScopeBasedOnDbType(sqlMetadataProvider))
                {
                    if (mutationOperation is EntityActionOperation.Delete)
                    {
                        // When read permission is not configured, an error response is returned. So, the mutation result needs to
                        // be computed only when the read permission is configured.
                        if (isReadPermissionConfigured)
                        {
                            // compute the mutation result before removing the element,
                            // since typical GraphQL delete mutations return the metadata of the deleted item.
                            result = await queryEngine.ExecuteAsync(
                                        context,
                                        GetBackingColumnsFromCollection(entityName: entityName, parameters: parameters, sqlMetadataProvider: sqlMetadataProvider),
                                        dataSourceName);
                        }

                        Dictionary<string, object>? resultProperties =
                            await PerformDeleteOperation(
                                entityName,
                                parameters,
                                sqlMetadataProvider);

                        // If the number of records affected by DELETE were zero,
                        // and yet the result was not null previously, it indicates this DELETE lost
                        // a concurrent request race. Hence, empty the non-null result.
                        if (resultProperties is not null
                            && resultProperties.TryGetValue(nameof(DbDataReader.RecordsAffected), out object? value)
                            && Convert.ToInt32(value) == 0
                            && result is not null && result.Item1 is not null)
                        {
                            result = new Tuple<JsonDocument?, IMetadata?>(
                                default(JsonDocument),
                                PaginationMetadata.MakeEmptyPaginationMetadata());
                        }
                    }
                    else if(mutationOperation is EntityActionOperation.Create)
                    {
                        PerformNestedInsertOperation(
                                    entityName,
                                    parameters,
                                    sqlMetadataProvider,
                                    context,
                                    multipleInputType);
                    }
                    else
                    {
                        DbResultSetRow? mutationResultRow =
                            await PerformMutationOperation(
                                entityName,
                                mutationOperation,
                                parameters,
                                sqlMetadataProvider,
                                context);

                        // When read permission is not configured, an error response is returned. So, the mutation result needs to
                        // be computed only when the read permission is configured.
                        if (isReadPermissionConfigured && mutationResultRow is not null && mutationResultRow.Columns.Count > 0
                            && !context.Selection.Type.IsScalarType())
                        {
                            // Because the GraphQL mutation result set columns were exposed (mapped) column names,
                            // the column names must be converted to backing (source) column names so the
                            // PrimaryKeyPredicates created in the SqlQueryStructure created by the query engine
                            // represent database column names.
                            result = await queryEngine.ExecuteAsync(
                                        context,
                                        GetBackingColumnsFromCollection(entityName: entityName, parameters: mutationResultRow.Columns, sqlMetadataProvider: sqlMetadataProvider),
                                        dataSourceName);
                        }
                    }

                    transactionScope.Complete();
                }
            }
            // All the exceptions that can be thrown by .Complete() and .Dispose() methods of transactionScope
            // derive from TransactionException. Hence, TransactionException acts as a catch-all.
            // When an exception related to Transactions is encountered, the mutation is deemed unsuccessful and
            // a DataApiBuilderException is thrown
            catch (TransactionException)
            {
                throw _dabExceptionWithTransactionErrorMessage;
            }

            if (!isReadPermissionConfigured)
            {
                throw new DataApiBuilderException(message: $"The mutation operation {context.Selection.Field.Name} was successful but the current user is unauthorized to view the response due to lack of read permissions",
                                                  statusCode: HttpStatusCode.Forbidden,
                                                  subStatusCode: DataApiBuilderException.SubStatusCodes.AuthorizationCheckFailed);
            }

            if (result is null)
            {
                throw new DataApiBuilderException(message: "Failed to resolve any query based on the current configuration.",
                                                  statusCode: HttpStatusCode.BadRequest,
                                                  subStatusCode: DataApiBuilderException.SubStatusCodes.UnexpectedError);
            }

            return result;
        }

        /// <summary>
        /// Converts exposed column names from the parameters provided to backing column names.
        /// parameters.Value is not modified.
        /// </summary>
        /// <param name="entityName">Name of Entity</param>
        /// <param name="parameters">Key/Value collection where only the key is converted.</param>
        /// <returns>Dictionary where the keys now represent backing column names.</returns>
        public static Dictionary<string, object?> GetBackingColumnsFromCollection(string entityName, IDictionary<string, object?> parameters, ISqlMetadataProvider sqlMetadataProvider)
        {
            Dictionary<string, object?> backingRowParams = new();

            foreach (KeyValuePair<string, object?> resultEntry in parameters)
            {
                sqlMetadataProvider.TryGetBackingColumn(entityName, resultEntry.Key, out string? name);
                if (!string.IsNullOrWhiteSpace(name))
                {
                    backingRowParams.Add(name, resultEntry.Value);
                }
                else
                {
                    backingRowParams.Add(resultEntry.Key, resultEntry.Value);
                }
            }

            return backingRowParams;
        }

        /// <summary>
        /// Executes the REST mutation query and returns IActionResult asynchronously.
        /// Result error cases differ for Stored Procedure requests than normal mutation requests
        /// QueryStructure built does not depend on Operation enum, thus not useful to use
        /// PerformMutationOperation method.
        /// </summary>
        public async Task<IActionResult?> ExecuteAsync(StoredProcedureRequestContext context, string dataSourceName = "")
        {
            dataSourceName = GetValidatedDataSourceName(dataSourceName);
            ISqlMetadataProvider sqlMetadataProvider = _sqlMetadataProviderFactory.GetMetadataProvider(dataSourceName);
            IQueryBuilder queryBuilder = _queryManagerFactory.GetQueryBuilder(sqlMetadataProvider.GetDatabaseType());
            IQueryExecutor queryExecutor = _queryManagerFactory.GetQueryExecutor(sqlMetadataProvider.GetDatabaseType());
            SqlExecuteStructure executeQueryStructure = new(
                context.EntityName,
                sqlMetadataProvider,
                _authorizationResolver,
                _gQLFilterParser,
                context.ResolvedParameters);
            string queryText = queryBuilder.Build(executeQueryStructure);

            JsonArray? resultArray = null;

            try
            {
                // Creating an implicit transaction
                using (TransactionScope transactionScope = ConstructTransactionScopeBasedOnDbType(sqlMetadataProvider))
                {
                    resultArray =
                        await queryExecutor.ExecuteQueryAsync(
                            queryText,
                            executeQueryStructure.Parameters,
                            queryExecutor.GetJsonArrayAsync,
                            GetHttpContext());

                    transactionScope.Complete();
                }
            }

            // All the exceptions that can be thrown by .Complete() and .Dispose() methods of transactionScope
            // derive from TransactionException. Hence, TransactionException acts as a catch-all.
            // When an exception related to Transactions is encountered, the mutation is deemed unsuccessful and
            // a DataApiBuilderException is thrown
            catch (TransactionException)
            {
                throw _dabExceptionWithTransactionErrorMessage;
            }

            // A note on returning stored procedure results:
            // We can't infer what the stored procedure actually did beyond the HasRows and RecordsAffected attributes
            // of the DbDataReader. For example, we can't enforce that an UPDATE command outputs a result set using an OUTPUT
            // clause. As such, for this iteration we are just returning the success condition of the operation type that maps
            // to each action, with data always from the first result set, as there may be arbitrarily many.
            switch (context.OperationType)
            {
                case EntityActionOperation.Delete:
                    // Returns a 204 No Content so long as the stored procedure executes without error
                    return new NoContentResult();
                case EntityActionOperation.Insert:

                    HttpContext httpContext = GetHttpContext();
                    string locationHeaderURL = UriHelper.BuildAbsolute(
                            scheme: httpContext.Request.Scheme,
                            host: httpContext.Request.Host,
                            pathBase: GetBaseRouteFromConfig(_runtimeConfigProvider.GetConfig()),
                            path: httpContext.Request.Path);

                    // Returns a 201 Created with whatever the first result set is returned from the procedure
                    // A "correctly" configured stored procedure would INSERT INTO ... OUTPUT ... VALUES as the result set
                    if (resultArray is not null && resultArray.Count > 0)
                    {
                        using (JsonDocument jsonDocument = JsonDocument.Parse(resultArray.ToJsonString()))
                        {
                            // The final location header for stored procedures should be of the form ../api/<SP-Entity-Name>
                            // Location header is constructed using the base URL, base-route and the set location value.

                            return new CreatedResult(location: locationHeaderURL, SqlResponseHelpers.OkMutationResponse(jsonDocument.RootElement.Clone()).Value);
                        }
                    }
                    else
                    {   // If no result set returned, just return a 201 Created with empty array instead of array with single null value
                        return new CreatedResult(
                            location: locationHeaderURL,
                            value: new
                            {
                                value = JsonDocument.Parse("[]").RootElement.Clone()
                            }
                        );
                    }
                case EntityActionOperation.Update:
                case EntityActionOperation.UpdateIncremental:
                case EntityActionOperation.Upsert:
                case EntityActionOperation.UpsertIncremental:
                    // Since we cannot check if anything was created, just return a 200 Ok response with first result set output
                    // A "correctly" configured stored procedure would UPDATE ... SET ... OUTPUT as the result set
                    if (resultArray is not null && resultArray.Count > 0)
                    {
                        using (JsonDocument jsonDocument = JsonDocument.Parse(resultArray.ToJsonString()))
                        {
                            return SqlResponseHelpers.OkMutationResponse(jsonDocument.RootElement.Clone());
                        }
                    }
                    else
                    {
                        // If no result set returned, return 200 Ok response with empty array instead of array with single null value
                        return new OkObjectResult(
                            value: new
                            {
                                value = JsonDocument.Parse("[]").RootElement.Clone()
                            }
                        );
                    }

                default:
                    throw new DataApiBuilderException(
                        message: "Unsupported operation.",
                        statusCode: HttpStatusCode.BadRequest,
                        subStatusCode: DataApiBuilderException.SubStatusCodes.BadRequest);
            }
        }

        /// <summary>
        /// Executes the REST mutation query and returns IActionResult asynchronously.
        /// </summary>
        /// <param name="context">context of REST mutation request.</param>
        /// <returns>IActionResult</returns>
        public async Task<IActionResult?> ExecuteAsync(RestRequestContext context)
        {
            // for REST API scenarios, use the default datasource
            string dataSourceName = _runtimeConfigProvider.GetConfig().GetDefaultDataSourceName();

            Dictionary<string, object?> parameters = PrepareParameters(context);
            ISqlMetadataProvider sqlMetadataProvider = _sqlMetadataProviderFactory.GetMetadataProvider(dataSourceName);

            if (context.OperationType is EntityActionOperation.Delete)
            {
                Dictionary<string, object>? resultProperties = null;

                try
                {
                    // Creating an implicit transaction
                    using (TransactionScope transactionScope = ConstructTransactionScopeBasedOnDbType(sqlMetadataProvider))
                    {
                        resultProperties = await PerformDeleteOperation(
                                entityName: context.EntityName,
                                parameters: parameters,
                                sqlMetadataProvider: sqlMetadataProvider);
                        transactionScope.Complete();
                    }
                }

                // All the exceptions that can be thrown by .Complete() and .Dispose() methods of transactionScope
                // derive from TransactionException. Hence, TransactionException acts as a catch-all.
                // When an exception related to Transactions is encountered, the mutation is deemed unsuccessful and
                // a DataApiBuilderException is thrown
                catch (TransactionException)
                {
                    throw _dabExceptionWithTransactionErrorMessage;
                }

                // Records affected tells us that item was successfully deleted.
                // No records affected happens for a DELETE request on nonexistent object
                if (resultProperties is not null
                    && resultProperties.TryGetValue(nameof(DbDataReader.RecordsAffected), out object? value))
                {
                    // DbDataReader.RecordsAffected contains the number of rows changed deleted. 0 if no records were deleted.
                    // When the flow reaches this code block and the number of records affected is 0, then it means that no failure occurred at the database layer
                    // and that the item identified by the specified PK was not found.
                    if (Convert.ToInt32(value) == 0)
                    {
                        string prettyPrintPk = "<" + string.Join(", ", context.PrimaryKeyValuePairs.Select(kv_pair => $"{kv_pair.Key}: {kv_pair.Value}")) + ">";

                        throw new DataApiBuilderException(
                            message: $"Could not find item with {prettyPrintPk}",
                            statusCode: HttpStatusCode.NotFound,
                            subStatusCode: DataApiBuilderException.SubStatusCodes.ItemNotFound);
                    }

                    return new NoContentResult();
                }
            }
            else
            {
                string roleName = GetHttpContext().Request.Headers[AuthorizationResolver.CLIENT_ROLE_HEADER];
                bool isReadPermissionConfiguredForRole = _authorizationResolver.AreRoleAndOperationDefinedForEntity(context.EntityName, roleName, EntityActionOperation.Read);
                bool isDatabasePolicyDefinedForReadAction = false;
                JsonDocument? selectOperationResponse = null;

                if (isReadPermissionConfiguredForRole)
                {
                    isDatabasePolicyDefinedForReadAction = !string.IsNullOrWhiteSpace(_authorizationResolver.GetDBPolicyForRequest(context.EntityName, roleName, EntityActionOperation.Read));
                }

                try
                {
                    if (context.OperationType is EntityActionOperation.Upsert || context.OperationType is EntityActionOperation.UpsertIncremental)
                    {
                        DbResultSet? upsertOperationResult;
                        DbResultSetRow upsertOperationResultSetRow;

                        // This variable indicates whether the upsert resulted in an update operation. If true, then the upsert resulted in an update operation.
                        // If false, the upsert resulted in an insert operation.
                        bool hasPerformedUpdate = false;

                        try
                        {
                            // Creating an implicit transaction
                            using (TransactionScope transactionScope = ConstructTransactionScopeBasedOnDbType(sqlMetadataProvider))
                            {
                                upsertOperationResult = await PerformUpsertOperation(
                                                                    parameters: parameters,
                                                                    context: context,
                                                                    sqlMetadataProvider: sqlMetadataProvider);

                                if (upsertOperationResult is null)
                                {
                                    // Ideally this case should not happen, however may occur due to unexpected reasons,
                                    // like the DbDataReader being null. We throw an exception
                                    // which will be returned as an InternalServerError with UnexpectedError substatus code.
                                    throw new DataApiBuilderException(
                                        message: "An unexpected error occurred while trying to execute the query.",
                                        statusCode: HttpStatusCode.InternalServerError,
                                        subStatusCode: DataApiBuilderException.SubStatusCodes.UnexpectedError);
                                }

                                upsertOperationResultSetRow = upsertOperationResult.Rows.FirstOrDefault() ?? new();

                                if (upsertOperationResultSetRow.Columns.Count > 0 &&
                                    upsertOperationResult.ResultProperties.TryGetValue(IS_UPDATE_RESULT_SET, out object? isUpdateResultSetValue))
                                {

                                    hasPerformedUpdate = Convert.ToBoolean(isUpdateResultSetValue);
                                }

                                // The role with which the REST request is executed can have a database policy defined for the read action.
                                // In such a case, to get the results back, a select query which honors the database policy is executed.
                                if (isDatabasePolicyDefinedForReadAction)
                                {
                                    FindRequestContext findRequestContext = ConstructFindRequestContext(context, upsertOperationResultSetRow, roleName, sqlMetadataProvider);
                                    IQueryEngine queryEngine = _queryEngineFactory.GetQueryEngine(sqlMetadataProvider.GetDatabaseType());
                                    selectOperationResponse = await queryEngine.ExecuteAsync(findRequestContext);
                                }

                                transactionScope.Complete();
                            }
                        }

                        // All the exceptions that can be thrown by .Complete() and .Dispose() methods of transactionScope
                        // derive from TransactionException. Hence, TransactionException acts as a catch-all.
                        // When an exception related to Transactions is encountered, the mutation is deemed unsuccessful and
                        // a DataApiBuilderException is thrown
                        catch (TransactionException)
                        {
                            throw _dabExceptionWithTransactionErrorMessage;
                        }

                        Dictionary<string, object?> resultRow = upsertOperationResultSetRow.Columns;

                        // For all SQL database types, when an upsert operation results in an update operation, an entry <IsUpdateResultSet,true> is added to the result set dictionary.
                        // For MsSQL and MySQL database types, the "IsUpdateResultSet" field is sufficient to determine whether the resultant operation was an insert or an update.
                        // For PostgreSQL, the result set dictionary will always contain the entry <IsUpdateResultSet,true> irrespective of the upsert resulting in an insert/update operation.
                        // PostgreSQL result sets will contain a field "___upsert_op___" that indicates whether the resultant operation was an update or an insert. So, the value present in this field
                        // is used to determine whether the upsert resulted in an update/insert.
                        if (sqlMetadataProvider.GetDatabaseType() is DatabaseType.PostgreSQL)
                        {
                            hasPerformedUpdate = !PostgresQueryBuilder.IsInsert(resultRow);
                        }

                        // When read permissions is configured without database policy, a subsequent select query will not be executed.
                        // However, the read action could have include and exclude fields configured. To honor that configuration setup,
                        // any additional fields that are present in the response are removed.
                        if (isReadPermissionConfiguredForRole && !isDatabasePolicyDefinedForReadAction)
                        {
                            IEnumerable<string> allowedExposedColumns = _authorizationResolver.GetAllowedExposedColumns(context.EntityName, roleName, EntityActionOperation.Read);
                            foreach (string columnInResponse in resultRow.Keys)
                            {
                                if (!allowedExposedColumns.Contains(columnInResponse))
                                {
                                    resultRow.Remove(columnInResponse);
                                }
                            }
                        }

                        // When the upsert operation results in the creation of a new record, an HTTP 201 CreatedResult response is returned.
                        if (!hasPerformedUpdate)
                        {
                            // Location Header is made up of the Base URL of the request and the primary key of the item created.
                            // However, for PATCH and PUT requests, the primary key would be present in the request URL. For POST request, however, the primary key
                            // would not be available in the URL and needs to be appended. Since, this is a PUT or PATCH request that has resulted in the creation of
                            // a new item, the URL already contains the primary key and hence, an empty string is passed as the primary key route.
                            return SqlResponseHelpers.ConstructCreatedResultResponse(resultRow, selectOperationResponse, primaryKeyRoute: string.Empty, isReadPermissionConfiguredForRole, isDatabasePolicyDefinedForReadAction, context.OperationType, GetBaseRouteFromConfig(_runtimeConfigProvider.GetConfig()), GetHttpContext());
                        }

                        // When the upsert operation results in the update of an existing record, an HTTP 200 OK response is returned.
                        return SqlResponseHelpers.ConstructOkMutationResponse(resultRow, selectOperationResponse, isReadPermissionConfiguredForRole, isDatabasePolicyDefinedForReadAction);
                    }
                    else
                    {
                        // This code block gets executed when the operation type is one among Insert, Update or UpdateIncremental.
                        DbResultSetRow? mutationResultRow = null;

                        try
                        {
                            // Creating an implicit transaction
                            using (TransactionScope transactionScope = ConstructTransactionScopeBasedOnDbType(sqlMetadataProvider))
                            {
                                mutationResultRow =
                                        await PerformMutationOperation(
                                            entityName: context.EntityName,
                                            operationType: context.OperationType,
                                            parameters: parameters,
                                            sqlMetadataProvider: sqlMetadataProvider);

                                if (mutationResultRow is null || mutationResultRow.Columns.Count == 0)
                                {
                                    if (context.OperationType is EntityActionOperation.Insert)
                                    {
                                        if (mutationResultRow is null)
                                        {
                                            // Ideally this case should not happen, however may occur due to unexpected reasons,
                                            // like the DbDataReader being null. We throw an exception
                                            // which will be returned as an UnexpectedError.
                                            throw new DataApiBuilderException(
                                                message: "An unexpected error occurred while trying to execute the query.",
                                                statusCode: HttpStatusCode.InternalServerError,
                                                subStatusCode: DataApiBuilderException.SubStatusCodes.UnexpectedError);
                                        }

                                        if (mutationResultRow.Columns.Count == 0)
                                        {
                                            throw new DataApiBuilderException(
                                                message: "Could not insert row with given values.",
                                                statusCode: HttpStatusCode.Forbidden,
                                                subStatusCode: DataApiBuilderException.SubStatusCodes.DatabasePolicyFailure
                                                );
                                        }
                                    }
                                    else
                                    {
                                        if (mutationResultRow is null)
                                        {
                                            // Ideally this case should not happen, however may occur due to unexpected reasons,
                                            // like the DbDataReader being null. We throw an exception
                                            // which will be returned as an UnexpectedError  
                                            throw new DataApiBuilderException(message: "An unexpected error occurred while trying to execute the query.",
                                                                                statusCode: HttpStatusCode.NotFound,
                                                                                subStatusCode: DataApiBuilderException.SubStatusCodes.UnexpectedError);
                                        }

                                        if (mutationResultRow.Columns.Count == 0)
                                        {
                                            // This code block is reached when Update or UpdateIncremental operation does not successfully find the record to
                                            // update. An exception is thrown which will be returned as a 404 NotFound response.
                                            throw new DataApiBuilderException(message: "No Update could be performed, record not found",
                                                                                statusCode: HttpStatusCode.NotFound,
                                                                                subStatusCode: DataApiBuilderException.SubStatusCodes.EntityNotFound);
                                        }

                                    }
                                }

                                // The role with which the REST request is executed can have database policies defined for the read action.
                                // When the database policy is defined for the read action, a select query that honors the database policy
                                // is executed to fetch the results.
                                if (isDatabasePolicyDefinedForReadAction)
                                {
                                    FindRequestContext findRequestContext = ConstructFindRequestContext(context, mutationResultRow, roleName, sqlMetadataProvider);
                                    IQueryEngine queryEngine = _queryEngineFactory.GetQueryEngine(sqlMetadataProvider.GetDatabaseType());
                                    selectOperationResponse = await queryEngine.ExecuteAsync(findRequestContext);
                                }

                                transactionScope.Complete();
                            }
                        }

                        // All the exceptions that can be thrown by .Complete() and .Dispose() methods of transactionScope
                        // derive from TransactionException. Hence, TransactionException acts as a catch-all.
                        // When an exception related to Transactions is encountered, the mutation is deemed unsuccessful and
                        // a DataApiBuilderException is thrown
                        catch (TransactionException)
                        {
                            throw _dabExceptionWithTransactionErrorMessage;
                        }

                        // When read permission is configured without a database policy, a subsequent select query will not be executed.
                        // So, if the read action has include/exclude fields configured, additional fields present in the response
                        // need to be removed.
                        if (isReadPermissionConfiguredForRole && !isDatabasePolicyDefinedForReadAction)
                        {
                            IEnumerable<string> allowedExposedColumns = _authorizationResolver.GetAllowedExposedColumns(context.EntityName, roleName, EntityActionOperation.Read);
                            foreach (string columnInResponse in mutationResultRow!.Columns.Keys)
                            {
                                if (!allowedExposedColumns.Contains(columnInResponse))
                                {
                                    mutationResultRow!.Columns.Remove(columnInResponse);
                                }
                            }
                        }

                        string primaryKeyRouteForLocationHeader = isReadPermissionConfiguredForRole ? SqlResponseHelpers.ConstructPrimaryKeyRoute(context, mutationResultRow!.Columns, sqlMetadataProvider)
                                                                                                    : string.Empty;

                        if (context.OperationType is EntityActionOperation.Insert)
                        {
                            // Location Header is made up of the Base URL of the request and the primary key of the item created.
                            // For POST requests, the primary key info would not be available in the URL and needs to be appended. So, the primary key of the newly created item
                            // which is stored in the primaryKeyRoute is used to construct the Location Header.
                            return SqlResponseHelpers.ConstructCreatedResultResponse(mutationResultRow!.Columns, selectOperationResponse, primaryKeyRouteForLocationHeader, isReadPermissionConfiguredForRole, isDatabasePolicyDefinedForReadAction, context.OperationType, GetBaseRouteFromConfig(_runtimeConfigProvider.GetConfig()), GetHttpContext());
                        }

                        if (context.OperationType is EntityActionOperation.Update || context.OperationType is EntityActionOperation.UpdateIncremental)
                        {
                            return SqlResponseHelpers.ConstructOkMutationResponse(mutationResultRow!.Columns, selectOperationResponse, isReadPermissionConfiguredForRole, isDatabasePolicyDefinedForReadAction);
                        }
                    }

                }
                finally
                {
                    if (selectOperationResponse is not null)
                    {
                        selectOperationResponse.Dispose();
                    }
                }
            }

            // if we have not yet returned, record is null
            return null;
        }

        /// <summary>
        /// Constructs a FindRequestContext from the Insert/Upsert RequestContext and the results of insert/upsert database operation.
        /// For REST POST, PUT AND PATCH API requests, when there are database policies defined for the read action,
        /// a subsequent select query that honors the database policy is executed to fetch the results.
        /// </summary>
        /// <param name="context">Insert/Upsert Request context for the REST POST, PUT and PATCH request</param>
        /// <param name="mutationResultRow">Result of the insert/upsert database operation</param>
        /// <param name="roleName">Role with which the API request is executed</param>
        /// <param name="sqlMetadataProvider">SqlMetadataProvider object - provides helper method to get the exposed column name for a given column name</param>
        /// <returns>Returns a FindRequestContext object constructed from the existing context and create/upsert operation results.</returns>
        private FindRequestContext ConstructFindRequestContext(RestRequestContext context, DbResultSetRow mutationResultRow, string roleName, ISqlMetadataProvider sqlMetadataProvider)
        {
            FindRequestContext findRequestContext = new(entityName: context.EntityName, dbo: context.DatabaseObject, isList: false);

            // PrimaryKeyValuePairs in the context is populated using the primary key values from the
            // results of the insert/update database operation.
            foreach (string primarykey in context.DatabaseObject.SourceDefinition.PrimaryKey)
            {
                // The primary keys can have a mapping defined. mutationResultRow contains the mapped column names as keys.
                // So, the mapped field names are used to look up and fetch the values from mutationResultRow.
                // TryGetExposedColumnName method populates the the mapped column name (if configured) or the original column name into exposedColumnName.
                // It returns false if the primary key does not exist.
                if (sqlMetadataProvider.TryGetExposedColumnName(context.EntityName, primarykey, out string? exposedColumnName))
                {
                    findRequestContext.PrimaryKeyValuePairs.Add(exposedColumnName, mutationResultRow.Columns[exposedColumnName]!);
                }
                else
                {
                    // This code block should never be reached because the information about primary keys gets populated during the startup.
                    throw new DataApiBuilderException(
                       message: "Insert/Upsert operation was successful but unexpected error when constructing the response",
                       statusCode: HttpStatusCode.InternalServerError,
                       subStatusCode: DataApiBuilderException.SubStatusCodes.UnexpectedError);
                }
            }

            // READ action for the given role can have include and exclude fields configured. Populating UpdateReturnFields
            // ensures that the select query retrieves only those fields that are allowed for the given role.
            findRequestContext.UpdateReturnFields(_authorizationResolver.GetAllowedExposedColumns(context.EntityName, roleName, EntityActionOperation.Read));

            return findRequestContext;
        }

        /// <summary>
        /// Performs the given REST and GraphQL mutation operation of type
        /// Insert, Create, Update, UpdateIncremental, UpdateGraphQL
        /// on the source backing the given entity.
        /// </summary>
        /// <param name="entityName">The name of the entity on which mutation is to be performed.</param>
        /// <param name="operationType">The type of mutation operation.
        /// This cannot be Delete, Upsert or UpsertIncremental since those operations have dedicated functions.</param>
        /// <param name="parameters">The parameters of the mutation query.</param>
        /// <param name="context">In the case of GraphQL, the HotChocolate library's middleware context.</param>
        /// <returns>Single row read from DbDataReader.</returns>
        private async Task<DbResultSetRow?>
            PerformMutationOperation(
                string entityName,
                EntityActionOperation operationType,
                IDictionary<string, object?> parameters,
                ISqlMetadataProvider sqlMetadataProvider,
                IMiddlewareContext? context = null)
        {
            IQueryBuilder queryBuilder = _queryManagerFactory.GetQueryBuilder(sqlMetadataProvider.GetDatabaseType());
            IQueryExecutor queryExecutor = _queryManagerFactory.GetQueryExecutor(sqlMetadataProvider.GetDatabaseType());
            string dataSourceName = _runtimeConfigProvider.GetConfig().GetDataSourceNameFromEntityName(entityName);

            string queryString;
            Dictionary<string, DbConnectionParam> queryParameters;
            switch (operationType)
            {
                case EntityActionOperation.Insert:
                case EntityActionOperation.Create:
                    SqlInsertStructure insertQueryStruct = context is null
                        ? new(
                            entityName,
                            sqlMetadataProvider,
                            _authorizationResolver,
                            _gQLFilterParser,
                            parameters,
                            GetHttpContext())
                        : new(
                            context,
                            entityName,
                            sqlMetadataProvider,
                            _authorizationResolver,
                            _gQLFilterParser,
                            parameters,
                            GetHttpContext());
                    queryString = queryBuilder.Build(insertQueryStruct);
                    queryParameters = insertQueryStruct.Parameters;
                    break;
                case EntityActionOperation.Update:
                    SqlUpdateStructure updateStructure = new(
                        entityName,
                        sqlMetadataProvider,
                        _authorizationResolver,
                        _gQLFilterParser,
                        parameters,
                        GetHttpContext(),
                        isIncrementalUpdate: false);
                    queryString = queryBuilder.Build(updateStructure);
                    queryParameters = updateStructure.Parameters;
                    break;
                case EntityActionOperation.UpdateIncremental:
                    SqlUpdateStructure updateIncrementalStructure = new(
                        entityName,
                        sqlMetadataProvider,
                        _authorizationResolver,
                        _gQLFilterParser,
                        parameters,
                        GetHttpContext(),
                        isIncrementalUpdate: true);
                    queryString = queryBuilder.Build(updateIncrementalStructure);
                    queryParameters = updateIncrementalStructure.Parameters;
                    break;
                case EntityActionOperation.UpdateGraphQL:
                    if (context is null)
                    {
                        throw new ArgumentNullException("Context should not be null for a GraphQL operation.");
                    }

                    SqlUpdateStructure updateGraphQLStructure = new(
                        context,
                        entityName,
                        sqlMetadataProvider,
                        _authorizationResolver,
                        _gQLFilterParser,
                        parameters,
                        GetHttpContext());
                    queryString = queryBuilder.Build(updateGraphQLStructure);
                    queryParameters = updateGraphQLStructure.Parameters;
                    break;
                default:
                    throw new NotSupportedException($"Unexpected mutation operation \" {operationType}\" requested.");
            }

            DbResultSet? dbResultSet;
            DbResultSetRow? dbResultSetRow;

            /*
             * Move the below logic to a separate helper function. Re-use this in the fucntion for nested insertions.
             *
             */

            if (context is not null && !context.Selection.Type.IsScalarType())
            {
                SourceDefinition sourceDefinition = sqlMetadataProvider.GetSourceDefinition(entityName);

                // To support GraphQL field mappings (DB column aliases), convert the sourceDefinition
                // primary key column names (backing columns) to the exposed (mapped) column names to
                // identify primary key column names in the mutation result set.
                List<string> primaryKeyExposedColumnNames = new();
                foreach (string primaryKey in sourceDefinition.PrimaryKey)
                {
                    if (sqlMetadataProvider.TryGetExposedColumnName(entityName, primaryKey, out string? name) && !string.IsNullOrWhiteSpace(name))
                    {
                        primaryKeyExposedColumnNames.Add(name);
                    }
                }

                // Only extract pk columns since non pk columns can be null
                // and the subsequent query would search with:
                // nullParamName = NULL
                // which would fail to get the mutated entry from the db
                // When no exposed column names were resolved, it is safe to provide
                // backing column names (sourceDefinition.Primary) as a list of arguments.
                dbResultSet =
                    await queryExecutor.ExecuteQueryAsync(
                        queryString,
                        queryParameters,
                        queryExecutor.ExtractResultSetFromDbDataReader,
                        GetHttpContext(),
                        primaryKeyExposedColumnNames.Count > 0 ? primaryKeyExposedColumnNames : sourceDefinition.PrimaryKey,
                        dataSourceName);

                dbResultSetRow = dbResultSet is not null ?
                    (dbResultSet.Rows.FirstOrDefault() ?? new DbResultSetRow()) : null;
                if (dbResultSetRow is not null && dbResultSetRow.Columns.Count == 0)
                {
                    // For GraphQL, insert operation corresponds to Create action.
                    if (operationType is EntityActionOperation.Create)
                    {
                        throw new DataApiBuilderException(
                            message: "Could not insert row with given values.",
                            statusCode: HttpStatusCode.Forbidden,
                            subStatusCode: DataApiBuilderException.SubStatusCodes.DatabasePolicyFailure
                            );
                    }

                    string searchedPK;
                    if (primaryKeyExposedColumnNames.Count > 0)
                    {
                        searchedPK = '<' + string.Join(", ", primaryKeyExposedColumnNames.Select(pk => $"{pk}: {parameters[pk]}")) + '>';
                    }
                    else
                    {
                        searchedPK = '<' + string.Join(", ", sourceDefinition.PrimaryKey.Select(pk => $"{pk}: {parameters[pk]}")) + '>';
                    }

                    throw new DataApiBuilderException(
                        message: $"Could not find item with {searchedPK}",
                        statusCode: HttpStatusCode.NotFound,
                        subStatusCode: DataApiBuilderException.SubStatusCodes.ItemNotFound);
                }
            }
            else
            {
                // This is the scenario for all REST mutation operations covered by this function
                // and the case when the Selection Type is a scalar for GraphQL.
                dbResultSet =
                    await queryExecutor.ExecuteQueryAsync(
                        sqltext: queryString,
                        parameters: queryParameters,
                        dataReaderHandler: queryExecutor.ExtractResultSetFromDbDataReader,
                        httpContext: GetHttpContext(),
                        dataSourceName: dataSourceName);
                dbResultSetRow = dbResultSet is not null ? (dbResultSet.Rows.FirstOrDefault() ?? new()) : null;
            }

            return dbResultSetRow;
        }

        private async void PerformNestedInsertOperation(
                string entityName,
                IDictionary<string, object?> parameters,
                ISqlMetadataProvider sqlMetadataProvider,
                IMiddlewareContext? context = null,
                bool multipleInputType = false)
        {
            string dataSourceName = _runtimeConfigProvider.GetConfig().GetDataSourceNameFromEntityName(entityName);

            Console.WriteLine(entityName);
            
            Console.WriteLine(context!.Selection.Type.ToString());
            Console.WriteLine(sqlMetadataProvider.GetDatabaseType());
            Console.WriteLine(dataSourceName);

            Console.WriteLine(multipleInputType);
            string fieldName = multipleInputType ? "items" : "item";
            Console.WriteLine( "fieldName : " + fieldName);
            Console.WriteLine(parameters.Count);

            object inputParams = GQLNestedInsertArguementToDictParams(context, parameters[fieldName]);
            Console.WriteLine(inputParams.ToString());

            IDictionary<string, object?> inputDict;
            //List<IDictionary<string, object>> inputDictList;

            Dictionary<string, Dictionary<string,object?>> resultPKs = new();
            //Tuple<int, Dictionary<string, object?>> resultsPKs = new();

            /*if (multipleInputType)
            {
                inputDictList = (List<IDictionary<string, object>>)inputParams;
                PerformListDbInsertOperation(entityName, parameters, sqlMetadataProvider, context, resultsPKs);
            }*/
            
            inputDict = (Dictionary<string, object?>)inputParams;
            await PerformDbInsertOperation(entityName, inputDict, entityName, sqlMetadataProvider, resultPKs, context, false);
           
        }

        /* private static void PerformListDbInsertOperation(
                 string entityName,
                 object parameters,
                 ISqlMetadataProvider sqlMetadaProvider,
                 IMiddlewareContext? context = null,
                 Dictionary<int, Dictionary<string,object?>> resultPKs)
         {
             return;
         }*/

        /// <summary>
        /// 
        /// </summary>
        /// <param name="entityName"></param>
        /// <param name="parameters"></param>
        /// <param name="sqlMetadaProvider"></param>
        /// <param name="resultPKs"></param>
        /// <param name="context"></param>
        private async Task PerformDbInsertOperation(
            string entityName,
            IDictionary<string, object?> parameters,
            string higherLevelEntityName,
            ISqlMetadataProvider sqlMetadataProvider,
            Dictionary<string, Dictionary<string,object?> > resultPKs,
            IMiddlewareContext? context = null,
            bool isLinkingTableInsertionRequired = false)
        {
            Console.WriteLine("Linking table insertion required : " + isLinkingTableInsertionRequired);
            Console.WriteLine("Higher level entity name : " + higherLevelEntityName);

            List<Tuple<string, object?>> dependencyEntities = new();
            List<Tuple<string, object?>> dependentEntities = new();

            Entity topLevelEntity = _runtimeConfigProvider.GetConfig().Entities[entityName];
            Dictionary<string, EntityRelationship>? topLevelEntityRelationships = topLevelEntity.Relationships;
            IDictionary<string, object?> currentEntityParams = new Dictionary<string, object?>();

            if(topLevelEntityRelationships is not null)
            {
                foreach (KeyValuePair<string, object?> entry in parameters)
                {
                    // write a different condition to check if the entry is a nested entity entry or a field in the table
                    if (topLevelEntityRelationships.ContainsKey(entry.Key))
                    {
                        EntityRelationship relationshipInfo = topLevelEntityRelationships[entry.Key];
                        string relatedEntityName = relationshipInfo.TargetEntity;

                        if (relationshipInfo.Cardinality is Cardinality.Many)
                        {
                            dependentEntities.Add(new Tuple<string, object?>(relatedEntityName, entry.Value) { });

                            // evaluate if anything extra needs to be done for m:n relationships ----> insertion into linking table in addition to related entity
                            // Is it okay to put related entity in m:n relationship as dependent entity? or do we need a separate list for m:n relationships?

                        }

                        if (relationshipInfo.Cardinality is Cardinality.One)
                        {
                            SourceDefinition sourceDefinition = sqlMetadataProvider.GetSourceDefinition(entityName);
                            RelationshipMetadata relationshipMetadata = sourceDefinition.SourceEntityRelationshipMap[entityName];
                            ForeignKeyDefinition fkDefinition = relationshipMetadata.TargetEntityToFkDefinitionMapForInsertOperation[relatedEntityName];
                            DatabaseObject entityDbObject = sqlMetadataProvider.EntityToDatabaseObject[entityName];
                            string topLevelEntityFullName = entityDbObject.FullName;
                            Console.WriteLine("Top Level Entity Full Name : " + topLevelEntityFullName);

                            DatabaseObject relatedDbObject = sqlMetadataProvider.EntityToDatabaseObject[relatedEntityName];
                            string relatedEntityFullName = relatedDbObject.FullName;
                            Console.WriteLine("Related Entity Full Name : " + relatedEntityFullName);

                            if (string.Equals(fkDefinition.Pair.ReferencingDbTable.FullName, topLevelEntityFullName) && string.Equals(fkDefinition.Pair.ReferencedDbTable.FullName, relatedEntityFullName))
                            {
                                dependencyEntities.Add(new Tuple<string, object?>(relatedEntityName, entry.Value) { });
                            }
                            else
                            {
                                dependentEntities.Add(new Tuple<string, object?>(relatedEntityName, entry.Value) { });
                            }

                        }
                    }
                    else
                    {
                        currentEntityParams.Add(entry.Key, entry.Value);
                    }
                }
            }
            else
            {
                currentEntityParams = parameters;
            }

            foreach(Tuple<string, object?> dependecyEntity in dependencyEntities)
            {
               await PerformDbInsertOperation(dependecyEntity.Item1, (IDictionary<string, object?>)dependecyEntity.Item2!, entityName, sqlMetadataProvider, resultPKs, context, false);
            }

            SourceDefinition currentEntitySourceDefinition = sqlMetadataProvider.GetSourceDefinition(entityName);

            // do we get the backing column names here?
            Dictionary<string, ColumnDefinition> columnsInCurrentEntity = currentEntitySourceDefinition.Columns;

            List<string> primaryKeyColumnNames = new();
            // do we get the backing column names here?
            foreach (string primaryKey in currentEntitySourceDefinition.PrimaryKey)
            {
                primaryKeyColumnNames.Add(primaryKey);
            }

            DatabaseObject entityObject = sqlMetadataProvider.EntityToDatabaseObject[entityName];
            string entityFullName = entityObject.FullName;
            RelationshipMetadata relationshipData = currentEntitySourceDefinition.SourceEntityRelationshipMap[entityName];
            foreach((string relatedEntityName, ForeignKeyDefinition fkDefinition) in relationshipData.TargetEntityToFkDefinitionMapForInsertOperation)
            {
                DatabaseObject relatedEntityObject = sqlMetadataProvider.EntityToDatabaseObject[relatedEntityName];
                string relatedEntityFullName = relatedEntityObject.FullName;
                if (string.Equals(fkDefinition.Pair.ReferencingDbTable.FullName, entityFullName) && string.Equals(fkDefinition.Pair.ReferencedDbTable.FullName, relatedEntityFullName))
                {
                    int count = fkDefinition.ReferencingColumns.Count;
                    for(int i = 0; i < count; i++)
                    {
                        // what happens when the fk constraint is made up of composite keys?
                       string referencingColumnName = fkDefinition.ReferencingColumns[i];
                       string referencedColumnName = fkDefinition.ReferencedColumns[i];

                       if(resultPKs.TryGetValue(relatedEntityName, out Dictionary<string,object?>? results)
                            && results is not null
                            && results.TryGetValue(referencedColumnName, out object? value)
                            && value is not null)
                       {
                            Console.WriteLine("Referencing column name : " + referencingColumnName + " value : " + value);
                            currentEntityParams.Add(referencingColumnName, value);
                       }
                       else
                       {
                            throw new DataApiBuilderException(message: "The result PKs do not contain the required field", subStatusCode: DataApiBuilderException.SubStatusCodes.UnexpectedError, statusCode: HttpStatusCode.InternalServerError);
                       }

                    }
                }
            }

            SqlInsertStructure sqlInsertStructure = new(entityName,
                                                        sqlMetadataProvider,
                                                        _authorizationResolver,
                                                        _gQLFilterParser,
                                                        currentEntityParams,
                                                        GetHttpContext());

            IQueryBuilder queryBuilder = _queryManagerFactory.GetQueryBuilder(sqlMetadataProvider.GetDatabaseType());

            string queryString = queryBuilder.Build(sqlInsertStructure);
            Console.WriteLine(queryString);

            Dictionary<string,DbConnectionParam> queryParameters = sqlInsertStructure.Parameters;

            IQueryExecutor queryExecutor = _queryManagerFactory.GetQueryExecutor(sqlMetadataProvider.GetDatabaseType());
            string dataSourceName = _runtimeConfigProvider.GetConfig().GetDataSourceNameFromEntityName(entityName);

            DbResultSet? dbResultSet;
            DbResultSetRow? dbResultSetRow;

            dbResultSet = await queryExecutor.ExecuteQueryAsync(
                                  queryString,
                                  queryParameters,
                                  queryExecutor.ExtractResultSetFromDbDataReader,
                                  GetHttpContext(),
                                  primaryKeyColumnNames.Count > 0 ? primaryKeyColumnNames : currentEntitySourceDefinition.PrimaryKey,
                                  dataSourceName);

            dbResultSetRow = dbResultSet is not null ?
                    (dbResultSet.Rows.FirstOrDefault() ?? new DbResultSetRow()) : null;

            if (dbResultSetRow is not null && dbResultSetRow.Columns.Count == 0)
            {
                // For GraphQL, insert operation corresponds to Create action.
                throw new DataApiBuilderException(
                    message: "Could not insert row with given values.",
                    statusCode: HttpStatusCode.Forbidden,
                    subStatusCode: DataApiBuilderException.SubStatusCodes.DatabasePolicyFailure
                    );
            }

            if(dbResultSetRow is null)
            {
                throw new DataApiBuilderException(
                    message: "No data returned back from database.",
                    statusCode: HttpStatusCode.InternalServerError,
                    subStatusCode: DataApiBuilderException.SubStatusCodes.DatabaseOperationFailed
                    );
            }

            Dictionary<string, object?> insertedValues = dbResultSetRow.Columns;
            Dictionary<string, object?> resultValues = new();
            foreach(string pk in primaryKeyColumnNames)
            {
                resultValues.Add(pk, insertedValues[pk]);
            }

            resultPKs.Add(entityName, resultValues);

            Console.WriteLine("Values inserted for entity : " + entityName);
            foreach((string key, object? value) in insertedValues)
            {
                Console.WriteLine("Key : " + key + " Value : " + value!.ToString());
            }

            foreach (Tuple<string, object?> dependentEntity in dependentEntities)
            {
               await PerformDbInsertOperation(dependentEntity.Item1, (IDictionary<string, object?>)dependentEntity.Item2!, entityName , sqlMetadataProvider, resultPKs, context, IsLinkingTableInsertionRequired(topLevelEntity, dependentEntity.Item1));
            }

        }

        private static bool IsLinkingTableInsertionRequired(Entity topLevelEntity, string relatedEntityName)
        {
            return topLevelEntity is not null &&
                   topLevelEntity.Relationships is not null &&
                   topLevelEntity.Relationships[relatedEntityName] is not null &&
                   topLevelEntity.Relationships[relatedEntityName].Cardinality is Cardinality.Many &&
                   topLevelEntity.Relationships[relatedEntityName].LinkingObject is not null;
        }

        /// <summary>
        /// 1. does not handle variables
        /// 2. does not handle null values for input types ---> check if that is necessary
        /// </summary>
        /// <param name="context"></param>
        /// <param name="rawInput"></param>
        /// <returns></returns>
        internal static object GQLNestedInsertArguementToDictParams(IMiddlewareContext context, object? rawInput)
        {

            if (rawInput is List<IValueNode> inputList)
            {
                List<IDictionary<string, object>> result = new();
                
                foreach (IValueNode input in inputList)
                {
                    result.Add( (IDictionary<string, object>) GQLNestedInsertArguementToDictParams(context, input.Value));
                }

                return result;
            }
            else if (rawInput is List<ObjectFieldNode> nodes)
            {
                Dictionary<string, object> result = new();
                foreach (ObjectFieldNode node in nodes)
                {
                    
                    string name = node.Name.Value;
                    if (node.Value.Kind == SyntaxKind.ListValue)
                    {
                        result.Add(name, GQLNestedInsertArguementToDictParams(context, node.Value.Value));    
                    }
                    else if (node.Value.Kind == SyntaxKind.ObjectValue)
                    {
                        result.Add(name, GQLNestedInsertArguementToDictParams(context, node.Value.Value));
                    }
                    else
                    {
                        if(node.Value.Value is not null)
                        {
                            if(node.Value.Kind == SyntaxKind.Variable)
                            {
                                result.Add(name, context.Variables!.GetVariable<IValueNode>((string)node.Value.Value)!);
                            }
                            else
                            {
                                result.Add(name, node.Value.Value);
                            }
                        }                        
                    }

                }

                return result;
            }

            return "no conditions matched";
        }

        internal static IDictionary<string, object?> GQLMutArgumentToDictParams(
            IMiddlewareContext context,
            string fieldName,
            IDictionary<string, object?> mutationParameters)
        {
            string errMsg;

            if (mutationParameters.TryGetValue(fieldName, out object? item))
            {
                IObjectField fieldSchema = context.Selection.Field;
                IInputField itemsArgumentSchema = fieldSchema.Arguments[fieldName];
                InputObjectType itemsArgumentObject = ResolverMiddleware.InputObjectTypeFromIInputField(itemsArgumentSchema);

                Dictionary<string, object?> mutationInput;
                // An inline argument was set
                // TODO: This assumes the input was NOT nullable.
                if (item is List<ObjectFieldNode> mutationInputRaw)
                {
                    mutationInput = new Dictionary<string, object?>();
                    foreach (ObjectFieldNode node in mutationInputRaw)
                    {
                        string nodeName = node.Name.Value;
                        Console.WriteLine(node.Value.ToString());

                        mutationInput.Add(nodeName, ResolverMiddleware.ExtractValueFromIValueNode(
                            value: node.Value,
                            argumentSchema: itemsArgumentObject.Fields[nodeName],
                            variables: context.Variables));
                    }

                    return mutationInput;
                }
                else
                {
                    errMsg = $"Unexpected {fieldName} argument format.";
                }
            }
            else
            {
                errMsg = $"Expected {fieldName} argument in mutation arguments.";
            }

            // should not happen due to gql schema validation
            throw new DataApiBuilderException(
                message: errMsg,
                subStatusCode: DataApiBuilderException.SubStatusCodes.BadRequest,
                statusCode: HttpStatusCode.BadRequest);
        }

        /// <summary>
        /// Perform the DELETE operation on the given entity.
        /// To determine the correct response, uses QueryExecutor's GetResultProperties handler for
        /// obtaining the db data reader properties like RecordsAffected, HasRows.
        /// </summary>
        /// <param name="entityName">The name of the entity.</param>
        /// <param name="parameters">The parameters for the DELETE operation.</param>
        /// <param name="sqlMetadataProvider">Metadataprovider for db on which to perform operation.</param>
        /// <returns>A dictionary of properties of the Db Data Reader like RecordsAffected, HasRows.</returns>
        private async Task<Dictionary<string, object>?>
            PerformDeleteOperation(
                string entityName,
                IDictionary<string, object?> parameters,
                ISqlMetadataProvider sqlMetadataProvider)
        {
            IQueryBuilder queryBuilder = _queryManagerFactory.GetQueryBuilder(sqlMetadataProvider.GetDatabaseType());
            IQueryExecutor queryExecutor = _queryManagerFactory.GetQueryExecutor(sqlMetadataProvider.GetDatabaseType());
            string dataSourceName = _runtimeConfigProvider.GetConfig().GetDataSourceNameFromEntityName(entityName);
            string queryString;
            Dictionary<string, DbConnectionParam> queryParameters;
            SqlDeleteStructure deleteStructure = new(
                entityName,
                sqlMetadataProvider,
                _authorizationResolver,
                _gQLFilterParser,
                parameters,
                GetHttpContext());
            queryString = queryBuilder.Build(deleteStructure);
            queryParameters = deleteStructure.Parameters;

            Dictionary<string, object>?
                resultProperties = await queryExecutor.ExecuteQueryAsync(
                    sqltext: queryString,
                    parameters: queryParameters,
                    dataReaderHandler: queryExecutor.GetResultProperties,
                    httpContext: GetHttpContext(),
                    dataSourceName: dataSourceName);

            return resultProperties;
        }

        /// <summary>
        /// Perform an Upsert or UpsertIncremental operation on the given entity.
        /// Since Upsert operations could simply be an update or result in an insert,
        /// uses QueryExecutor's GetMultipleResultSetsIfAnyAsync as the data reader handler.
        /// </summary>
        /// <param name="parameters">The parameters for the mutation query.</param>
        /// <param name="context">The REST request context.</param>
        /// <param name="sqlMetadataProvider">Metadataprovider for db on which to perform operation.</param>
        /// <returns>Single row read from DbDataReader.</returns>
        private async Task<DbResultSet?>
            PerformUpsertOperation(
                IDictionary<string, object?> parameters,
                RestRequestContext context,
                ISqlMetadataProvider sqlMetadataProvider)
        {
            string queryString;
            Dictionary<string, DbConnectionParam> queryParameters;
            EntityActionOperation operationType = context.OperationType;
            string entityName = context.EntityName;
            IQueryBuilder queryBuilder = _queryManagerFactory.GetQueryBuilder(sqlMetadataProvider.GetDatabaseType());
            IQueryExecutor queryExecutor = _queryManagerFactory.GetQueryExecutor(sqlMetadataProvider.GetDatabaseType());
            string dataSourceName = _runtimeConfigProvider.GetConfig().GetDataSourceNameFromEntityName(entityName);

            if (operationType is EntityActionOperation.Upsert)
            {
                SqlUpsertQueryStructure upsertStructure = new(
                    entityName,
                    sqlMetadataProvider,
                    _authorizationResolver,
                    _gQLFilterParser,
                    parameters,
                    httpContext: GetHttpContext(),
                    incrementalUpdate: false);
                queryString = queryBuilder.Build(upsertStructure);
                queryParameters = upsertStructure.Parameters;
            }
            else
            {
                SqlUpsertQueryStructure upsertIncrementalStructure = new(
                    entityName,
                    sqlMetadataProvider,
                    _authorizationResolver,
                    _gQLFilterParser,
                    parameters,
                    httpContext: GetHttpContext(),
                    incrementalUpdate: true);
                queryString = queryBuilder.Build(upsertIncrementalStructure);
                queryParameters = upsertIncrementalStructure.Parameters;
            }

            string prettyPrintPk = "<" + string.Join(", ", context.PrimaryKeyValuePairs.Select(
                kv_pair => $"{kv_pair.Key}: {kv_pair.Value}"
                )) + ">";

            return await queryExecutor.ExecuteQueryAsync(
                       queryString,
                       queryParameters,
                       queryExecutor.GetMultipleResultSetsIfAnyAsync,
                       GetHttpContext(),
                       new List<string> { prettyPrintPk, entityName },
                       dataSourceName);
        }

        private Dictionary<string, object?> PrepareParameters(RestRequestContext context)
        {
            Dictionary<string, object?> parameters;

            switch (context.OperationType)
            {
                case EntityActionOperation.Delete:
                    // DeleteOne based off primary key in request.
                    parameters = new(context.PrimaryKeyValuePairs!);
                    break;
                case EntityActionOperation.Upsert:
                case EntityActionOperation.UpsertIncremental:
                case EntityActionOperation.Update:
                case EntityActionOperation.UpdateIncremental:
                    // Combine both PrimaryKey/Field ValuePairs
                    // because we create an update statement.
                    parameters = new(context.PrimaryKeyValuePairs!);
                    PopulateParamsFromRestRequest(parameters, context);
                    break;
                default:
                    parameters = new();
                    PopulateParamsFromRestRequest(parameters, context);
                    break;
            }

            return parameters;
        }

        /// <summary>
        /// Helper method to populate all the params from the Rest request's URI(PK)/request body into the parameters dictionary.
        /// An entry is added only for those parameters which actually map to a backing column in the table/view.
        /// </summary>
        /// <param name="parameters">Parameters dictionary to be populated.</param>
        /// <param name="context">Rest request context.</param>
        private void PopulateParamsFromRestRequest(Dictionary<string, object?> parameters, RestRequestContext context)
        {
            string dataSourceName = _runtimeConfigProvider.GetConfig().GetDataSourceNameFromEntityName(context.EntityName);
            ISqlMetadataProvider sqlMetadataProvider = _sqlMetadataProviderFactory.GetMetadataProvider(dataSourceName);
            SourceDefinition sourceDefinition = sqlMetadataProvider.GetSourceDefinition(context.EntityName);
            foreach ((string field, object? value) in context.FieldValuePairsInBody)
            {
                if (sqlMetadataProvider.TryGetBackingColumn(context.EntityName, field, out string? backingColumnName)
                    && !sourceDefinition.Columns[backingColumnName].IsReadOnly)
                {
                    // Use TryAdd because there can be primary key fields present in the request body as well
                    // (in addition to request URL), when we operate in non-strict mode for REST.
                    // In such a case, the duplicate PK fields in the request body are ignored.
                    parameters.TryAdd(field, value);
                }
            }
        }

        /// <summary>
        /// Authorization check on mutation fields provided in a GraphQL Mutation request.
        /// </summary>
        /// <param name="context"></param>
        /// <param name="parameters"></param>
        /// <param name="entityName"></param>
        /// <param name="mutationOperation"></param>
        /// <exception cref="DataApiBuilderException"></exception>
        public void AuthorizeMutationFields(
            IMiddlewareContext context,
            IDictionary<string, object?> parameters,
            string entityName,
            EntityActionOperation mutationOperation)
        {
            string role = GetRoleOfGraphQLRequest(context);

            List<string> inputArgumentKeys;
            if (mutationOperation != EntityActionOperation.Delete)
            {
                inputArgumentKeys = BaseSqlQueryStructure.GetSubArgumentNamesFromGQLMutArguments(MutationBuilder.ITEM_INPUT_ARGUMENT_NAME, parameters);
            }
            else
            {
                inputArgumentKeys = parameters.Keys.ToList();
            }

            bool isAuthorized; // False by default.

            switch (mutationOperation)
            {
                case EntityActionOperation.UpdateGraphQL:
                    isAuthorized = _authorizationResolver.AreColumnsAllowedForOperation(entityName, roleName: role, operation: EntityActionOperation.Update, inputArgumentKeys);
                    break;
                case EntityActionOperation.Create:
                    isAuthorized = _authorizationResolver.AreColumnsAllowedForOperation(entityName, roleName: role, operation: mutationOperation, inputArgumentKeys);
                    break;
                case EntityActionOperation.Execute:
                case EntityActionOperation.Delete:
                    // Authorization is not performed for the 'execute' operation because stored procedure
                    // backed entities do not support column level authorization.
                    // Field level authorization is not supported for delete mutations. A requestor must be authorized
                    // to perform the delete operation on the entity to reach this point.
                    isAuthorized = true;
                    break;
                default:
                    throw new DataApiBuilderException(
                        message: "Invalid operation for GraphQL Mutation, must be Create, UpdateGraphQL, or Delete",
                        statusCode: HttpStatusCode.BadRequest,
                        subStatusCode: DataApiBuilderException.SubStatusCodes.BadRequest
                        );
            }

            if (!isAuthorized)
            {
                throw new DataApiBuilderException(
                    message: "Unauthorized due to one or more fields in this mutation.",
                    statusCode: HttpStatusCode.Forbidden,
                    subStatusCode: DataApiBuilderException.SubStatusCodes.AuthorizationCheckFailed
                );
            }
        }

        /// <summary>
        /// Helper method to get the role with which the GraphQL API request was executed.
        /// </summary>
        /// <param name="context">HotChocolate context for the GraphQL request</param>
        private static string GetRoleOfGraphQLRequest(IMiddlewareContext context)
        {
            string role = string.Empty;
            if (context.ContextData.TryGetValue(key: AuthorizationResolver.CLIENT_ROLE_HEADER, out object? value) && value is StringValues stringVals)
            {
                role = stringVals.ToString();
            }

            if (string.IsNullOrEmpty(role))
            {
                throw new DataApiBuilderException(
                    message: "No ClientRoleHeader available to perform authorization.",
                    statusCode: HttpStatusCode.Unauthorized,
                    subStatusCode: DataApiBuilderException.SubStatusCodes.AuthorizationCheckFailed);
            }

            return role;
        }

        /// <summary>
        /// Gets the httpContext for the current request.
        /// </summary>
        /// <returns>Request's httpContext.</returns>
        private HttpContext GetHttpContext()
        {
            return _httpContextAccessor.HttpContext!;
        }

        /// <summary>
        /// Helper method to extract the configured base route in the runtime config.
        /// </summary>
        private static string GetBaseRouteFromConfig(RuntimeConfig? config)
        {
            if (config?.Runtime?.BaseRoute is not null)
            {
                return config.Runtime.BaseRoute;
            }

            return string.Empty;
        }

        /// <summary>
        /// For MySql database type, the isolation level is set at Repeatable Read as it is the default isolation level. Likewise, for MsSql and PostgreSql
        /// database types, the isolation level is set at Read Committed as it is the default.
        /// </summary>
        /// <param name="sqlMetadataProvider">Metadataprovider.</param>
        /// <returns>TransactionScope object with the appropriate isolation level based on the database type</returns>
        private static TransactionScope ConstructTransactionScopeBasedOnDbType(ISqlMetadataProvider sqlMetadataProvider)
        {
            return sqlMetadataProvider.GetDatabaseType() is DatabaseType.MySQL ? ConstructTransactionScopeWithSpecifiedIsolationLevel(isolationLevel: System.Transactions.IsolationLevel.RepeatableRead)
                                                                                : ConstructTransactionScopeWithSpecifiedIsolationLevel(isolationLevel: System.Transactions.IsolationLevel.ReadCommitted);
        }

        /// <summary>
        /// Helper method to construct a TransactionScope object with the specified isolation level and
        /// with the TransactionScopeAsyncFlowOption option enabled.
        /// </summary>
        /// <param name="isolationLevel">Transaction isolation level</param>
        /// <seealso cref="https://learn.microsoft.com/en-us/dotnet/framework/data/transactions/implementing-an-implicit-transaction-using-transaction-scope"/>
        /// <seealso cref="https://learn.microsoft.com/en-us/dotnet/api/system.transactions.transactionscopeoption?view=net-6.0#fields" />
        /// <seealso cref="https://learn.microsoft.com/en-us/dotnet/api/system.transactions.transactionscopeasyncflowoption?view=net-6.0#fields" />
        /// <returns>TransactionScope object set at the specified isolation level</returns>
        private static TransactionScope ConstructTransactionScopeWithSpecifiedIsolationLevel(System.Transactions.IsolationLevel isolationLevel)
        {
            return new(TransactionScopeOption.Required,
                        new TransactionOptions
                        {
                            IsolationLevel = isolationLevel
                        },
                        TransactionScopeAsyncFlowOption.Enabled);
        }

        /// <summary>
        /// Returns the data source name if it is valid. If not, returns the default data source name.
        /// </summary>
        /// <param name="dataSourceName">datasourceName.</param>
        /// <returns>datasourceName.</returns>
        private string GetValidatedDataSourceName(string dataSourceName)
        {
            // For rest scenarios - no multiple db support. Hence to maintain backward compatibility, we will use the default db.
            return string.IsNullOrEmpty(dataSourceName) ? _runtimeConfigProvider.GetConfig().GetDefaultDataSourceName() : dataSourceName;
        }
    }
}<|MERGE_RESOLUTION|>--- conflicted
+++ resolved
@@ -112,14 +112,12 @@
 
             // If authorization fails, an exception will be thrown and request execution halts.
 
-<<<<<<< HEAD
             // merge changes with Ayush's branch to incorporate AuthZ logic changes
             if(mutationOperation is not EntityActionOperation.Create)
             {
                 AuthorizeMutationFields(context, parameters, entityName, mutationOperation);
             }
             
-=======
             string roleName = GetRoleOfGraphQLRequest(context);
 
             // The presence of READ permission is checked in the current role (with which the request is executed) as well as Anonymous role. This is because, for GraphQL requests,
@@ -127,7 +125,6 @@
             bool isReadPermissionConfigured = _authorizationResolver.AreRoleAndOperationDefinedForEntity(entityName, roleName, EntityActionOperation.Read)
                                               || _authorizationResolver.AreRoleAndOperationDefinedForEntity(entityName, AuthorizationType.Anonymous.ToString(), EntityActionOperation.Read);
 
->>>>>>> 9e4b7322
             try
             {
                 // Creating an implicit transaction
