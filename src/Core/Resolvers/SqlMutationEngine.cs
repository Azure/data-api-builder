// Copyright (c) Microsoft Corporation.
// Licensed under the MIT License.

using System.Data;
using System.Data.Common;
using System.Net;
using System.Text.Json;
using System.Text.Json.Nodes;
using System.Transactions;
using Azure.DataApiBuilder.Auth;
using Azure.DataApiBuilder.Config.DatabasePrimitives;
using Azure.DataApiBuilder.Config.ObjectModel;
using Azure.DataApiBuilder.Core.Authorization;
using Azure.DataApiBuilder.Core.Configurations;
using Azure.DataApiBuilder.Core.Models;
using Azure.DataApiBuilder.Core.Resolvers.Factories;
using Azure.DataApiBuilder.Core.Services;
using Azure.DataApiBuilder.Core.Services.MetadataProviders;
using Azure.DataApiBuilder.Service.Exceptions;
using Azure.DataApiBuilder.Service.GraphQLBuilder;
using Azure.DataApiBuilder.Service.GraphQLBuilder.Mutations;
using HotChocolate.Execution;
using HotChocolate.Language;
using HotChocolate.Resolvers;
using Microsoft.AspNetCore.Http;
using Microsoft.AspNetCore.Http.Extensions;
using Microsoft.AspNetCore.Mvc;
using Microsoft.Azure.Cosmos.Serialization.HybridRow;
using Microsoft.Extensions.Primitives;

namespace Azure.DataApiBuilder.Core.Resolvers
{
    /// <summary>
    /// Implements the mutation engine interface for mutations against Sql like databases.
    /// </summary>
    public class SqlMutationEngine : IMutationEngine
    {
        private readonly IAbstractQueryManagerFactory _queryManagerFactory;
        private readonly IMetadataProviderFactory _sqlMetadataProviderFactory;
        private readonly IQueryEngineFactory _queryEngineFactory;
        private readonly IAuthorizationResolver _authorizationResolver;
        private readonly IHttpContextAccessor _httpContextAccessor;
        private readonly GQLFilterParser _gQLFilterParser;
        private readonly RuntimeConfigProvider _runtimeConfigProvider;
        public const string IS_UPDATE_RESULT_SET = "IsUpdateResultSet";
        private const string TRANSACTION_EXCEPTION_ERROR_MSG = "An unexpected error occurred during the transaction execution";

        private static DataApiBuilderException _dabExceptionWithTransactionErrorMessage = new(message: TRANSACTION_EXCEPTION_ERROR_MSG,
                                                                                            statusCode: HttpStatusCode.InternalServerError,
                                                                                            subStatusCode: DataApiBuilderException.SubStatusCodes.UnexpectedError);

        /// <summary>
        /// Constructor
        /// </summary>
        public SqlMutationEngine(
            IAbstractQueryManagerFactory queryManagerFactory,
            IMetadataProviderFactory sqlMetadataProviderFactory,
            IQueryEngineFactory queryEngineFactory,
            IAuthorizationResolver authorizationResolver,
            GQLFilterParser gQLFilterParser,
            IHttpContextAccessor httpContextAccessor,
            RuntimeConfigProvider runtimeConfigProvider)
        {
            _queryManagerFactory = queryManagerFactory;
            _sqlMetadataProviderFactory = sqlMetadataProviderFactory;
            _queryEngineFactory = queryEngineFactory;
            _authorizationResolver = authorizationResolver;
            _httpContextAccessor = httpContextAccessor;
            _gQLFilterParser = gQLFilterParser;
            _runtimeConfigProvider = runtimeConfigProvider;
        }

        /// <summary>
        /// Executes the GraphQL mutation query and returns result as JSON object asynchronously.
        /// </summary>
        /// <param name="context">context of graphql mutation</param>
        /// <param name="parameters">parameters in the mutation query.</param>
        /// <param name="dataSourceName">dataSourceName to execute against.</param>
        /// <returns>JSON object result and its related pagination metadata</returns>
        public async Task<Tuple<JsonDocument?, IMetadata?>> ExecuteAsync(IMiddlewareContext context, IDictionary<string, object?> parameters, string dataSourceName = "")
        {
            if (context.Selection.Type.IsListType())
            {
                throw new NotSupportedException("Returning list types from mutations not supported");
            }

            dataSourceName = GetValidatedDataSourceName(dataSourceName);
            string graphqlMutationName = context.Selection.Field.Name.Value;
<<<<<<< HEAD
            IOutputType outputType = context.Selection.Field.Type;
            string entityName = outputType.TypeName();
            ObjectType _underlyingFieldType = GraphQLUtils.UnderlyingGraphQLEntityType(outputType);
            bool isPointMutation;
            if (GraphQLUtils.TryExtractGraphQLFieldModelName(_underlyingFieldType.Directives, out string? modelName))
            {
                isPointMutation = true;
                entityName = modelName;
            }
            else
            {
                isPointMutation = false;
                outputType = _underlyingFieldType.Fields[MutationBuilder.ARRAY_INPUT_ARGUMENT_NAME].Type;
                _underlyingFieldType = GraphQLUtils.UnderlyingGraphQLEntityType(outputType);
                if (GraphQLUtils.TryExtractGraphQLFieldModelName(_underlyingFieldType.Directives, out string? baseModelName))
                {
                    entityName = baseModelName;
                }
            }
=======
            string entityName = GraphQLUtils.GetEntityNameFromContext(context);
>>>>>>> ff3e9528

            ISqlMetadataProvider sqlMetadataProvider = _sqlMetadataProviderFactory.GetMetadataProvider(dataSourceName);
            IQueryEngine queryEngine = _queryEngineFactory.GetQueryEngine(sqlMetadataProvider.GetDatabaseType());

            Tuple<JsonDocument?, IMetadata?>? result = null;
            EntityActionOperation mutationOperation = MutationBuilder.DetermineMutationOperationTypeBasedOnInputType(graphqlMutationName);
            string roleName = AuthorizationResolver.GetRoleOfGraphQLRequest(context);
            string inputArgumentName = isPointMutation ? MutationBuilder.ITEM_INPUT_ARGUMENT_NAME : MutationBuilder.ARRAY_INPUT_ARGUMENT_NAME;

            // If authorization fails, an exception will be thrown and request execution halts.
            AuthorizeMutationFields(inputArgumentName, context, roleName, parameters, entityName, mutationOperation);

            // The presence of READ permission is checked in the current role (with which the request is executed) as well as Anonymous role. This is because, for GraphQL requests,
            // READ permission is inherited by other roles from Anonymous role when present.
            bool isReadPermissionConfigured = _authorizationResolver.AreRoleAndOperationDefinedForEntity(entityName, roleName, EntityActionOperation.Read)
                                              || _authorizationResolver.AreRoleAndOperationDefinedForEntity(entityName, AuthorizationType.Anonymous.ToString(), EntityActionOperation.Read);

            try
            {
                // Creating an implicit transaction
                using (TransactionScope transactionScope = ConstructTransactionScopeBasedOnDbType(sqlMetadataProvider))
                {
                    if (mutationOperation is EntityActionOperation.Delete)
                    {
                        // When read permission is not configured, an error response is returned. So, the mutation result needs to
                        // be computed only when the read permission is configured.
                        if (isReadPermissionConfigured)
                        {
                            // For cases we only require a result summarizing the operation (DBOperationResult),
                            // we can skip getting the impacted records.
                            if (context.Selection.Type.TypeName() != GraphQLUtils.DB_OPERATION_RESULT_TYPE)
                            {
                                // compute the mutation result before removing the element,
                                // since typical GraphQL delete mutations return the metadata of the deleted item.
                                result = await queryEngine.ExecuteAsync(
                                            context,
                                            GetBackingColumnsFromCollection(entityName: entityName, parameters: parameters, sqlMetadataProvider: sqlMetadataProvider),
                                            dataSourceName);
                            }
                        }

                        Dictionary<string, object>? resultProperties =
                            await PerformDeleteOperation(
                                entityName,
                                parameters,
                                sqlMetadataProvider);

                        // If the number of records affected by DELETE were zero,
                        if (resultProperties is not null
                            && resultProperties.TryGetValue(nameof(DbDataReader.RecordsAffected), out object? value)
                            && Convert.ToInt32(value) == 0)
                        {
                            // the result was not null previously, it indicates this DELETE lost
                            // a concurrent request race. Hence, empty the non-null result.
                            if (result is not null && result.Item1 is not null)
                            {

                                result = new Tuple<JsonDocument?, IMetadata?>(
                                    default(JsonDocument),
                                    PaginationMetadata.MakeEmptyPaginationMetadata());
                            }
                            else if (context.Selection.Type.TypeName() == GraphQLUtils.DB_OPERATION_RESULT_TYPE)
                            {
                                // no record affected but db call ran successfully.
                                result = GetDbOperationResultJsonDocument("item not found");
                            }
                        }
                        else if (context.Selection.Type.TypeName() == GraphQLUtils.DB_OPERATION_RESULT_TYPE)
                        {
                            result = GetDbOperationResultJsonDocument("success");
                        }
                    }
                    else
                    {
                        DbResultSetRow? mutationResultRow =
                            await PerformMutationOperation(
                                entityName,
                                mutationOperation,
                                parameters,
                                sqlMetadataProvider,
                                context);

                        // When read permission is not configured, an error response is returned. So, the mutation result needs to
                        // be computed only when the read permission is configured.
                        if (isReadPermissionConfigured)
                        {
                            if (mutationResultRow is not null && mutationResultRow.Columns.Count > 0
                                && !context.Selection.Type.IsScalarType())
                            {
                                // Because the GraphQL mutation result set columns were exposed (mapped) column names,
                                // the column names must be converted to backing (source) column names so the
                                // PrimaryKeyPredicates created in the SqlQueryStructure created by the query engine
                                // represent database column names.
                                result = await queryEngine.ExecuteAsync(
                                            context,
                                            GetBackingColumnsFromCollection(entityName: entityName, parameters: mutationResultRow.Columns, sqlMetadataProvider: sqlMetadataProvider),
                                            dataSourceName);
                            }
                            else if (context.Selection.Type.TypeName() == GraphQLUtils.DB_OPERATION_RESULT_TYPE)
                            {
                                result = GetDbOperationResultJsonDocument("success");
                            }
                        }
                    }

                    transactionScope.Complete();
                }
            }
            // All the exceptions that can be thrown by .Complete() and .Dispose() methods of transactionScope
            // derive from TransactionException. Hence, TransactionException acts as a catch-all.
            // When an exception related to Transactions is encountered, the mutation is deemed unsuccessful and
            // a DataApiBuilderException is thrown
            catch (TransactionException)
            {
                throw _dabExceptionWithTransactionErrorMessage;
            }

            if (!isReadPermissionConfigured)
            {
                throw new DataApiBuilderException(message: $"The mutation operation {context.Selection.Field.Name} was successful but the current user is unauthorized to view the response due to lack of read permissions",
                                                  statusCode: HttpStatusCode.Forbidden,
                                                  subStatusCode: DataApiBuilderException.SubStatusCodes.AuthorizationCheckFailed);
            }

            if (result is null)
            {
                throw new DataApiBuilderException(message: "Failed to resolve any query based on the current configuration.",
                                                  statusCode: HttpStatusCode.BadRequest,
                                                  subStatusCode: DataApiBuilderException.SubStatusCodes.UnexpectedError);
            }

            return result;
        }

        /// <summary>
        /// Converts exposed column names from the parameters provided to backing column names.
        /// parameters.Value is not modified.
        /// </summary>
        /// <param name="entityName">Name of Entity</param>
        /// <param name="parameters">Key/Value collection where only the key is converted.</param>
        /// <returns>Dictionary where the keys now represent backing column names.</returns>
        public static Dictionary<string, object?> GetBackingColumnsFromCollection(string entityName, IDictionary<string, object?> parameters, ISqlMetadataProvider sqlMetadataProvider)
        {
            Dictionary<string, object?> backingRowParams = new();

            foreach (KeyValuePair<string, object?> resultEntry in parameters)
            {
                sqlMetadataProvider.TryGetBackingColumn(entityName, resultEntry.Key, out string? name);
                if (!string.IsNullOrWhiteSpace(name))
                {
                    backingRowParams.Add(name, resultEntry.Value);
                }
                else
                {
                    backingRowParams.Add(resultEntry.Key, resultEntry.Value);
                }
            }

            return backingRowParams;
        }

        /// <summary>
        /// Executes the REST mutation query and returns IActionResult asynchronously.
        /// Result error cases differ for Stored Procedure requests than normal mutation requests
        /// QueryStructure built does not depend on Operation enum, thus not useful to use
        /// PerformMutationOperation method.
        /// </summary>
        public async Task<IActionResult?> ExecuteAsync(StoredProcedureRequestContext context, string dataSourceName = "")
        {
            dataSourceName = GetValidatedDataSourceName(dataSourceName);
            ISqlMetadataProvider sqlMetadataProvider = _sqlMetadataProviderFactory.GetMetadataProvider(dataSourceName);
            IQueryBuilder queryBuilder = _queryManagerFactory.GetQueryBuilder(sqlMetadataProvider.GetDatabaseType());
            IQueryExecutor queryExecutor = _queryManagerFactory.GetQueryExecutor(sqlMetadataProvider.GetDatabaseType());
            SqlExecuteStructure executeQueryStructure = new(
                context.EntityName,
                sqlMetadataProvider,
                _authorizationResolver,
                _gQLFilterParser,
                context.ResolvedParameters);
            string queryText = queryBuilder.Build(executeQueryStructure);

            JsonArray? resultArray = null;

            try
            {
                // Creating an implicit transaction
                using (TransactionScope transactionScope = ConstructTransactionScopeBasedOnDbType(sqlMetadataProvider))
                {
                    resultArray =
                        await queryExecutor.ExecuteQueryAsync(
                            queryText,
                            executeQueryStructure.Parameters,
                            queryExecutor.GetJsonArrayAsync,
                            GetHttpContext());

                    transactionScope.Complete();
                }
            }

            // All the exceptions that can be thrown by .Complete() and .Dispose() methods of transactionScope
            // derive from TransactionException. Hence, TransactionException acts as a catch-all.
            // When an exception related to Transactions is encountered, the mutation is deemed unsuccessful and
            // a DataApiBuilderException is thrown
            catch (TransactionException)
            {
                throw _dabExceptionWithTransactionErrorMessage;
            }

            // A note on returning stored procedure results:
            // We can't infer what the stored procedure actually did beyond the HasRows and RecordsAffected attributes
            // of the DbDataReader. For example, we can't enforce that an UPDATE command outputs a result set using an OUTPUT
            // clause. As such, for this iteration we are just returning the success condition of the operation type that maps
            // to each action, with data always from the first result set, as there may be arbitrarily many.
            switch (context.OperationType)
            {
                case EntityActionOperation.Delete:
                    // Returns a 204 No Content so long as the stored procedure executes without error
                    return new NoContentResult();
                case EntityActionOperation.Insert:

                    HttpContext httpContext = GetHttpContext();
                    string locationHeaderURL = UriHelper.BuildAbsolute(
                            scheme: httpContext.Request.Scheme,
                            host: httpContext.Request.Host,
                            pathBase: GetBaseRouteFromConfig(_runtimeConfigProvider.GetConfig()),
                            path: httpContext.Request.Path);

                    // Returns a 201 Created with whatever the first result set is returned from the procedure
                    // A "correctly" configured stored procedure would INSERT INTO ... OUTPUT ... VALUES as the result set
                    if (resultArray is not null && resultArray.Count > 0)
                    {
                        using (JsonDocument jsonDocument = JsonDocument.Parse(resultArray.ToJsonString()))
                        {
                            // The final location header for stored procedures should be of the form ../api/<SP-Entity-Name>
                            // Location header is constructed using the base URL, base-route and the set location value.

                            return new CreatedResult(location: locationHeaderURL, SqlResponseHelpers.OkMutationResponse(jsonDocument.RootElement.Clone()).Value);
                        }
                    }
                    else
                    {   // If no result set returned, just return a 201 Created with empty array instead of array with single null value
                        return new CreatedResult(
                            location: locationHeaderURL,
                            value: new
                            {
                                value = JsonDocument.Parse("[]").RootElement.Clone()
                            }
                        );
                    }
                case EntityActionOperation.Update:
                case EntityActionOperation.UpdateIncremental:
                case EntityActionOperation.Upsert:
                case EntityActionOperation.UpsertIncremental:
                    // Since we cannot check if anything was created, just return a 200 Ok response with first result set output
                    // A "correctly" configured stored procedure would UPDATE ... SET ... OUTPUT as the result set
                    if (resultArray is not null && resultArray.Count > 0)
                    {
                        using (JsonDocument jsonDocument = JsonDocument.Parse(resultArray.ToJsonString()))
                        {
                            return SqlResponseHelpers.OkMutationResponse(jsonDocument.RootElement.Clone());
                        }
                    }
                    else
                    {
                        // If no result set returned, return 200 Ok response with empty array instead of array with single null value
                        return new OkObjectResult(
                            value: new
                            {
                                value = JsonDocument.Parse("[]").RootElement.Clone()
                            }
                        );
                    }

                default:
                    throw new DataApiBuilderException(
                        message: "Unsupported operation.",
                        statusCode: HttpStatusCode.BadRequest,
                        subStatusCode: DataApiBuilderException.SubStatusCodes.BadRequest);
            }
        }

        /// <summary>
        /// Executes the REST mutation query and returns IActionResult asynchronously.
        /// </summary>
        /// <param name="context">context of REST mutation request.</param>
        /// <returns>IActionResult</returns>
        public async Task<IActionResult?> ExecuteAsync(RestRequestContext context)
        {
            // for REST API scenarios, use the default datasource
            string dataSourceName = _runtimeConfigProvider.GetConfig().GetDefaultDataSourceName();

            Dictionary<string, object?> parameters = PrepareParameters(context);
            ISqlMetadataProvider sqlMetadataProvider = _sqlMetadataProviderFactory.GetMetadataProvider(dataSourceName);

            if (context.OperationType is EntityActionOperation.Delete)
            {
                Dictionary<string, object>? resultProperties = null;

                try
                {
                    // Creating an implicit transaction
                    using (TransactionScope transactionScope = ConstructTransactionScopeBasedOnDbType(sqlMetadataProvider))
                    {
                        resultProperties = await PerformDeleteOperation(
                                entityName: context.EntityName,
                                parameters: parameters,
                                sqlMetadataProvider: sqlMetadataProvider);
                        transactionScope.Complete();
                    }
                }

                // All the exceptions that can be thrown by .Complete() and .Dispose() methods of transactionScope
                // derive from TransactionException. Hence, TransactionException acts as a catch-all.
                // When an exception related to Transactions is encountered, the mutation is deemed unsuccessful and
                // a DataApiBuilderException is thrown
                catch (TransactionException)
                {
                    throw _dabExceptionWithTransactionErrorMessage;
                }

                // Records affected tells us that item was successfully deleted.
                // No records affected happens for a DELETE request on nonexistent object
                if (resultProperties is not null
                    && resultProperties.TryGetValue(nameof(DbDataReader.RecordsAffected), out object? value))
                {
                    // DbDataReader.RecordsAffected contains the number of rows changed deleted. 0 if no records were deleted.
                    // When the flow reaches this code block and the number of records affected is 0, then it means that no failure occurred at the database layer
                    // and that the item identified by the specified PK was not found.
                    if (Convert.ToInt32(value) == 0)
                    {
                        string prettyPrintPk = "<" + string.Join(", ", context.PrimaryKeyValuePairs.Select(kv_pair => $"{kv_pair.Key}: {kv_pair.Value}")) + ">";

                        throw new DataApiBuilderException(
                            message: $"Could not find item with {prettyPrintPk}",
                            statusCode: HttpStatusCode.NotFound,
                            subStatusCode: DataApiBuilderException.SubStatusCodes.ItemNotFound);
                    }

                    return new NoContentResult();
                }
            }
            else
            {
                string roleName = GetHttpContext().Request.Headers[AuthorizationResolver.CLIENT_ROLE_HEADER];
                bool isReadPermissionConfiguredForRole = _authorizationResolver.AreRoleAndOperationDefinedForEntity(context.EntityName, roleName, EntityActionOperation.Read);
                bool isDatabasePolicyDefinedForReadAction = false;
                JsonDocument? selectOperationResponse = null;

                if (isReadPermissionConfiguredForRole)
                {
                    isDatabasePolicyDefinedForReadAction = !string.IsNullOrWhiteSpace(_authorizationResolver.GetDBPolicyForRequest(context.EntityName, roleName, EntityActionOperation.Read));
                }

                try
                {
                    if (context.OperationType is EntityActionOperation.Upsert || context.OperationType is EntityActionOperation.UpsertIncremental)
                    {
                        DbResultSet? upsertOperationResult;
                        DbResultSetRow upsertOperationResultSetRow;

                        // This variable indicates whether the upsert resulted in an update operation. If true, then the upsert resulted in an update operation.
                        // If false, the upsert resulted in an insert operation.
                        bool hasPerformedUpdate = false;

                        try
                        {
                            // Creating an implicit transaction
                            using (TransactionScope transactionScope = ConstructTransactionScopeBasedOnDbType(sqlMetadataProvider))
                            {
                                upsertOperationResult = await PerformUpsertOperation(
                                                                    parameters: parameters,
                                                                    context: context,
                                                                    sqlMetadataProvider: sqlMetadataProvider);

                                if (upsertOperationResult is null)
                                {
                                    // Ideally this case should not happen, however may occur due to unexpected reasons,
                                    // like the DbDataReader being null. We throw an exception
                                    // which will be returned as an InternalServerError with UnexpectedError substatus code.
                                    throw new DataApiBuilderException(
                                        message: "An unexpected error occurred while trying to execute the query.",
                                        statusCode: HttpStatusCode.InternalServerError,
                                        subStatusCode: DataApiBuilderException.SubStatusCodes.UnexpectedError);
                                }

                                upsertOperationResultSetRow = upsertOperationResult.Rows.FirstOrDefault() ?? new();

                                if (upsertOperationResultSetRow.Columns.Count > 0 &&
                                    upsertOperationResult.ResultProperties.TryGetValue(IS_UPDATE_RESULT_SET, out object? isUpdateResultSetValue))
                                {

                                    hasPerformedUpdate = Convert.ToBoolean(isUpdateResultSetValue);
                                }

                                // The role with which the REST request is executed can have a database policy defined for the read action.
                                // In such a case, to get the results back, a select query which honors the database policy is executed.
                                if (isDatabasePolicyDefinedForReadAction)
                                {
                                    FindRequestContext findRequestContext = ConstructFindRequestContext(context, upsertOperationResultSetRow, roleName, sqlMetadataProvider);
                                    IQueryEngine queryEngine = _queryEngineFactory.GetQueryEngine(sqlMetadataProvider.GetDatabaseType());
                                    selectOperationResponse = await queryEngine.ExecuteAsync(findRequestContext);
                                }

                                transactionScope.Complete();
                            }
                        }

                        // All the exceptions that can be thrown by .Complete() and .Dispose() methods of transactionScope
                        // derive from TransactionException. Hence, TransactionException acts as a catch-all.
                        // When an exception related to Transactions is encountered, the mutation is deemed unsuccessful and
                        // a DataApiBuilderException is thrown
                        catch (TransactionException)
                        {
                            throw _dabExceptionWithTransactionErrorMessage;
                        }

                        Dictionary<string, object?> resultRow = upsertOperationResultSetRow.Columns;

                        // For all SQL database types, when an upsert operation results in an update operation, an entry <IsUpdateResultSet,true> is added to the result set dictionary.
                        // For MsSQL and MySQL database types, the "IsUpdateResultSet" field is sufficient to determine whether the resultant operation was an insert or an update.
                        // For PostgreSQL, the result set dictionary will always contain the entry <IsUpdateResultSet,true> irrespective of the upsert resulting in an insert/update operation.
                        // PostgreSQL result sets will contain a field "___upsert_op___" that indicates whether the resultant operation was an update or an insert. So, the value present in this field
                        // is used to determine whether the upsert resulted in an update/insert.
                        if (sqlMetadataProvider.GetDatabaseType() is DatabaseType.PostgreSQL)
                        {
                            hasPerformedUpdate = !PostgresQueryBuilder.IsInsert(resultRow);
                        }

                        // When read permissions is configured without database policy, a subsequent select query will not be executed.
                        // However, the read action could have include and exclude fields configured. To honor that configuration setup,
                        // any additional fields that are present in the response are removed.
                        if (isReadPermissionConfiguredForRole && !isDatabasePolicyDefinedForReadAction)
                        {
                            IEnumerable<string> allowedExposedColumns = _authorizationResolver.GetAllowedExposedColumns(context.EntityName, roleName, EntityActionOperation.Read);
                            foreach (string columnInResponse in resultRow.Keys)
                            {
                                if (!allowedExposedColumns.Contains(columnInResponse))
                                {
                                    resultRow.Remove(columnInResponse);
                                }
                            }
                        }

                        // When the upsert operation results in the creation of a new record, an HTTP 201 CreatedResult response is returned.
                        if (!hasPerformedUpdate)
                        {
                            // Location Header is made up of the Base URL of the request and the primary key of the item created.
                            // However, for PATCH and PUT requests, the primary key would be present in the request URL. For POST request, however, the primary key
                            // would not be available in the URL and needs to be appended. Since, this is a PUT or PATCH request that has resulted in the creation of
                            // a new item, the URL already contains the primary key and hence, an empty string is passed as the primary key route.
                            return SqlResponseHelpers.ConstructCreatedResultResponse(resultRow, selectOperationResponse, primaryKeyRoute: string.Empty, isReadPermissionConfiguredForRole, isDatabasePolicyDefinedForReadAction, context.OperationType, GetBaseRouteFromConfig(_runtimeConfigProvider.GetConfig()), GetHttpContext());
                        }

                        // When the upsert operation results in the update of an existing record, an HTTP 200 OK response is returned.
                        return SqlResponseHelpers.ConstructOkMutationResponse(resultRow, selectOperationResponse, isReadPermissionConfiguredForRole, isDatabasePolicyDefinedForReadAction);
                    }
                    else
                    {
                        // This code block gets executed when the operation type is one among Insert, Update or UpdateIncremental.
                        DbResultSetRow? mutationResultRow = null;

                        try
                        {
                            // Creating an implicit transaction
                            using (TransactionScope transactionScope = ConstructTransactionScopeBasedOnDbType(sqlMetadataProvider))
                            {
                                mutationResultRow =
                                        await PerformMutationOperation(
                                            entityName: context.EntityName,
                                            operationType: context.OperationType,
                                            parameters: parameters,
                                            sqlMetadataProvider: sqlMetadataProvider);

                                if (mutationResultRow is null || mutationResultRow.Columns.Count == 0)
                                {
                                    if (context.OperationType is EntityActionOperation.Insert)
                                    {
                                        if (mutationResultRow is null)
                                        {
                                            // Ideally this case should not happen, however may occur due to unexpected reasons,
                                            // like the DbDataReader being null. We throw an exception
                                            // which will be returned as an UnexpectedError.
                                            throw new DataApiBuilderException(
                                                message: "An unexpected error occurred while trying to execute the query.",
                                                statusCode: HttpStatusCode.InternalServerError,
                                                subStatusCode: DataApiBuilderException.SubStatusCodes.UnexpectedError);
                                        }

                                        if (mutationResultRow.Columns.Count == 0)
                                        {
                                            throw new DataApiBuilderException(
                                                message: "Could not insert row with given values.",
                                                statusCode: HttpStatusCode.Forbidden,
                                                subStatusCode: DataApiBuilderException.SubStatusCodes.DatabasePolicyFailure
                                                );
                                        }
                                    }
                                    else
                                    {
                                        if (mutationResultRow is null)
                                        {
                                            // Ideally this case should not happen, however may occur due to unexpected reasons,
                                            // like the DbDataReader being null. We throw an exception
                                            // which will be returned as an UnexpectedError  
                                            throw new DataApiBuilderException(message: "An unexpected error occurred while trying to execute the query.",
                                                                                statusCode: HttpStatusCode.NotFound,
                                                                                subStatusCode: DataApiBuilderException.SubStatusCodes.UnexpectedError);
                                        }

                                        if (mutationResultRow.Columns.Count == 0)
                                        {
                                            // This code block is reached when Update or UpdateIncremental operation does not successfully find the record to
                                            // update. An exception is thrown which will be returned as a 404 NotFound response.
                                            throw new DataApiBuilderException(message: "No Update could be performed, record not found",
                                                                                statusCode: HttpStatusCode.NotFound,
                                                                                subStatusCode: DataApiBuilderException.SubStatusCodes.EntityNotFound);
                                        }

                                    }
                                }

                                // The role with which the REST request is executed can have database policies defined for the read action.
                                // When the database policy is defined for the read action, a select query that honors the database policy
                                // is executed to fetch the results.
                                if (isDatabasePolicyDefinedForReadAction)
                                {
                                    FindRequestContext findRequestContext = ConstructFindRequestContext(context, mutationResultRow, roleName, sqlMetadataProvider);
                                    IQueryEngine queryEngine = _queryEngineFactory.GetQueryEngine(sqlMetadataProvider.GetDatabaseType());
                                    selectOperationResponse = await queryEngine.ExecuteAsync(findRequestContext);
                                }

                                transactionScope.Complete();
                            }
                        }

                        // All the exceptions that can be thrown by .Complete() and .Dispose() methods of transactionScope
                        // derive from TransactionException. Hence, TransactionException acts as a catch-all.
                        // When an exception related to Transactions is encountered, the mutation is deemed unsuccessful and
                        // a DataApiBuilderException is thrown
                        catch (TransactionException)
                        {
                            throw _dabExceptionWithTransactionErrorMessage;
                        }

                        // When read permission is configured without a database policy, a subsequent select query will not be executed.
                        // So, if the read action has include/exclude fields configured, additional fields present in the response
                        // need to be removed.
                        if (isReadPermissionConfiguredForRole && !isDatabasePolicyDefinedForReadAction)
                        {
                            IEnumerable<string> allowedExposedColumns = _authorizationResolver.GetAllowedExposedColumns(context.EntityName, roleName, EntityActionOperation.Read);
                            foreach (string columnInResponse in mutationResultRow!.Columns.Keys)
                            {
                                if (!allowedExposedColumns.Contains(columnInResponse))
                                {
                                    mutationResultRow!.Columns.Remove(columnInResponse);
                                }
                            }
                        }

                        string primaryKeyRouteForLocationHeader = isReadPermissionConfiguredForRole ? SqlResponseHelpers.ConstructPrimaryKeyRoute(context, mutationResultRow!.Columns, sqlMetadataProvider)
                                                                                                    : string.Empty;

                        if (context.OperationType is EntityActionOperation.Insert)
                        {
                            // Location Header is made up of the Base URL of the request and the primary key of the item created.
                            // For POST requests, the primary key info would not be available in the URL and needs to be appended. So, the primary key of the newly created item
                            // which is stored in the primaryKeyRoute is used to construct the Location Header.
                            return SqlResponseHelpers.ConstructCreatedResultResponse(mutationResultRow!.Columns, selectOperationResponse, primaryKeyRouteForLocationHeader, isReadPermissionConfiguredForRole, isDatabasePolicyDefinedForReadAction, context.OperationType, GetBaseRouteFromConfig(_runtimeConfigProvider.GetConfig()), GetHttpContext());
                        }

                        if (context.OperationType is EntityActionOperation.Update || context.OperationType is EntityActionOperation.UpdateIncremental)
                        {
                            return SqlResponseHelpers.ConstructOkMutationResponse(mutationResultRow!.Columns, selectOperationResponse, isReadPermissionConfiguredForRole, isDatabasePolicyDefinedForReadAction);
                        }
                    }

                }
                finally
                {
                    if (selectOperationResponse is not null)
                    {
                        selectOperationResponse.Dispose();
                    }
                }
            }

            // if we have not yet returned, record is null
            return null;
        }

        /// <summary>
        /// Constructs a FindRequestContext from the Insert/Upsert RequestContext and the results of insert/upsert database operation.
        /// For REST POST, PUT AND PATCH API requests, when there are database policies defined for the read action,
        /// a subsequent select query that honors the database policy is executed to fetch the results.
        /// </summary>
        /// <param name="context">Insert/Upsert Request context for the REST POST, PUT and PATCH request</param>
        /// <param name="mutationResultRow">Result of the insert/upsert database operation</param>
        /// <param name="roleName">Role with which the API request is executed</param>
        /// <param name="sqlMetadataProvider">SqlMetadataProvider object - provides helper method to get the exposed column name for a given column name</param>
        /// <returns>Returns a FindRequestContext object constructed from the existing context and create/upsert operation results.</returns>
        private FindRequestContext ConstructFindRequestContext(RestRequestContext context, DbResultSetRow mutationResultRow, string roleName, ISqlMetadataProvider sqlMetadataProvider)
        {
            FindRequestContext findRequestContext = new(entityName: context.EntityName, dbo: context.DatabaseObject, isList: false);

            // PrimaryKeyValuePairs in the context is populated using the primary key values from the
            // results of the insert/update database operation.
            foreach (string primarykey in context.DatabaseObject.SourceDefinition.PrimaryKey)
            {
                // The primary keys can have a mapping defined. mutationResultRow contains the mapped column names as keys.
                // So, the mapped field names are used to look up and fetch the values from mutationResultRow.
                // TryGetExposedColumnName method populates the the mapped column name (if configured) or the original column name into exposedColumnName.
                // It returns false if the primary key does not exist.
                if (sqlMetadataProvider.TryGetExposedColumnName(context.EntityName, primarykey, out string? exposedColumnName))
                {
                    findRequestContext.PrimaryKeyValuePairs.Add(exposedColumnName, mutationResultRow.Columns[exposedColumnName]!);
                }
                else
                {
                    // This code block should never be reached because the information about primary keys gets populated during the startup.
                    throw new DataApiBuilderException(
                       message: "Insert/Upsert operation was successful but unexpected error when constructing the response",
                       statusCode: HttpStatusCode.InternalServerError,
                       subStatusCode: DataApiBuilderException.SubStatusCodes.UnexpectedError);
                }
            }

            // READ action for the given role can have include and exclude fields configured. Populating UpdateReturnFields
            // ensures that the select query retrieves only those fields that are allowed for the given role.
            findRequestContext.UpdateReturnFields(_authorizationResolver.GetAllowedExposedColumns(context.EntityName, roleName, EntityActionOperation.Read));

            return findRequestContext;
        }

        /// <summary>
        /// Performs the given REST and GraphQL mutation operation of type
        /// Insert, Create, Update, UpdateIncremental, UpdateGraphQL
        /// on the source backing the given entity.
        /// </summary>
        /// <param name="entityName">The name of the entity on which mutation is to be performed.</param>
        /// <param name="operationType">The type of mutation operation.
        /// This cannot be Delete, Upsert or UpsertIncremental since those operations have dedicated functions.</param>
        /// <param name="parameters">The parameters of the mutation query.</param>
        /// <param name="context">In the case of GraphQL, the HotChocolate library's middleware context.</param>
        /// <returns>Single row read from DbDataReader.</returns>
        private async Task<DbResultSetRow?>
            PerformMutationOperation(
                string entityName,
                EntityActionOperation operationType,
                IDictionary<string, object?> parameters,
                ISqlMetadataProvider sqlMetadataProvider,
                IMiddlewareContext? context = null)
        {
            IQueryBuilder queryBuilder = _queryManagerFactory.GetQueryBuilder(sqlMetadataProvider.GetDatabaseType());
            IQueryExecutor queryExecutor = _queryManagerFactory.GetQueryExecutor(sqlMetadataProvider.GetDatabaseType());
            string dataSourceName = _runtimeConfigProvider.GetConfig().GetDataSourceNameFromEntityName(entityName);

            string queryString;
            Dictionary<string, DbConnectionParam> queryParameters;
            switch (operationType)
            {
                case EntityActionOperation.Insert:
                case EntityActionOperation.Create:
                    SqlInsertStructure insertQueryStruct = context is null
                        ? new(
                            entityName,
                            sqlMetadataProvider,
                            _authorizationResolver,
                            _gQLFilterParser,
                            parameters,
                            GetHttpContext())
                        : new(
                            context,
                            entityName,
                            sqlMetadataProvider,
                            _authorizationResolver,
                            _gQLFilterParser,
                            parameters,
                            GetHttpContext());
                    queryString = queryBuilder.Build(insertQueryStruct);
                    queryParameters = insertQueryStruct.Parameters;
                    break;
                case EntityActionOperation.Update:
                    SqlUpdateStructure updateStructure = new(
                        entityName,
                        sqlMetadataProvider,
                        _authorizationResolver,
                        _gQLFilterParser,
                        parameters,
                        GetHttpContext(),
                        isIncrementalUpdate: false);
                    queryString = queryBuilder.Build(updateStructure);
                    queryParameters = updateStructure.Parameters;
                    break;
                case EntityActionOperation.UpdateIncremental:
                    SqlUpdateStructure updateIncrementalStructure = new(
                        entityName,
                        sqlMetadataProvider,
                        _authorizationResolver,
                        _gQLFilterParser,
                        parameters,
                        GetHttpContext(),
                        isIncrementalUpdate: true);
                    queryString = queryBuilder.Build(updateIncrementalStructure);
                    queryParameters = updateIncrementalStructure.Parameters;
                    break;
                case EntityActionOperation.UpdateGraphQL:
                    if (context is null)
                    {
                        throw new ArgumentNullException("Context should not be null for a GraphQL operation.");
                    }

                    SqlUpdateStructure updateGraphQLStructure = new(
                        context,
                        entityName,
                        sqlMetadataProvider,
                        _authorizationResolver,
                        _gQLFilterParser,
                        parameters,
                        GetHttpContext());
                    queryString = queryBuilder.Build(updateGraphQLStructure);
                    queryParameters = updateGraphQLStructure.Parameters;
                    break;
                default:
                    throw new NotSupportedException($"Unexpected mutation operation \" {operationType}\" requested.");
            }

            DbResultSet? dbResultSet;
            DbResultSetRow? dbResultSetRow;

            if (context is not null && !context.Selection.Type.IsScalarType())
            {
                SourceDefinition sourceDefinition = sqlMetadataProvider.GetSourceDefinition(entityName);

                // To support GraphQL field mappings (DB column aliases), convert the sourceDefinition
                // primary key column names (backing columns) to the exposed (mapped) column names to
                // identify primary key column names in the mutation result set.
                List<string> primaryKeyExposedColumnNames = new();
                foreach (string primaryKey in sourceDefinition.PrimaryKey)
                {
                    if (sqlMetadataProvider.TryGetExposedColumnName(entityName, primaryKey, out string? name) && !string.IsNullOrWhiteSpace(name))
                    {
                        primaryKeyExposedColumnNames.Add(name);
                    }
                }

                // Only extract pk columns since non pk columns can be null
                // and the subsequent query would search with:
                // nullParamName = NULL
                // which would fail to get the mutated entry from the db
                // When no exposed column names were resolved, it is safe to provide
                // backing column names (sourceDefinition.Primary) as a list of arguments.
                dbResultSet =
                    await queryExecutor.ExecuteQueryAsync(
                        queryString,
                        queryParameters,
                        queryExecutor.ExtractResultSetFromDbDataReader,
                        GetHttpContext(),
                        primaryKeyExposedColumnNames.Count > 0 ? primaryKeyExposedColumnNames : sourceDefinition.PrimaryKey,
                        dataSourceName);

                dbResultSetRow = dbResultSet is not null ?
                    (dbResultSet.Rows.FirstOrDefault() ?? new DbResultSetRow()) : null;

                if (dbResultSetRow is not null && dbResultSetRow.Columns.Count == 0 && dbResultSet!.ResultProperties.TryGetValue("RecordsAffected", out object? recordsAffected) && (int)recordsAffected <= 0)
                {
                    // For GraphQL, insert operation corresponds to Create action.
                    if (operationType is EntityActionOperation.Create)
                    {
                        throw new DataApiBuilderException(
                            message: "Could not insert row with given values.",
                            statusCode: HttpStatusCode.Forbidden,
                            subStatusCode: DataApiBuilderException.SubStatusCodes.DatabasePolicyFailure
                            );
                    }

                    string searchedPK;
                    if (primaryKeyExposedColumnNames.Count > 0)
                    {
                        searchedPK = '<' + string.Join(", ", primaryKeyExposedColumnNames.Select(pk => $"{pk}: {parameters[pk]}")) + '>';
                    }
                    else
                    {
                        searchedPK = '<' + string.Join(", ", sourceDefinition.PrimaryKey.Select(pk => $"{pk}: {parameters[pk]}")) + '>';
                    }

                    throw new DataApiBuilderException(
                        message: $"Could not find item with {searchedPK}",
                        statusCode: HttpStatusCode.NotFound,
                        subStatusCode: DataApiBuilderException.SubStatusCodes.ItemNotFound);
                }
            }
            else
            {
                // This is the scenario for all REST mutation operations covered by this function
                // and the case when the Selection Type is a scalar for GraphQL.
                dbResultSet =
                    await queryExecutor.ExecuteQueryAsync(
                        sqltext: queryString,
                        parameters: queryParameters,
                        dataReaderHandler: queryExecutor.ExtractResultSetFromDbDataReader,
                        httpContext: GetHttpContext(),
                        dataSourceName: dataSourceName);
                dbResultSetRow = dbResultSet is not null ? (dbResultSet.Rows.FirstOrDefault() ?? new()) : null;
            }

            return dbResultSetRow;
        }

        /// <summary>
        /// Perform the DELETE operation on the given entity.
        /// To determine the correct response, uses QueryExecutor's GetResultProperties handler for
        /// obtaining the db data reader properties like RecordsAffected, HasRows.
        /// </summary>
        /// <param name="entityName">The name of the entity.</param>
        /// <param name="parameters">The parameters for the DELETE operation.</param>
        /// <param name="sqlMetadataProvider">Metadataprovider for db on which to perform operation.</param>
        /// <returns>A dictionary of properties of the Db Data Reader like RecordsAffected, HasRows.</returns>
        private async Task<Dictionary<string, object>?>
            PerformDeleteOperation(
                string entityName,
                IDictionary<string, object?> parameters,
                ISqlMetadataProvider sqlMetadataProvider)
        {
            IQueryBuilder queryBuilder = _queryManagerFactory.GetQueryBuilder(sqlMetadataProvider.GetDatabaseType());
            IQueryExecutor queryExecutor = _queryManagerFactory.GetQueryExecutor(sqlMetadataProvider.GetDatabaseType());
            string dataSourceName = _runtimeConfigProvider.GetConfig().GetDataSourceNameFromEntityName(entityName);
            string queryString;
            Dictionary<string, DbConnectionParam> queryParameters;
            SqlDeleteStructure deleteStructure = new(
                entityName,
                sqlMetadataProvider,
                _authorizationResolver,
                _gQLFilterParser,
                parameters,
                GetHttpContext());
            queryString = queryBuilder.Build(deleteStructure);
            queryParameters = deleteStructure.Parameters;

            Dictionary<string, object>?
                resultProperties = await queryExecutor.ExecuteQueryAsync(
                    sqltext: queryString,
                    parameters: queryParameters,
                    dataReaderHandler: queryExecutor.GetResultProperties,
                    httpContext: GetHttpContext(),
                    dataSourceName: dataSourceName);

            return resultProperties;
        }

        /// <summary>
        /// Perform an Upsert or UpsertIncremental operation on the given entity.
        /// Since Upsert operations could simply be an update or result in an insert,
        /// uses QueryExecutor's GetMultipleResultSetsIfAnyAsync as the data reader handler.
        /// </summary>
        /// <param name="parameters">The parameters for the mutation query.</param>
        /// <param name="context">The REST request context.</param>
        /// <param name="sqlMetadataProvider">Metadataprovider for db on which to perform operation.</param>
        /// <returns>Single row read from DbDataReader.</returns>
        private async Task<DbResultSet?>
            PerformUpsertOperation(
                IDictionary<string, object?> parameters,
                RestRequestContext context,
                ISqlMetadataProvider sqlMetadataProvider)
        {
            string queryString;
            Dictionary<string, DbConnectionParam> queryParameters;
            EntityActionOperation operationType = context.OperationType;
            string entityName = context.EntityName;
            IQueryBuilder queryBuilder = _queryManagerFactory.GetQueryBuilder(sqlMetadataProvider.GetDatabaseType());
            IQueryExecutor queryExecutor = _queryManagerFactory.GetQueryExecutor(sqlMetadataProvider.GetDatabaseType());
            string dataSourceName = _runtimeConfigProvider.GetConfig().GetDataSourceNameFromEntityName(entityName);

            if (operationType is EntityActionOperation.Upsert)
            {
                SqlUpsertQueryStructure upsertStructure = new(
                    entityName,
                    sqlMetadataProvider,
                    _authorizationResolver,
                    _gQLFilterParser,
                    parameters,
                    httpContext: GetHttpContext(),
                    incrementalUpdate: false);
                queryString = queryBuilder.Build(upsertStructure);
                queryParameters = upsertStructure.Parameters;
            }
            else
            {
                SqlUpsertQueryStructure upsertIncrementalStructure = new(
                    entityName,
                    sqlMetadataProvider,
                    _authorizationResolver,
                    _gQLFilterParser,
                    parameters,
                    httpContext: GetHttpContext(),
                    incrementalUpdate: true);
                queryString = queryBuilder.Build(upsertIncrementalStructure);
                queryParameters = upsertIncrementalStructure.Parameters;
            }

            string prettyPrintPk = "<" + string.Join(", ", context.PrimaryKeyValuePairs.Select(
                kv_pair => $"{kv_pair.Key}: {kv_pair.Value}"
                )) + ">";

            return await queryExecutor.ExecuteQueryAsync(
                       queryString,
                       queryParameters,
                       queryExecutor.GetMultipleResultSetsIfAnyAsync,
                       GetHttpContext(),
                       new List<string> { prettyPrintPk, entityName },
                       dataSourceName);
        }

        private Dictionary<string, object?> PrepareParameters(RestRequestContext context)
        {
            Dictionary<string, object?> parameters;

            switch (context.OperationType)
            {
                case EntityActionOperation.Delete:
                    // DeleteOne based off primary key in request.
                    parameters = new(context.PrimaryKeyValuePairs!);
                    break;
                case EntityActionOperation.Upsert:
                case EntityActionOperation.UpsertIncremental:
                case EntityActionOperation.Update:
                case EntityActionOperation.UpdateIncremental:
                    // Combine both PrimaryKey/Field ValuePairs
                    // because we create an update statement.
                    parameters = new(context.PrimaryKeyValuePairs!);
                    PopulateParamsFromRestRequest(parameters, context);
                    break;
                default:
                    parameters = new();
                    PopulateParamsFromRestRequest(parameters, context);
                    break;
            }

            return parameters;
        }

        /// <summary>
        /// Helper method to populate all the params from the Rest request's URI(PK)/request body into the parameters dictionary.
        /// An entry is added only for those parameters which actually map to a backing column in the table/view.
        /// </summary>
        /// <param name="parameters">Parameters dictionary to be populated.</param>
        /// <param name="context">Rest request context.</param>
        private void PopulateParamsFromRestRequest(Dictionary<string, object?> parameters, RestRequestContext context)
        {
            string dataSourceName = _runtimeConfigProvider.GetConfig().GetDataSourceNameFromEntityName(context.EntityName);
            ISqlMetadataProvider sqlMetadataProvider = _sqlMetadataProviderFactory.GetMetadataProvider(dataSourceName);
            SourceDefinition sourceDefinition = sqlMetadataProvider.GetSourceDefinition(context.EntityName);
            foreach ((string field, object? value) in context.FieldValuePairsInBody)
            {
                if (sqlMetadataProvider.TryGetBackingColumn(context.EntityName, field, out string? backingColumnName)
                    && !sourceDefinition.Columns[backingColumnName].IsReadOnly)
                {
                    // Use TryAdd because there can be primary key fields present in the request body as well
                    // (in addition to request URL), when we operate in non-strict mode for REST.
                    // In such a case, the duplicate PK fields in the request body are ignored.
                    parameters.TryAdd(field, value);
                }
            }
        }

        /// <inheritdoc/>
        public void AuthorizeMutationFields(
            string inputArgumentName,
            IMiddlewareContext context,
            string clientRole,
            IDictionary<string, object?> parameters,
            string entityName,
            EntityActionOperation mutationOperation)
        {
            if (mutationOperation is EntityActionOperation.Create)
            {
                AuthorizeEntityAndFieldsForMutation(context, clientRole, entityName, mutationOperation, inputArgumentName, parameters);
                return;
            }

            List<string> inputArgumentKeys;
            if (mutationOperation != EntityActionOperation.Delete)
            {
                inputArgumentKeys = BaseSqlQueryStructure.GetSubArgumentNamesFromGQLMutArguments(inputArgumentName, parameters);
            }
            else
            {
                inputArgumentKeys = parameters.Keys.ToList();
            }

            if (!AreFieldsAuthorizedForEntity(clientRole, entityName, mutationOperation, inputArgumentKeys))
            {
                throw new DataApiBuilderException(
                        message: "Unauthorized due to one or more fields in this mutation.",
                        statusCode: HttpStatusCode.Forbidden,
                        subStatusCode: DataApiBuilderException.SubStatusCodes.AuthorizationCheckFailed
                    );
            }
        }

        private bool AreFieldsAuthorizedForEntity(string clientRole, string entityName, EntityActionOperation mutationOperation, IEnumerable<string> inputArgumentKeys)
        {
            bool isAuthorized; // False by default.

            switch (mutationOperation)
            {
                case EntityActionOperation.UpdateGraphQL:
                    isAuthorized = _authorizationResolver.AreColumnsAllowedForOperation(entityName, roleName: clientRole, operation: EntityActionOperation.Update, inputArgumentKeys);
                    break;
                case EntityActionOperation.Create:
                    isAuthorized = _authorizationResolver.AreColumnsAllowedForOperation(entityName, roleName: clientRole, operation: mutationOperation, inputArgumentKeys);
                    break;
                case EntityActionOperation.Execute:
                case EntityActionOperation.Delete:
                    // Authorization is not performed for the 'execute' operation because stored procedure
                    // backed entities do not support column level authorization.
                    // Field level authorization is not supported for delete mutations. A requestor must be authorized
                    // to perform the delete operation on the entity to reach this point.
                    isAuthorized = true;
                    break;
                default:
                    throw new DataApiBuilderException(
                        message: "Invalid operation for GraphQL Mutation, must be Create, UpdateGraphQL, or Delete",
                        statusCode: HttpStatusCode.BadRequest,
                        subStatusCode: DataApiBuilderException.SubStatusCodes.BadRequest
                        );
            }

            return isAuthorized;
        }

        /// <summary>
        /// Performs authorization checks on entity level permissions and field level permissions for every entity and field
        /// referenced in a GraphQL mutation for the given client role.
        /// </summary>
        /// <param name="context">Middleware context.</param>
        /// <param name="clientRole">Client role header value extracted from the middleware context of the mutation</param>
        /// <param name="entityName">entity name</param>
        /// <param name="entityName">Top level entity name.</param>
        /// <param name="operation">mutation operation</param>
        /// <param name="inputArgumentName">Name of the input argument (differs based on point/multiple mutation).</param>
        /// <param name="parametersDictionary">Dictionary of key/value pairs for the argument name/value.</param>
        /// <exception cref="DataApiBuilderException">Throws exception when an authorization check fails.</exception>
        private void AuthorizeEntityAndFieldsForMutation(
            IMiddlewareContext context,
            string clientRole,
            string entityName,
            EntityActionOperation operation,
            string inputArgumentName,
            IDictionary<string, object?> parametersDictionary
            )
        {
            IInputField schemaForArgument = context.Selection.Field.Arguments[inputArgumentName];

            // Dictionary to store a mapping from entityName to all field names being referenced from that entity in the mutation.
            Dictionary<string, HashSet<string>> entityAndFieldsToAuthorize = new();
            object? parameters;
            if (parametersDictionary.TryGetValue(inputArgumentName, out parameters))
            {
                // Get all the entity names and field names referenced in the mutation.
                PopulateMutationFieldsToAuthorize(entityAndFieldsToAuthorize, schemaForArgument, entityName, context, parameters, _runtimeConfigProvider.GetConfig());
            }

            // List of entities which are being referenced in the mutation.
            IEnumerable<string> entityNames = entityAndFieldsToAuthorize.Keys;

            // Perform authorization check at entity level.
            foreach(string entityNameInMutation in entityNames)
            {
                if (!_authorizationResolver.AreRoleAndOperationDefinedForEntity(entityNameInMutation, clientRole, operation))
                {
                    throw new DataApiBuilderException(
                        message: $"The client has insufficient permissions to perform the operation on the entity: {entityNameInMutation}",
                        statusCode: HttpStatusCode.Forbidden,
                        subStatusCode: DataApiBuilderException.SubStatusCodes.AuthorizationCheckFailed
                        );
                }
            }

            // Perform authorization checks at field level.
            foreach ((string entityNameInMutation, HashSet<string> fieldsInEntity) in entityAndFieldsToAuthorize)
            {
                if (!AreFieldsAuthorizedForEntity(clientRole, entityNameInMutation, EntityActionOperation.Create, fieldsInEntity))
                {
                    throw new DataApiBuilderException(
                        message: $"Access is forbidden to one or more fields in the entity: {entityNameInMutation} referenced in this mutation.",
                        statusCode: HttpStatusCode.Forbidden,
                        subStatusCode: DataApiBuilderException.SubStatusCodes.AuthorizationCheckFailed
                    );
                }
            }
        }

        /// <summary>
        /// Helper method to collect names of all the fields referenced from every entity in a GraphQL mutation.
        /// </summary>
        /// <param name="entityAndFieldsToAuthorize">Dictionary to store all the entities and their corresponding fields are stored.</param>
        /// <param name="schema">Schema for the input field.</param>
        /// <param name="entityName">Name of the entity.</param>
        /// <param name="context">Middleware Context.</param>
        /// <param name="parameters">Value for the input field.</param>
        /// <param name="runtimeConfig">Runtime config.</param>
        /// <example>       1. mutation {
        ///                 createbook(
        ///                     item: {
        ///                         title: "book #1",
        ///                         reviews: [{ content: "Good book." }, { content: "Great book." }],
        ///                         publisher: { name: "Macmillan publishers" },
        ///                         authors: [{ birthdate: "1997-09-03", name: "Red house authors", author_name: "Dan Brown" }]
        ///                     })
        ///                 {
        ///                     id
        ///                 }
        ///                 2. mutation {
        ///                 createbooks(
        ///                     items: [{
        ///                         title: "book #1",
        ///                         reviews: [{ content: "Good book." }, { content: "Great book." }],
        ///                         publisher: { name: "Macmillan publishers" },
        ///                         authors: [{ birthdate: "1997-09-03", name: "Red house authors", author_name: "Dan Brown" }]
        ///                     },
        ///                     {
        ///                         title: "book #2",
        ///                         reviews: [{ content: "Awesome book." }, { content: "Average book." }],
        ///                         publisher: { name: "Pearson Education" },
        ///                         authors: [{ birthdate: "1990-11-04", name: "Penguin Random House", author_name: "William Shakespeare" }]
        ///                     }])
        ///                 {
        ///                     items{
        ///                         id
        ///                         title
        ///                     }
        ///                 }</example>
        private void PopulateMutationFieldsToAuthorize(
            Dictionary<string, HashSet<string>> entityAndFieldsToAuthorize,
            IInputField schema,
            string entityName,
            IMiddlewareContext context,
            object? parameters,
            RuntimeConfig runtimeConfig)
        {
            InputObjectType schemaObject = ResolverMiddleware.InputObjectTypeFromIInputField(schema);
            if (parameters is List<ObjectFieldNode> listOfObjectFieldNode)
            {
                // For the example createbook mutation written above, the object value for `item` is interpreted as a List<ObjectFieldNode> i.e.
                // all the fields present for item namely- title, reviews, publisher, authors are interpreted as ObjectFieldNode.
                ProcessObjectFieldNodesForAuthZ(context, entityName, schemaObject, listOfObjectFieldNode, entityAndFieldsToAuthorize, runtimeConfig);
            }
            else if (parameters is List<IValueNode> listOfIValueNode)
            {
                // For the example createbooks mutation written above, the list value for `items` is interpreted as a List<IValueNode>
                // i.e. items is a list of ObjectValueNode(s).
                listOfIValueNode.ForEach(iValueNode => PopulateMutationFieldsToAuthorize(entityAndFieldsToAuthorize, schema, entityName, context, iValueNode, runtimeConfig));
            }
            else if (parameters is ObjectValueNode objectValueNode)
            {
                // For the example createbook mutation written above, the node for publisher field is interpreted as an ObjectValueNode.
                // Similarly the individual node (elements in the list) for the reviews, authors ListValueNode(s) are also interpreted as ObjectValueNode(s).
                ProcessObjectFieldNodesForAuthZ(context, entityName, schemaObject, objectValueNode.Fields, entityAndFieldsToAuthorize, runtimeConfig);
            }
            else if (parameters is ListValueNode listValueNode)
            {
                // For the example createbook mutation written above, the list values for reviews and authors fields are interpreted as ListValueNode.
                // All the nodes in the ListValueNode are parsed one by one.
                listValueNode.GetNodes().ToList().ForEach(objectValueNodeInListValueNode => PopulateMutationFieldsToAuthorize(entityAndFieldsToAuthorize, schema, entityName, context, objectValueNodeInListValueNode, runtimeConfig));
            }
        }

        /// <summary>
        /// Helper method to iterate over all the fields present in the input for the current field and add it to the dictionary
        /// containing all entities and their corresponding fields.
        /// </summary>
        /// <param name="context">Middleware context.</param>
        /// <param name="entityName">Name of the entity.</param>
        /// <param name="schemaObject">Input object type for the field.</param>
        /// <param name="fieldNodes">List of ObjectFieldNodes for the the input field.</param>
        /// <param name="fieldsToAuthorize">Dictionary to store all the entities and their corresponding fields are stored.</param>
        /// <param name="runtimeConfig">Runtime config.</param>
        private void ProcessObjectFieldNodesForAuthZ(
            IMiddlewareContext context,
            string entityName,
            InputObjectType schemaObject,
            IReadOnlyList<ObjectFieldNode> fieldNodes,
            Dictionary<string, HashSet<string>> fieldsToAuthorize,
            RuntimeConfig runtimeConfig)
        {
            fieldsToAuthorize.TryAdd(entityName, new HashSet<string>());
            string dataSourceName = GraphQLUtils.GetDataSourceNameFromGraphQLContext(context, runtimeConfig);
            ISqlMetadataProvider metadataProvider = _sqlMetadataProviderFactory.GetMetadataProvider(dataSourceName);
            foreach (ObjectFieldNode field in fieldNodes)
            {
                Tuple<IValueNode?, SyntaxKind> fieldDetails = GetFieldDetails(field.Value, context.Variables);
                SyntaxKind underlyingFieldKind = fieldDetails.Item2;

                // If the SyntaxKind for the field is not ObjectValue and ListValue, it implies we are dealing with a column field
                // which has an IntValue, FloatValue, StringValue, BooleanValue, NullValue or an EnumValue.
                // In all of these cases, we do not have to recurse to process fields in the value - which is required for relationship fields.
                if (underlyingFieldKind is not SyntaxKind.ObjectValue && underlyingFieldKind is not SyntaxKind.ListValue)
                {
                    // It might be the case that we are currently processing the fields for a linking input object.
                    // Linking input objects enable users to provide input for fields belonging to the target entity and the linking entity.
                    // Hence the backing column for fields belonging to the linking entity will not be present in the source definition of this target entity.
                    // We need to skip such fields belonging to linking table as we do not perform authorization checks on them.
                    if (metadataProvider.TryGetBackingColumn(entityName, field.Name.Value, out string? _))
                    {
                        // Only add those fields to this entity's set of fields which belong to this entity and not the linking entity.
                        fieldsToAuthorize[entityName].Add(field.Name.Value);
                    }
                }
                else
                {
                    string relationshipName = field.Name.Value;
                    string targetEntityName = runtimeConfig.Entities![entityName].Relationships![relationshipName].TargetEntity;

                    // Recurse to process fields in the value of this field.
                    PopulateMutationFieldsToAuthorize(
                        fieldsToAuthorize,
                        schemaObject.Fields[relationshipName],
                        targetEntityName,
                        context,
                        fieldDetails.Item1,
                        runtimeConfig);
                }
            }
        }

        /// <summary>
        /// Helper method to get the field details i.e. the field value and the field kind, from the GraphQL mutation body.
        /// If the field value is being provided as a variable in the mutation, a recursive call is made to the method
        /// to get the actual value of the variable.
        /// </summary>
        /// <param name="value">Value of the field.</param>
        /// <param name="variables">Colelction of variables declared in the GraphQL mutation request.</param>
        /// <returns>A tuple containing a constant field value and the field kind.</returns>
        private Tuple<IValueNode?, SyntaxKind> GetFieldDetails(IValueNode? value, IVariableValueCollection variables)
        {
            if (value is null)
            {
                return new(null, SyntaxKind.NullValue);
            }

            if (value.Kind == SyntaxKind.Variable)
            {
                string variableName = ((VariableNode)value).Name.Value;
                IValueNode? variableValue = variables.GetVariable<IValueNode>(variableName);
                return GetFieldDetails(variableValue, variables);
            }

            return new(value, value.Kind);
        }

        /// <summary>
        /// Gets the httpContext for the current request.
        /// </summary>
        /// <returns>Request's httpContext.</returns>
        private HttpContext GetHttpContext()
        {
            return _httpContextAccessor.HttpContext!;
        }

        /// <summary>
        /// Helper method to extract the configured base route in the runtime config.
        /// </summary>
        private static string GetBaseRouteFromConfig(RuntimeConfig? config)
        {
            if (config?.Runtime?.BaseRoute is not null)
            {
                return config.Runtime.BaseRoute;
            }

            return string.Empty;
        }

        /// <summary>
        /// For MySql database type, the isolation level is set at Repeatable Read as it is the default isolation level. Likewise, for MsSql and PostgreSql
        /// database types, the isolation level is set at Read Committed as it is the default.
        /// </summary>
        /// <param name="sqlMetadataProvider">Metadataprovider.</param>
        /// <returns>TransactionScope object with the appropriate isolation level based on the database type</returns>
        private static TransactionScope ConstructTransactionScopeBasedOnDbType(ISqlMetadataProvider sqlMetadataProvider)
        {
            return sqlMetadataProvider.GetDatabaseType() is DatabaseType.MySQL ? ConstructTransactionScopeWithSpecifiedIsolationLevel(isolationLevel: System.Transactions.IsolationLevel.RepeatableRead)
                                                                                : ConstructTransactionScopeWithSpecifiedIsolationLevel(isolationLevel: System.Transactions.IsolationLevel.ReadCommitted);
        }

        /// <summary>
        /// Helper method to construct a TransactionScope object with the specified isolation level and
        /// with the TransactionScopeAsyncFlowOption option enabled.
        /// </summary>
        /// <param name="isolationLevel">Transaction isolation level</param>
        /// <seealso cref="https://learn.microsoft.com/en-us/dotnet/framework/data/transactions/implementing-an-implicit-transaction-using-transaction-scope"/>
        /// <seealso cref="https://learn.microsoft.com/en-us/dotnet/api/system.transactions.transactionscopeoption?view=net-6.0#fields" />
        /// <seealso cref="https://learn.microsoft.com/en-us/dotnet/api/system.transactions.transactionscopeasyncflowoption?view=net-6.0#fields" />
        /// <returns>TransactionScope object set at the specified isolation level</returns>
        private static TransactionScope ConstructTransactionScopeWithSpecifiedIsolationLevel(System.Transactions.IsolationLevel isolationLevel)
        {
            return new(TransactionScopeOption.Required,
                        new TransactionOptions
                        {
                            IsolationLevel = isolationLevel
                        },
                        TransactionScopeAsyncFlowOption.Enabled);
        }

        /// <summary>
        /// Returns the data source name if it is valid. If not, returns the default data source name.
        /// </summary>
        /// <param name="dataSourceName">datasourceName.</param>
        /// <returns>datasourceName.</returns>
        private string GetValidatedDataSourceName(string dataSourceName)
        {
            // For rest scenarios - no multiple db support. Hence to maintain backward compatibility, we will use the default db.
            return string.IsNullOrEmpty(dataSourceName) ? _runtimeConfigProvider.GetConfig().GetDefaultDataSourceName() : dataSourceName;
        }

        /// <summary>
        /// Returns DbOperationResult with required result.
        /// </summary>
        private static Tuple<JsonDocument?, IMetadata?> GetDbOperationResultJsonDocument(string result)
        {
            // Create a JSON object with one field "result" and value result
            JsonObject jsonObject = new() { { "result", result } };

            return new Tuple<JsonDocument?, IMetadata?>(
                JsonDocument.Parse(jsonObject.ToString()),
                PaginationMetadata.MakeEmptyPaginationMetadata());
        }
    }
}<|MERGE_RESOLUTION|>--- conflicted
+++ resolved
@@ -86,7 +86,6 @@
 
             dataSourceName = GetValidatedDataSourceName(dataSourceName);
             string graphqlMutationName = context.Selection.Field.Name.Value;
-<<<<<<< HEAD
             IOutputType outputType = context.Selection.Field.Type;
             string entityName = outputType.TypeName();
             ObjectType _underlyingFieldType = GraphQLUtils.UnderlyingGraphQLEntityType(outputType);
@@ -106,9 +105,6 @@
                     entityName = baseModelName;
                 }
             }
-=======
-            string entityName = GraphQLUtils.GetEntityNameFromContext(context);
->>>>>>> ff3e9528
 
             ISqlMetadataProvider sqlMetadataProvider = _sqlMetadataProviderFactory.GetMetadataProvider(dataSourceName);
             IQueryEngine queryEngine = _queryEngineFactory.GetQueryEngine(sqlMetadataProvider.GetDatabaseType());
