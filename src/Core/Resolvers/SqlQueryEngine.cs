// Copyright (c) Microsoft Corporation.
// Licensed under the MIT License.

using System.Text;
using System.Text.Json;
using System.Text.Json.Nodes;
using Azure.DataApiBuilder.Auth;
using Azure.DataApiBuilder.Config.ObjectModel;
using Azure.DataApiBuilder.Core.Configurations;
using Azure.DataApiBuilder.Core.Models;
using Azure.DataApiBuilder.Core.Resolvers.Factories;
using Azure.DataApiBuilder.Core.Services;
using Azure.DataApiBuilder.Core.Services.Cache;
using Azure.DataApiBuilder.Core.Services.MetadataProviders;
using Azure.DataApiBuilder.Service.GraphQLBuilder;
using Azure.DataApiBuilder.Service.GraphQLBuilder.Queries;
using HotChocolate.Resolvers;
using Microsoft.AspNetCore.Http;
using Microsoft.AspNetCore.Mvc;
using Microsoft.Extensions.Logging;
using static Azure.DataApiBuilder.Service.GraphQLBuilder.GraphQLStoredProcedureBuilder;

namespace Azure.DataApiBuilder.Core.Resolvers
{
    //<summary>
    // SqlQueryEngine to execute queries against Sql like databases.
    //</summary>
    public class SqlQueryEngine : IQueryEngine
    {
        private readonly IMetadataProviderFactory _sqlMetadataProviderFactory;
        private readonly IAbstractQueryManagerFactory _queryFactory;
        private readonly IHttpContextAccessor _httpContextAccessor;
        private readonly IAuthorizationResolver _authorizationResolver;
        private readonly ILogger<IQueryEngine> _logger;
        private readonly RuntimeConfigProvider _runtimeConfigProvider;
        private readonly GQLFilterParser _gQLFilterParser;
        private readonly DabCacheService _cache;

        // <summary>
        // Constructor.
        // </summary>
        public SqlQueryEngine(
            IAbstractQueryManagerFactory queryFactory,
            IMetadataProviderFactory sqlMetadataProviderFactory,
            IHttpContextAccessor httpContextAccessor,
            IAuthorizationResolver authorizationResolver,
            GQLFilterParser gQLFilterParser,
            ILogger<IQueryEngine> logger,
            RuntimeConfigProvider runtimeConfigProvider,
            DabCacheService cache)
        {
            _queryFactory = queryFactory;
            _sqlMetadataProviderFactory = sqlMetadataProviderFactory;
            _httpContextAccessor = httpContextAccessor;
            _authorizationResolver = authorizationResolver;
            _gQLFilterParser = gQLFilterParser;
            _logger = logger;
            _runtimeConfigProvider = runtimeConfigProvider;
            _cache = cache;
        }

        /// <summary>
        /// Executes the given IMiddlewareContext of the GraphQL query and
        /// expecting a single Json and its related pagination metadata back.
        /// This method is called by the ResolverMiddleware processing GraphQL queries.
        /// </summary>
        /// <param name="context">HotChocolate Request Pipeline context containing request metadata</param>
        /// <param name="parameters">GraphQL Query Parameters from schema retrieved from ResolverMiddleware.GetParametersFromSchemaAndQueryFields()</param>
        /// <param name="dataSourceName">Name of datasource for which to set access token. Default dbName taken from config if empty</param>
        public async Task<Tuple<JsonDocument?, IMetadata?>> ExecuteAsync(IMiddlewareContext context, IDictionary<string, object?> parameters, string dataSourceName)
        {
            SqlQueryStructure structure = new(
                context,
                parameters,
                _sqlMetadataProviderFactory.GetMetadataProvider(dataSourceName),
                _authorizationResolver,
                _runtimeConfigProvider,
                _gQLFilterParser);

            if (structure.PaginationMetadata.IsPaginated)
            {
                return new Tuple<JsonDocument?, IMetadata?>(
                    SqlPaginationUtil.CreatePaginationConnectionFromJsonDocument(await ExecuteAsync(structure, dataSourceName), structure.PaginationMetadata, structure.GroupByMetadata),
                    structure.PaginationMetadata);
            }
            else
            {
                return new Tuple<JsonDocument?, IMetadata?>(
                    await ExecuteAsync(structure, dataSourceName),
                    structure.PaginationMetadata);
            }
        }

        /// <summary>
        /// Executes the given IMiddlewareContext of the GraphQL query and
        /// expecting a single Json and its related pagination metadata back.
        /// This method is used for the selection set resolution of multiple create mutation operation.
        /// </summary>
        /// <param name="context">HotChocolate Request Pipeline context containing request metadata</param>
        /// <param name="parameters">PKs of the created items</param>
        /// <param name="dataSourceName">Name of datasource for which to set access token. Default dbName taken from config if empty</param>
        public async Task<Tuple<JsonDocument?, IMetadata?>> ExecuteMultipleCreateFollowUpQueryAsync(IMiddlewareContext context, List<IDictionary<string, object?>> parameters, string dataSourceName)
        {

            string entityName = GraphQLUtils.GetEntityNameFromContext(context);

            SqlQueryStructure structure = new(
                context,
                parameters,
                _sqlMetadataProviderFactory.GetMetadataProvider(dataSourceName),
                _authorizationResolver,
                _runtimeConfigProvider,
                _gQLFilterParser,
                new IncrementingInteger(),
                entityName,
                isMultipleCreateOperation: true);

            if (structure.PaginationMetadata.IsPaginated)
            {
                return new Tuple<JsonDocument?, IMetadata?>(
                    SqlPaginationUtil.CreatePaginationConnectionFromJsonDocument(await ExecuteAsync(structure, dataSourceName, isMultipleCreateOperation: true), structure.PaginationMetadata),
                    structure.PaginationMetadata);
            }
            else
            {
                return new Tuple<JsonDocument?, IMetadata?>(
                    await ExecuteAsync(structure, dataSourceName, isMultipleCreateOperation: true),
                    structure.PaginationMetadata);
            }
        }

        /// <summary>
        /// Executes the given IMiddlewareContext of the GraphQL and expecting result of stored-procedure execution as
        /// list of Jsons and the relevant pagination metadata back.
        /// </summary>
        public async Task<Tuple<IEnumerable<JsonDocument>, IMetadata?>> ExecuteListAsync(IMiddlewareContext context, IDictionary<string, object?> parameters, string dataSourceName)
        {
            ISqlMetadataProvider sqlMetadataProvider = _sqlMetadataProviderFactory.GetMetadataProvider(dataSourceName);
            if (sqlMetadataProvider.GraphQLStoredProcedureExposedNameToEntityNameMap.TryGetValue(context.Selection.Field.Name, out string? entityName))
            {
                SqlExecuteStructure sqlExecuteStructure = new(
                    entityName,
                    sqlMetadataProvider,
                    _authorizationResolver,
                    _gQLFilterParser,
                    parameters);

                return new Tuple<IEnumerable<JsonDocument>, IMetadata?>(
                        FormatStoredProcedureResultAsJsonList(await ExecuteAsync(sqlExecuteStructure, dataSourceName)),
                        PaginationMetadata.MakeEmptyPaginationMetadata());
            }
            else
            {
                SqlQueryStructure structure = new(
                    context,
                    parameters,
                    sqlMetadataProvider,
                    _authorizationResolver,
                    _runtimeConfigProvider,
                    _gQLFilterParser);

                List<JsonDocument>? jsonListResult = await ExecuteListAsync(structure, dataSourceName);

                if (jsonListResult is null)
                {
                    return new Tuple<IEnumerable<JsonDocument>, IMetadata?>(new List<JsonDocument>(), null);
                }
                else
                {
                    return new Tuple<IEnumerable<JsonDocument>, IMetadata?>(jsonListResult, structure.PaginationMetadata);
                }
            }
        }

        // <summary>
        // Given the FindRequestContext, obtains the query text and executes it against the backend. Useful for REST API scenarios.
        // </summary>
        public async Task<JsonDocument?> ExecuteAsync(FindRequestContext context)
        {
            string dataSourceName = _runtimeConfigProvider.GetConfig().GetDataSourceNameFromEntityName(context.EntityName);

            ISqlMetadataProvider sqlMetadataProvider = _sqlMetadataProviderFactory.GetMetadataProvider(dataSourceName);
            SqlQueryStructure structure = new(
                context,
                sqlMetadataProvider,
                _authorizationResolver,
                _runtimeConfigProvider,
                _gQLFilterParser,
                _httpContextAccessor.HttpContext!);
            return await ExecuteAsync(structure, dataSourceName);
        }

        /// <summary>
        /// Given the StoredProcedureRequestContext, obtains the query text and executes it against the backend. Useful for REST API scenarios.
        /// Only the first result set will be returned, regardless of the contents of the stored procedure.
        /// </summary>
        public async Task<IActionResult> ExecuteAsync(StoredProcedureRequestContext context, string dataSourceName)
        {
            SqlExecuteStructure structure = new(
                context.EntityName,
                _sqlMetadataProviderFactory.GetMetadataProvider(dataSourceName),
                _authorizationResolver,
                _gQLFilterParser,
                context.ResolvedParameters);
            using JsonDocument? queryJson = await ExecuteAsync(structure, dataSourceName);
            // queryJson is null if dbreader had no rows to return
            // If no rows/empty result set, return an empty json array
            return queryJson is null ? SqlResponseHelpers.OkResponse(JsonDocument.Parse("[]").RootElement.Clone()) :
                                       SqlResponseHelpers.OkResponse(queryJson.RootElement.Clone());
        }

        /// <inheritdoc />
        public JsonElement ResolveObject(JsonElement element, IObjectField fieldSchema, ref IMetadata metadata)
        {

            PaginationMetadata parentMetadata = (PaginationMetadata)metadata;
            if (parentMetadata is not null)
            {
                // Sub objects with items array/subqueries in it are handled by below code.
                if (parentMetadata.Subqueries.TryGetValue(QueryBuilder.PAGINATION_FIELD_NAME, out PaginationMetadata? paginationObjectMetadata))
                {
                    parentMetadata = paginationObjectMetadata;
                }

<<<<<<< HEAD
            PaginationMetadata currentMetadata = parentMetadata.Subqueries[fieldSchema.Name];
            metadata = currentMetadata;
=======
                PaginationMetadata currentMetadata = parentMetadata.Subqueries[fieldSchema.Name.Value];
                metadata = currentMetadata;
>>>>>>> 6c55993f

                if (currentMetadata.IsPaginated)
                {
                    return SqlPaginationUtil.CreatePaginationConnectionFromJsonElement(element, currentMetadata);
                }
            }

            // In certain cirumstances (e.g. when processing a DW result), the JsonElement will be JsonValueKind.String instead
            // of JsonValueKind.Object. In this case, we need to parse the JSON. This snippet can be removed when DW result is consistent
            // with MSSQL result.
            if (element.ValueKind is JsonValueKind.String)
            {
                return JsonDocument.Parse(element.ToString()).RootElement.Clone();
            }

            return element;
        }

        /// <summary>
        /// Resolves the JsonElement, an array, into a list of jsonelements where each element represents
        /// an entry in the original array.
        /// </summary>
        /// <param name="array">JsonElement representing a JSON array. The possible representations:
        /// JsonValueKind.Array -> ["item1","itemN"]
        /// JsonValueKind.String -> "[ { "field1": "field1Value" }, { "field2": "field2Value" }, { ... } ]"
        /// - Input JsonElement is JsonValueKind.String because the array and enclosed objects haven't been deserialized yet.
        /// - This method deserializes the JSON string (representing a JSON array) and collects each element (Json object) within the
        /// list of json elements returned by this method.</param>
        /// <param name="fieldSchema">Definition of field being resolved. For lists: [/]items:[entity!]!]</param>
        /// <param name="metadata">PaginationMetadata of the parent field of the currently processed field in HC middlewarecontext.</param>
        /// <returns>List of JsonElements parsed from the provided JSON array.</returns>
        /// <remarks>Return type is 'object' instead of a 'List of JsonElements' because when this function returns JsonElement,
        /// the HC12 engine doesn't know how to handle the JsonElement and results in requests failing at runtime.</remarks>
        public object ResolveList(JsonElement array, IObjectField fieldSchema, ref IMetadata? metadata)
        {
            if (metadata is not null)
            {
                PaginationMetadata parentMetadata = (PaginationMetadata)metadata;
<<<<<<< HEAD
                PaginationMetadata currentMetadata = parentMetadata.Subqueries[fieldSchema.Name];
=======
                parentMetadata.Subqueries.TryGetValue(fieldSchema.Name.Value, out PaginationMetadata? currentMetadata);
>>>>>>> 6c55993f
                metadata = currentMetadata;
            }

            List<JsonElement> resolvedList = new();

            if (array.ValueKind is JsonValueKind.Array)
            {
                foreach (JsonElement element in array.EnumerateArray())
                {
                    resolvedList.Add(element);
                }
            }
            else if (array.ValueKind is JsonValueKind.String)
            {
                using ArrayPoolWriter buffer = new();

                string text = array.GetString()!;
                int neededCapacity = Encoding.UTF8.GetMaxByteCount(text.Length);
                int written = Encoding.UTF8.GetBytes(text, buffer.GetSpan(neededCapacity));
                buffer.Advance(written);

                Utf8JsonReader reader = new(buffer.GetWrittenSpan());
                foreach (JsonElement element in JsonElement.ParseValue(ref reader).EnumerateArray())
                {
                    resolvedList.Add(element);
                }
            }

            return resolvedList;
        }

        // <summary>
        // Given the SqlQueryStructure structure, obtains the query text and executes it against the backend.
        // </summary>
        private async Task<JsonDocument?> ExecuteAsync(SqlQueryStructure structure, string dataSourceName, bool isMultipleCreateOperation = false)
        {
            RuntimeConfig runtimeConfig = _runtimeConfigProvider.GetConfig();
            DatabaseType databaseType = runtimeConfig.GetDataSourceFromDataSourceName(dataSourceName).DatabaseType;
            IQueryBuilder queryBuilder = _queryFactory.GetQueryBuilder(databaseType);
            IQueryExecutor queryExecutor = _queryFactory.GetQueryExecutor(databaseType);

            string queryString;

            // Open connection and execute query using _queryExecutor
            if (isMultipleCreateOperation)
            {
                structure.IsMultipleCreateOperation = true;
                queryString = queryBuilder.Build(structure);
            }
            else
            {
                queryString = queryBuilder.Build(structure);
            }

            // Global Cache enablement check
            if (runtimeConfig.CanUseCache())
            {
                // Entity level cache behavior checks
                bool dbPolicyConfigured = !string.IsNullOrEmpty(structure.DbPolicyPredicatesForOperations[EntityActionOperation.Read]);
                bool entityCacheEnabled = runtimeConfig.Entities[structure.EntityName].IsCachingEnabled;

                // If a db policy is configured for the read operation in the context of the executing role, skip the cache.
                // We want to avoid caching token metadata because token metadata can change frequently and we want to avoid caching it.
                if (!dbPolicyConfigured && entityCacheEnabled)
                {
                    DatabaseQueryMetadata queryMetadata = new(queryText: queryString, dataSource: dataSourceName, queryParameters: structure.Parameters);
                    JsonElement result = await _cache.GetOrSetAsync<JsonElement>(queryExecutor, queryMetadata, cacheEntryTtl: runtimeConfig.GetEntityCacheEntryTtl(entityName: structure.EntityName));
                    byte[] jsonBytes = JsonSerializer.SerializeToUtf8Bytes(result);
                    JsonDocument cacheServiceResponse = JsonDocument.Parse(jsonBytes);
                    return cacheServiceResponse;
                }
            }

            // Execute a request normally (skipping cache) when any of the cache usage checks fail:
            // 1. Global cache is disabled
            // 2. MSSQL datasource set-session-context property is true
            // 3. Entity level cache is disabled
            // 4. A db policy is resolved for the read operation
            JsonDocument? response = await queryExecutor.ExecuteQueryAsync(
                sqltext: queryString,
                parameters: structure.Parameters,
                dataReaderHandler: queryExecutor.GetJsonResultAsync<JsonDocument>,
                httpContext: _httpContextAccessor.HttpContext!,
                args: null,
                dataSourceName: dataSourceName);
            return response;
        }

        // <summary>
        // Given the SqlExecuteStructure structure, obtains the query text and executes it against the backend.
        // Unlike a normal query, result from database may not be JSON. Instead we treat output as SqlMutationEngine does (extract by row).
        // As such, this could feasibly be moved to the mutation engine.
        // </summary>
        private async Task<JsonDocument?> ExecuteAsync(SqlExecuteStructure structure, string dataSourceName)
        {
            RuntimeConfig runtimeConfig = _runtimeConfigProvider.GetConfig();
            DatabaseType databaseType = _runtimeConfigProvider.GetConfig().GetDataSourceFromDataSourceName(dataSourceName).DatabaseType;
            IQueryBuilder queryBuilder = _queryFactory.GetQueryBuilder(databaseType);
            IQueryExecutor queryExecutor = _queryFactory.GetQueryExecutor(databaseType);
            string queryString = queryBuilder.Build(structure);

            // Only proceed to use caching code when
            // RuntimeConfig.Cache.Enabled is true
            // RuntimeConfig.DataSource.Options.SetSessionContext is false
            if (runtimeConfig.CanUseCache())
            {
                // Entity level cache behavior checks
                bool entityCacheEnabled = runtimeConfig.Entities[structure.EntityName].IsCachingEnabled;

                // Stored procedures do not support nor honor runtime config defined
                // authorization policies. Here, DAB only checks that the entity has
                // caching enabled and doesn't check for database policies. This explicitly
                // differs from how the cache works for non-stored procedure requests.
                if (entityCacheEnabled)
                {
                    DatabaseQueryMetadata queryMetadata = new(
                        queryText: queryString,
                        dataSource: dataSourceName,
                        queryParameters: structure.Parameters);

                    JsonArray? result = await _cache.GetOrSetAsync<JsonArray?>(
                        async () => await queryExecutor.ExecuteQueryAsync(
                            sqltext: queryString,
                            parameters: structure.Parameters,
                            dataReaderHandler: queryExecutor.GetJsonArrayAsync,
                            httpContext: _httpContextAccessor.HttpContext!,
                            args: null,
                            dataSourceName: dataSourceName),
                        queryMetadata,
                        runtimeConfig.GetEntityCacheEntryTtl(entityName: structure.EntityName));

                    JsonDocument? cacheServiceResponse = null;

                    if (result is not null)
                    {
                        byte[] jsonBytes = JsonSerializer.SerializeToUtf8Bytes(result);
                        cacheServiceResponse = JsonDocument.Parse(jsonBytes);
                    }

                    return cacheServiceResponse;
                }
            }

            JsonArray? resultArray =
                await queryExecutor.ExecuteQueryAsync(
                    sqltext: queryString,
                    parameters: structure.Parameters,
                    dataReaderHandler: queryExecutor.GetJsonArrayAsync,
                    httpContext: _httpContextAccessor.HttpContext!,
                    args: null,
                    dataSourceName: dataSourceName);

            JsonDocument? jsonDocument = null;

            // If result set is non-empty, parse rows from json array into JsonDocument
            if (resultArray is not null && resultArray.Count > 0)
            {
                jsonDocument = JsonDocument.Parse(resultArray.ToJsonString());
            }
            else
            {
                _logger.LogInformation(
                    message: "{correlationId} Result set did not have any rows.",
                    HttpContextExtensions.GetLoggerCorrelationId(_httpContextAccessor.HttpContext));
            }

            return jsonDocument;
        }

        private async Task<List<JsonDocument>?> ExecuteListAsync(SqlQueryStructure structure, string dataSourceName)
        {
            DatabaseType databaseType = _runtimeConfigProvider.GetConfig().GetDataSourceFromDataSourceName(dataSourceName).DatabaseType;
            IQueryBuilder queryBuilder = _queryFactory.GetQueryBuilder(databaseType);
            IQueryExecutor queryExecutor = _queryFactory.GetQueryExecutor(databaseType);

            string queryString = queryBuilder.Build(structure);

            List<JsonDocument>? jsonListResult =
                await queryExecutor.ExecuteQueryAsync(
                    sqltext: queryString,
                    parameters: structure.Parameters,
                    dataReaderHandler: queryExecutor.GetJsonResultAsync<List<JsonDocument>>,
                    httpContext: _httpContextAccessor.HttpContext!,
                    args: null,
                    dataSourceName: dataSourceName);
            return jsonListResult;
        }
    }
}<|MERGE_RESOLUTION|>--- conflicted
+++ resolved
@@ -222,13 +222,8 @@
                     parentMetadata = paginationObjectMetadata;
                 }
 
-<<<<<<< HEAD
-            PaginationMetadata currentMetadata = parentMetadata.Subqueries[fieldSchema.Name];
-            metadata = currentMetadata;
-=======
-                PaginationMetadata currentMetadata = parentMetadata.Subqueries[fieldSchema.Name.Value];
+                PaginationMetadata currentMetadata = parentMetadata.Subqueries[fieldSchema.Name];
                 metadata = currentMetadata;
->>>>>>> 6c55993f
 
                 if (currentMetadata.IsPaginated)
                 {
@@ -236,7 +231,7 @@
                 }
             }
 
-            // In certain cirumstances (e.g. when processing a DW result), the JsonElement will be JsonValueKind.String instead
+            // In certain circumstances (e.g. when processing a DW result), the JsonElement will be JsonValueKind.String instead
             // of JsonValueKind.Object. In this case, we need to parse the JSON. This snippet can be removed when DW result is consistent
             // with MSSQL result.
             if (element.ValueKind is JsonValueKind.String)
@@ -267,11 +262,7 @@
             if (metadata is not null)
             {
                 PaginationMetadata parentMetadata = (PaginationMetadata)metadata;
-<<<<<<< HEAD
-                PaginationMetadata currentMetadata = parentMetadata.Subqueries[fieldSchema.Name];
-=======
-                parentMetadata.Subqueries.TryGetValue(fieldSchema.Name.Value, out PaginationMetadata? currentMetadata);
->>>>>>> 6c55993f
+                parentMetadata.Subqueries.TryGetValue(fieldSchema.Name, out PaginationMetadata? currentMetadata);
                 metadata = currentMetadata;
             }
 
