--- conflicted
+++ resolved
@@ -330,21 +330,14 @@
                 // We want to avoid caching token metadata because token metadata can change frequently and we want to avoid caching it.
                 if (!dbPolicyConfigured && entityCacheEnabled)
                 {
-<<<<<<< HEAD
-                    DatabaseQueryMetadata queryMetadata = new(queryText: queryString, dataSource: dataSourceName, queryParameters: structure.Parameters);
-                    JsonElement result = await _cache.GetOrSetAsync<JsonElement>(queryExecutor, queryMetadata, cacheEntryTtl: runtimeConfig.GetEntityCacheEntryTtl(entityName: structure.EntityName), runtimeConfig.GetEntityCacheEntryLevel(entityName: structure.EntityName));
-                    byte[] jsonBytes = JsonSerializer.SerializeToUtf8Bytes(result);
-                    JsonDocument cacheServiceResponse = JsonDocument.Parse(jsonBytes);
-                    return cacheServiceResponse;
-=======
                     return await GetResultInCacheScenario(
                     runtimeConfig,
                     structure,
                     queryString,
                     dataSourceName,
-                    queryExecutor
+                    queryExecutor,
+                    runtimeConfig.GetEntityCacheEntryLevel(structure.EntityName)
                     );
->>>>>>> 63b29397
                 }
             }
 
@@ -364,7 +357,13 @@
             return response;
         }
 
-        private async Task<JsonDocument?> GetResultInCacheScenario(RuntimeConfig runtimeConfig, SqlQueryStructure structure, string queryString, string dataSourceName, IQueryExecutor queryExecutor)
+        private async Task<JsonDocument?> GetResultInCacheScenario(
+            RuntimeConfig runtimeConfig,
+            SqlQueryStructure structure,
+            string queryString,
+            string dataSourceName,
+            IQueryExecutor queryExecutor,
+            EntityCacheLevel cacheEntryLevel)
         {
             DatabaseQueryMetadata queryMetadata = new(queryText: queryString, dataSource: dataSourceName, queryParameters: structure.Parameters);
             JsonElement? result;
@@ -383,12 +382,13 @@
                     _cache.Set<JsonElement?>(
                         queryMetadata,
                         cacheEntryTtl: runtimeConfig.GetEntityCacheEntryTtl(entityName: structure.EntityName),
-                        result);
+                        result,
+                        cacheEntryLevel);
                     return ParseResultIntoJsonDocument(result);
 
                 // Do not store result even if valid, still get from cache if available.
                 case SqlQueryStructure.CACHE_CONTROL_NO_STORE:
-                    maybeResult = _cache.TryGet<JsonElement?>(queryMetadata);
+                    maybeResult = _cache.TryGet<JsonElement?>(queryMetadata, cacheEntryLevel);
                     // maybeResult is a nullable wrapper so we must check hasValue at outer and inner layer.
                     if (maybeResult.HasValue && maybeResult.Value.HasValue)
                     {
@@ -409,7 +409,7 @@
 
                 // Only return query response if it exists in cache, return gateway timeout otherwise.
                 case SqlQueryStructure.CACHE_CONTROL_ONLY_IF_CACHED:
-                    maybeResult = _cache.TryGet<JsonElement?>(queryMetadata);
+                    maybeResult = _cache.TryGet<JsonElement?>(queryMetadata, cacheEntryLevel);
                     // maybeResult is a nullable wrapper so we must check hasValue at outer and inner layer.
                     if (maybeResult.HasValue && maybeResult.Value.HasValue)
                     {
@@ -429,7 +429,8 @@
                     result = await _cache.GetOrSetAsync<JsonElement>(
                         queryExecutor,
                         queryMetadata,
-                        cacheEntryTtl: runtimeConfig.GetEntityCacheEntryTtl(entityName: structure.EntityName));
+                        cacheEntryTtl: runtimeConfig.GetEntityCacheEntryTtl(entityName: structure.EntityName),
+                        cacheEntryLevel);
                     return ParseResultIntoJsonDocument(result);
             }
         }
