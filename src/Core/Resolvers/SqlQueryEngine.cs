--- conflicted
+++ resolved
@@ -46,12 +46,8 @@
             IAuthorizationResolver authorizationResolver,
             GQLFilterParser gQLFilterParser,
             ILogger<IQueryEngine> logger,
-<<<<<<< HEAD
+            DabCacheService cache)
             IRuntimeConfigProvider runtimeConfigProvider)
-=======
-            RuntimeConfigProvider runtimeConfigProvider,
-            DabCacheService cache)
->>>>>>> e8d9fcb9
         {
             _queryFactory = queryFactory;
             _sqlMetadataProviderFactory = sqlMetadataProviderFactory;
