--- conflicted
+++ resolved
@@ -161,219 +161,8 @@
             using JsonDocument? queryJson = await ExecuteAsync(structure, dataSourceName);
             // queryJson is null if dbreader had no rows to return
             // If no rows/empty result set, return an empty json array
-<<<<<<< HEAD
-            return queryJson is null ? OkResponse(JsonDocument.Parse("[]").RootElement.Clone()) :
-                                       OkResponse(queryJson.RootElement.Clone());
-        }
-
-        /// <summary>
-        /// Format the results from a Find operation. Check if there is a requirement
-        /// for a nextLink, and if so, add this value to the array of JsonElements to
-        /// be used as part of the response.
-        /// </summary>
-        /// <param name="jsonDoc">The JsonDocument from the query.</param>
-        /// <param name="context">The RequestContext.</param>
-        /// <param name="sqlMetadataProvider">the metadataprovider.</param>
-        /// <returns>An OkObjectResult from a Find operation that has been correctly formatted.</returns>
-        private OkObjectResult FormatFindResult(JsonDocument jsonDoc, FindRequestContext context, ISqlMetadataProvider sqlMetadataProvider)
-        {
-            JsonElement jsonElement = jsonDoc.RootElement.Clone();
-
-            // When there are no rows returned from the database, the jsonElement will be an empty array.
-            // In that case, the response is returned as is.
-            if (jsonElement.ValueKind is JsonValueKind.Array && jsonElement.GetArrayLength() == 0)
-            {
-                return OkResponse(jsonElement);
-            }
-
-            HashSet<string> extraFieldsInResponse = (jsonElement.ValueKind is not JsonValueKind.Array)
-                                                  ? DetermineExtraFieldsInResponse(jsonElement, context)
-                                                  : DetermineExtraFieldsInResponse(jsonElement.EnumerateArray().First(), context);
-
-            // If the results are not a collection or if the query does not have a next page
-            // no nextLink is needed. So, the response is returned after removing the extra fields.
-            if (jsonElement.ValueKind is not JsonValueKind.Array || !SqlPaginationUtil.HasNext(jsonElement, context.First))
-            {
-                // If there are no additional fields present, the response is returned directly. When there
-                // are extra fields, they are removed before returning the response.
-                if (extraFieldsInResponse.Count == 0)
-                {
-                    return OkResponse(jsonElement);
-                }
-                else
-                {
-                    return jsonElement.ValueKind is JsonValueKind.Array ? OkResponse(JsonSerializer.SerializeToElement(RemoveExtraFieldsInResponseWithMultipleItems(jsonElement.EnumerateArray().ToList(), extraFieldsInResponse)))
-                                                                        : OkResponse(RemoveExtraFieldsInResponseWithSingleItem(jsonElement, extraFieldsInResponse));
-                }
-            }
-
-            List<JsonElement> rootEnumerated = jsonElement.EnumerateArray().ToList();
-
-            // More records exist than requested, we know this by requesting 1 extra record,
-            // that extra record is removed here.
-            rootEnumerated.RemoveAt(rootEnumerated.Count - 1);
-
-            // The fields such as primary keys, fields in $orderby clause that are retrieved in addition to the
-            // fields requested in the $select clause are required for calculating the $after element which is part of nextLink.
-            // So, the extra fields are removed post the calculation of $after element.
-            string after = SqlPaginationUtil.MakeCursorFromJsonElement(
-                               element: rootEnumerated[rootEnumerated.Count - 1],
-                               orderByColumns: context.OrderByClauseOfBackingColumns,
-                               primaryKey: sqlMetadataProvider.GetSourceDefinition(context.EntityName).PrimaryKey,
-                               entityName: context.EntityName,
-                               schemaName: context.DatabaseObject.SchemaName,
-                               tableName: context.DatabaseObject.Name,
-                               sqlMetadataProvider: sqlMetadataProvider);
-
-            // nextLink is the URL needed to get the next page of records using the same query options
-            // with $after base64 encoded for opaqueness
-            string path = UriHelper.GetEncodedUrl(_httpContextAccessor.HttpContext!.Request).Split('?')[0];
-
-            RuntimeConfig runtimeConfig = _runtimeConfigProvider.GetConfig();
-            // If the base route is not empty, we need to insert it into the URI before the rest path.
-            string? baseRoute = runtimeConfig.Runtime?.BaseRoute;
-            if (!string.IsNullOrWhiteSpace(baseRoute))
-            {
-                HttpRequest request = _httpContextAccessor.HttpContext!.Request;
-
-                // Path is of the form ....restPath/pathNameForEntity. We want to insert the base route before the restPath.
-                // Finally, it will be of the form: .../baseRoute/restPath/pathNameForEntity.
-                path = UriHelper.BuildAbsolute(
-                    scheme: request.Scheme,
-                    host: request.Host,
-                    pathBase: baseRoute,
-                    path: request.Path);
-            }
-
-            JsonElement nextLink = SqlPaginationUtil.CreateNextLink(
-                                  path,
-                                  nvc: context!.ParsedQueryString,
-                                  after);
-
-            // When there are extra fields present, they are removed before returning the response.
-            if (extraFieldsInResponse.Count > 0)
-            {
-                rootEnumerated = RemoveExtraFieldsInResponseWithMultipleItems(rootEnumerated, extraFieldsInResponse);
-            }
-
-            rootEnumerated.Add(nextLink);
-            return OkResponse(JsonSerializer.SerializeToElement(rootEnumerated));
-        }
-
-        /// <summary>
-        /// To support pagination and $first clause with Find requests, it is necessary to provide the nextLink
-        /// field in the response. For the calculation of nextLink, the fields such as primary keys, fields in $orderby clause
-        /// are retrieved from the database in addition to the fields requested in the $select clause.
-        /// However, these fields are not required in the response.
-        /// This function helps to determine those additional fields that are present in the response.
-        /// </summary>
-        /// <param name="response">Response json retrieved from the database</param>
-        /// <param name="context">FindRequestContext for the GET request.</param>
-        /// <returns>Additional fields that are present in the response</returns>
-        private static HashSet<string> DetermineExtraFieldsInResponse(JsonElement response, FindRequestContext context)
-        {
-            HashSet<string> fieldsPresentInResponse = new();
-
-            foreach (JsonProperty property in response.EnumerateObject())
-            {
-                fieldsPresentInResponse.Add(property.Name);
-            }
-
-            // context.FieldsToBeReturned will contain the fields requested in the $select clause.
-            // If $select clause is absent, it will contain the list of columns that can be returned in the
-            // response taking into account the include and exclude fields configured for the entity.
-            // So, the other fields in the response apart from the fields in context.FieldsToBeReturned
-            // are not required.
-            return fieldsPresentInResponse.Except(context.FieldsToBeReturned).ToHashSet();
-        }
-
-        /// <summary>
-        /// Helper function that removes the extra fields from each item of a list of json elements.
-        /// </summary>
-        /// <param name="jsonElementList">List of Json Elements with extra fields</param>
-        /// <param name="extraFields">Additional fields that needs to be removed from the list of Json elements</param>
-        /// <returns>List of Json Elements after removing the additional fields</returns>
-        private static List<JsonElement> RemoveExtraFieldsInResponseWithMultipleItems(List<JsonElement> jsonElementList, IEnumerable<string> extraFields)
-        {
-            for (int i = 0; i < jsonElementList.Count; i++)
-            {
-                jsonElementList[i] = RemoveExtraFieldsInResponseWithSingleItem(jsonElementList[i], extraFields);
-            }
-
-            return jsonElementList;
-        }
-
-        /// <summary>
-        /// Helper function that removes the extra fields from a single json element.
-        /// </summary>
-        /// <param name="jsonElement"> Json Element with extra fields</param>
-        /// <param name="extraFields">Additional fields that needs to be removed from the Json element</param>
-        /// <returns>Json Element after removing the additional fields</returns>
-        private static JsonElement RemoveExtraFieldsInResponseWithSingleItem(JsonElement jsonElement, IEnumerable<string> extraFields)
-        {
-            JsonObject? jsonObject = JsonObject.Create(jsonElement);
-
-            if (jsonObject is null)
-            {
-                throw new DataApiBuilderException(
-                    message: "While processing your request the server ran into an unexpected error",
-                    statusCode: System.Net.HttpStatusCode.InternalServerError,
-                    subStatusCode: DataApiBuilderException.SubStatusCodes.UnexpectedError);
-            }
-
-            foreach (string extraField in extraFields)
-            {
-                jsonObject.Remove(extraField);
-            }
-
-            return JsonSerializer.SerializeToElement(jsonObject);
-        }
-
-        /// <summary>
-        /// Helper function returns an OkObjectResult with provided arguments in a
-        /// form that complies with vNext Api guidelines.
-        /// </summary>
-        /// <param name="jsonResult">Value representing the Json results of the client's request.</param>
-        /// <returns>Correctly formatted OkObjectResult.</returns>
-        public static OkObjectResult OkResponse(JsonElement jsonResult)
-        {
-            // For consistency we return all values as type Array
-            if (jsonResult.ValueKind != JsonValueKind.Array)
-            {
-                string jsonString = $"[{JsonSerializer.Serialize(jsonResult)}]";
-                jsonResult = JsonSerializer.Deserialize<JsonElement>(jsonString);
-            }
-
-            IEnumerable<JsonElement> resultEnumerated = jsonResult.EnumerateArray();
-            // More than 0 records, and the last element is of type array, then we have pagination
-            if (resultEnumerated.Count() > 0 && resultEnumerated.Last().ValueKind == JsonValueKind.Array)
-            {
-                // Get the nextLink
-                // resultEnumerated will be an array of the form
-                // [{object1}, {object2},...{objectlimit}, [{nextLinkObject}]]
-                // if the last element is of type array, we know it is nextLink
-                // we strip the "[" and "]" and then save the nextLink element
-                // into a dictionary with a key of "nextLink" and a value that
-                // represents the nextLink data we require.
-                string nextLinkJsonString = JsonSerializer.Serialize(resultEnumerated.Last());
-                Dictionary<string, object> nextLink = JsonSerializer.Deserialize<Dictionary<string, object>>(nextLinkJsonString[1..^1])!;
-                IEnumerable<JsonElement> value = resultEnumerated.Take(resultEnumerated.Count() - 1);
-                return new OkObjectResult(new
-                {
-                    value = value,
-                    @nextLink = nextLink["nextLink"]
-                });
-            }
-
-            // no pagination, do not need nextLink
-            return new OkObjectResult(new
-            {
-                value = resultEnumerated
-            });
-=======
             return queryJson is null ? SqlResponseHelpers.OkResponse(JsonDocument.Parse("[]").RootElement.Clone()) :
                                        SqlResponseHelpers.OkResponse(queryJson.RootElement.Clone());
->>>>>>> 49ac53ac
         }
 
         /// <inheritdoc />
