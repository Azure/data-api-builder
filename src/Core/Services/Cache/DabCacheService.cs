--- conflicted
+++ resolved
@@ -28,10 +28,6 @@
 
     // Log Messages
     private const string CACHE_KEY_EMPTY = "The cache key should not be empty.";
-<<<<<<< HEAD
-    //private const string CACHE_KEY_TOO_LARGE = "The cache key is too large.";
-=======
->>>>>>> 41078c6a
     private const string CACHE_KEY_CREATED = "The cache key was created by the cache service.";
     private const string CACHE_ENTRY_TOO_LARGE = "The cache entry is too large.";
 
