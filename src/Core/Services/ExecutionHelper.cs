// Copyright (c) Microsoft Corporation.
// Licensed under the MIT License.

using System.Diagnostics;
using System.Globalization;
using System.Net;
using System.Text.Json;
using Azure.DataApiBuilder.Config.ObjectModel;
using Azure.DataApiBuilder.Core.Configurations;
using Azure.DataApiBuilder.Core.Models;
using Azure.DataApiBuilder.Core.Resolvers;
using Azure.DataApiBuilder.Core.Resolvers.Factories;
using Azure.DataApiBuilder.Core.Telemetry;
using Azure.DataApiBuilder.Service.Exceptions;
using Azure.DataApiBuilder.Service.GraphQLBuilder;
using Azure.DataApiBuilder.Service.GraphQLBuilder.CustomScalars;
using Azure.DataApiBuilder.Service.GraphQLBuilder.GraphQLTypes;
using Azure.DataApiBuilder.Service.GraphQLBuilder.Queries;
using HotChocolate.Execution;
using HotChocolate.Execution.Processing;
using HotChocolate.Language;
using HotChocolate.Resolvers;
using NodaTime.Text;
using Kestral = Microsoft.AspNetCore.Server.Kestrel.Core.Internal.Http.HttpMethod;

namespace Azure.DataApiBuilder.Service.Services
{
    /// <summary>
    /// This helper class provides the various resolvers and middlewares used
    /// during query execution.
    /// </summary>
    public sealed class ExecutionHelper
    {
        internal readonly IQueryEngineFactory _queryEngineFactory;
        internal readonly IMutationEngineFactory _mutationEngineFactory;
        internal readonly RuntimeConfigProvider _runtimeConfigProvider;

        private const string PURE_RESOLVER_CONTEXT_SUFFIX = "_PURE_RESOLVER_CTX";

        public ExecutionHelper(
            IQueryEngineFactory queryEngineFactory,
            IMutationEngineFactory mutationEngineFactory,
            RuntimeConfigProvider runtimeConfigProvider)
        {
            _queryEngineFactory = queryEngineFactory;
            _mutationEngineFactory = mutationEngineFactory;
            _runtimeConfigProvider = runtimeConfigProvider;
        }

        /// <summary>
        /// Represents the root query resolver and fetches the initial data from the query engine.
        /// </summary>
        /// <param name="context">
        /// The middleware context.
        /// </param>
        public async ValueTask ExecuteQueryAsync(IMiddlewareContext context)
        {
            using Activity? activity = StartQueryActivity(context);

            string dataSourceName = GraphQLUtils.GetDataSourceNameFromGraphQLContext(context, _runtimeConfigProvider.GetConfig());
            DataSource ds = _runtimeConfigProvider.GetConfig().GetDataSourceFromDataSourceName(dataSourceName);
            IQueryEngine queryEngine = _queryEngineFactory.GetQueryEngine(ds.DatabaseType);

            IDictionary<string, object?> parameters = GetParametersFromContext(context);

            if (context.Selection.Type.IsListType())
            {
                Tuple<IEnumerable<JsonDocument>, IMetadata?> result =
                    await queryEngine.ExecuteListAsync(context, parameters, dataSourceName);

                // this will be run after the query / mutation has completed.
                context.RegisterForCleanup(
                    () =>
                    {
                        foreach (JsonDocument document in result.Item1)
                        {
                            document.Dispose();
                        }

                        return ValueTask.CompletedTask;
                    });

                context.Result = result.Item1.Select(t => t.RootElement).ToArray();
                SetNewMetadata(context, result.Item2);
            }
            else
            {
                Tuple<JsonDocument?, IMetadata?> result =
                    await queryEngine.ExecuteAsync(context, parameters, dataSourceName);
                SetContextResult(context, result.Item1);
                SetNewMetadata(context, result.Item2);
            }
        }

        /// <summary>
        /// Represents the root mutation resolver and invokes the mutation on the query engine.
        /// </summary>
        /// <param name="context">
        /// The middleware context.
        /// </param>
        public async ValueTask ExecuteMutateAsync(IMiddlewareContext context)
        {
            using Activity? activity = StartQueryActivity(context);

            string dataSourceName = GraphQLUtils.GetDataSourceNameFromGraphQLContext(context, _runtimeConfigProvider.GetConfig());
            DataSource ds = _runtimeConfigProvider.GetConfig().GetDataSourceFromDataSourceName(dataSourceName);
            IQueryEngine queryEngine = _queryEngineFactory.GetQueryEngine(ds.DatabaseType);

            IDictionary<string, object?> parameters = GetParametersFromContext(context);

            // Only Stored-Procedure has ListType as returnType for Mutation
            if (context.Selection.Type.IsListType())
            {
                // Both Query and Mutation execute the same SQL statement for Stored Procedure.
                Tuple<IEnumerable<JsonDocument>, IMetadata?> result =
                    await queryEngine.ExecuteListAsync(context, parameters, dataSourceName);

                // this will be run after the query / mutation has completed.
                context.RegisterForCleanup(
                    () =>
                    {
                        foreach (JsonDocument document in result.Item1)
                        {
                            document.Dispose();
                        }

                        return ValueTask.CompletedTask;
                    });

                context.Result = result.Item1.Select(t => t.RootElement).ToArray();
                SetNewMetadata(context, result.Item2);
            }
            else
            {
                IMutationEngine mutationEngine = _mutationEngineFactory.GetMutationEngine(ds.DatabaseType);
                Tuple<JsonDocument?, IMetadata?> result =
                    await mutationEngine.ExecuteAsync(context, parameters, dataSourceName);
                SetContextResult(context, result.Item1);
                SetNewMetadata(context, result.Item2);
            }
        }

        /// <summary>
        /// Starts the activity for the query
        /// </summary>
        /// <param name="context">
        /// The middleware context.
        /// </param>
        private Activity? StartQueryActivity(IMiddlewareContext context)
        {
            string route = _runtimeConfigProvider.GetConfig().GraphQLPath.Trim('/');
            Kestral method = Kestral.Post;

            Activity? activity = TelemetryTracesHelper.DABActivitySource.StartActivity($"{method} /{route}");

            if (activity is not null)
            {
                string dataSourceName = GraphQLUtils.GetDataSourceNameFromGraphQLContext(context, _runtimeConfigProvider.GetConfig());
                DataSource ds = _runtimeConfigProvider.GetConfig().GetDataSourceFromDataSourceName(dataSourceName);
                activity.TrackQueryActivityStarted(
                    databaseType: ds.DatabaseType,
                    dataSourceName: dataSourceName);
            }

            return activity;
        }

        /// <summary>
        /// Represents a pure resolver for a leaf field.
        /// This resolver extracts the field value from the json object.
        /// </summary>
        /// <param name="context">
        /// The pure resolver context.
        /// </param>
        /// <returns>
        /// Returns the runtime field value.
        /// </returns>
        public static object? ExecuteLeafField(IResolverContext context)
        {
            // This means this field is a scalar, so we don't need to do
            // anything for it.
            if (TryGetPropertyFromParent(context, out JsonElement fieldValue) &&
                fieldValue.ValueKind is not (JsonValueKind.Undefined or JsonValueKind.Null))
            {
                // The selection type can be a wrapper type like NonNullType or ListType.
                // To get the most inner type (aka the named type) we use our named type helper.
                INamedType namedType = context.Selection.Field.Type.NamedType();

                // Each scalar in HotChocolate has a runtime type representation.
                // In order to let scalar values flow through the GraphQL type completion
                // efficiently we want the leaf types to match the runtime type.
                // If that is not the case a value will go through the type converter to try to
                // transform it into the runtime type.
                // We also want to ensure here that we do not unnecessarily convert values to
                // strings and then force the conversion to parse them.
                try
                {
                    return namedType switch
                    {
                        StringType => fieldValue.GetString(), // spec
                        ByteType => fieldValue.GetByte(),
                        ShortType => fieldValue.GetInt16(),
                        IntType => fieldValue.GetInt32(), // spec
                        LongType => fieldValue.GetInt64(),
                        FloatType => fieldValue.GetDouble(), // spec
                        SingleType => fieldValue.GetSingle(),
                        DecimalType => fieldValue.GetDecimal(),
                        DateTimeType => DateTimeOffset.TryParse(fieldValue.GetString()!, DateTimeFormatInfo.InvariantInfo, DateTimeStyles.AssumeUniversal, out DateTimeOffset date) ? date : null, // for DW when datetime is null it will be in "" (double quotes) due to stringagg parsing and hence we need to ensure parsing is correct.
                        DateType => DateTimeOffset.TryParse(fieldValue.GetString()!, out DateTimeOffset date) ? date : null,
                        HotChocolate.Types.NodaTime.LocalTimeType => fieldValue.GetString()!.Equals("null", StringComparison.OrdinalIgnoreCase) ? null : LocalTimePattern.ExtendedIso.Parse(fieldValue.GetString()!).Value,
                        ByteArrayType => fieldValue.GetBytesFromBase64(),
                        BooleanType => fieldValue.GetBoolean(), // spec
                        UrlType => new Uri(fieldValue.GetString()!),
                        UuidType => fieldValue.GetGuid(),
                        TimeSpanType => TimeSpan.Parse(fieldValue.GetString()!),
                        AnyType => fieldValue.ToString(),
                        _ => fieldValue.GetString()
                    };
                }
                catch (Exception ex) when (ex is InvalidOperationException or FormatException)
                {
                    // this usually means that database column type was changed since generating the GraphQL schema
                    // for e.g. System.FormatException - One of the identified items was in an invalid format
                    // System.InvalidOperationException - The requested operation requires an element of type 'Number', but the target element has type 'String'.
                    throw new DataApiBuilderException(
                        message: $"The {context.Selection.Field.Name} value could not be parsed for configured GraphQL data type {namedType.Name}",
                        statusCode: HttpStatusCode.Conflict,
                        subStatusCode: DataApiBuilderException.SubStatusCodes.GraphQLMapping,
                        ex);
                }
            }

            return null;
        }

        /// <summary>
        /// Represents a pure resolver for an object field.
        /// This resolver extracts another json object from the parent json property.
        /// </summary>
        /// <param name="context">
        /// The pure resolver context.
        /// </param>
        /// <returns>
        /// Returns a new json object.
        /// </returns>
        public object? ExecuteObjectField(IResolverContext context)
        {
            string dataSourceName = GraphQLUtils.GetDataSourceNameFromGraphQLContext(context, _runtimeConfigProvider.GetConfig());
            DataSource ds = _runtimeConfigProvider.GetConfig().GetDataSourceFromDataSourceName(dataSourceName);
            IQueryEngine queryEngine = _queryEngineFactory.GetQueryEngine(ds.DatabaseType);

            if (TryGetPropertyFromParent(context, out JsonElement objectValue) &&
                objectValue.ValueKind is not JsonValueKind.Null and not JsonValueKind.Undefined)
            {
                IMetadata metadata = GetMetadataObjectField(context);
                objectValue = queryEngine.ResolveObject(objectValue, context.Selection.Field, ref metadata);

                // Since the query engine could null the object out we need to check again
                // if it's null.
                if (objectValue.ValueKind is JsonValueKind.Null or JsonValueKind.Undefined)
                {
                    return null;
                }

                SetNewMetadataChildren(context, metadata);
                return objectValue;
            }

            return null;
        }

        /// <summary>
        /// The ListField pure resolver is executed when processing "list" fields.
        /// For example, when executing the query { myEntity { items { entityField1 } } }
        /// this pure resolver will be executed when processing the field "items" because
        /// it will contain the "list" of results.
        /// </summary>
        /// <param name="context">PureResolver context provided by HC middleware.</param>
        /// <returns>The resolved list, a JSON array, returned as type 'object?'.</returns>
        /// <remarks>Return type is 'object?' instead of a 'List of JsonElements' because when this function returns JsonElement,
        /// the HC12 engine doesn't know how to handle the JsonElement and results in requests failing at runtime.</remarks>
        public object? ExecuteListField(IResolverContext context)
        {
            string dataSourceName = GraphQLUtils.GetDataSourceNameFromGraphQLContext(context, _runtimeConfigProvider.GetConfig());
            DataSource ds = _runtimeConfigProvider.GetConfig().GetDataSourceFromDataSourceName(dataSourceName);
            IQueryEngine queryEngine = _queryEngineFactory.GetQueryEngine(ds.DatabaseType);

            if (TryGetPropertyFromParent(context, out JsonElement listValue) &&
                listValue.ValueKind is not JsonValueKind.Null and not JsonValueKind.Undefined)
            {
                IMetadata? metadata = GetMetadata(context);
                object result = queryEngine.ResolveList(listValue, context.Selection.Field, ref metadata);
                SetNewMetadataChildren(context, metadata);
                return result;
            }

            return null;
        }

        /// <summary>
        /// Set the context's result and dispose properly. If result is not null
        /// clone root and dispose, otherwise set to null.
        /// </summary>
        /// <param name="context">Context to store result.</param>
        /// <param name="result">Result to store in context.</param>
        private static void SetContextResult(IMiddlewareContext context, JsonDocument? result)
        {
            if (result is not null)
            {
                context.RegisterForCleanup(() =>
                {
                    result.Dispose();
                    return ValueTask.CompletedTask;
                });
                // The disposal could occur before we were finished using the value from the jsondocument,
                // thus needing to ensure copying the root element. Hence, we clone the root element.
                context.Result = result.RootElement.Clone();
            }
            else
            {
                context.Result = null;
            }
        }

        private static bool TryGetPropertyFromParent(
            IResolverContext context,
            out JsonElement propertyValue)
        {
            JsonElement parent = context.Parent<JsonElement>();

            if (parent.ValueKind is JsonValueKind.Undefined or JsonValueKind.Null)
            {
                propertyValue = default;
                return false;
            }
            else if (context.Path is NamePathSegment namePathSegment && namePathSegment.Parent is NamePathSegment parentSegment && parentSegment.Name == QueryBuilder.GROUP_BY_AGGREGATE_FIELD_NAME &&
                parentSegment.Parent?.Parent is NamePathSegment grandParentSegment && grandParentSegment.Name.StartsWith(QueryBuilder.GROUP_BY_FIELD_NAME, StringComparison.OrdinalIgnoreCase))
            {
                // verify that current selection is part of a groupby query and within that an aggregation and then get the key which would be the operation name or its alias (eg: max, max_price etc)
                string propertyName = namePathSegment.Name;
                return parent.TryGetProperty(propertyName, out propertyValue);
            }

            return parent.TryGetProperty(context.Selection.Field.Name, out propertyValue);
        }

        /// <summary>
        /// Extracts the value from an IValueNode. That includes extracting the value of the variable
        /// if the IValueNode is a variable and extracting the correct type from the IValueNode
        /// </summary>
        /// <param name="value">the IValueNode from which to extract the value</param>
        /// <param name="argumentSchema">describes the schema of the argument that the IValueNode represents</param>
        /// <param name="variables">the request context variable values needed to resolve value nodes represented as variables</param>
        public static object? ExtractValueFromIValueNode(
            IValueNode value,
            IInputField argumentSchema,
            IVariableValueCollection variables)
        {
            // extract value from the variable if the IValueNode is a variable
            if (value.Kind == SyntaxKind.Variable)
            {
                string variableName = ((VariableNode)value).Name.Value;
                IValueNode? variableValue = variables.GetVariable<IValueNode>(variableName);

                if (variableValue is null)
                {
                    return null;
                }

                return ExtractValueFromIValueNode(variableValue, argumentSchema, variables);
            }

            if (value is NullValueNode)
            {
                return null;
            }

<<<<<<< HEAD
            // In case of ListType on scalar types, argumentSchema.Type.TypeName().Value unwraps down to the namednode type and returns the type of the value node.
            // For example, if the argumentSchema is a list of Ints, the type name will be "Int" and not "[Int]".
            if (value.Value is List<IValueNode>  && argumentSchema.Type.IsListType())
            {
                return value.Value;
            }

            return argumentSchema.Type.TypeName().Value switch
=======
            return argumentSchema.Type.TypeName() switch
>>>>>>> 4aa9d420
            {
                SupportedHotChocolateTypes.BYTE_TYPE => ((IntValueNode)value).ToByte(),
                SupportedHotChocolateTypes.SHORT_TYPE => ((IntValueNode)value).ToInt16(),
                SupportedHotChocolateTypes.INT_TYPE => ((IntValueNode)value).ToInt32(),
                SupportedHotChocolateTypes.LONG_TYPE => ((IntValueNode)value).ToInt64(),
                SupportedHotChocolateTypes.SINGLE_TYPE => value is IntValueNode intValueNode ? intValueNode.ToSingle() : ((FloatValueNode)value).ToSingle(),
                SupportedHotChocolateTypes.FLOAT_TYPE => value is IntValueNode intValueNode ? intValueNode.ToDouble() : ((FloatValueNode)value).ToDouble(),
                SupportedHotChocolateTypes.DECIMAL_TYPE => value is IntValueNode intValueNode ? intValueNode.ToDecimal() : ((FloatValueNode)value).ToDecimal(),
                SupportedHotChocolateTypes.UUID_TYPE => Guid.TryParse(value.Value!.ToString(), out Guid guidValue) ? guidValue : value.Value,
                _ => value.Value
            };
        }

        /// <summary>
        /// First: Creates parameters using the GraphQL schema's ObjectTypeDefinition metadata
        /// and metadata from the request's (query) field.
        /// Then: Creates parameters from schema argument fields when they have default values.
        /// Lastly: Gets the user provided argument values from the query to either:
        /// 1. Overwrite the parameter value if it exists in the collectedParameters dictionary
        /// or
        /// 2. Adds the parameter/parameter value to the dictionary.
        /// </summary>
        /// <returns>
        /// Dictionary of parameters
        /// Key: (string) argument field name
        /// Value: (object) argument value
        /// </returns>
        public static IDictionary<string, object?> GetParametersFromSchemaAndQueryFields(
            IObjectField schema,
            FieldNode query,
            IVariableValueCollection variables)
        {
            IDictionary<string, object?> collectedParameters = new Dictionary<string, object?>();

            // Fill the parameters dictionary with the default argument values
            IFieldCollection<IInputField> schemaArguments = schema.Arguments;

            // Example 'argumentSchemas' IInputField objects of type 'HotChocolate.Types.Argument':
            // These are all default arguments defined in the schema for queries.
            // {first:int}
            // {after:String}
            // {filter:entityFilterInput}
            // {orderBy:entityOrderByInput}
            // The values in schemaArguments will have default values when the backing
            // entity is a stored procedure with runtime config defined default parameter values.
            foreach (IInputField argument in schemaArguments)
            {
                if (argument.DefaultValue != null)
                {
                    collectedParameters.Add(
                        argument.Name,
                        ExtractValueFromIValueNode(
                            value: argument.DefaultValue,
                            argumentSchema: argument,
                            variables: variables));
                }
            }

            // Overwrite the default values with the passed in arguments
            // Example: { myEntity(first: $first, orderBy: {entityField: ASC) { items { entityField } } }
            // User supplied $first filter variable overwrites the default value of 'first'.
            // User supplied 'orderBy' filter overwrites the default value of 'orderBy'.
            IReadOnlyList<ArgumentNode> passedArguments = query.Arguments;

            foreach (ArgumentNode argument in passedArguments)
            {
                string argumentName = argument.Name.Value;
                IInputField argumentSchema = schemaArguments[argumentName];

                object? nodeValue = ExtractValueFromIValueNode(
                            value: argument.Value,
                            argumentSchema: argumentSchema,
                            variables: variables);

                if (!collectedParameters.TryAdd(argumentName, nodeValue))
                {
                    collectedParameters[argumentName] = nodeValue;
                }
            }

            return collectedParameters;
        }

        /// <summary>
        /// InnerMostType is innermost type of the passed Graph QL type.
        /// This strips all modifiers, such as List and Non-Null.
        /// So the following GraphQL types would all have the underlyingType Book:
        /// - Book
        /// - [Book]
        /// - Book!
        /// - [Book]!
        /// - [Book!]!
        /// </summary>
        internal static IType InnerMostType(IType type)
        {
            if (type.ToString() == type.InnerType().ToString())
            {
                return type;
            }

            return InnerMostType(type.InnerType());
        }

        public static InputObjectType InputObjectTypeFromIInputField(IInputField field)
        {
            return (InputObjectType)InnerMostType(field.Type);
        }

        /// <summary>
        /// Creates a dictionary of parameters and associated values from
        /// the GraphQL request's MiddlewareContext from arguments provided
        /// in the request. e.g. first, after, filter, orderBy, and stored procedure
        /// parameters.
        /// </summary>
        /// <param name="context">GraphQL HotChocolate MiddlewareContext</param>
        /// <returns>Dictionary of parameters and their values.</returns>
        private static IDictionary<string, object?> GetParametersFromContext(
            IMiddlewareContext context)
        {
            return GetParametersFromSchemaAndQueryFields(
                context.Selection.Field,
                context.Selection.SyntaxNode,
                context.Variables);
        }

        /// <summary>
        /// Get metadata from HotChocolate's GraphQL request MiddlewareContext.
        /// The metadata key is the root field name + _PURE_RESOLVER_CTX + :: + PathDepth.
        /// CosmosDB does not utilize pagination metadata. So this function will return null
        /// when executing GraphQl queries against CosmosDB.
        /// </summary>
        private static IMetadata? GetMetadata(IResolverContext context)
        {
            if (context.Selection.ResponseName == QueryBuilder.PAGINATION_FIELD_NAME && !context.Path.IsRootField())
            {
                // entering this block means that:
                // context.Selection.ResponseName: items
                // context.Path: /entityA/items (Depth: 1)
                // context.Path.Parent: /entityA (Depth: 0)
                // The parent's metadata will be stored in ContextData with a depth of context.Path minus 1. -> "::0"
                // The resolved metadata key is entityA_PURE_RESOLVER_CTX and is appended with "::0"
                // Another case would be:
                // context.Path: /books/items[0]/authors/items
                // context.Path.Parent: /books/items[0]/authors
                // The nuance here is that HC counts the depth when the path is expanded as
                // /books/items/items[idx]/authors -> Depth: 3 (0-indexed) which maps to the
                // pagination metadata for the "authors/items" subquery.
                string paginationObjectParentName = GetMetadataKey(context.Path) + "::" + context.Path.Parent.Depth();
                return (IMetadata?)context.ContextData[paginationObjectParentName];
            }

            // This section would be reached when processing a Cosmos query of the form:
            // { planet_by_pk (id: $id, _partitionKeyValue: $partitionKeyValue) { tags } }
            // where nested entities like the entity 'tags' are not nested within an "items" field
            // like for SQL databases.
            string metadataKey = GetMetadataKey(context.Path) + "::" + context.Path.Depth();

            if (context.ContextData.TryGetValue(key: metadataKey, out object? paginationMetadata) && paginationMetadata is not null)
            {
                return (IMetadata)paginationMetadata;
            }
            else
            {
                // CosmosDB database type does not utilize pagination metadata.
                return PaginationMetadata.MakeEmptyPaginationMetadata();
            }
        }

        /// <summary>
        /// Get the pagination metadata object for the field represented by the
        /// pure resolver context.
        /// e.g. when Context.Path is "/books/items[0]/authors", this function gets
        /// the pagination metadata for authors, which is stored in the global middleware
        /// context under key: "books_PURE_RESOLVER_CTX::1", where "books" is the parent object
        /// and depth of "1" implicitly represents the path "/books/items". When "/books/items"
        /// is processed by the pure resolver, the available pagination metadata maps to the object
        /// type that enumerated in "items"
        /// </summary>
        /// <param name="context">Pure resolver context</param>
        /// <returns>Pagination metadata</returns>
        private static IMetadata GetMetadataObjectField(IResolverContext context)
        {
            // Depth Levels:  / 0   /  1  /   2    /   3
            // Example Path: /books/items/items[0]/publishers
            // Depth of 1 should have key in context.ContextData
            // Depth of 2 will not have context.ContextData entry because non-Indexed path element is the path that is cached.
            // PaginationMetadata for items will be consistent across each subitem. So we can use the same metadata for each subitem.
            // An indexer path segment is a segment that looks like -> items[n]
            if (context.Path.Parent is IndexerPathSegment)
            {
                // When context.Path is "/books/items[0]/authors"
                // Parent -> "/books/items[0]"
                // Parent -> "/books/items" -> Depth of this path is used to create the key to get
                // pagination metadata from context.ContextData
                // The PaginationMetadata fetched has subquery metadata for "authors" from path "/books/items/authors"
                string objectParentName = GetMetadataKey(context.Path) + "::" + context.Path.Parent.Parent.Depth();
                return (IMetadata)context.ContextData[objectParentName]!;
            }

            if (!context.Path.IsRootField() && ((NamePathSegment)context.Path.Parent).Name != PURE_RESOLVER_CONTEXT_SUFFIX)
            {
                // This check handles when the current selection is a relationship field because in that case,
                // there will be no context data entry.
                // e.g. metadata for index 4 will not exist. only 3.
                // Depth: /  0   / 1  /   2    /   3      /   4
                // Path:  /books/items/items[0]/publishers/books
                string objectParentName = GetMetadataKey(context.Path.Parent) + "::" + context.Path.Parent.Depth();
                return (IMetadata)context.ContextData[objectParentName]!;
            }

            string metadataKey = GetMetadataKey(context.Path) + "::" + context.Path.Depth();
            return (IMetadata)context.ContextData[metadataKey]!;
        }

        private static string GetMetadataKey(HotChocolate.Path path)
        {
            if (path.Parent.IsRoot)
            {
                // current: "/entity/items -> "items"
                return ((NamePathSegment)path).Name + PURE_RESOLVER_CONTEXT_SUFFIX;
            }

            // If execution reaches this point, the state of currentPath looks something
            // like the following where there exists a Parent path element:
            // "/entity/items -> current.Parent: "entity"
            return GetMetadataKey(path: path.Parent);
        }

        /// <summary>
        /// Resolves the name of the root object of a selection set to
        /// use as the beginning of a key used to index pagination metadata in the
        /// global HC middleware context.
        /// </summary>
        /// <param name="rootSelection">Root object field of query.</param>
        /// <returns>"rootObjectName_PURE_RESOLVER_CTX"</returns>
        private static string GetMetadataKey(ISelection rootSelection)
        {
            return rootSelection.ResponseName + PURE_RESOLVER_CONTEXT_SUFFIX;
        }

        /// <summary>
        /// Persist new metadata with a key denoting the depth of the current path.
        /// The pagination metadata persisted here correlates to the top-level object type
        /// denoted in the request.
        /// e.g. books_PURE_RESOLVER_CTX::0 for:
        /// context.Path -> /books depth(0)
        /// context.Selection -> books { items {id, title}}
        /// </summary>
        private static void SetNewMetadata(IResolverContext context, IMetadata? metadata)
        {
            string metadataKey = GetMetadataKey(context.Selection) + "::" + context.Path.Depth();
            context.ContextData.Add(metadataKey, metadata);
        }

        /// <summary>
        /// Stores the pagination metadata in the global context.ContextData accessible to
        /// all pure resolvers for query fields referencing nested entities.
        /// </summary>
        /// <param name="context">Pure resolver context</param>
        /// <param name="metadata">Pagination metadata</param>
        private static void SetNewMetadataChildren(IResolverContext context, IMetadata? metadata)
        {
            // When context.Path is /entity/items the metadata key is "entity"
            // The context key will use the depth of "items" so that the provided
            // pagination metadata (which holds the subquery metadata for "/entity/items/nestedEntity")
            // can be stored for future access when the "/entity/items/nestedEntity" pure resolver executes.
            // When context.Path takes the form: "/entity/items[index]/nestedEntity" HC counts the depth as
            // if the path took the form: "/entity/items/items[index]/nestedEntity" -> Depth of "nestedEntity"
            // is 3 because depth is 0-indexed.
            string contextKey = GetMetadataKey(context.Path) + "::" + context.Path.Depth();

            // It's okay to overwrite the context when we are visiting a different item in items e.g. books/items/items[1]/publishers since
            // context for books/items/items[0]/publishers processing is done and that context isn't needed anymore.
            if (!context.ContextData.TryAdd(contextKey, metadata))
            {
                context.ContextData[contextKey] = metadata;
            }
        }
    }
}<|MERGE_RESOLUTION|>--- conflicted
+++ resolved
@@ -375,18 +375,14 @@
                 return null;
             }
 
-<<<<<<< HEAD
             // In case of ListType on scalar types, argumentSchema.Type.TypeName().Value unwraps down to the namednode type and returns the type of the value node.
             // For example, if the argumentSchema is a list of Ints, the type name will be "Int" and not "[Int]".
-            if (value.Value is List<IValueNode>  && argumentSchema.Type.IsListType())
-            {
-                return value.Value;
-            }
-
-            return argumentSchema.Type.TypeName().Value switch
-=======
+            //if (value.Value is List<IValueNode>  && argumentSchema.Type.IsListType())
+            //{
+            //    return value.Value;
+            //}
+
             return argumentSchema.Type.TypeName() switch
->>>>>>> 4aa9d420
             {
                 SupportedHotChocolateTypes.BYTE_TYPE => ((IntValueNode)value).ToByte(),
                 SupportedHotChocolateTypes.SHORT_TYPE => ((IntValueNode)value).ToInt16(),
