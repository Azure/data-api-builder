// Copyright (c) Microsoft Corporation.
// Licensed under the MIT License.

using System.Globalization;
using System.Net;
using System.Text.Json;
using Azure.DataApiBuilder.Config.ObjectModel;
using Azure.DataApiBuilder.Core.Configurations;
using Azure.DataApiBuilder.Core.Models;
using Azure.DataApiBuilder.Core.Resolvers;
using Azure.DataApiBuilder.Core.Resolvers.Factories;
using Azure.DataApiBuilder.Service.Exceptions;
using Azure.DataApiBuilder.Service.GraphQLBuilder;
using Azure.DataApiBuilder.Service.GraphQLBuilder.CustomScalars;
using Azure.DataApiBuilder.Service.GraphQLBuilder.GraphQLTypes;
using Azure.DataApiBuilder.Service.GraphQLBuilder.Queries;
using HotChocolate.Execution;
using HotChocolate.Execution.Processing;
using HotChocolate.Language;
using HotChocolate.Resolvers;
using NodaTime.Text;

namespace Azure.DataApiBuilder.Service.Services
{
    /// <summary>
    /// This helper class provides the various resolvers and middlewares used
    /// during query execution.
    /// </summary>
    public sealed class ExecutionHelper
    {
        internal readonly IQueryEngineFactory _queryEngineFactory;
        internal readonly IMutationEngineFactory _mutationEngineFactory;
        internal readonly RuntimeConfigProvider _runtimeConfigProvider;

        private const string PURE_RESOLVER_CONTEXT_SUFFIX = "_PURE_RESOLVER_CTX";

        public ExecutionHelper(
            IQueryEngineFactory queryEngineFactory,
            IMutationEngineFactory mutationEngineFactory,
            RuntimeConfigProvider runtimeConfigProvider)
        {
            _queryEngineFactory = queryEngineFactory;
            _mutationEngineFactory = mutationEngineFactory;
            _runtimeConfigProvider = runtimeConfigProvider;
        }

        /// <summary>
        /// Represents the root query resolver and fetches the initial data from the query engine.
        /// </summary>
        /// <param name="context">
        /// The middleware context.
        /// </param>
        public async ValueTask ExecuteQueryAsync(IMiddlewareContext context)
        {
            string dataSourceName = GraphQLUtils.GetDataSourceNameFromGraphQLContext(context, _runtimeConfigProvider.GetConfig());
            DataSource ds = _runtimeConfigProvider.GetConfig().GetDataSourceFromDataSourceName(dataSourceName);
            IQueryEngine queryEngine = _queryEngineFactory.GetQueryEngine(ds.DatabaseType);

            IDictionary<string, object?> parameters = GetParametersFromContext(context);

            if (context.Selection.Type.IsListType())
            {
                Tuple<IEnumerable<JsonDocument>, IMetadata?> result =
                    await queryEngine.ExecuteListAsync(context, parameters, dataSourceName);

                // this will be run after the query / mutation has completed.
                context.RegisterForCleanup(
                    () =>
                    {
                        foreach (JsonDocument document in result.Item1)
                        {
                            document.Dispose();
                        }

                        return ValueTask.CompletedTask;
                    });

                context.Result = result.Item1.Select(t => t.RootElement).ToArray();
                SetNewMetadata(context, result.Item2);
            }
            else
            {
                Tuple<JsonDocument?, IMetadata?> result =
                    await queryEngine.ExecuteAsync(context, parameters, dataSourceName);
                SetContextResult(context, result.Item1);
                SetNewMetadata(context, result.Item2);
            }
        }

        /// <summary>
        /// Represents the root mutation resolver and invokes the mutation on the query engine.
        /// </summary>
        /// <param name="context">
        /// The middleware context.
        /// </param>
        public async ValueTask ExecuteMutateAsync(IMiddlewareContext context)
        {
            string dataSourceName = GraphQLUtils.GetDataSourceNameFromGraphQLContext(context, _runtimeConfigProvider.GetConfig());
            DataSource ds = _runtimeConfigProvider.GetConfig().GetDataSourceFromDataSourceName(dataSourceName);
            IQueryEngine queryEngine = _queryEngineFactory.GetQueryEngine(ds.DatabaseType);

            IDictionary<string, object?> parameters = GetParametersFromContext(context);

            // Only Stored-Procedure has ListType as returnType for Mutation
            if (context.Selection.Type.IsListType())
            {
                // Both Query and Mutation execute the same SQL statement for Stored Procedure.
                Tuple<IEnumerable<JsonDocument>, IMetadata?> result =
                    await queryEngine.ExecuteListAsync(context, parameters, dataSourceName);

                // this will be run after the query / mutation has completed.
                context.RegisterForCleanup(
                    () =>
                    {
                        foreach (JsonDocument document in result.Item1)
                        {
                            document.Dispose();
                        }

                        return ValueTask.CompletedTask;
                    });

                context.Result = result.Item1.Select(t => t.RootElement).ToArray();
                SetNewMetadata(context, result.Item2);
            }
            else
            {
                IMutationEngine mutationEngine = _mutationEngineFactory.GetMutationEngine(ds.DatabaseType);
                Tuple<JsonDocument?, IMetadata?> result =
                    await mutationEngine.ExecuteAsync(context, parameters, dataSourceName);
                SetContextResult(context, result.Item1);
                SetNewMetadata(context, result.Item2);
            }
        }

        /// <summary>
        /// Represents a pure resolver for a leaf field.
        /// This resolver extracts the field value from the json object.
        /// </summary>
        /// <param name="context">
        /// The pure resolver context.
        /// </param>
        /// <returns>
        /// Returns the runtime field value.
        /// </returns>
        public static object? ExecuteLeafField(IResolverContext context)
        {
            // This means this field is a scalar, so we don't need to do
            // anything for it.
            if (TryGetPropertyFromParent(context, out JsonElement fieldValue) &&
                fieldValue.ValueKind is not (JsonValueKind.Undefined or JsonValueKind.Null))
            {
                // The selection type can be a wrapper type like NonNullType or ListType.
                // To get the most inner type (aka the named type) we use our named type helper.
                INamedType namedType = context.Selection.Field.Type.NamedType();

                // Each scalar in HotChocolate has a runtime type representation.
                // In order to let scalar values flow through the GraphQL type completion
                // efficiently we want the leaf types to match the runtime type.
                // If that is not the case a value will go through the type converter to try to
                // transform it into the runtime type.
                // We also want to ensure here that we do not unnecessarily convert values to
                // strings and then force the conversion to parse them.
                try
                {
<<<<<<< HEAD
                    StringType => fieldValue.GetString(), // spec
                    ByteType => fieldValue.GetByte(),
                    ShortType => fieldValue.GetInt16(),
                    IntType => fieldValue.GetInt32(), // spec
                    LongType => fieldValue.GetInt64(),
                    FloatType => fieldValue.GetDouble(), // spec
                    SingleType => fieldValue.GetSingle(),
                    DecimalType => fieldValue.GetDecimal(),
                    DateTimeType => DateTimeOffset.TryParse(fieldValue.GetString()!, DateTimeFormatInfo.InvariantInfo, DateTimeStyles.AssumeUniversal, out DateTimeOffset date) ? date : null, // for DW when datetime is null it will be in "" (double quotes) due to stringagg parsing and hence we need to ensure parsing is correct.
                    DateType => DateTimeOffset.TryParse(fieldValue.GetString()!, out DateTimeOffset date) ? date : null,
                    HotChocolate.Types.NodaTime.LocalTimeType => fieldValue.GetString()!.Equals("null", StringComparison.OrdinalIgnoreCase) ? null : LocalTimePattern.ExtendedIso.Parse(fieldValue.GetString()!).Value,
                    ByteArrayType => fieldValue.GetBytesFromBase64(),
                    BooleanType => fieldValue.GetBoolean(), // spec
                    UrlType => new Uri(fieldValue.GetString()!),
                    UuidType => fieldValue.GetGuid(),
                    TimeSpanType => TimeSpan.Parse(fieldValue.GetString()!),
                    AnyType => fieldValue.ToString(),
                    _ => fieldValue.GetString()
                };
=======
                    return namedType switch
                    {
                        StringType => fieldValue.GetString(), // spec
                        ByteType => fieldValue.GetByte(),
                        ShortType => fieldValue.GetInt16(),
                        IntType => fieldValue.GetInt32(), // spec
                        LongType => fieldValue.GetInt64(),
                        FloatType => fieldValue.GetDouble(), // spec
                        SingleType => fieldValue.GetSingle(),
                        DecimalType => fieldValue.GetDecimal(),
                        DateTimeType => DateTimeOffset.TryParse(fieldValue.GetString()!, DateTimeFormatInfo.InvariantInfo, DateTimeStyles.AssumeUniversal, out DateTimeOffset date) ? date : null, // for DW when datetime is null it will be in "" (double quotes) due to stringagg parsing and hence we need to ensure parsing is correct.
                        DateType => DateTimeOffset.TryParse(fieldValue.GetString()!, out DateTimeOffset date) ? date : null,
                        LocalTimeType => fieldValue.GetString()!.Equals("null", StringComparison.OrdinalIgnoreCase) ? null : LocalTimePattern.ExtendedIso.Parse(fieldValue.GetString()!).Value,
                        ByteArrayType => fieldValue.GetBytesFromBase64(),
                        BooleanType => fieldValue.GetBoolean(), // spec
                        UrlType => new Uri(fieldValue.GetString()!),
                        UuidType => fieldValue.GetGuid(),
                        TimeSpanType => TimeSpan.Parse(fieldValue.GetString()!),
                        AnyType => fieldValue.ToString(),
                        _ => fieldValue.GetString()
                    };
                }
                catch (Exception ex) when (ex is InvalidOperationException or FormatException)
                {
                    // this usually means that database column type was changed since generating the GraphQL schema
                    // for e.g. System.FormatException - One of the identified items was in an invalid format
                    // System.InvalidOperationException - The requested operation requires an element of type 'Number', but the target element has type 'String'.
                    throw new DataApiBuilderException(
                        message: $"The {context.Selection.Field.Name} value could not be parsed for configured GraphQL data type {namedType.Name}",
                        statusCode: HttpStatusCode.Conflict,
                        subStatusCode: DataApiBuilderException.SubStatusCodes.GraphQLMapping,
                        ex);
                }
>>>>>>> 19e322fa
            }

            return null;
        }

        /// <summary>
        /// Represents a pure resolver for an object field.
        /// This resolver extracts another json object from the parent json property.
        /// </summary>
        /// <param name="context">
        /// The pure resolver context.
        /// </param>
        /// <returns>
        /// Returns a new json object.
        /// </returns>
        public object? ExecuteObjectField(IResolverContext context)
        {
            string dataSourceName = GraphQLUtils.GetDataSourceNameFromGraphQLContext(context, _runtimeConfigProvider.GetConfig());
            DataSource ds = _runtimeConfigProvider.GetConfig().GetDataSourceFromDataSourceName(dataSourceName);
            IQueryEngine queryEngine = _queryEngineFactory.GetQueryEngine(ds.DatabaseType);

            if (TryGetPropertyFromParent(context, out JsonElement objectValue) &&
                objectValue.ValueKind is not JsonValueKind.Null and not JsonValueKind.Undefined)
            {
                IMetadata metadata = GetMetadataObjectField(context);
                objectValue = queryEngine.ResolveObject(objectValue, context.Selection.Field, ref metadata);

                // Since the query engine could null the object out we need to check again
                // if it's null.
                if (objectValue.ValueKind is JsonValueKind.Null or JsonValueKind.Undefined)
                {
                    return null;
                }

                SetNewMetadataChildren(context, metadata);
                return objectValue;
            }

            return null;
        }

        /// <summary>
        /// The ListField pure resolver is executed when processing "list" fields.
        /// For example, when executing the query { myEntity { items { entityField1 } } }
        /// this pure resolver will be executed when processing the field "items" because
        /// it will contain the "list" of results.
        /// </summary>
        /// <param name="context">PureResolver context provided by HC middleware.</param>
        /// <returns>The resolved list, a JSON array, returned as type 'object?'.</returns>
        /// <remarks>Return type is 'object?' instead of a 'List of JsonElements' because when this function returns JsonElement,
        /// the HC12 engine doesn't know how to handle the JsonElement and results in requests failing at runtime.</remarks>
        public object? ExecuteListField(IResolverContext context)
        {
            string dataSourceName = GraphQLUtils.GetDataSourceNameFromGraphQLContext(context, _runtimeConfigProvider.GetConfig());
            DataSource ds = _runtimeConfigProvider.GetConfig().GetDataSourceFromDataSourceName(dataSourceName);
            IQueryEngine queryEngine = _queryEngineFactory.GetQueryEngine(ds.DatabaseType);

            if (TryGetPropertyFromParent(context, out JsonElement listValue) &&
                listValue.ValueKind is not JsonValueKind.Null and not JsonValueKind.Undefined)
            {
                IMetadata? metadata = GetMetadata(context);
                object result = queryEngine.ResolveList(listValue, context.Selection.Field, ref metadata);
                SetNewMetadataChildren(context, metadata);
                return result;
            }

            return null;
        }

        /// <summary>
        /// Set the context's result and dispose properly. If result is not null
        /// clone root and dispose, otherwise set to null.
        /// </summary>
        /// <param name="context">Context to store result.</param>
        /// <param name="result">Result to store in context.</param>
        private static void SetContextResult(IMiddlewareContext context, JsonDocument? result)
        {
            if (result is not null)
            {
                context.RegisterForCleanup(() =>
                {
                    result.Dispose();
                    return ValueTask.CompletedTask;
                });
                // The disposal could occur before we were finished using the value from the jsondocument,
                // thus needing to ensure copying the root element. Hence, we clone the root element.
                context.Result = result.RootElement.Clone();
            }
            else
            {
                context.Result = null;
            }
        }

        private static bool TryGetPropertyFromParent(
            IResolverContext context,
            out JsonElement propertyValue)
        {
            JsonElement parent = context.Parent<JsonElement>();

            if (parent.ValueKind is JsonValueKind.Undefined or JsonValueKind.Null)
            {
                propertyValue = default;
                return false;
            }
            else if (context.Path is NamePathSegment namePathSegment && namePathSegment.Parent is NamePathSegment parentSegment && parentSegment.Name == QueryBuilder.GROUP_BY_AGGREGATE_FIELD_NAME &&
                parentSegment.Parent?.Parent is NamePathSegment grandParentSegment && grandParentSegment.Name.StartsWith(QueryBuilder.GROUP_BY_FIELD_NAME, StringComparison.OrdinalIgnoreCase))
            {
                // verify that current selection is part of a groupby query and within that an aggregation and then get the key which would be the operation name or its alias (eg: max, max_price etc)
                string propertyName = namePathSegment.Name;
                return parent.TryGetProperty(propertyName, out propertyValue);
            }

            return parent.TryGetProperty(context.Selection.Field.Name, out propertyValue);
        }

        /// <summary>
        /// Extracts the value from an IValueNode. That includes extracting the value of the variable
        /// if the IValueNode is a variable and extracting the correct type from the IValueNode
        /// </summary>
        /// <param name="value">the IValueNode from which to extract the value</param>
        /// <param name="argumentSchema">describes the schema of the argument that the IValueNode represents</param>
        /// <param name="variables">the request context variable values needed to resolve value nodes represented as variables</param>
        public static object? ExtractValueFromIValueNode(
            IValueNode value,
            IInputField argumentSchema,
            IVariableValueCollection variables)
        {
            // extract value from the variable if the IValueNode is a variable
            if (value.Kind == SyntaxKind.Variable)
            {
                string variableName = ((VariableNode)value).Name.Value;
                IValueNode? variableValue = variables.GetVariable<IValueNode>(variableName);

                if (variableValue is null)
                {
                    return null;
                }

                return ExtractValueFromIValueNode(variableValue, argumentSchema, variables);
            }

            if (value is NullValueNode)
            {
                return null;
            }

            return argumentSchema.Type.TypeName() switch
            {
                SupportedHotChocolateTypes.BYTE_TYPE => ((IntValueNode)value).ToByte(),
                SupportedHotChocolateTypes.SHORT_TYPE => ((IntValueNode)value).ToInt16(),
                SupportedHotChocolateTypes.INT_TYPE => ((IntValueNode)value).ToInt32(),
                SupportedHotChocolateTypes.LONG_TYPE => ((IntValueNode)value).ToInt64(),
                SupportedHotChocolateTypes.SINGLE_TYPE => value is IntValueNode intValueNode ? intValueNode.ToSingle() : ((FloatValueNode)value).ToSingle(),
                SupportedHotChocolateTypes.FLOAT_TYPE => value is IntValueNode intValueNode ? intValueNode.ToDouble() : ((FloatValueNode)value).ToDouble(),
                SupportedHotChocolateTypes.DECIMAL_TYPE => value is IntValueNode intValueNode ? intValueNode.ToDecimal() : ((FloatValueNode)value).ToDecimal(),
                SupportedHotChocolateTypes.UUID_TYPE => Guid.TryParse(value.Value!.ToString(), out Guid guidValue) ? guidValue : value.Value,
                _ => value.Value
            };
        }

        /// <summary>
        /// First: Creates parameters using the GraphQL schema's ObjectTypeDefinition metadata
        /// and metadata from the request's (query) field.
        /// Then: Creates parameters from schema argument fields when they have default values.
        /// Lastly: Gets the user provided argument values from the query to either:
        /// 1. Overwrite the parameter value if it exists in the collectedParameters dictionary
        /// or
        /// 2. Adds the parameter/parameter value to the dictionary.
        /// </summary>
        /// <returns>
        /// Dictionary of parameters
        /// Key: (string) argument field name
        /// Value: (object) argument value
        /// </returns>
        public static IDictionary<string, object?> GetParametersFromSchemaAndQueryFields(
            IObjectField schema,
            FieldNode query,
            IVariableValueCollection variables)
        {
            IDictionary<string, object?> collectedParameters = new Dictionary<string, object?>();

            // Fill the parameters dictionary with the default argument values
            IFieldCollection<IInputField> schemaArguments = schema.Arguments;

            // Example 'argumentSchemas' IInputField objects of type 'HotChocolate.Types.Argument':
            // These are all default arguments defined in the schema for queries.
            // {first:int}
            // {after:String}
            // {filter:entityFilterInput}
            // {orderBy:entityOrderByInput}
            // The values in schemaArguments will have default values when the backing
            // entity is a stored procedure with runtime config defined default parameter values.
            foreach (IInputField argument in schemaArguments)
            {
                if (argument.DefaultValue != null)
                {
                    collectedParameters.Add(
                        argument.Name,
                        ExtractValueFromIValueNode(
                            value: argument.DefaultValue,
                            argumentSchema: argument,
                            variables: variables));
                }
            }

            // Overwrite the default values with the passed in arguments
            // Example: { myEntity(first: $first, orderBy: {entityField: ASC) { items { entityField } } }
            // User supplied $first filter variable overwrites the default value of 'first'.
            // User supplied 'orderBy' filter overwrites the default value of 'orderBy'.
            IReadOnlyList<ArgumentNode> passedArguments = query.Arguments;

            foreach (ArgumentNode argument in passedArguments)
            {
                string argumentName = argument.Name.Value;
                IInputField argumentSchema = schemaArguments[argumentName];

                object? nodeValue = ExtractValueFromIValueNode(
                            value: argument.Value,
                            argumentSchema: argumentSchema,
                            variables: variables);

                if (!collectedParameters.TryAdd(argumentName, nodeValue))
                {
                    collectedParameters[argumentName] = nodeValue;
                }
            }

            return collectedParameters;
        }

        /// <summary>
        /// InnerMostType is innermost type of the passed Graph QL type.
        /// This strips all modifiers, such as List and Non-Null.
        /// So the following GraphQL types would all have the underlyingType Book:
        /// - Book
        /// - [Book]
        /// - Book!
        /// - [Book]!
        /// - [Book!]!
        /// </summary>
        internal static IType InnerMostType(IType type)
        {
            if (type.ToString() == type.InnerType().ToString())
            {
                return type;
            }

            return InnerMostType(type.InnerType());
        }

        public static InputObjectType InputObjectTypeFromIInputField(IInputField field)
        {
            return (InputObjectType)(InnerMostType(field.Type));
        }

        /// <summary>
        /// Creates a dictionary of parameters and associated values from
        /// the GraphQL request's MiddlewareContext from arguments provided
        /// in the request. e.g. first, after, filter, orderBy, and stored procedure
        /// parameters.
        /// </summary>
        /// <param name="context">GraphQL HotChocolate MiddlewareContext</param>
        /// <returns>Dictionary of parameters and their values.</returns>
        private static IDictionary<string, object?> GetParametersFromContext(
            IMiddlewareContext context)
        {
            return GetParametersFromSchemaAndQueryFields(
                context.Selection.Field,
                context.Selection.SyntaxNode,
                context.Variables);
        }

        /// <summary>
        /// Get metadata from HotChocolate's GraphQL request MiddlewareContext.
        /// The metadata key is the root field name + _PURE_RESOLVER_CTX + :: + PathDepth.
        /// CosmosDB does not utilize pagination metadata. So this function will return null
        /// when executing GraphQl queries against CosmosDB.
        /// </summary>
        private static IMetadata? GetMetadata(IResolverContext context)
        {
            if (context.Selection.ResponseName == QueryBuilder.PAGINATION_FIELD_NAME && !context.Path.IsRootField())
            {
                // entering this block means that:
                // context.Selection.ResponseName: items
                // context.Path: /entityA/items (Depth: 1)
                // context.Path.Parent: /entityA (Depth: 0)
                // The parent's metadata will be stored in ContextData with a depth of context.Path minus 1. -> "::0"
                // The resolved metadata key is entityA_PURE_RESOLVER_CTX and is appended with "::0"
                // Another case would be:
                // context.Path: /books/items[0]/authors/items
                // context.Path.Parent: /books/items[0]/authors
                // The nuance here is that HC counts the depth when the path is expanded as
                // /books/items/items[idx]/authors -> Depth: 3 (0-indexed) which maps to the
                // pagination metadata for the "authors/items" subquery.
                string paginationObjectParentName = GetMetadataKey(context.Path) + "::" + context.Path.Parent.Depth();
                return (IMetadata?)context.ContextData[paginationObjectParentName];
            }

            // This section would be reached when processing a Cosmos query of the form:
            // { planet_by_pk (id: $id, _partitionKeyValue: $partitionKeyValue) { tags } }
            // where nested entities like the entity 'tags' are not nested within an "items" field
            // like for SQL databases.
            string metadataKey = GetMetadataKey(context.Path) + "::" + context.Path.Depth();

            if (context.ContextData.TryGetValue(key: metadataKey, out object? paginationMetadata) && paginationMetadata is not null)
            {
                return (IMetadata)paginationMetadata;
            }
            else
            {
                // CosmosDB database type does not utilize pagination metadata.
                return PaginationMetadata.MakeEmptyPaginationMetadata();
            }
        }

        /// <summary>
        /// Get the pagination metadata object for the field represented by the
        /// pure resolver context.
        /// e.g. when Context.Path is "/books/items[0]/authors", this function gets
        /// the pagination metadata for authors, which is stored in the global middleware
        /// context under key: "books_PURE_RESOLVER_CTX::1", where "books" is the parent object
        /// and depth of "1" implicitly represents the path "/books/items". When "/books/items"
        /// is processed by the pure resolver, the available pagination metadata maps to the object
        /// type that enumerated in "items"
        /// </summary>
        /// <param name="context">Pure resolver context</param>
        /// <returns>Pagination metadata</returns>
        private static IMetadata GetMetadataObjectField(IResolverContext context)
        {
            // Depth Levels:  / 0   /  1  /   2    /   3
            // Example Path: /books/items/items[0]/publishers
            // Depth of 1 should have key in context.ContextData
            // Depth of 2 will not have context.ContextData entry because non-Indexed path element is the path that is cached.
            // PaginationMetadata for items will be consistent across each subitem. So we can use the same metadata for each subitem.
            // An indexer path segment is a segment that looks like -> items[n]
            if (context.Path.Parent is IndexerPathSegment)
            {
                // When context.Path is "/books/items[0]/authors"
                // Parent -> "/books/items[0]"
                // Parent -> "/books/items" -> Depth of this path is used to create the key to get
                // pagination metadata from context.ContextData
                // The PaginationMetadata fetched has subquery metadata for "authors" from path "/books/items/authors"
                string objectParentName = GetMetadataKey(context.Path) + "::" + context.Path.Parent.Parent.Depth();
                return (IMetadata)context.ContextData[objectParentName]!;
            }

            if (!context.Path.IsRootField() && ((NamePathSegment)context.Path.Parent).Name != PURE_RESOLVER_CONTEXT_SUFFIX)
            {
                // This check handles when the current selection is a relationship field because in that case,
                // there will be no context data entry.
                // e.g. metadata for index 4 will not exist. only 3.
                // Depth: /  0   / 1  /   2    /   3      /   4
                // Path:  /books/items/items[0]/publishers/books
                string objectParentName = GetMetadataKey(context.Path.Parent) + "::" + context.Path.Parent.Depth();
                return (IMetadata)context.ContextData[objectParentName]!;
            }

            string metadataKey = GetMetadataKey(context.Path) + "::" + context.Path.Depth();
            return (IMetadata)context.ContextData[metadataKey]!;
        }

        private static string GetMetadataKey(HotChocolate.Path path)
        {
            if (path.Parent.IsRoot)
            {
                // current: "/entity/items -> "items"
                return ((NamePathSegment)path).Name + PURE_RESOLVER_CONTEXT_SUFFIX;
            }

            // If execution reaches this point, the state of currentPath looks something
            // like the following where there exists a Parent path element:
            // "/entity/items -> current.Parent: "entity"
            return GetMetadataKey(path: path.Parent);
        }

        /// <summary>
        /// Resolves the name of the root object of a selection set to
        /// use as the beginning of a key used to index pagination metadata in the
        /// global HC middleware context.
        /// </summary>
        /// <param name="rootSelection">Root object field of query.</param>
        /// <returns>"rootObjectName_PURE_RESOLVER_CTX"</returns>
        private static string GetMetadataKey(ISelection rootSelection)
        {
            return rootSelection.ResponseName + PURE_RESOLVER_CONTEXT_SUFFIX;
        }

        /// <summary>
        /// Persist new metadata with a key denoting the depth of the current path.
        /// The pagination metadata persisted here correlates to the top-level object type
        /// denoted in the request.
        /// e.g. books_PURE_RESOLVER_CTX::0 for:
        /// context.Path -> /books depth(0)
        /// context.Selection -> books { items {id, title}}
        /// </summary>
        private static void SetNewMetadata(IResolverContext context, IMetadata? metadata)
        {
            string metadataKey = GetMetadataKey(context.Selection) + "::" + context.Path.Depth();
            context.ContextData.Add(metadataKey, metadata);
        }

        /// <summary>
        /// Stores the pagination metadata in the global context.ContextData accessible to
        /// all pure resolvers for query fields referencing nested entities.
        /// </summary>
        /// <param name="context">Pure resolver context</param>
        /// <param name="metadata">Pagination metadata</param>
        private static void SetNewMetadataChildren(IResolverContext context, IMetadata? metadata)
        {
            // When context.Path is /entity/items the metadata key is "entity"
            // The context key will use the depth of "items" so that the provided
            // pagination metadata (which holds the subquery metadata for "/entity/items/nestedEntity")
            // can be stored for future access when the "/entity/items/nestedEntity" pure resolver executes.
            // When context.Path takes the form: "/entity/items[index]/nestedEntity" HC counts the depth as
            // if the path took the form: "/entity/items/items[index]/nestedEntity" -> Depth of "nestedEntity"
            // is 3 because depth is 0-indexed.
            string contextKey = GetMetadataKey(context.Path) + "::" + context.Path.Depth();

            // It's okay to overwrite the context when we are visiting a different item in items e.g. books/items/items[1]/publishers since
            // context for books/items/items[0]/publishers processing is done and that context isn't needed anymore.
            if (!context.ContextData.TryAdd(contextKey, metadata))
            {
                context.ContextData[contextKey] = metadata;
            }
        }
    }
}<|MERGE_RESOLUTION|>--- conflicted
+++ resolved
@@ -163,27 +163,6 @@
                 // strings and then force the conversion to parse them.
                 try
                 {
-<<<<<<< HEAD
-                    StringType => fieldValue.GetString(), // spec
-                    ByteType => fieldValue.GetByte(),
-                    ShortType => fieldValue.GetInt16(),
-                    IntType => fieldValue.GetInt32(), // spec
-                    LongType => fieldValue.GetInt64(),
-                    FloatType => fieldValue.GetDouble(), // spec
-                    SingleType => fieldValue.GetSingle(),
-                    DecimalType => fieldValue.GetDecimal(),
-                    DateTimeType => DateTimeOffset.TryParse(fieldValue.GetString()!, DateTimeFormatInfo.InvariantInfo, DateTimeStyles.AssumeUniversal, out DateTimeOffset date) ? date : null, // for DW when datetime is null it will be in "" (double quotes) due to stringagg parsing and hence we need to ensure parsing is correct.
-                    DateType => DateTimeOffset.TryParse(fieldValue.GetString()!, out DateTimeOffset date) ? date : null,
-                    HotChocolate.Types.NodaTime.LocalTimeType => fieldValue.GetString()!.Equals("null", StringComparison.OrdinalIgnoreCase) ? null : LocalTimePattern.ExtendedIso.Parse(fieldValue.GetString()!).Value,
-                    ByteArrayType => fieldValue.GetBytesFromBase64(),
-                    BooleanType => fieldValue.GetBoolean(), // spec
-                    UrlType => new Uri(fieldValue.GetString()!),
-                    UuidType => fieldValue.GetGuid(),
-                    TimeSpanType => TimeSpan.Parse(fieldValue.GetString()!),
-                    AnyType => fieldValue.ToString(),
-                    _ => fieldValue.GetString()
-                };
-=======
                     return namedType switch
                     {
                         StringType => fieldValue.GetString(), // spec
@@ -196,7 +175,7 @@
                         DecimalType => fieldValue.GetDecimal(),
                         DateTimeType => DateTimeOffset.TryParse(fieldValue.GetString()!, DateTimeFormatInfo.InvariantInfo, DateTimeStyles.AssumeUniversal, out DateTimeOffset date) ? date : null, // for DW when datetime is null it will be in "" (double quotes) due to stringagg parsing and hence we need to ensure parsing is correct.
                         DateType => DateTimeOffset.TryParse(fieldValue.GetString()!, out DateTimeOffset date) ? date : null,
-                        LocalTimeType => fieldValue.GetString()!.Equals("null", StringComparison.OrdinalIgnoreCase) ? null : LocalTimePattern.ExtendedIso.Parse(fieldValue.GetString()!).Value,
+                        HotChocolate.Types.NodaTime.LocalTimeType => fieldValue.GetString()!.Equals("null", StringComparison.OrdinalIgnoreCase) ? null : LocalTimePattern.ExtendedIso.Parse(fieldValue.GetString()!).Value,
                         ByteArrayType => fieldValue.GetBytesFromBase64(),
                         BooleanType => fieldValue.GetBoolean(), // spec
                         UrlType => new Uri(fieldValue.GetString()!),
@@ -217,7 +196,6 @@
                         subStatusCode: DataApiBuilderException.SubStatusCodes.GraphQLMapping,
                         ex);
                 }
->>>>>>> 19e322fa
             }
 
             return null;
