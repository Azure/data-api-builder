// Copyright (c) Microsoft Corporation.
// Licensed under the MIT License.

using System.Collections.Immutable;
using System.Collections.ObjectModel;
using System.Net;
using Azure.DataApiBuilder.Auth;
using Azure.DataApiBuilder.Config.DatabasePrimitives;
using Azure.DataApiBuilder.Config.ObjectModel;
using Azure.DataApiBuilder.Core.Configurations;
using Azure.DataApiBuilder.Core.Resolvers.Factories;
using Azure.DataApiBuilder.Core.Services.MetadataProviders;
using Azure.DataApiBuilder.Service.Exceptions;
using Azure.DataApiBuilder.Service.GraphQLBuilder;
using Azure.DataApiBuilder.Service.GraphQLBuilder.Directives;
using Azure.DataApiBuilder.Service.GraphQLBuilder.GraphQLTypes;
using Azure.DataApiBuilder.Service.GraphQLBuilder.Mutations;
using Azure.DataApiBuilder.Service.GraphQLBuilder.Queries;
using Azure.DataApiBuilder.Service.GraphQLBuilder.Sql;
using HotChocolate.Language;
using Microsoft.Extensions.DependencyInjection;
using static Azure.DataApiBuilder.Service.GraphQLBuilder.GraphQLNaming;

namespace Azure.DataApiBuilder.Core.Services
{
    /// <summary>
    /// Used to generate a GraphQL schema from the provided database.
    ///
    /// This will take the provided database object model for entities and
    /// combine it with the runtime configuration to apply the auth config.
    ///
    /// It also generates the middleware resolvers used for the queries
    /// and mutations, based off the provided <c>IQueryEngine</c> and
    /// <c>IMutationEngine</c> for the runtime.
    /// </summary>
    public class GraphQLSchemaCreator
    {
        private readonly IQueryEngineFactory _queryEngineFactory;
        private readonly IMutationEngineFactory _mutationEngineFactory;
        private readonly IMetadataProviderFactory _metadataProviderFactory;
        private readonly RuntimeEntities _entities;
        private readonly IAuthorizationResolver _authorizationResolver;
        private readonly RuntimeConfigProvider _runtimeConfigProvider;
        private static readonly HashSet<DatabaseType> _relationalDbsSupportingNestedMutations = new() { DatabaseType.MSSQL };

        /// <summary>
        /// Initializes a new instance of the <see cref="GraphQLSchemaCreator"/> class.
        /// </summary>
        /// <param name="runtimeConfigProvider">Runtime config provided for the instance.</param>
        /// <param name="queryEngineFactory">QueryEngineFactory to retreive query engine to be used by resolvers.</param>
        /// <param name="mutationEngineFactory">MutationEngineFactory to retreive mutation engine to be used by resolvers.</param>
        /// <param name="metadataProviderFactory">MetadataProviderFactory to get metadata provider used when generating the SQL-based GraphQL schema. Ignored if the runtime is Cosmos.</param>
        /// <param name="authorizationResolver">Authorization information for the runtime, to be applied to the GraphQL schema.</param>
        public GraphQLSchemaCreator(
            RuntimeConfigProvider runtimeConfigProvider,
            IQueryEngineFactory queryEngineFactory,
            IMutationEngineFactory mutationEngineFactory,
            IMetadataProviderFactory metadataProviderFactory,
            IAuthorizationResolver authorizationResolver)
        {
            RuntimeConfig runtimeConfig = runtimeConfigProvider.GetConfig();

            _entities = runtimeConfig.Entities;
            _queryEngineFactory = queryEngineFactory;
            _mutationEngineFactory = mutationEngineFactory;
            _metadataProviderFactory = metadataProviderFactory;
            _authorizationResolver = authorizationResolver;
            _runtimeConfigProvider = runtimeConfigProvider;
        }

        /// <summary>
        /// Take the raw GraphQL objects and generate the full schema from them.
        /// At this point, we're somewhat agnostic to whether the runtime is Cosmos or SQL
        /// as we're working with GraphQL object types, regardless of where they came from.
        /// </summary>
        /// <param name="sb">Schema builder</param>
        /// <param name="root">Root document containing the GraphQL object and input types.</param>
        /// <param name="inputTypes">Reference table of the input types for query lookup.</param>
        private ISchemaBuilder Parse(
            ISchemaBuilder sb,
            DocumentNode root,
            Dictionary<string, InputObjectTypeDefinitionNode> inputTypes)
        {
            // Generate the Query and the Mutation Node.
            (DocumentNode queryNode, DocumentNode mutationNode) = GenerateQueryAndMutationNodes(root, inputTypes);

            return sb
                .AddDocument(root)
                .AddAuthorizeDirectiveType()
                // Add our custom directives
                .AddDirectiveType<ModelDirectiveType>()
                .AddDirectiveType<RelationshipDirectiveType>()
                .AddDirectiveType<PrimaryKeyDirectiveType>()
                .AddDirectiveType<ForeignKeyDirectiveType>()
                .AddDirectiveType<DefaultValueDirectiveType>()
                .AddDirectiveType<AutoGeneratedDirectiveType>()
                // Add our custom scalar GraphQL types
                .AddType<OrderByType>()
                .AddType<DefaultValueType>()
                // Generate the GraphQL queries from the provided objects
                .AddDocument(queryNode)
                // Generate the GraphQL mutations from the provided objects
                .AddDocument(mutationNode)
                // Enable the OneOf directive (https://github.com/graphql/graphql-spec/pull/825) to support the DefaultValue type
                .ModifyOptions(o => o.EnableOneOf = true)
                // Add our custom middleware for GraphQL resolvers
                .Use((services, next) => new ResolverMiddleware(next, _queryEngineFactory, _mutationEngineFactory, _runtimeConfigProvider));
        }

        /// <summary>
        /// Generate the GraphQL schema query and mutation nodes from the provided database.
        /// </summary>
        /// <param name="root">Root document node which contains base entity types.</param>
        /// <param name="inputTypes">Dictionary with key being the object and value the input object type definition node for that object.</param>
        /// <returns>Query and mutation nodes.</returns>
        public (DocumentNode, DocumentNode) GenerateQueryAndMutationNodes(DocumentNode root, Dictionary<string, InputObjectTypeDefinitionNode> inputTypes)
        {
            Dictionary<string, DatabaseObject> entityToDbObjects = new();
            Dictionary<string, DatabaseType> entityToDatabaseType = new();

            HashSet<string> dataSourceNames = new();

            // Merge the entityToDBObjects for queryNode generation for all entities.
            foreach ((string entityName, _) in _entities)
            {
                string dataSourceName = _runtimeConfigProvider.GetConfig().GetDataSourceNameFromEntityName(entityName);
                ISqlMetadataProvider metadataprovider = _metadataProviderFactory.GetMetadataProvider(dataSourceName);
                if (!dataSourceNames.Contains(dataSourceName))
                {
                    entityToDbObjects = entityToDbObjects.Concat(metadataprovider.EntityToDatabaseObject).ToDictionary(kvp => kvp.Key, kvp => kvp.Value);
                    dataSourceNames.Add(dataSourceName);
                }

                entityToDatabaseType.TryAdd(entityName, metadataprovider.GetDatabaseType());
            }
            // Generate the GraphQL queries from the provided objects
            DocumentNode queryNode = QueryBuilder.Build(root, entityToDatabaseType, _entities, inputTypes, _authorizationResolver.EntityPermissionsMap, entityToDbObjects);

            // Generate the GraphQL mutations from the provided objects
            DocumentNode mutationNode = MutationBuilder.Build(root, entityToDatabaseType, _entities, _authorizationResolver.EntityPermissionsMap, entityToDbObjects);

            return (queryNode, mutationNode);
        }

        /// <summary>
        /// If the metastore provider is able to get the graphql schema,
        /// this function parses it and attaches resolvers to the various query fields.
        /// </summary>
        /// <exception cref="NotImplementedException">Thrown if the database type is not supported</exception>
        /// <returns>The <c>ISchemaBuilder</c> for HotChocolate, with the generated GraphQL schema</returns>
        public ISchemaBuilder InitializeSchemaAndResolvers(ISchemaBuilder schemaBuilder)
        {
            (DocumentNode root, Dictionary<string, InputObjectTypeDefinitionNode> inputTypes) = GenerateGraphQLObjects();

            return Parse(schemaBuilder, root, inputTypes);
        }

        /// <summary>
        /// Generates the ObjectTypeDefinitionNodes and InputObjectTypeDefinitionNodes as part of GraphQL Schema generation
        /// with the provided entities listed in the runtime configuration that match the provided database type.
        /// </summary>
        /// <param name="entities">Key/Value Collection {entityName -> Entity object}</param>
        /// <returns>Root GraphQLSchema DocumentNode and inputNodes to be processed by downstream schema generation helpers.</returns>
        /// <exception cref="DataApiBuilderException"></exception>
        private DocumentNode GenerateSqlGraphQLObjects(RuntimeEntities entities, Dictionary<string, InputObjectTypeDefinitionNode> inputObjects)
        {
            // Dictionary to store object types for:
            // 1. Every entity exposed for MySql/PgSql/MsSql/DwSql in the config file.
            // 2. Directional linking entities to support nested insertions for N:N relationships for MsSql. We generate the directional linking object types
            // from source -> target and target -> source.
            Dictionary<string, ObjectTypeDefinitionNode> objectTypes = new();

            // Set of (source,target) entities with N:N relationship.
            // If we entries of (source, target) and (target, source) both in relationshipsWithRightCardinalityMany,
            // this indicates the overall cardinality for the relationship is N:N.
            HashSet<Tuple<string, string>> entitiesWithManyToManyRelationships = new();

            // 1. Build up the object and input types for all the exposed entities in the config.
            foreach ((string entityName, Entity entity) in entities)
            {
                string dataSourceName = _runtimeConfigProvider.GetConfig().GetDataSourceNameFromEntityName(entityName);
                ISqlMetadataProvider sqlMetadataProvider = _metadataProviderFactory.GetMetadataProvider(dataSourceName);
                // Skip creating the GraphQL object for the current entity due to configuration
                // explicitly excluding the entity from the GraphQL endpoint.
                if (!entity.GraphQL.Enabled)
                {
                    continue;
                }

                if (sqlMetadataProvider.GetEntityNamesAndDbObjects().TryGetValue(entityName, out DatabaseObject? databaseObject))
                {
                    // Collection of role names allowed to access entity, to be added to the authorize directive
                    // of the objectTypeDefinitionNode. The authorize Directive is one of many directives created.
                    IEnumerable<string> rolesAllowedForEntity = _authorizationResolver.GetRolesForEntity(entityName);
                    Dictionary<string, IEnumerable<string>> rolesAllowedForFields = new();
                    SourceDefinition sourceDefinition = sqlMetadataProvider.GetSourceDefinition(entityName);
                    bool isStoredProcedure = entity.Source.Type is EntitySourceType.StoredProcedure;
                    foreach (string column in sourceDefinition.Columns.Keys)
                    {
                        EntityActionOperation operation = isStoredProcedure ? EntityActionOperation.Execute : EntityActionOperation.Read;
                        IEnumerable<string> roles = _authorizationResolver.GetRolesForField(entityName, field: column, operation: operation);
                        if (!rolesAllowedForFields.TryAdd(key: column, value: roles))
                        {
                            throw new DataApiBuilderException(
                                message: "Column already processed for building ObjectTypeDefinition authorization definition.",
                                statusCode: HttpStatusCode.InternalServerError,
                                subStatusCode: DataApiBuilderException.SubStatusCodes.ErrorInInitialization
                                );
                        }
                    }

                    // The roles allowed for Fields are the roles allowed to READ the fields, so any role that has a read definition for the field.
                    // Only add objectTypeDefinition for GraphQL if it has a role definition defined for access.
                    if (rolesAllowedForEntity.Any())
                    {
                        ObjectTypeDefinitionNode node = SchemaConverter.FromDatabaseObject(
                            entityName: entityName,
                            databaseObject: databaseObject,
                            configEntity: entity,
                            entities: entities,
                            rolesAllowedForEntity: rolesAllowedForEntity,
                            rolesAllowedForFields: rolesAllowedForFields,
                            isNestedMutationSupported: DoesRelationalDBSupportNestedMutations(sqlMetadataProvider.GetDatabaseType()),
                            entitiesWithManyToManyRelationships: entitiesWithManyToManyRelationships
                            );

                        if (databaseObject.SourceType is not EntitySourceType.StoredProcedure)
                        {
                            InputTypeBuilder.GenerateInputTypesForObjectType(node, inputObjects);
                        }

                        objectTypes.Add(entityName, node);
                    }
                }
                else
                {
                    throw new DataApiBuilderException(message: $"Database Object definition for {entityName} has not been inferred.",
                        statusCode: HttpStatusCode.InternalServerError,
                        subStatusCode: DataApiBuilderException.SubStatusCodes.ErrorInInitialization);
                }
            }

            // Pass two - Add the arguments to the many-to-* relationship fields
            foreach ((string entityName, ObjectTypeDefinitionNode node) in objectTypes)
            {
                objectTypes[entityName] = QueryBuilder.AddQueryArgumentsForRelationships(node, inputObjects);
            }

<<<<<<< HEAD
            // Create ObjectTypeDefinitionNode for linking entities. These object definitions are not exposed in the schema
            // but are used to generate the object definitions of directional linking entities for (source, target) and (target, source) entities.
            Dictionary<string, ObjectTypeDefinitionNode> linkingObjectTypes = GenerateObjectDefinitionsForLinkingEntities();
            GenerateSourceTargetLinkingObjectDefinitions(objectTypes, linkingObjectTypes, entitiesWithManyToManyRelationships);

            // Return a list of all the object types to be exposed in the schema.
=======
            Dictionary<string, FieldDefinitionNode> fields = new();
            NameNode nameNode = new(value: GraphQLUtils.DB_OPERATION_RESULT_TYPE);
            FieldDefinitionNode field = GetDbOperationResultField();

            fields.TryAdd("result", field);

            objectTypes.Add(GraphQLUtils.DB_OPERATION_RESULT_TYPE, new ObjectTypeDefinitionNode(
                location: null,
                name: nameNode,
                description: null,
                new List<DirectiveNode>(),
                new List<NamedTypeNode>(),
                fields.Values.ToImmutableList()));

>>>>>>> 1f3f176a
            List<IDefinitionNode> nodes = new(objectTypes.Values);
            return new DocumentNode(nodes);
        }

        /// <summary>
        /// Helper method to evaluate whether DAB supports nested mutations for particular relational database type. 
        /// </summary>
        private static bool DoesRelationalDBSupportNestedMutations(DatabaseType databaseType)
        {
            return _relationalDbsSupportingNestedMutations.Contains(databaseType);
        }

        /// <summary>
        /// Helper method to generate object definitions for linking entities. These object definitions are used later
        /// to generate the object definitions for directional linking entities for (source, target) and (target, source).
        /// </summary>
        /// <param name="linkingEntityNames">List of linking entity names.</param>
        /// <param name="entities">Collection of all entities - Those present in runtime config + linking entities generated by us.</param>
        /// <returns>Object definitions for linking entities.</returns>
        private Dictionary<string, ObjectTypeDefinitionNode> GenerateObjectDefinitionsForLinkingEntities()
        {
            IEnumerable<ISqlMetadataProvider> sqlMetadataProviders = _metadataProviderFactory.ListMetadataProviders();
            Dictionary<string, ObjectTypeDefinitionNode> linkingObjectTypes = new();
            foreach (ISqlMetadataProvider sqlMetadataProvider in sqlMetadataProviders)
            {
                foreach ((string linkingEntityName, Entity linkingEntity) in sqlMetadataProvider.GetLinkingEntities())
                {
                    if (sqlMetadataProvider.GetEntityNamesAndDbObjects().TryGetValue(linkingEntityName, out DatabaseObject? linkingDbObject))
                    {
                        ObjectTypeDefinitionNode node = SchemaConverter.FromDatabaseObject(
                                entityName: linkingEntityName,
                                databaseObject: linkingDbObject,
                                configEntity: linkingEntity,
                                entities: new(new Dictionary<string, Entity>()),
                                rolesAllowedForEntity: new List<string>(),
                                rolesAllowedForFields: new Dictionary<string, IEnumerable<string>>()
                            );

                        linkingObjectTypes.Add(linkingEntityName, node);
                    }
                }
            }

            return linkingObjectTypes;
        }

        /// <summary>
        /// Helper method to generate object types for linking nodes from (source, target) using
        /// simple linking nodes which relate the source/target entities with M:N relationship between them.
        /// </summary>
        /// <param name="objectTypes">Collection of object types.</param>
        /// <param name="linkingObjectTypes">Collection of object types for linking entities.</param>
        /// <param name="entitiesWithManyToManyRelationships">Collection of pair of entities with M:N relationship between them.</param>
        private void GenerateSourceTargetLinkingObjectDefinitions(
            Dictionary<string, ObjectTypeDefinitionNode> objectTypes,
            Dictionary<string, ObjectTypeDefinitionNode> linkingObjectTypes,
            HashSet<Tuple<string, string>> entitiesWithManyToManyRelationships)
        {
            foreach ((string sourceEntityName, string targetEntityName) in entitiesWithManyToManyRelationships)
            {
                string dataSourceName = _runtimeConfigProvider.GetConfig().GetDataSourceNameFromEntityName(targetEntityName);
                ISqlMetadataProvider sqlMetadataProvider = _metadataProviderFactory.GetMetadataProvider(dataSourceName);
                if (sqlMetadataProvider.GetEntityNamesAndDbObjects().TryGetValue(sourceEntityName, out DatabaseObject? sourceDbo))
                {
                    string linkingEntityName = RuntimeConfig.GenerateLinkingEntityName(sourceEntityName, targetEntityName);
                    ObjectTypeDefinitionNode targetNode = objectTypes[targetEntityName];
                    IEnumerable<ForeignKeyDefinition> foreignKeyDefinitions = sourceDbo.SourceDefinition.SourceEntityRelationshipMap[sourceEntityName].TargetEntityToFkDefinitionMap[targetEntityName];

                    // Get list of all referencing columns in the linking entity.
                    List<string> referencingColumnNames = foreignKeyDefinitions.SelectMany(foreignKeyDefinition => foreignKeyDefinition.ReferencingColumns).ToList();

                    NameNode sourceTargetLinkingNodeName = new(LINKING_OBJECT_PREFIX + objectTypes[sourceEntityName].Name.Value + objectTypes[targetEntityName].Name.Value);
                    List<FieldDefinitionNode> fieldsInSourceTargetLinkingNode = targetNode.Fields.ToList();
                    List<FieldDefinitionNode> fieldsInLinkingNode = linkingObjectTypes[linkingEntityName].Fields.ToList();

                    // Store the names of relationship/column fields in the target entity to prevent conflicting names
                    // with the linking table's column fields.
                    HashSet<string> fieldNamesInTarget = targetNode.Fields.Select(field => field.Name.Value).ToHashSet();

                    // The sourceTargetLinkingNode will contain:
                    // 1. All the fields from the target node to perform insertion on the target entity,
                    // 2. Fields from the linking node which are not a foreign key reference to source or target node. This is required to get values for
                    // all the columns in the linking entity other than FK references so that insertion can be performed on the linking entity.
                    foreach (FieldDefinitionNode fieldInLinkingNode in fieldsInLinkingNode)
                    {
                        string fieldName = fieldInLinkingNode.Name.Value;
                        if (!referencingColumnNames.Contains(fieldName))
                        {
                            if (fieldNamesInTarget.Contains(fieldName))
                            {
                                // The fieldName can represent a column in the targetEntity or a relationship.
                                // The fieldName in the linking node cannot conflict with any of the
                                // existing field names (either column name or relationship name) in the target node.
                                bool doesFieldRepresentAColumn = sqlMetadataProvider.TryGetBackingColumn(targetEntityName, fieldName, out string? _);
                                string infoMsg = $"Cannot use field name '{fieldName}' as it conflicts with one of the other field's name in the entity: {targetEntityName}. ";
                                string actionableMsg = doesFieldRepresentAColumn ?
                                    $"Consider using the 'mappings' section of the {targetEntityName} entity configuration to provide some other name for the field: '{fieldName}'." :
                                    $"Consider using the 'relationships' section of the {targetEntityName} entity configuration to provide some other name for the relationship: '{fieldName}'.";
                                throw new DataApiBuilderException(
                                    message: infoMsg + actionableMsg,
                                    statusCode: HttpStatusCode.Conflict,
                                    subStatusCode: DataApiBuilderException.SubStatusCodes.ErrorInInitialization);
                            }
                            else
                            {
                                fieldsInSourceTargetLinkingNode.Add(fieldInLinkingNode);
                            }
                        }
                    }

                    // Store object type of the linking node for (sourceEntityName, targetEntityName).
                    objectTypes[sourceTargetLinkingNodeName.Value] = new(
                        location: null,
                        name: sourceTargetLinkingNodeName,
                        description: null,
                        new List<DirectiveNode>() { },
                        new List<NamedTypeNode>(),
                        fieldsInSourceTargetLinkingNode);
                }
            }
        }

        /// <summary>
        /// Generates the ObjectTypeDefinitionNodes and InputObjectTypeDefinitionNodes as part of GraphQL Schema generation for cosmos db.
        /// Each datasource in cosmos has a root file provided which is used to generate the schema.
        /// NOTE: DataSourceNames must be preFiltered to be cosmos datasources.
        /// </summary>
        /// <param name="dataSourceNames">Hashset of datasourceNames to generate cosmos objects.</param>
        private DocumentNode GenerateCosmosGraphQLObjects(HashSet<string> dataSourceNames, Dictionary<string, InputObjectTypeDefinitionNode> inputObjects)
        {
            DocumentNode? root = null;

            if (dataSourceNames.Count() == 0)
            {
                return new DocumentNode(new List<IDefinitionNode>());
            }

            foreach (string dataSourceName in dataSourceNames)
            {
                ISqlMetadataProvider metadataProvider = _metadataProviderFactory.GetMetadataProvider(dataSourceName);
                DocumentNode currentNode = ((CosmosSqlMetadataProvider)metadataProvider).GraphQLSchemaRoot;
                root = root is null ? currentNode : root.WithDefinitions(root.Definitions.Concat(currentNode.Definitions).ToImmutableList());
            }

            IEnumerable<ObjectTypeDefinitionNode> objectNodes = root!.Definitions.Where(d => d is ObjectTypeDefinitionNode).Cast<ObjectTypeDefinitionNode>();
            foreach (ObjectTypeDefinitionNode node in objectNodes)
            {
                InputTypeBuilder.GenerateInputTypesForObjectType(node, inputObjects);
            }

            return root;
        }

        /// <summary>
        /// Create and return a default GraphQL result field for a mutation which doesn't
        /// define a result set and doesn't return any rows.
        /// </summary>
        private static FieldDefinitionNode GetDbOperationResultField()
        {
            return new(
                location: null,
                name: new("result"),
                description: new StringValueNode("Contains result for mutation execution"),
                arguments: new List<InputValueDefinitionNode>(),
                type: new StringType().ToTypeNode(),
                directives: new List<DirectiveNode>());
        }

        public (DocumentNode, Dictionary<string, InputObjectTypeDefinitionNode>) GenerateGraphQLObjects()
        {
            RuntimeConfig runtimeConfig = _runtimeConfigProvider.GetConfig();
            HashSet<string> cosmosDataSourceNames = new();
            IDictionary<string, Entity> sqlEntities = new Dictionary<string, Entity>();
            Dictionary<string, InputObjectTypeDefinitionNode> inputObjects = new();

            foreach ((string entityName, Entity entity) in runtimeConfig.Entities)
            {
                DataSource ds = runtimeConfig.GetDataSourceFromEntityName(entityName);

                switch (ds.DatabaseType)
                {
                    case DatabaseType.CosmosDB_NoSQL:
                        cosmosDataSourceNames.Add(_runtimeConfigProvider.GetConfig().GetDataSourceNameFromEntityName(entityName));
                        break;
                    case DatabaseType.MSSQL or DatabaseType.MySQL or DatabaseType.PostgreSQL or DatabaseType.DWSQL:
                        sqlEntities.TryAdd(entityName, entity);
                        break;
                    default:
                        throw new NotImplementedException($"This database type {ds.DatabaseType} is not yet implemented.");
                }
            }

            RuntimeEntities sql = new(new ReadOnlyDictionary<string, Entity>(sqlEntities));

            DocumentNode cosmosResult = GenerateCosmosGraphQLObjects(cosmosDataSourceNames, inputObjects);
            DocumentNode sqlResult = GenerateSqlGraphQLObjects(sql, inputObjects);
            // Create Root node with definitions from both cosmos and sql.
            DocumentNode root = new(cosmosResult.Definitions.Concat(sqlResult.Definitions).ToImmutableList());

            // Merge the inputobjectType definitions from cosmos and sql onto the root.
            return (root.WithDefinitions(root.Definitions.Concat(inputObjects.Values).ToImmutableList()), inputObjects);
        }
    }
}<|MERGE_RESOLUTION|>--- conflicted
+++ resolved
@@ -246,14 +246,12 @@
                 objectTypes[entityName] = QueryBuilder.AddQueryArgumentsForRelationships(node, inputObjects);
             }
 
-<<<<<<< HEAD
             // Create ObjectTypeDefinitionNode for linking entities. These object definitions are not exposed in the schema
             // but are used to generate the object definitions of directional linking entities for (source, target) and (target, source) entities.
             Dictionary<string, ObjectTypeDefinitionNode> linkingObjectTypes = GenerateObjectDefinitionsForLinkingEntities();
             GenerateSourceTargetLinkingObjectDefinitions(objectTypes, linkingObjectTypes, entitiesWithManyToManyRelationships);
 
             // Return a list of all the object types to be exposed in the schema.
-=======
             Dictionary<string, FieldDefinitionNode> fields = new();
             NameNode nameNode = new(value: GraphQLUtils.DB_OPERATION_RESULT_TYPE);
             FieldDefinitionNode field = GetDbOperationResultField();
@@ -268,7 +266,6 @@
                 new List<NamedTypeNode>(),
                 fields.Values.ToImmutableList()));
 
->>>>>>> 1f3f176a
             List<IDefinitionNode> nodes = new(objectTypes.Values);
             return new DocumentNode(nodes);
         }
