// Copyright (c) Microsoft Corporation.
// Licensed under the MIT License.

using System.Collections.Immutable;
using System.Collections.ObjectModel;
using System.Net;
using Azure.DataApiBuilder.Auth;
using Azure.DataApiBuilder.Config.DatabasePrimitives;
using Azure.DataApiBuilder.Config.ObjectModel;
using Azure.DataApiBuilder.Core.Configurations;
using Azure.DataApiBuilder.Core.Resolvers.Factories;
using Azure.DataApiBuilder.Core.Services.MetadataProviders;
using Azure.DataApiBuilder.Service.Exceptions;
using Azure.DataApiBuilder.Service.GraphQLBuilder;
using Azure.DataApiBuilder.Service.GraphQLBuilder.Directives;
using Azure.DataApiBuilder.Service.GraphQLBuilder.GraphQLTypes;
using Azure.DataApiBuilder.Service.GraphQLBuilder.Mutations;
using Azure.DataApiBuilder.Service.GraphQLBuilder.Queries;
using Azure.DataApiBuilder.Service.GraphQLBuilder.Sql;
using Azure.DataApiBuilder.Service.Services;
using HotChocolate.Language;
using Microsoft.Extensions.DependencyInjection;
using static Azure.DataApiBuilder.Service.GraphQLBuilder.GraphQLNaming;

namespace Azure.DataApiBuilder.Core.Services
{
    /// <summary>
    /// Used to generate a GraphQL schema from the provided database.
    ///
    /// This will take the provided database object model for entities and
    /// combine it with the runtime configuration to apply the auth config.
    ///
    /// It also generates the middleware resolvers used for the queries
    /// and mutations, based off the provided <c>IQueryEngine</c> and
    /// <c>IMutationEngine</c> for the runtime.
    /// </summary>
    public class GraphQLSchemaCreator
    {
        private readonly IQueryEngineFactory _queryEngineFactory;
        private readonly IMutationEngineFactory _mutationEngineFactory;
        private readonly IMetadataProviderFactory _metadataProviderFactory;
        private readonly RuntimeEntities _entities;
        private readonly IAuthorizationResolver _authorizationResolver;
<<<<<<< HEAD
        private readonly IRuntimeConfigProvider _runtimeConfigProvider;
=======
        private readonly RuntimeConfigProvider _runtimeConfigProvider;
        private bool _isMultipleCreateOperationEnabled;
>>>>>>> e8d9fcb9

        /// <summary>
        /// Initializes a new instance of the <see cref="GraphQLSchemaCreator"/> class.
        /// </summary>
        /// <param name="runtimeConfigProvider">Runtime config provided for the instance.</param>
        /// <param name="queryEngineFactory">QueryEngineFactory to retreive query engine to be used by resolvers.</param>
        /// <param name="mutationEngineFactory">MutationEngineFactory to retreive mutation engine to be used by resolvers.</param>
        /// <param name="metadataProviderFactory">MetadataProviderFactory to get metadata provider used when generating the SQL-based GraphQL schema. Ignored if the runtime is Cosmos.</param>
        /// <param name="authorizationResolver">Authorization information for the runtime, to be applied to the GraphQL schema.</param>
        public GraphQLSchemaCreator(
            IRuntimeConfigProvider runtimeConfigProvider,
            IQueryEngineFactory queryEngineFactory,
            IMutationEngineFactory mutationEngineFactory,
            IMetadataProviderFactory metadataProviderFactory,
            IAuthorizationResolver authorizationResolver)
        {
            RuntimeConfig runtimeConfig = runtimeConfigProvider.GetConfig();

            _isMultipleCreateOperationEnabled = runtimeConfig.IsMultipleCreateOperationEnabled();
            _entities = runtimeConfig.Entities;
            _queryEngineFactory = queryEngineFactory;
            _mutationEngineFactory = mutationEngineFactory;
            _metadataProviderFactory = metadataProviderFactory;
            _authorizationResolver = authorizationResolver;
            _runtimeConfigProvider = runtimeConfigProvider;
        }

        /// <summary>
        /// Take the raw GraphQL objects and generate the full schema from them.
        /// At this point, we're somewhat agnostic to whether the runtime is Cosmos or SQL
        /// as we're working with GraphQL object types, regardless of where they came from.
        /// </summary>
        /// <param name="sb">Schema builder</param>
        /// <param name="root">Root document containing the GraphQL object and input types.</param>
        /// <param name="inputTypes">Reference table of the input types for query lookup.</param>
        private ISchemaBuilder Parse(
            ISchemaBuilder sb,
            DocumentNode root,
            Dictionary<string, InputObjectTypeDefinitionNode> inputTypes)
        {
            // Generate the Query and the Mutation Node.
            (DocumentNode queryNode, DocumentNode mutationNode) = GenerateQueryAndMutationNodes(root, inputTypes);

            return sb
                .AddDocument(root)
                .AddAuthorizeDirectiveType()
                // Add our custom directives
                .AddDirectiveType<ModelDirectiveType>()
                .AddDirectiveType<RelationshipDirectiveType>()
                .AddDirectiveType<PrimaryKeyDirectiveType>()
                .AddDirectiveType<ReferencingFieldDirectiveType>()
                .AddDirectiveType<DefaultValueDirectiveType>()
                .AddDirectiveType<AutoGeneratedDirectiveType>()
                // Add our custom scalar GraphQL types
                .AddType<OrderByType>()
                .AddType<DefaultValueType>()
                // Generate the GraphQL queries from the provided objects
                .AddDocument(queryNode)
                // Generate the GraphQL mutations from the provided objects
                .AddDocument(mutationNode)
                // Enable the OneOf directive (https://github.com/graphql/graphql-spec/pull/825) to support the DefaultValue type
                .ModifyOptions(o => o.EnableOneOf = true)
                // Adds our type interceptor that will create the resolvers.
                .TryAddTypeInterceptor(new ResolverTypeInterceptor(new ExecutionHelper(_queryEngineFactory, _mutationEngineFactory, _runtimeConfigProvider)));
        }

        /// <summary>
        /// Generate the GraphQL schema query and mutation nodes from the provided database.
        /// </summary>
        /// <param name="root">Root document node which contains base entity types.</param>
        /// <param name="inputTypes">Dictionary with key being the object and value the input object type definition node for that object.</param>
        /// <returns>Query and mutation nodes.</returns>
        public (DocumentNode, DocumentNode) GenerateQueryAndMutationNodes(DocumentNode root, Dictionary<string, InputObjectTypeDefinitionNode> inputTypes)
        {
            Dictionary<string, DatabaseObject> entityToDbObjects = new();
            Dictionary<string, DatabaseType> entityToDatabaseType = new();

            HashSet<string> dataSourceNames = new();

            // Merge the entityToDBObjects for queryNode generation for all entities.
            foreach ((string entityName, _) in _entities)
            {
                string dataSourceName = _runtimeConfigProvider.GetConfig().GetDataSourceNameFromEntityName(entityName);
                ISqlMetadataProvider metadataprovider = _metadataProviderFactory.GetMetadataProvider(dataSourceName);
                if (!dataSourceNames.Contains(dataSourceName))
                {
                    entityToDbObjects = entityToDbObjects.Concat(metadataprovider.EntityToDatabaseObject).ToDictionary(kvp => kvp.Key, kvp => kvp.Value);
                    dataSourceNames.Add(dataSourceName);
                }

                entityToDatabaseType.TryAdd(entityName, metadataprovider.GetDatabaseType());
            }
            // Generate the GraphQL queries from the provided objects
            DocumentNode queryNode = QueryBuilder.Build(root, entityToDatabaseType, _entities, inputTypes, _authorizationResolver.EntityPermissionsMap, entityToDbObjects);

            // Generate the GraphQL mutations from the provided objects
            DocumentNode mutationNode = MutationBuilder.Build(root, entityToDatabaseType, _entities, _authorizationResolver.EntityPermissionsMap, entityToDbObjects, _isMultipleCreateOperationEnabled);

            return (queryNode, mutationNode);
        }

        /// <summary>
        /// If the metastore provider is able to get the graphql schema,
        /// this function parses it and attaches resolvers to the various query fields.
        /// </summary>
        /// <exception cref="NotImplementedException">Thrown if the database type is not supported</exception>
        /// <returns>The <c>ISchemaBuilder</c> for HotChocolate, with the generated GraphQL schema</returns>
        public ISchemaBuilder InitializeSchemaAndResolvers(ISchemaBuilder schemaBuilder)
        {
            (DocumentNode root, Dictionary<string, InputObjectTypeDefinitionNode> inputTypes) = GenerateGraphQLObjects();

            return Parse(schemaBuilder, root, inputTypes);
        }

        /// <summary>
        /// Generates the ObjectTypeDefinitionNodes and InputObjectTypeDefinitionNodes as part of GraphQL Schema generation
        /// with the provided entities listed in the runtime configuration that match the provided database type.
        /// </summary>
        /// <param name="entities">Key/Value Collection {entityName -> Entity object}</param>
        /// <returns>Root GraphQLSchema DocumentNode and inputNodes to be processed by downstream schema generation helpers.</returns>
        /// <exception cref="DataApiBuilderException"></exception>
        private DocumentNode GenerateSqlGraphQLObjects(RuntimeEntities entities, Dictionary<string, InputObjectTypeDefinitionNode> inputObjects)
        {
            // Dictionary to store:
            // 1. Object types for every entity exposed for MySql/PgSql/MsSql/DwSql in the config file.
            // 2. Object type for source->target linking object for M:N relationships to support insertion in the target table,
            // followed by an insertion in the linking table. The directional linking object contains all the fields from the target entity
            // (relationship/column) and non-relationship fields from the linking table.
            Dictionary<string, ObjectTypeDefinitionNode> objectTypes = new();

            // 1. Build up the object and input types for all the exposed entities in the config.
            foreach ((string entityName, Entity entity) in entities)
            {
                string dataSourceName = _runtimeConfigProvider.GetConfig().GetDataSourceNameFromEntityName(entityName);
                ISqlMetadataProvider sqlMetadataProvider = _metadataProviderFactory.GetMetadataProvider(dataSourceName);
                // Skip creating the GraphQL object for the current entity due to configuration
                // explicitly excluding the entity from the GraphQL endpoint.
                if (!entity.GraphQL.Enabled)
                {
                    continue;
                }

                if (sqlMetadataProvider.GetEntityNamesAndDbObjects().TryGetValue(entityName, out DatabaseObject? databaseObject))
                {
                    // Collection of role names allowed to access entity, to be added to the authorize directive
                    // of the objectTypeDefinitionNode. The authorize Directive is one of many directives created.
                    IEnumerable<string> rolesAllowedForEntity = _authorizationResolver.GetRolesForEntity(entityName);
                    Dictionary<string, IEnumerable<string>> rolesAllowedForFields = new();
                    SourceDefinition sourceDefinition = sqlMetadataProvider.GetSourceDefinition(entityName);
                    bool isStoredProcedure = entity.Source.Type is EntitySourceType.StoredProcedure;
                    foreach (string column in sourceDefinition.Columns.Keys)
                    {
                        EntityActionOperation operation = isStoredProcedure ? EntityActionOperation.Execute : EntityActionOperation.Read;
                        IEnumerable<string> roles = _authorizationResolver.GetRolesForField(entityName, field: column, operation: operation);
                        if (!rolesAllowedForFields.TryAdd(key: column, value: roles))
                        {
                            throw new DataApiBuilderException(
                                message: "Column already processed for building ObjectTypeDefinition authorization definition.",
                                statusCode: HttpStatusCode.InternalServerError,
                                subStatusCode: DataApiBuilderException.SubStatusCodes.ErrorInInitialization
                                );
                        }
                    }

                    // The roles allowed for Fields are the roles allowed to READ the fields, so any role that has a read definition for the field.
                    // Only add objectTypeDefinition for GraphQL if it has a role definition defined for access.
                    if (rolesAllowedForEntity.Any())
                    {
                        ObjectTypeDefinitionNode node = SchemaConverter.GenerateObjectTypeDefinitionForDatabaseObject(
                            entityName: entityName,
                            databaseObject: databaseObject,
                            configEntity: entity,
                            entities: entities,
                            rolesAllowedForEntity: rolesAllowedForEntity,
                            rolesAllowedForFields: rolesAllowedForFields);

                        if (databaseObject.SourceType is not EntitySourceType.StoredProcedure)
                        {
                            InputTypeBuilder.GenerateInputTypesForObjectType(node, inputObjects);
                        }

                        objectTypes.Add(entityName, node);
                    }
                }
                else
                {
                    throw new DataApiBuilderException(message: $"Database Object definition for {entityName} has not been inferred.",
                        statusCode: HttpStatusCode.InternalServerError,
                        subStatusCode: DataApiBuilderException.SubStatusCodes.ErrorInInitialization);
                }
            }

            // ReferencingFieldDirective is added to eventually mark the referencing fields in the input object types as optional. When multiple create operations are disabled
            // the referencing fields should be required fields. Hence, ReferencingFieldDirective is added only when the multiple create operations are enabled.
            if (_isMultipleCreateOperationEnabled)
            {
                // For all the fields in the object which hold a foreign key reference to any referenced entity, add a foreign key directive.
                AddReferencingFieldDirective(entities, objectTypes);
            }

            // Pass two - Add the arguments to the many-to-* relationship fields
            foreach ((string entityName, ObjectTypeDefinitionNode node) in objectTypes)
            {
                objectTypes[entityName] = QueryBuilder.AddQueryArgumentsForRelationships(node, inputObjects);
            }

            // Create ObjectTypeDefinitionNode for linking entities. These object definitions are not exposed in the schema
            // but are used to generate the object definitions of directional linking entities for (source, target) and (target, source) entities.
            // However, ObjectTypeDefinitionNode for linking entities are need only for multiple create operation. So, creating these only when multiple create operations are
            // enabled.
            if (_isMultipleCreateOperationEnabled)
            {
                Dictionary<string, ObjectTypeDefinitionNode> linkingObjectTypes = GenerateObjectDefinitionsForLinkingEntities();
                GenerateSourceTargetLinkingObjectDefinitions(objectTypes, linkingObjectTypes);
            }

            // Return a list of all the object types to be exposed in the schema.
            Dictionary<string, FieldDefinitionNode> fields = new();

            // Add the DBOperationResult type to the schema
            NameNode nameNode = new(value: GraphQLUtils.DB_OPERATION_RESULT_TYPE);
            FieldDefinitionNode field = GetDbOperationResultField();

            fields.TryAdd(GraphQLUtils.DB_OPERATION_RESULT_FIELD_NAME, field);

            objectTypes.Add(GraphQLUtils.DB_OPERATION_RESULT_TYPE, new ObjectTypeDefinitionNode(
                location: null,
                name: nameNode,
                description: null,
                new List<DirectiveNode>(),
                new List<NamedTypeNode>(),
                fields.Values.ToImmutableList()));

            List<IDefinitionNode> nodes = new(objectTypes.Values);
            return new DocumentNode(nodes);
        }

        /// <summary>
        /// Helper method to traverse through all the relationships for all the entities exposed in the config.
        /// For all the relationships defined in each entity's configuration, it adds a referencing field directive to all the
        /// referencing fields of the referencing entity in the relationship. For relationships defined in config:
        /// 1. If an FK constraint exists between the entities - the referencing field directive
        /// is added to the referencing fields from the referencing entity.
        /// 2. If no FK constraint exists between the entities - the referencing field directive
        /// is added to the source.fields/target.fields from both the source and target entities.
        ///
        /// The values of such fields holding foreign key references can come via insertions in the related entity.
        /// By adding ForiegnKeyDirective here, we can later ensure that while creating input type for create mutations,
        /// these fields can be marked as nullable/optional.
        /// </summary>
        /// <param name="objectTypes">Collection of object types.</param>
        /// <param name="entities">Entities from runtime config.</param>
        private void AddReferencingFieldDirective(RuntimeEntities entities, Dictionary<string, ObjectTypeDefinitionNode> objectTypes)
        {
            foreach ((string sourceEntityName, ObjectTypeDefinitionNode sourceObjectTypeDefinitionNode) in objectTypes)
            {
                if (!entities.TryGetValue(sourceEntityName, out Entity? entity))
                {
                    continue;
                }

                if (!entity.GraphQL.Enabled || entity.Source.Type is not EntitySourceType.Table || entity.Relationships is null)
                {
                    // Multiple create is only supported on database tables for which GraphQL endpoint is enabled.
                    continue;
                }

                string dataSourceName = _runtimeConfigProvider.GetConfig().GetDataSourceNameFromEntityName(sourceEntityName);
                ISqlMetadataProvider sqlMetadataProvider = _metadataProviderFactory.GetMetadataProvider(dataSourceName);
                SourceDefinition sourceDefinition = sqlMetadataProvider.GetSourceDefinition(sourceEntityName);
                Dictionary<string, FieldDefinitionNode> sourceFieldDefinitions = sourceObjectTypeDefinitionNode.Fields.ToDictionary(field => field.Name.Value, field => field);

                // Retrieve all the relationship information for the source entity which is backed by this table definition.
                sourceDefinition.SourceEntityRelationshipMap.TryGetValue(sourceEntityName, out RelationshipMetadata? relationshipInfo);

                // Retrieve the database object definition for the source entity.
                sqlMetadataProvider.GetEntityNamesAndDbObjects().TryGetValue(sourceEntityName, out DatabaseObject? sourceDbo);
                foreach ((_, EntityRelationship relationship) in entity.Relationships)
                {
                    string targetEntityName = relationship.TargetEntity;
                    if (!string.IsNullOrEmpty(relationship.LinkingObject))
                    {
                        // The presence of LinkingObject indicates that the relationship is a M:N relationship. For M:N relationships,
                        // the fields in this entity are referenced fields and the fields in the linking table are referencing fields.
                        // Thus, it is not required to add the directive to any field in this entity.
                        continue;
                    }

                    // From the relationship information, obtain the foreign key definition for the given target entity and add the
                    // referencing field directive to the referencing fields from the referencing table (whether it is the source entity or the target entity).
                    if (relationshipInfo is not null &&
                        relationshipInfo.TargetEntityToFkDefinitionMap.TryGetValue(targetEntityName, out List<ForeignKeyDefinition>? listOfForeignKeys))
                    {
                        // Find the foreignkeys in which the source entity is the referencing object.
                        IEnumerable<ForeignKeyDefinition> sourceReferencingForeignKeysInfo =
                            listOfForeignKeys.Where(fk =>
                                fk.ReferencingColumns.Count > 0
                                && fk.ReferencedColumns.Count > 0
                                && fk.Pair.ReferencingDbTable.Equals(sourceDbo));

                        sqlMetadataProvider.GetEntityNamesAndDbObjects().TryGetValue(targetEntityName, out DatabaseObject? targetDbo);
                        // Find the foreignkeys in which the target entity is the referencing object, i.e. source entity is the referenced object.
                        IEnumerable<ForeignKeyDefinition> targetReferencingForeignKeysInfo =
                            listOfForeignKeys.Where(fk =>
                                fk.ReferencingColumns.Count > 0
                                && fk.ReferencedColumns.Count > 0
                                && fk.Pair.ReferencingDbTable.Equals(targetDbo));

                        ForeignKeyDefinition? sourceReferencingFKInfo = sourceReferencingForeignKeysInfo.FirstOrDefault();
                        if (sourceReferencingFKInfo is not null)
                        {
                            // When source entity is the referencing entity, referencing field directive is to be added to relationship fields
                            // in the source entity.
                            AddReferencingFieldDirectiveToReferencingFields(sourceFieldDefinitions, sourceReferencingFKInfo.ReferencingColumns, sqlMetadataProvider, sourceEntityName);
                        }

                        ForeignKeyDefinition? targetReferencingFKInfo = targetReferencingForeignKeysInfo.FirstOrDefault();
                        if (targetReferencingFKInfo is not null &&
                            objectTypes.TryGetValue(targetEntityName, out ObjectTypeDefinitionNode? targetObjectTypeDefinitionNode))
                        {
                            Dictionary<string, FieldDefinitionNode> targetFieldDefinitions = targetObjectTypeDefinitionNode.Fields.ToDictionary(field => field.Name.Value, field => field);
                            // When target entity is the referencing entity, referencing field directive is to be added to relationship fields
                            // in the target entity.
                            AddReferencingFieldDirectiveToReferencingFields(targetFieldDefinitions, targetReferencingFKInfo.ReferencingColumns, sqlMetadataProvider, targetEntityName);

                            // Update the target object definition with the new set of fields having referencing field directive.
                            objectTypes[targetEntityName] = targetObjectTypeDefinitionNode.WithFields(new List<FieldDefinitionNode>(targetFieldDefinitions.Values));
                        }
                    }
                }

                // Update the source object definition with the new set of fields having referencing field directive.
                objectTypes[sourceEntityName] = sourceObjectTypeDefinitionNode.WithFields(new List<FieldDefinitionNode>(sourceFieldDefinitions.Values));
            }
        }

        /// <summary>
        /// Helper method to add referencing field directive type to all the fields in the entity which
        /// hold a foreign key reference to another entity exposed in the config, related via a relationship.
        /// </summary>
        /// <param name="referencingEntityFieldDefinitions">Field definitions of the referencing entity.</param>
        /// <param name="referencingColumns">Referencing columns in the relationship.</param>
        private static void AddReferencingFieldDirectiveToReferencingFields(
            Dictionary<string, FieldDefinitionNode> referencingEntityFieldDefinitions,
            List<string> referencingColumns,
            ISqlMetadataProvider metadataProvider,
            string entityName)
        {
            foreach (string referencingColumn in referencingColumns)
            {
                if (metadataProvider.TryGetExposedColumnName(entityName, referencingColumn, out string? exposedReferencingColumnName) &&
                    referencingEntityFieldDefinitions.TryGetValue(exposedReferencingColumnName, out FieldDefinitionNode? referencingFieldDefinition))
                {
                    if (!referencingFieldDefinition.Directives.Any(directive => directive.Name.Value == ReferencingFieldDirectiveType.DirectiveName))
                    {
                        List<DirectiveNode> directiveNodes = referencingFieldDefinition.Directives.ToList();
                        directiveNodes.Add(new DirectiveNode(ReferencingFieldDirectiveType.DirectiveName));
                        referencingEntityFieldDefinitions[exposedReferencingColumnName] = referencingFieldDefinition.WithDirectives(directiveNodes);
                    }
                }
            }
        }

        /// <summary>
        /// Helper method to generate object definitions for linking entities. These object definitions are used later
        /// to generate the object definitions for directional linking entities for (source, target) and (target, source).
        /// </summary>
        /// <returns>Object definitions for linking entities.</returns>
        private Dictionary<string, ObjectTypeDefinitionNode> GenerateObjectDefinitionsForLinkingEntities()
        {
            IEnumerable<ISqlMetadataProvider> sqlMetadataProviders = _metadataProviderFactory.ListMetadataProviders();
            Dictionary<string, ObjectTypeDefinitionNode> linkingObjectTypes = new();
            foreach (ISqlMetadataProvider sqlMetadataProvider in sqlMetadataProviders)
            {
                foreach ((string linkingEntityName, Entity linkingEntity) in sqlMetadataProvider.GetLinkingEntities())
                {
                    if (sqlMetadataProvider.GetEntityNamesAndDbObjects().TryGetValue(linkingEntityName, out DatabaseObject? linkingDbObject))
                    {
                        ObjectTypeDefinitionNode node = SchemaConverter.GenerateObjectTypeDefinitionForDatabaseObject(
                                entityName: linkingEntityName,
                                databaseObject: linkingDbObject,
                                configEntity: linkingEntity,
                                entities: new(new Dictionary<string, Entity>()),
                                rolesAllowedForEntity: new List<string>(),
                                rolesAllowedForFields: new Dictionary<string, IEnumerable<string>>()
                            );

                        linkingObjectTypes.Add(linkingEntityName, node);
                    }
                }
            }

            return linkingObjectTypes;
        }

        /// <summary>
        /// Helper method to generate object types for linking nodes from (source, target) using
        /// simple linking nodes which represent a linking table linking the source and target tables which have an M:N relationship between them.
        /// A 'sourceTargetLinkingNode' will contain:
        /// 1. All the fields (column/relationship) from the target node,
        /// 2. Column fields from the linking node which are not part of the Foreign key constraint (or relationship fields when the relationship
        /// is defined in the config).
        /// </summary>
        /// <example>
        /// Target node definition contains fields: TField1, TField2, TField3
        /// Linking node definition contains fields:  LField1, LField2, LField3
        /// Relationship : linkingTable(Lfield3) -> targetTable(TField3)
        ///
        /// Result:
        /// SourceTargetLinkingNodeDefinition contains fields:
        /// 1. TField1, TField2, TField3 (All the fields from the target node.)
        /// 2. LField1, LField2 (Non-relationship fields from linking table.)
        /// </example>
        /// <param name="objectTypes">Collection of object types.</param>
        /// <param name="linkingObjectTypes">Collection of object types for linking entities.</param>
        private void GenerateSourceTargetLinkingObjectDefinitions(
            Dictionary<string, ObjectTypeDefinitionNode> objectTypes,
            Dictionary<string, ObjectTypeDefinitionNode> linkingObjectTypes)
        {
            foreach ((string linkingEntityName, ObjectTypeDefinitionNode linkingObjectDefinition) in linkingObjectTypes)
            {
                (string sourceEntityName, string targetEntityName) = GraphQLUtils.GetSourceAndTargetEntityNameFromLinkingEntityName(linkingEntityName);
                string dataSourceName = _runtimeConfigProvider.GetConfig().GetDataSourceNameFromEntityName(targetEntityName);
                ISqlMetadataProvider sqlMetadataProvider = _metadataProviderFactory.GetMetadataProvider(dataSourceName);
                if (sqlMetadataProvider.GetEntityNamesAndDbObjects().TryGetValue(sourceEntityName, out DatabaseObject? sourceDbo))
                {
                    IEnumerable<ForeignKeyDefinition> foreignKeyDefinitionsFromSourceToTarget = sourceDbo.SourceDefinition.SourceEntityRelationshipMap[sourceEntityName].TargetEntityToFkDefinitionMap[targetEntityName];

                    // Get list of all referencing columns from the foreign key definition. For an M:N relationship,
                    // all the referencing columns belong to the linking entity.
                    HashSet<string> referencingColumnNamesInLinkingEntity = new(foreignKeyDefinitionsFromSourceToTarget.SelectMany(foreignKeyDefinition => foreignKeyDefinition.ReferencingColumns).ToList());

                    // Store the names of relationship/column fields in the target entity to prevent conflicting names
                    // with the linking table's column fields.
                    ObjectTypeDefinitionNode targetNode = objectTypes[targetEntityName];
                    HashSet<string> fieldNamesInTarget = targetNode.Fields.Select(field => field.Name.Value).ToHashSet();

                    // Initialize list of fields in the sourceTargetLinkingNode with the set of fields present in the target node.
                    List<FieldDefinitionNode> fieldsInSourceTargetLinkingNode = targetNode.Fields.ToList();

                    // Get list of fields in the linking node (which represents columns present in the linking table).
                    List<FieldDefinitionNode> fieldsInLinkingNode = linkingObjectDefinition.Fields.ToList();

                    // The sourceTargetLinkingNode will contain:
                    // 1. All the fields from the target node to perform insertion on the target entity,
                    // 2. Fields from the linking node which are not a foreign key reference to source or target node. This is needed to perform
                    // an insertion in the linking table. For the foreign key columns in linking table, the values are derived from the insertions in the
                    // source and the target table. For the rest of the columns, the value will be provided via a field exposed in the sourceTargetLinkingNode.
                    foreach (FieldDefinitionNode fieldInLinkingNode in fieldsInLinkingNode)
                    {
                        string fieldName = fieldInLinkingNode.Name.Value;
                        if (!referencingColumnNamesInLinkingEntity.Contains(fieldName))
                        {
                            if (fieldNamesInTarget.Contains(fieldName))
                            {
                                // The fieldName can represent a column in the targetEntity or a relationship.
                                // The fieldName in the linking node cannot conflict with any of the
                                // existing field names (either column name or relationship name) in the target node.
                                bool doesFieldRepresentAColumn = sqlMetadataProvider.TryGetBackingColumn(targetEntityName, fieldName, out string? _);
                                string infoMsg = $"Cannot use field name '{fieldName}' as it conflicts with another field's name in the entity: {targetEntityName}. ";
                                string actionableMsg = doesFieldRepresentAColumn ?
                                    $"Consider using the 'mappings' section of the {targetEntityName} entity configuration to provide some other name for the field: '{fieldName}'." :
                                    $"Consider using the 'relationships' section of the {targetEntityName} entity configuration to provide some other name for the relationship: '{fieldName}'.";
                                throw new DataApiBuilderException(
                                    message: infoMsg + actionableMsg,
                                    statusCode: HttpStatusCode.ServiceUnavailable,
                                    subStatusCode: DataApiBuilderException.SubStatusCodes.ErrorInInitialization);
                            }
                            else
                            {
                                fieldsInSourceTargetLinkingNode.Add(fieldInLinkingNode);
                            }
                        }
                    }

                    // Store object type of the linking node for (sourceEntityName, targetEntityName).
                    NameNode sourceTargetLinkingNodeName = new(GenerateLinkingNodeName(
                        objectTypes[sourceEntityName].Name.Value,
                        targetNode.Name.Value));
                    objectTypes.TryAdd(sourceTargetLinkingNodeName.Value,
                        new(
                            location: null,
                            name: sourceTargetLinkingNodeName,
                            description: null,
                            new List<DirectiveNode>() { },
                            new List<NamedTypeNode>(),
                            fieldsInSourceTargetLinkingNode));
                }
            }
        }

        /// <summary>
        /// Generates the ObjectTypeDefinitionNodes and InputObjectTypeDefinitionNodes as part of GraphQL Schema generation for cosmos db.
        /// Each datasource in cosmos has a root file provided which is used to generate the schema.
        /// NOTE: DataSourceNames must be preFiltered to be cosmos datasources.
        /// </summary>
        /// <param name="dataSourceNames">Hashset of datasourceNames to generate cosmos objects.</param>
        private DocumentNode GenerateCosmosGraphQLObjects(HashSet<string> dataSourceNames, Dictionary<string, InputObjectTypeDefinitionNode> inputObjects)
        {
            DocumentNode? root = null;

            if (dataSourceNames.Count() == 0)
            {
                return new DocumentNode(new List<IDefinitionNode>());
            }

            foreach (string dataSourceName in dataSourceNames)
            {
                ISqlMetadataProvider metadataProvider = _metadataProviderFactory.GetMetadataProvider(dataSourceName);
                DocumentNode currentNode = ((CosmosSqlMetadataProvider)metadataProvider).GraphQLSchemaRoot;
                root = root is null ? currentNode : root.WithDefinitions(root.Definitions.Concat(currentNode.Definitions).ToImmutableList());
            }

            IEnumerable<ObjectTypeDefinitionNode> objectNodes = root!.Definitions.Where(d => d is ObjectTypeDefinitionNode).Cast<ObjectTypeDefinitionNode>();
            foreach (ObjectTypeDefinitionNode node in objectNodes)
            {
                InputTypeBuilder.GenerateInputTypesForObjectType(node, inputObjects);
            }

            return root;
        }

        /// <summary>
        /// Create and return a default GraphQL result field for a mutation which doesn't
        /// define a result set and doesn't return any rows.
        /// </summary>
        private static FieldDefinitionNode GetDbOperationResultField()
        {
            return new(
                location: null,
                name: new(GraphQLUtils.DB_OPERATION_RESULT_FIELD_NAME),
                description: new StringValueNode("Contains result for mutation execution"),
                arguments: new List<InputValueDefinitionNode>(),
                type: new StringType().ToTypeNode(),
                directives: new List<DirectiveNode>());
        }

        public (DocumentNode, Dictionary<string, InputObjectTypeDefinitionNode>) GenerateGraphQLObjects()
        {
            RuntimeConfig runtimeConfig = _runtimeConfigProvider.GetConfig();
            HashSet<string> cosmosDataSourceNames = new();
            IDictionary<string, Entity> sqlEntities = new Dictionary<string, Entity>();
            Dictionary<string, InputObjectTypeDefinitionNode> inputObjects = new();

            foreach ((string entityName, Entity entity) in runtimeConfig.Entities)
            {
                DataSource ds = runtimeConfig.GetDataSourceFromEntityName(entityName);

                switch (ds.DatabaseType)
                {
                    case DatabaseType.CosmosDB_NoSQL:
                        cosmosDataSourceNames.Add(_runtimeConfigProvider.GetConfig().GetDataSourceNameFromEntityName(entityName));
                        break;
                    case DatabaseType.MSSQL or DatabaseType.MySQL or DatabaseType.PostgreSQL or DatabaseType.DWSQL:
                        sqlEntities.TryAdd(entityName, entity);
                        break;
                    default:
                        throw new NotImplementedException($"This database type {ds.DatabaseType} is not yet implemented.");
                }
            }

            RuntimeEntities sql = new(new ReadOnlyDictionary<string, Entity>(sqlEntities));

            DocumentNode cosmosResult = GenerateCosmosGraphQLObjects(cosmosDataSourceNames, inputObjects);
            DocumentNode sqlResult = GenerateSqlGraphQLObjects(sql, inputObjects);
            // Create Root node with definitions from both cosmos and sql.
            DocumentNode root = new(cosmosResult.Definitions.Concat(sqlResult.Definitions).ToImmutableList());

            // Merge the inputobjectType definitions from cosmos and sql onto the root.
            return (root.WithDefinitions(root.Definitions.Concat(inputObjects.Values).ToImmutableList()), inputObjects);
        }
    }
}<|MERGE_RESOLUTION|>--- conflicted
+++ resolved
@@ -41,12 +41,8 @@
         private readonly IMetadataProviderFactory _metadataProviderFactory;
         private readonly RuntimeEntities _entities;
         private readonly IAuthorizationResolver _authorizationResolver;
-<<<<<<< HEAD
+        private bool _isMultipleCreateOperationEnabled;
         private readonly IRuntimeConfigProvider _runtimeConfigProvider;
-=======
-        private readonly RuntimeConfigProvider _runtimeConfigProvider;
-        private bool _isMultipleCreateOperationEnabled;
->>>>>>> e8d9fcb9
 
         /// <summary>
         /// Initializes a new instance of the <see cref="GraphQLSchemaCreator"/> class.
