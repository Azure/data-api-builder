// Copyright (c) Microsoft Corporation.
// Licensed under the MIT License.

using System.IO.Abstractions;
using System.Net;
using Azure.DataApiBuilder.Config;
using Azure.DataApiBuilder.Config.DatabasePrimitives;
using Azure.DataApiBuilder.Config.ObjectModel;
using Azure.DataApiBuilder.Core.Configurations;
using Azure.DataApiBuilder.Core.Resolvers.Factories;
using Azure.DataApiBuilder.Service.Exceptions;
using Microsoft.Extensions.Logging;
using static Azure.DataApiBuilder.Config.DabConfigEvents;

namespace Azure.DataApiBuilder.Core.Services.MetadataProviders
{
    /// <inheritdoc />
    public class MetadataProviderFactory : IMetadataProviderFactory
    {
        private readonly IDictionary<string, ISqlMetadataProvider> _metadataProviders;
        private readonly RuntimeConfigProvider _runtimeConfigProvider;
        private readonly IAbstractQueryManagerFactory _queryManagerFactory;
        private readonly ILogger<ISqlMetadataProvider> _logger;
        private readonly IFileSystem _fileSystem;
        private readonly bool _isValidateOnly;

        public MetadataProviderFactory(
            RuntimeConfigProvider runtimeConfigProvider,
            IAbstractQueryManagerFactory queryManagerFactory,
            ILogger<ISqlMetadataProvider> logger,
            IFileSystem fileSystem,
            HotReloadEventHandler<HotReloadEventArgs>? handler,
            bool isValidateOnly = false)
        {
<<<<<<< HEAD
            handler?.MetadataProviderFactory_Subscribe(MetadataProviderFactory_ConfigChangeEventReceived);
=======
            handler?.Subscribe(METADATA_PROVIDER_FACTORY_ON_CONFIG_CHANGED, OnConfigChanged);
>>>>>>> c696cba1
            _runtimeConfigProvider = runtimeConfigProvider;
            _queryManagerFactory = queryManagerFactory;
            _logger = logger;
            _fileSystem = fileSystem;
            _isValidateOnly = isValidateOnly;
            _metadataProviders = new Dictionary<string, ISqlMetadataProvider>();
            ConfigureMetadataProviders();
        }

        private void ConfigureMetadataProviders()
        {
            foreach ((string dataSourceName, DataSource dataSource) in _runtimeConfigProvider.GetConfig().GetDataSourceNamesToDataSourcesIterator())
            {
                ISqlMetadataProvider metadataProvider = dataSource.DatabaseType switch
                {
                    DatabaseType.CosmosDB_NoSQL => new CosmosSqlMetadataProvider(_runtimeConfigProvider, _fileSystem),
                    DatabaseType.MSSQL => new MsSqlMetadataProvider(_runtimeConfigProvider, _queryManagerFactory, _logger, dataSourceName, _isValidateOnly),
                    DatabaseType.DWSQL => new MsSqlMetadataProvider(_runtimeConfigProvider, _queryManagerFactory, _logger, dataSourceName, _isValidateOnly),
                    DatabaseType.PostgreSQL => new PostgreSqlMetadataProvider(_runtimeConfigProvider, _queryManagerFactory, _logger, dataSourceName, _isValidateOnly),
                    DatabaseType.MySQL => new MySqlMetadataProvider(_runtimeConfigProvider, _queryManagerFactory, _logger, dataSourceName, _isValidateOnly),
                    _ => throw new NotSupportedException(dataSource.DatabaseTypeNotSupportedMessage),
                };

                _metadataProviders.Add(dataSourceName, metadataProvider);
            }
        }

<<<<<<< HEAD
        public void MetadataProviderFactory_ConfigChangeEventReceived(object? sender, HotReloadEventArgs args)
=======
        public void OnConfigChanged(object? sender, HotReloadEventArgs args)
>>>>>>> c696cba1
        {
            ConfigureMetadataProviders();
        }

<<<<<<< HEAD
        

=======
>>>>>>> c696cba1
        /// <inheritdoc />
        public ISqlMetadataProvider GetMetadataProvider(string dataSourceName)
        {
            if (!(_metadataProviders.TryGetValue(dataSourceName, out ISqlMetadataProvider? metadataProvider)))
            {
                throw new DataApiBuilderException(
                    $"{nameof(dataSourceName)}:{dataSourceName} could not be found within the config",
                    HttpStatusCode.BadRequest,
                    DataApiBuilderException.SubStatusCodes.DataSourceNotFound);
            }

            return metadataProvider;
        }

        /// <inheritdoc />
        public async Task InitializeAsync()
        {
            foreach ((_, ISqlMetadataProvider provider) in _metadataProviders)
            {
                if (provider is not null)
                {
                    await provider.InitializeAsync();
                }
            }
        }

        /// <summary>
        /// Captures all the metadata exceptions from all the metadata providers at a single place.
        /// </summary>
        /// <returns>List of Exceptions</returns>
        public List<Exception> GetAllMetadataExceptions()
        {
            List<Exception> allMetadataExceptions = new();
            foreach ((_, ISqlMetadataProvider provider) in _metadataProviders)
            {
                if (provider is not null)
                {
                    allMetadataExceptions.AddRange(provider.SqlMetadataExceptions);
                }
            }

            return allMetadataExceptions;
        }

        public IEnumerable<ISqlMetadataProvider> ListMetadataProviders()
        {
            return _metadataProviders.Values;
        }

        /// <inheritdoc />
        public void InitializeAsync(
            Dictionary<string, Dictionary<string, DatabaseObject>> EntityToDatabaseObjectMap,
            Dictionary<string, Dictionary<string, string>> graphQLStoredProcedureExposedNameToEntityNameMap)
        {
            foreach ((string dataSourceName, ISqlMetadataProvider provider) in _metadataProviders)
            {
                if (provider is not null)
                {
                    provider.InitializeAsync(EntityToDatabaseObjectMap[dataSourceName], graphQLStoredProcedureExposedNameToEntityNameMap[dataSourceName]);
                }
            }
        }
    }
}<|MERGE_RESOLUTION|>--- conflicted
+++ resolved
@@ -32,11 +32,7 @@
             HotReloadEventHandler<HotReloadEventArgs>? handler,
             bool isValidateOnly = false)
         {
-<<<<<<< HEAD
-            handler?.MetadataProviderFactory_Subscribe(MetadataProviderFactory_ConfigChangeEventReceived);
-=======
             handler?.Subscribe(METADATA_PROVIDER_FACTORY_ON_CONFIG_CHANGED, OnConfigChanged);
->>>>>>> c696cba1
             _runtimeConfigProvider = runtimeConfigProvider;
             _queryManagerFactory = queryManagerFactory;
             _logger = logger;
@@ -64,20 +60,11 @@
             }
         }
 
-<<<<<<< HEAD
-        public void MetadataProviderFactory_ConfigChangeEventReceived(object? sender, HotReloadEventArgs args)
-=======
         public void OnConfigChanged(object? sender, HotReloadEventArgs args)
->>>>>>> c696cba1
         {
             ConfigureMetadataProviders();
         }
 
-<<<<<<< HEAD
-        
-
-=======
->>>>>>> c696cba1
         /// <inheritdoc />
         public ISqlMetadataProvider GetMetadataProvider(string dataSourceName)
         {
