// Copyright (c) Microsoft Corporation.
// Licensed under the MIT License.

using System.Data;
<<<<<<< HEAD
=======
using System.Text.Json;
using System.Text.Json.Nodes;
using Azure.DataApiBuilder.Config.DatabasePrimitives;
>>>>>>> ca5fa146
using Azure.DataApiBuilder.Core.Configurations;
using Azure.DataApiBuilder.Core.Models;
using Azure.DataApiBuilder.Core.Resolvers;
using Azure.DataApiBuilder.Core.Resolvers.Factories;
using Microsoft.Data.SqlClient;
using Microsoft.Extensions.Logging;

namespace Azure.DataApiBuilder.Core.Services
{
    /// <summary>
    /// MsSQL specific override for SqlMetadataProvider.
    /// All the method definitions from base class are sufficient
    /// this class is only created for symmetricity with MySql
    /// and ease of expanding the generics specific to MsSql.
    /// </summary>
    public class MsSqlMetadataProvider :
        SqlMetadataProvider<SqlConnection, SqlDataAdapter, SqlCommand>
    {
        public MsSqlMetadataProvider(
            RuntimeConfigProvider runtimeConfigProvider,
            IAbstractQueryManagerFactory queryManagerFactory,
            ILogger<ISqlMetadataProvider> logger,
            string dataSourceName)
            : base(runtimeConfigProvider, queryManagerFactory, logger, dataSourceName)
        {
        }

        public static readonly HashSet<string> DateTimeTypes = new() { "date", "smalldatetime", "datetime", "datetime2", "datetimeoffset" };

        public override string GetDefaultSchemaName()
        {
            return "dbo";
        }

        /// <summary>
        /// Takes a string version of an SQL Server data type (also applies to Azure SQL DB)
        /// and returns its .NET common language runtime (CLR) counterpart
        /// As per https://docs.microsoft.com/dotnet/framework/data/adonet/sql-server-data-type-mappings
        /// </summary>
        public override Type SqlToCLRType(string sqlType)
        {
            return TypeHelper.GetSystemTypeFromSqlDbType(sqlType);
        }

        /// <inheritdoc/>
<<<<<<< HEAD
        public override DbType? SqlDbTypeToDbType(string sqlDbTypeName)
        {
            if (Enum.TryParse(sqlDbTypeName, ignoreCase: true, out SqlDbType sqlDbType))
            {
                // For MsSql, all the date time types i.e. date, smalldatetime, datetime, datetime2 map to System.DateTime system type.
                // Hence we cannot directly determine the DbType from the system type.
                // However, to make sure that the database correctly interprets these datatypes, it is necessary to correctly
                // populate the DbTypes.
                return TypeHelper.GetDbTypeFromSqlDbType(sqlDbType);
            }

            // This code should never be hit because every sqlDbTypeName must have a corresponding sqlDbType.
            return null;
=======
        public override async Task PopulateTriggerMetadataForTable(string entityName, string schemaName, string tableName, SourceDefinition sourceDefinition)
        {
            string enumerateEnabledTriggers = SqlQueryBuilder.BuildFetchEnabledTriggersQuery();
            Dictionary<string, DbConnectionParam> parameters = new()
            {
                { $"{BaseQueryStructure.PARAM_NAME_PREFIX}param0", new(schemaName, DbType.String) },
                { $"{BaseQueryStructure.PARAM_NAME_PREFIX}param1", new(tableName, DbType.String) }
            };

            JsonArray? resultArray = await QueryExecutor.ExecuteQueryAsync(
                sqltext: enumerateEnabledTriggers,
                parameters: parameters,
                dataReaderHandler: QueryExecutor.GetJsonArrayAsync);
            using JsonDocument sqlResult = JsonDocument.Parse(resultArray!.ToJsonString());

            foreach (JsonElement element in sqlResult.RootElement.EnumerateArray())
            {
                string type_desc = element.GetProperty("type_desc").ToString();
                if ("UPDATE".Equals(type_desc))
                {
                    sourceDefinition.IsUpdateDMLTriggerEnabled = true;
                    _logger.LogInformation($"An update trigger is enabled for the entity: {entityName}");
                }

                if ("INSERT".Equals(type_desc))
                {
                    sourceDefinition.IsInsertDMLTriggerEnabled = true;
                    _logger.LogInformation($"An insert trigger is enabled for the entity: {entityName}");
                }
            }
>>>>>>> ca5fa146
        }
    }
}<|MERGE_RESOLUTION|>--- conflicted
+++ resolved
@@ -2,12 +2,9 @@
 // Licensed under the MIT License.
 
 using System.Data;
-<<<<<<< HEAD
-=======
 using System.Text.Json;
 using System.Text.Json.Nodes;
 using Azure.DataApiBuilder.Config.DatabasePrimitives;
->>>>>>> ca5fa146
 using Azure.DataApiBuilder.Core.Configurations;
 using Azure.DataApiBuilder.Core.Models;
 using Azure.DataApiBuilder.Core.Resolvers;
@@ -53,21 +50,6 @@
         }
 
         /// <inheritdoc/>
-<<<<<<< HEAD
-        public override DbType? SqlDbTypeToDbType(string sqlDbTypeName)
-        {
-            if (Enum.TryParse(sqlDbTypeName, ignoreCase: true, out SqlDbType sqlDbType))
-            {
-                // For MsSql, all the date time types i.e. date, smalldatetime, datetime, datetime2 map to System.DateTime system type.
-                // Hence we cannot directly determine the DbType from the system type.
-                // However, to make sure that the database correctly interprets these datatypes, it is necessary to correctly
-                // populate the DbTypes.
-                return TypeHelper.GetDbTypeFromSqlDbType(sqlDbType);
-            }
-
-            // This code should never be hit because every sqlDbTypeName must have a corresponding sqlDbType.
-            return null;
-=======
         public override async Task PopulateTriggerMetadataForTable(string entityName, string schemaName, string tableName, SourceDefinition sourceDefinition)
         {
             string enumerateEnabledTriggers = SqlQueryBuilder.BuildFetchEnabledTriggersQuery();
@@ -98,7 +80,22 @@
                     _logger.LogInformation($"An insert trigger is enabled for the entity: {entityName}");
                 }
             }
->>>>>>> ca5fa146
+        }
+
+        /// <inheritdoc/>
+        public override DbType? SqlDbTypeToDbType(string sqlDbTypeName)
+        {
+            if (Enum.TryParse(sqlDbTypeName, ignoreCase: true, out SqlDbType sqlDbType))
+            {
+                // For MsSql, all the date time types i.e. date, smalldatetime, datetime, datetime2 map to System.DateTime system type.
+                // Hence we cannot directly determine the DbType from the system type.
+                // However, to make sure that the database correctly interprets these datatypes, it is necessary to correctly
+                // populate the DbTypes.
+                return TypeHelper.GetDbTypeFromSqlDbType(sqlDbType);
+            }
+
+            // This code should never be hit because every sqlDbTypeName must have a corresponding sqlDbType.
+            return null;
         }
     }
 }