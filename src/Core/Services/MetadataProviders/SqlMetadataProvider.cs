// Copyright (c) Microsoft Corporation.
// Licensed under the MIT License.

using System.Data;
using System.Data.Common;
using System.Diagnostics.CodeAnalysis;
using System.Net;
using System.Runtime.CompilerServices;
using System.Text;
using System.Text.Json;
using System.Text.Json.Nodes;
using Azure.DataApiBuilder.Config.DatabasePrimitives;
using Azure.DataApiBuilder.Config.ObjectModel;
using Azure.DataApiBuilder.Core.Configurations;
using Azure.DataApiBuilder.Core.Models;
using Azure.DataApiBuilder.Core.Parsers;
using Azure.DataApiBuilder.Core.Resolvers;
using Azure.DataApiBuilder.Core.Resolvers.Factories;
using Azure.DataApiBuilder.Service.Exceptions;
using HotChocolate.Language;
using Microsoft.Extensions.Logging;
using static Azure.DataApiBuilder.Service.GraphQLBuilder.GraphQLNaming;

[assembly: InternalsVisibleTo("Azure.DataApiBuilder.Service.Tests")]
namespace Azure.DataApiBuilder.Core.Services
{
    /// <summary>
    /// Reads schema information from the database to make it
    /// available for the GraphQL/REST services.
    /// </summary>
    public abstract class SqlMetadataProvider<ConnectionT, DataAdapterT, CommandT> : ISqlMetadataProvider
        where ConnectionT : DbConnection, new()
        where DataAdapterT : DbDataAdapter, new()
        where CommandT : DbCommand, new()
    {
        private ODataParser _oDataParser = new();

        private readonly DatabaseType _databaseType;

        // Represents the entities exposed in the runtime config.
        private IReadOnlyDictionary<string, Entity> _entities;

        // Represents the linking entities created by DAB to support nested mutations for entities having an M:N relationship between them.
        protected Dictionary<string, Entity> _linkingEntities = new();

        protected readonly string _dataSourceName;

        // Dictionary containing mapping of graphQL stored procedure exposed query/mutation name
        // to their corresponding entity names defined in the config.
        public Dictionary<string, string> GraphQLStoredProcedureExposedNameToEntityNameMap { get; set; } = new();

        // Contains all the referencing and referenced columns for each pair
        // of referencing and referenced tables.
        public Dictionary<RelationShipPair, ForeignKeyDefinition>? PairToFkDefinition { get; set; }

        protected IQueryExecutor QueryExecutor { get; }

        protected const int NUMBER_OF_RESTRICTIONS = 4;

        protected string ConnectionString { get; init; }

        protected IQueryBuilder SqlQueryBuilder { get; init; }

        protected DataSet EntitiesDataSet { get; init; }

        private RuntimeConfigProvider _runtimeConfigProvider;

        private Dictionary<string, Dictionary<string, string>> EntityBackingColumnsToExposedNames { get; } = new();

        private Dictionary<string, Dictionary<string, string>> EntityExposedNamesToBackingColumnNames { get; } = new();

        private Dictionary<string, string> EntityPathToEntityName { get; } = new();

        protected IAbstractQueryManagerFactory QueryManagerFactory { get; init; }

        /// <summary>
        /// Maps an entity name to a DatabaseObject.
        /// </summary>
        public Dictionary<string, DatabaseObject> EntityToDatabaseObject { get; set; } =
            new(StringComparer.InvariantCulture);

        protected readonly ILogger<ISqlMetadataProvider> _logger;

        public readonly bool _isValidateOnly;
        public List<Exception> SqlMetadataExceptions { get; private set; } = new();

        private void HandleOrRecordException(Exception e)
        {
            if (_isValidateOnly)
            {
                SqlMetadataExceptions.Add(e);
            }
            else
            {
                throw e;
            }
        }

        public SqlMetadataProvider(
            RuntimeConfigProvider runtimeConfigProvider,
            IAbstractQueryManagerFactory engineFactory,
            ILogger<ISqlMetadataProvider> logger,
            string dataSourceName,
            bool isValidateOnly = false)
        {
            RuntimeConfig runtimeConfig = runtimeConfigProvider.GetConfig();
            _runtimeConfigProvider = runtimeConfigProvider;
            _dataSourceName = dataSourceName;
            _databaseType = runtimeConfig.GetDataSourceFromDataSourceName(dataSourceName).DatabaseType;
            _entities = runtimeConfig.Entities.Where(x => string.Equals(runtimeConfig.GetDataSourceNameFromEntityName(x.Key), _dataSourceName, StringComparison.OrdinalIgnoreCase)).ToDictionary(x => x.Key, x => x.Value);
            _logger = logger;
            _isValidateOnly = isValidateOnly;
            foreach ((string entityName, Entity entityMetatdata) in _entities)
            {
                if (runtimeConfig.IsRestEnabled)
                {
                    string restPath = entityMetatdata.Rest?.Path ?? entityName;
                    _logger.LogInformation("[{entity}] REST path: {globalRestPath}/{entityRestPath}", entityName, runtimeConfig.RestPath, restPath);
                }
                else
                {
                    _logger.LogInformation(message: "REST calls are disabled for the entity: {entity}", entityName);
                }
            }

            ConnectionString = runtimeConfig.GetDataSourceFromDataSourceName(dataSourceName).ConnectionString;
            EntitiesDataSet = new();
            QueryManagerFactory = engineFactory;
            SqlQueryBuilder = QueryManagerFactory.GetQueryBuilder(_databaseType);
            QueryExecutor = QueryManagerFactory.GetQueryExecutor(_databaseType);
        }

        /// <inheritdoc />
        public ODataParser GetODataParser()
        {
            return _oDataParser;
        }

        /// <inheritdoc />
        public DatabaseType GetDatabaseType()
        {
            return _databaseType;
        }

        /// <summary>
        /// Obtains the underlying query builder.
        /// </summary>
        /// <returns></returns>
        public IQueryBuilder GetQueryBuilder()
        {
            return SqlQueryBuilder;
        }

        /// <inheritdoc />
        public virtual string GetSchemaName(string entityName)
        {
            if (!EntityToDatabaseObject.TryGetValue(entityName, out DatabaseObject? databaseObject))
            {
                throw new DataApiBuilderException(message: $"Table Definition for {entityName} has not been inferred.",
                    statusCode: HttpStatusCode.InternalServerError,
                    subStatusCode: DataApiBuilderException.SubStatusCodes.EntityNotFound);
            }

            return databaseObject!.SchemaName;
        }

        /// <summary>
        /// Gets the database name. This method is only relevant for MySql where the terms schema and database are used interchangeably.
        /// </summary>
        public virtual string GetDatabaseName() => string.Empty;

        /// <inheritdoc />
        public string GetDatabaseObjectName(string entityName)
        {
            if (!EntityToDatabaseObject.TryGetValue(entityName, out DatabaseObject? databaseObject))
            {
                throw new DataApiBuilderException(message: $"Table Definition for {entityName} has not been inferred.",
                    statusCode: HttpStatusCode.InternalServerError,
                    subStatusCode: DataApiBuilderException.SubStatusCodes.EntityNotFound);
            }

            return databaseObject!.Name;
        }

        /// <inheritdoc />
        public SourceDefinition GetSourceDefinition(string entityName)
        {
            if (!EntityToDatabaseObject.TryGetValue(entityName, out DatabaseObject? databaseObject))
            {
                throw new DataApiBuilderException(message: $"Table Definition for {entityName} has not been inferred.",
                    statusCode: HttpStatusCode.InternalServerError,
                    subStatusCode: DataApiBuilderException.SubStatusCodes.EntityNotFound);
            }

            return databaseObject.SourceDefinition;
        }

        /// <inheritdoc />
        public StoredProcedureDefinition GetStoredProcedureDefinition(string entityName)
        {
            if (!EntityToDatabaseObject.TryGetValue(entityName, out DatabaseObject? databaseObject))
            {
                throw new DataApiBuilderException(message: $"Stored Procedure Definition for {entityName} has not been inferred.",
                    statusCode: HttpStatusCode.InternalServerError,
                    subStatusCode: DataApiBuilderException.SubStatusCodes.EntityNotFound);
            }

            return ((DatabaseStoredProcedure)databaseObject).StoredProcedureDefinition;
        }

        /// <inheritdoc />
        public bool TryGetExposedColumnName(string entityName, string backingFieldName, [NotNullWhen(true)] out string? name)
        {
            return EntityBackingColumnsToExposedNames[entityName].TryGetValue(backingFieldName, out name);
        }

        /// <inheritdoc />
        public bool TryGetBackingColumn(string entityName, string field, [NotNullWhen(true)] out string? name)
        {
            return EntityExposedNamesToBackingColumnNames[entityName].TryGetValue(field, out name);
        }

        /// <inheritdoc />
        public virtual bool TryGetEntityNameFromPath(string entityPathName, [NotNullWhen(true)] out string? entityName)
        {
            return EntityPathToEntityName.TryGetValue(entityPathName, out entityName);
        }

        /// <inheritdoc />
        public IReadOnlyDictionary<string, DatabaseObject> GetEntityNamesAndDbObjects()
        {
            return EntityToDatabaseObject;
        }

        /// <inheritdoc />
        public string GetEntityName(string graphQLType)
        {
            if (_entities.ContainsKey(graphQLType))
            {
                return graphQLType;
            }

            foreach ((string entityName, Entity entity) in _entities)
            {
                if (entity.GraphQL.Singular == graphQLType)
                {
                    return entityName;
                }
            }

            throw new DataApiBuilderException(
                "GraphQL type doesn't match any entity name or singular type in the runtime config.",
                HttpStatusCode.BadRequest,
                DataApiBuilderException.SubStatusCodes.BadRequest);
        }

        /// <inheritdoc />
        public async Task InitializeAsync()
        {
            System.Diagnostics.Stopwatch timer = System.Diagnostics.Stopwatch.StartNew();
            GenerateDatabaseObjectForEntities();
            if (_isValidateOnly)
            {
                // Currently Validate mode only support single datasource,
                // so using the below validation we can check connection once instead of checking for each entity.
                // To enable to check for multiple data-sources just remove this validation and each entity will have its own connection check.
                try
                {
                    await ValidateDatabaseConnection();
                }
                catch (DataApiBuilderException e)
                {
                    HandleOrRecordException(e);
                    return;
                }
            }

            await PopulateObjectDefinitionForEntities();
            GenerateExposedToBackingColumnMapsForEntities();
            // When IsLateConfigured is true we are in a hosted scenario and do not reveal primary key information.
            if (!_runtimeConfigProvider.IsLateConfigured)
            {
                LogPrimaryKeys();
            }

            GenerateRestPathToEntityMap();
            InitODataParser();
            timer.Stop();
            _logger.LogTrace($"Done inferring Sql database schema in {timer.ElapsedMilliseconds}ms.");
        }

        /// <inheritdoc/>
        public bool TryGetExposedFieldToBackingFieldMap(string entityName, [NotNullWhen(true)] out IReadOnlyDictionary<string, string>? mappings)
        {
            Dictionary<string, string>? entityToColumnMappings;
            mappings = null;
            if (EntityExposedNamesToBackingColumnNames.TryGetValue(entityName, out entityToColumnMappings))
            {
                mappings = entityToColumnMappings;
                return true;
            }

            return false;
        }

        /// <inheritdoc/>
        public bool TryGetBackingFieldToExposedFieldMap(string entityName, [NotNullWhen(true)] out IReadOnlyDictionary<string, string>? mappings)
        {
            Dictionary<string, string>? columntoEntityMappings;
            mappings = null;
            if (EntityBackingColumnsToExposedNames.TryGetValue(entityName, out columntoEntityMappings))
            {
                mappings = columntoEntityMappings;
                return true;
            }

            return false;
        }

        /// <summary>
        /// Log Primary key information. Function only called when not
        /// in a hosted scenario. Log relevant information about Primary keys
        /// including backing and exposed names, type, isNullable, and isAutoGenerated.
        /// </summary>
        private void LogPrimaryKeys()
        {
            ColumnDefinition column;
            foreach ((string entityName, Entity _) in _entities)
            {
                SourceDefinition sourceDefinition = GetSourceDefinition(entityName);
                _logger.LogDebug("Logging primary key information for entity: {entityName}.", entityName);
                foreach (string pK in sourceDefinition.PrimaryKey)
                {
                    column = sourceDefinition.Columns[pK];
                    if (TryGetExposedColumnName(entityName, pK, out string? exposedPKeyName))
                    {
                        _logger.LogDebug(
                            message: "Primary key column name: {pK}\n" +
                            "      Primary key mapped name: {exposedPKeyName}\n" +
                            "      Type: {column.SystemType.Name}\n" +
                            "      IsNullable: {column.IsNullable}\n" +
                            "      IsAutoGenerated: {column.IsAutoGenerated}",
                            pK,
                            exposedPKeyName,
                            column.SystemType.Name,
                            column.IsNullable,
                            column.IsAutoGenerated);
                    }
                }
            }
        }

        /// <summary>
        /// Verify that the stored procedure exists in the database schema, then populate its database object parameters accordingly
        /// </summary>
        protected virtual async Task FillSchemaForStoredProcedureAsync(
            Entity procedureEntity,
            string entityName,
            string schemaName,
            string storedProcedureSourceName,
            StoredProcedureDefinition storedProcedureDefinition)
        {
            using ConnectionT conn = new();
            conn.ConnectionString = ConnectionString;
            DataTable procedureMetadata;
            string[] procedureRestrictions = new string[NUMBER_OF_RESTRICTIONS];

            try
            {
                await QueryExecutor.SetManagedIdentityAccessTokenIfAnyAsync(conn, _dataSourceName);
                await conn.OpenAsync();

                // To restrict the parameters for the current stored procedure, specify its name
                procedureRestrictions[0] = conn.Database;
                procedureRestrictions[1] = schemaName;
                procedureRestrictions[2] = storedProcedureSourceName;

                procedureMetadata = await conn.GetSchemaAsync(collectionName: "Procedures", restrictionValues: procedureRestrictions);
            }
            catch (Exception ex)
            {
                string message = $"Cannot obtain Schema for entity {entityName} " +
                            $"with underlying database object source: {schemaName}.{storedProcedureSourceName} " +
                            $"due to: {ex.Message}";

                throw new DataApiBuilderException(
                    message: message,
                    innerException: ex,
                    statusCode: HttpStatusCode.ServiceUnavailable,
                    subStatusCode: DataApiBuilderException.SubStatusCodes.ErrorInInitialization);
            }

            // Stored procedure does not exist in DB schema
            if (procedureMetadata.Rows.Count == 0)
            {
                throw new DataApiBuilderException(
                    message: $"No stored procedure definition found for the given database object {storedProcedureSourceName}",
                    statusCode: HttpStatusCode.ServiceUnavailable,
                    subStatusCode: DataApiBuilderException.SubStatusCodes.ErrorInInitialization);
            }

            // Each row in the procedureParams DataTable corresponds to a single parameter
            DataTable parameterMetadata = await conn.GetSchemaAsync(collectionName: "ProcedureParameters", restrictionValues: procedureRestrictions);

            // For each row/parameter, add an entry to StoredProcedureDefinition.Parameters dictionary
            foreach (DataRow row in parameterMetadata.Rows)
            {
                // row["DATA_TYPE"] has value type string so a direct cast to System.Type is not supported.
                // See https://learn.microsoft.com/en-us/dotnet/framework/data/adonet/sql-server-data-type-mappings
                string sqlType = (string)row["DATA_TYPE"];
                Type systemType = SqlToCLRType(sqlType);
                ParameterDefinition paramDefinition = new()
                {
                    SystemType = systemType,
                    DbType = TypeHelper.GetDbTypeFromSystemType(systemType)
                };

                // Add to parameters dictionary without the leading @ sign
                storedProcedureDefinition.Parameters.TryAdd(((string)row["PARAMETER_NAME"])[1..], paramDefinition);
            }

            // Loop through parameters specified in config, throw error if not found in schema
            // else set runtime config defined default values.
            // Note: we defer type checking of parameters specified in config until request time
            Dictionary<string, object>? configParameters = procedureEntity.Source.Parameters;
            if (configParameters is not null)
            {
                foreach ((string configParamKey, object configParamValue) in configParameters)
                {
                    if (!storedProcedureDefinition.Parameters.TryGetValue(configParamKey, out ParameterDefinition? parameterDefinition))
                    {
                        HandleOrRecordException(new DataApiBuilderException(
                            message: $"Could not find parameter \"{configParamKey}\" specified in config for procedure \"{schemaName}.{storedProcedureSourceName}\"",
                            statusCode: HttpStatusCode.ServiceUnavailable,
                            subStatusCode: DataApiBuilderException.SubStatusCodes.ErrorInInitialization));
                    }
                    else
                    {
                        parameterDefinition.HasConfigDefault = true;
                        parameterDefinition.ConfigDefaultValue = configParamValue?.ToString();
                    }
                }
            }

            // Generating exposed stored-procedure query/mutation name and adding to the dictionary mapping it to its entity name.
            GraphQLStoredProcedureExposedNameToEntityNameMap.TryAdd(GenerateStoredProcedureGraphQLFieldName(entityName, procedureEntity), entityName);
        }

        /// <summary>
        /// Takes a string version of a sql data type and returns its .NET common language runtime (CLR) counterpart
        /// </summary>
        public abstract Type SqlToCLRType(string sqlType);

        /// <summary>
        /// Updates a table's SourceDefinition object's metadata with whether any enabled insert/update DML triggers exist for the table.
        /// This method is only called for tables in MsSql.
        /// </summary>
        /// <param name="entityName">Name of the entity.</param>
        /// <param name="schemaName">Name of the schema in which the table is present.</param>
        /// <param name="tableName">Name of the table.</param>
        /// <param name="sourceDefinition">Table definition to update.</param>
        public virtual Task PopulateTriggerMetadataForTable(string entityName, string schemaName, string tableName, SourceDefinition sourceDefinition)
        {
            throw new NotImplementedException();
        }

        /// <summary>
        /// Generates the map used to find a given entity based
        /// on the path that will be used for that entity.
        /// </summary>
        private void GenerateRestPathToEntityMap()
        {
            RuntimeConfig runtimeConfig = _runtimeConfigProvider.GetConfig();
            string graphQLGlobalPath = runtimeConfig.GraphQLPath;

            foreach ((string entityName, Entity entity) in _entities)
            {
                try
                {
                    string path = GetEntityPath(entity, entityName).TrimStart('/');
                    ValidateEntityAndGraphQLPathUniqueness(path, graphQLGlobalPath);

                    if (!string.IsNullOrEmpty(path))
                    {
                        EntityPathToEntityName[path] = entityName;
                    }
                }
                catch (Exception e)
                {
                    HandleOrRecordException(e);
                }
            }
        }

        /// <summary>
        /// Validate that an Entity's REST path does not conflict with the developer configured
        /// or the internal default GraphQL path (/graphql).
        /// </summary>
        /// <param name="path">Entity's calculated REST path.</param>
        /// <param name="graphQLGlobalPath">Developer configured GraphQL Path</param>
        /// <exception cref="DataApiBuilderException"></exception>
        public void ValidateEntityAndGraphQLPathUniqueness(string path, string graphQLGlobalPath)
        {
            // Handle case when path does not have forward slash (/) prefix
            // by adding one if not present or ignoring an existing slash.
            // entityName -> /entityName
            // /entityName -> /entityName (no change)
            if (!string.IsNullOrWhiteSpace(path) && path[0] != '/')
            {
                path = '/' + path;
            }

            if (string.Equals(path, graphQLGlobalPath, StringComparison.OrdinalIgnoreCase) ||
                string.Equals(path, GraphQLRuntimeOptions.DEFAULT_PATH, StringComparison.OrdinalIgnoreCase))
            {
                HandleOrRecordException(new DataApiBuilderException(
                    message: "Entity's REST path conflicts with GraphQL reserved paths.",
                    statusCode: HttpStatusCode.ServiceUnavailable,
                    subStatusCode: DataApiBuilderException.SubStatusCodes.ConfigValidationError));
            }
        }

        /// <summary>
        /// Deserialize and return the entity's path.
        /// </summary>
        /// <param name="entity">Entity object to get the path of.</param>
        /// <param name="entityName">name of the entity</param>
        /// <returns>route for the given Entity.</returns>
        private static string GetEntityPath(Entity entity, string entityName)
        {
            // if entity.Rest is null or it's enabled without a custom path, return the entity name
            if (entity.Rest is null || (entity.Rest.Enabled && string.IsNullOrEmpty(entity.Rest.Path)))
            {
                return entityName;
            }

            // for false return empty string so we know not to add in caller
            if (!entity.Rest.Enabled)
            {
                return string.Empty;
            }

            // otherwise return the custom path
            return entity.Rest.Path!;
        }

        /// <summary>
        /// Returns the default schema name. Throws exception here since
        /// each derived class should override this method.
        /// </summary>
        /// <exception cref="NotSupportedException"></exception>
        public virtual string GetDefaultSchemaName()
        {
            throw new NotSupportedException($"Cannot get default schema " +
                $"name for database type {_databaseType}");
        }

        /// <summary>
        /// Creates a Database object with the given schema and table names.
        /// </summary>
        protected virtual DatabaseTable GenerateDbTable(string schemaName, string tableName)
        {
            return new(schemaName, tableName);
        }

        /// <summary>
        /// Builds the dictionary of parameters and their values required for the
        /// foreign key query.
        /// </summary>
        /// <param name="schemaNames"></param>
        /// <param name="tableNames"></param>
        /// <returns>The dictionary populated with parameters.</returns>
        protected virtual Dictionary<string, DbConnectionParam>
            GetForeignKeyQueryParams(
                string[] schemaNames,
                string[] tableNames)
        {
            Dictionary<string, DbConnectionParam> parameters = new();
            string[] schemaNameParams =
                BaseSqlQueryBuilder.CreateParams(
                    kindOfParam: BaseSqlQueryBuilder.SCHEMA_NAME_PARAM,
                    schemaNames.Count());
            string[] tableNameParams =
                BaseSqlQueryBuilder.CreateParams(
                    kindOfParam: BaseSqlQueryBuilder.TABLE_NAME_PARAM,
                    tableNames.Count());

            for (int i = 0; i < schemaNames.Count(); ++i)
            {
                parameters.Add(schemaNameParams[i], new(schemaNames[i], DbType.String));
            }

            for (int i = 0; i < tableNames.Count(); ++i)
            {
                parameters.Add(tableNameParams[i], new(tableNames[i], DbType.String));
            }

            return parameters;
        }

        /// <summary>
        /// Create a DatabaseObject for all the exposed entities.
        /// </summary>
        private void GenerateDatabaseObjectForEntities()
        {
            Dictionary<string, DatabaseObject> sourceObjects = new();
            foreach ((string entityName, Entity entity) in _entities)
            {
                PopulateDatabaseObjectForEntity(entity, entityName, sourceObjects);
            }
        }

        protected void PopulateDatabaseObjectForEntity(
            Entity entity,
            string entityName,
            Dictionary<string, DatabaseObject> sourceObjects)
        {
            try
            {
                EntitySourceType sourceType = GetEntitySourceType(entityName, entity);
                if (!EntityToDatabaseObject.ContainsKey(entityName))
                {
                    // Reuse the same Database object for multiple entities if they share the same source.
                    if (!sourceObjects.TryGetValue(entity.Source.Object, out DatabaseObject? sourceObject))
                    {
                        // parse source name into a tuple of (schemaName, databaseObjectName)
                        (string schemaName, string dbObjectName) = ParseSchemaAndDbTableName(entity.Source.Object)!;

                        // if specified as stored procedure in config,
                        // initialize DatabaseObject as DatabaseStoredProcedure,
                        // else with DatabaseTable (for tables) / DatabaseView (for views).

                        if (sourceType is EntitySourceType.StoredProcedure)
                        {
                            sourceObject = new DatabaseStoredProcedure(schemaName, dbObjectName)
                            {
                                SourceType = sourceType,
                                StoredProcedureDefinition = new()
                            };
                        }
                        else if (sourceType is EntitySourceType.Table)
                        {
                            sourceObject = new DatabaseTable()
                            {
                                SchemaName = schemaName,
                                Name = dbObjectName,
                                SourceType = sourceType,
                                TableDefinition = new()
                            };
                        }
                        else
                        {
                            sourceObject = new DatabaseView(schemaName, dbObjectName)
                            {
                                SchemaName = schemaName,
                                Name = dbObjectName,
                                SourceType = sourceType,
                                ViewDefinition = new()
                            };
                        }

                        sourceObjects.Add(entity.Source.Object, sourceObject);
                    }

                    EntityToDatabaseObject.Add(entityName, sourceObject);

                    if (entity.Relationships is not null && entity.Source.Type is EntitySourceType.Table)
                    {
                        ProcessRelationships(entityName, entity, (DatabaseTable)sourceObject, sourceObjects);
                    }
                }
            }
            catch (Exception e)
            {
                HandleOrRecordException(e);
            }
        }

        /// <summary>
        /// Get the EntitySourceType for the given entity or throw an exception if it is null.
        /// </summary>
        /// <param name="entityName">Name of the entity, used to provide info if an error is raised.</param>
        /// <param name="entity">Entity to get the source type from.</param>
        /// <returns>The non-nullable EntitySourceType.</returns>
        /// <exception cref="DataApiBuilderException">If the EntitySourceType is null raise an exception as it is required for a SQL entity.</exception>
        private static EntitySourceType GetEntitySourceType(string entityName, Entity entity)
        {
            return entity.Source.Type ??
                                throw new DataApiBuilderException(
                                    $"The entity {entityName} does not have a source type. A null source type is only valid if the database type is CosmosDB_NoSQL.",
                                    statusCode: HttpStatusCode.ServiceUnavailable,
                                    subStatusCode: DataApiBuilderException.SubStatusCodes.ConfigValidationError);
        }

        /// <summary>
        /// Adds a foreign key definition for each of the nested entities
        /// specified in the relationships section of this entity
        /// to gather the referencing and referenced columns from the database at a later stage.
        /// Sets the referencing and referenced tables based on the kind of relationship.
        /// If encounter a linking object, use that as the referencing table
        /// for the foreign key definition.
        /// There may not be a foreign key defined on the backend in which case
        /// the relationship.source.fields and relationship.target fields are mandatory.
        /// Initializing a definition here is an indication to find the foreign key
        /// between the referencing and referenced tables.
        /// </summary>
        /// <param name="entityName"></param>
        /// <param name="entity"></param>
        /// <param name="databaseTable"></param>
        /// <exception cref="InvalidOperationException"></exception>
        private void ProcessRelationships(
            string entityName,
            Entity entity,
            DatabaseTable databaseTable,
            Dictionary<string, DatabaseObject> sourceObjects)
        {
            SourceDefinition sourceDefinition = GetSourceDefinition(entityName);
            if (!sourceDefinition.SourceEntityRelationshipMap
                .TryGetValue(entityName, out RelationshipMetadata? relationshipData))
            {
                relationshipData = new();
                sourceDefinition.SourceEntityRelationshipMap.Add(entityName, relationshipData);
            }

            string targetSchemaName, targetDbTableName, linkingTableSchema, linkingTableName;
            foreach (EntityRelationship relationship in entity.Relationships!.Values)
            {
                string targetEntityName = relationship.TargetEntity;
                if (!_entities.TryGetValue(targetEntityName, out Entity? targetEntity))
                {
                    throw new InvalidOperationException($"Target Entity {targetEntityName} should be one of the exposed entities.");
                }

                (targetSchemaName, targetDbTableName) = ParseSchemaAndDbTableName(targetEntity.Source.Object)!;
                DatabaseTable targetDbTable = new(targetSchemaName, targetDbTableName);
                // If a linking object is specified,
                // give that higher preference and add two foreign keys for this targetEntity.
                if (relationship.LinkingObject is not null)
                {
                    (linkingTableSchema, linkingTableName) = ParseSchemaAndDbTableName(relationship.LinkingObject)!;
                    DatabaseTable linkingDbTable = new(linkingTableSchema, linkingTableName);
                    AddForeignKeyForTargetEntity(
                        targetEntityName,
                        referencingDbTable: linkingDbTable,
                        referencedDbTable: databaseTable,
                        referencingColumns: relationship.LinkingSourceFields,
                        referencedColumns: relationship.SourceFields,
                        relationshipData);

                    AddForeignKeyForTargetEntity(
                        targetEntityName,
                        referencingDbTable: linkingDbTable,
                        referencedDbTable: targetDbTable,
                        referencingColumns: relationship.LinkingTargetFields,
                        referencedColumns: relationship.TargetFields,
                        relationshipData);

                    // When a linking object is encountered for a database table, we will create a linking entity for the object.
                    // Subsequently, we will also populate the Database object for the linking entity. This is used to infer
                    // metadata about linking object needed to create GQL schema for nested insertions.
                    if (entity.Source.Type is EntitySourceType.Table)
                    {
                        PopulateMetadataForLinkingObject(
                            entityName: entityName,
                            targetEntityName: targetEntityName,
                            linkingObject: relationship.LinkingObject,
                            sourceObjects: sourceObjects);
                    }
                }
                else if (relationship.Cardinality == Cardinality.One)
                {
                    // For Many-One OR One-One Relationships, optimistically
                    // add foreign keys from either sides in the hopes of finding their metadata
                    // at a later stage when we query the database about foreign keys.
                    // Both or either of these may be present if its a One-One relationship,
                    // The second fk would not be present if its a Many-One relationship.
                    // When the configuration file doesn't specify how to relate these entities,
                    // at least 1 of the following foreign keys should be present.

                    // Adding this foreign key in the hopes of finding a foreign key
                    // in the underlying database object of the source entity referencing
                    // the target entity.
                    // This foreign key may NOT exist for either of the following reasons:
                    // a. this source entity is related to the target entity in an One-to-One relationship
                    // but the foreign key was added to the target entity's underlying source
                    // This is covered by the foreign key below.
                    // OR
                    // b. no foreign keys were defined at all.
                    AddForeignKeyForTargetEntity(
                        targetEntityName,
                        referencingDbTable: databaseTable,
                        referencedDbTable: targetDbTable,
                        referencingColumns: relationship.SourceFields,
                        referencedColumns: relationship.TargetFields,
                        relationshipData);

                    // Adds another foreign key definition with targetEntity.GetSourceName()
                    // as the referencingTableName - in the situation of a One-to-One relationship
                    // and the foreign key is defined in the source of targetEntity.
                    // This foreign key WILL NOT exist if its a Many-One relationship.
                    AddForeignKeyForTargetEntity(
                        targetEntityName,
                        referencingDbTable: targetDbTable,
                        referencedDbTable: databaseTable,
                        referencingColumns: relationship.TargetFields,
                        referencedColumns: relationship.SourceFields,
                        relationshipData);
                }
                else if (relationship.Cardinality is Cardinality.Many)
                {
                    // Case of publisher(One)-books(Many)
                    // we would need to obtain the foreign key information from the books table
                    // about the publisher id so we can do the join.
                    // so, the referencingTable is the source of the target entity.
                    AddForeignKeyForTargetEntity(
                        targetEntityName,
                        referencingDbTable: targetDbTable,
                        referencedDbTable: databaseTable,
                        referencingColumns: relationship.TargetFields,
                        referencedColumns: relationship.SourceFields,
                        relationshipData);
                }
            }
        }

        /// <summary>
        /// Helper method to create a linking entity and a database object for the given linking object (which relates the source and target with an M:N relationship).
        /// The created linking entity and its corresponding database object definition is later used during GraphQL schema generation
        /// to enable nested mutations.
        /// </summary>
        /// <param name="entityName">Source entity name.</param>
        /// <param name="targetEntityName">Target entity name.</param>
        /// <param name="linkingObject">Linking object</param>
        /// <param name="sourceObjects">Dictionary storing a collection of database objects which have been created.</param>
        protected virtual void PopulateMetadataForLinkingObject(
            string entityName,
            string targetEntityName,
            string linkingObject,
            Dictionary<string, DatabaseObject> sourceObjects)
        {
            return;
        }

        /// <summary>
        /// Adds a new foreign key definition for the target entity
        /// in the relationship metadata.
        /// </summary>
        private static void AddForeignKeyForTargetEntity(
            string targetEntityName,
            DatabaseTable referencingDbTable,
            DatabaseTable referencedDbTable,
            string[]? referencingColumns,
            string[]? referencedColumns,
            RelationshipMetadata relationshipData)
        {
            ForeignKeyDefinition foreignKeyDefinition = new()
            {
                Pair = new()
                {
                    ReferencingDbTable = referencingDbTable,
                    ReferencedDbTable = referencedDbTable
                }
            };

            if (referencingColumns is not null)
            {
                foreignKeyDefinition.ReferencingColumns.AddRange(referencingColumns);
            }

            if (referencedColumns is not null)
            {
                foreignKeyDefinition.ReferencedColumns.AddRange(referencedColumns);
            }

            if (relationshipData
                .TargetEntityToFkDefinitionMap.TryGetValue(targetEntityName, out List<ForeignKeyDefinition>? foreignKeys))
            {
                foreignKeys.Add(foreignKeyDefinition);
            }
            else
            {
                relationshipData.TargetEntityToFkDefinitionMap
                    .Add(targetEntityName,
                        new List<ForeignKeyDefinition>() { foreignKeyDefinition });
            }
        }

        /// <summary>
        /// Helper function will parse the schema and database object name
        /// from the provided source string and sort out if a default schema
        /// should be used.
        /// </summary>
        /// <param name="source">source string to parse</param>
        /// <returns>The appropriate schema and db object name as a tuple of strings.</returns>
        /// <exception cref="DataApiBuilderException"></exception>
        public (string, string) ParseSchemaAndDbTableName(string source)
        {
            (string? schemaName, string dbTableName) = EntitySourceNamesParser.ParseSchemaAndTable(source)!;

            // if schemaName is empty we check if the DB type is postgresql
            // and if the schema name was included in the connection string
            // as a value associated with the keyword 'SearchPath'.
            // if the DB type is not postgresql or if the connection string
            // does not include the schema name, we use the default schema name.
            // if schemaName is not empty we must check if Database Type is MySql
            // and in this case we throw an exception since there should be no
            // schema name in this case.
            if (string.IsNullOrEmpty(schemaName))
            {
                // if DatabaseType is not postgresql will short circuit and use default
                if (_databaseType is not DatabaseType.PostgreSQL ||
                    !PostgreSqlMetadataProvider.TryGetSchemaFromConnectionString(
                        connectionString: ConnectionString,
                        out schemaName))
                {
                    schemaName = GetDefaultSchemaName();
                }
            }
            else if (_databaseType is DatabaseType.MySQL)
            {
                throw new DataApiBuilderException(message: $"Invalid database object name: \"{schemaName}.{dbTableName}\"",
                                               statusCode: HttpStatusCode.ServiceUnavailable,
                                               subStatusCode: DataApiBuilderException.SubStatusCodes.ErrorInInitialization);
            }

            return (schemaName, dbTableName);
        }

        /// <inheritdoc />
        public List<string> GetSchemaGraphQLFieldNamesForEntityName(string entityName)
            => throw new NotImplementedException();

        /// <inheritdoc />
        public string? GetSchemaGraphQLFieldTypeFromFieldName(string graphQLType, string fieldName)
            => throw new NotImplementedException();

        /// <inheritdoc />
        public FieldDefinitionNode? GetSchemaGraphQLFieldFromFieldName(string graphQLType, string fieldName)
            => throw new NotImplementedException();

        public IReadOnlyDictionary<string, Entity> GetLinkingEntities()
        {
            return _linkingEntities;
        }

        /// <summary>
        /// Enrich the entities in the runtime config with the
        /// object definition information needed by the runtime to serve requests.
        /// Populates table definition for entities specified as tables or views
        /// Populates procedure definition for entities specified as stored procedures
        /// </summary>
        private async Task PopulateObjectDefinitionForEntities()
        {
            foreach ((string entityName, Entity entity) in _entities)
            {
                await PopulateObjectDefinitionForEntity(entityName, entity);
            }

            foreach ((string entityName, Entity entity) in _linkingEntities)
            {
                await PopulateObjectDefinitionForEntity(entityName, entity);
            }

            await PopulateForeignKeyDefinitionAsync();
        }

        private async Task PopulateObjectDefinitionForEntity(string entityName, Entity entity)
        {
            try
            {
                EntitySourceType entitySourceType = GetEntitySourceType(entityName, entity);
                if (entitySourceType is EntitySourceType.StoredProcedure)
                {
                    await FillSchemaForStoredProcedureAsync(
                        entity,
                        entityName,
                        GetSchemaName(entityName),
                        GetDatabaseObjectName(entityName),
                        GetStoredProcedureDefinition(entityName));

                    if (GetDatabaseType() == DatabaseType.MSSQL || GetDatabaseType() == DatabaseType.DWSQL)
                    {
                        await PopulateResultSetDefinitionsForStoredProcedureAsync(
                            GetSchemaName(entityName),
                            GetDatabaseObjectName(entityName),
                            GetStoredProcedureDefinition(entityName));
                    }
                }
                else if (entitySourceType is EntitySourceType.Table)
                {
                    await PopulateSourceDefinitionAsync(
                        entityName,
                        GetSchemaName(entityName),
                        GetDatabaseObjectName(entityName),
                        GetSourceDefinition(entityName),
                        entity.Source.KeyFields);
                }
                else
                {
                    ViewDefinition viewDefinition = (ViewDefinition)GetSourceDefinition(entityName);
                    await PopulateSourceDefinitionAsync(
                        entityName,
                        GetSchemaName(entityName),
                        GetDatabaseObjectName(entityName),
                        viewDefinition,
                        entity.Source.KeyFields);
                }
            }
            catch (Exception e)
            {
                HandleOrRecordException(e);
            }
        }

        /// <summary>
        /// Queries DB to get the result fields name and type to
        /// populate the result set definition for entities specified as stored procedures
        /// </summary>
        private async Task PopulateResultSetDefinitionsForStoredProcedureAsync(
            string schemaName,
            string storedProcedureName,
            SourceDefinition sourceDefinition)
        {
            StoredProcedureDefinition storedProcedureDefinition = (StoredProcedureDefinition)sourceDefinition;
            string dbStoredProcedureName = $"{schemaName}.{storedProcedureName}";
            // Generate query to get result set details
            // of the stored procedure.
            string queryForResultSetDetails = SqlQueryBuilder.BuildStoredProcedureResultDetailsQuery(
                dbStoredProcedureName);

            // Execute the query to get columns' details.
            JsonArray? resultArray = await QueryExecutor.ExecuteQueryAsync(
                sqltext: queryForResultSetDetails,
                parameters: null!,
                dataReaderHandler: QueryExecutor.GetJsonArrayAsync,
                dataSourceName: _dataSourceName);

            using JsonDocument sqlResult = JsonDocument.Parse(resultArray!.ToJsonString());

            // Iterate through each row returned by the query which corresponds to
            // one row in the result set.
            foreach (JsonElement element in sqlResult.RootElement.EnumerateArray())
            {
                string resultFieldName = element.GetProperty(BaseSqlQueryBuilder.STOREDPROC_COLUMN_NAME).ToString();
                Type resultFieldType = SqlToCLRType(element.GetProperty(BaseSqlQueryBuilder.STOREDPROC_COLUMN_SYSTEMTYPENAME).ToString());
                bool isResultFieldNullable = element.GetProperty(BaseSqlQueryBuilder.STOREDPROC_COLUMN_ISNULLABLE).GetBoolean();

                // Store the dictionary containing result set field with its type as Columns
                storedProcedureDefinition.Columns.TryAdd(resultFieldName, new(resultFieldType) { IsNullable = isResultFieldNullable });
            }
        }

        /// <summary>
        /// Helper method to create params for the query.
        /// </summary>
        /// <param name="paramName">Common prefix of param names.</param>
        /// <param name="paramValues">Values of the param.</param>
        /// <returns></returns>
        private static Dictionary<string, object> GetQueryParams(
            string paramName,
            object[] paramValues)
        {
            Dictionary<string, object> parameters = new();
            for (int paramNumber = 0; paramNumber < paramValues.Length; paramNumber++)
            {
                parameters.Add($"{paramName}{paramNumber}", paramValues[paramNumber]);
            }

            return parameters;
        }

        /// <summary>
        /// Generate the mappings of exposed names to
        /// backing columns, and of backing columns to
        /// exposed names. Used to generate EDM Model using
        /// the exposed names, and to translate between
        /// exposed name and backing column (or the reverse)
        /// when needed while processing the request.
        /// For now, only do this for tables/views as Stored Procedures do not have a SourceDefinition
        /// In the future, mappings for SPs could be used for parameter renaming.
        /// We also handle logging the primary key information here since this is when we first have
        /// the exposed names suitable for logging.
        /// </summary>
        private void GenerateExposedToBackingColumnMapsForEntities()
        {
            foreach ((string entityName, Entity _) in _entities)
            {
                try
                {
                    // For StoredProcedures, result set definitions become the column definition.
                    Dictionary<string, string>? mapping = GetMappingForEntity(entityName);
                    EntityBackingColumnsToExposedNames[entityName] = mapping is not null ? mapping : new();
                    EntityExposedNamesToBackingColumnNames[entityName] = EntityBackingColumnsToExposedNames[entityName].ToDictionary(x => x.Value, x => x.Key);
                    SourceDefinition sourceDefinition = GetSourceDefinition(entityName);
                    foreach (string columnName in sourceDefinition.Columns.Keys)
                    {
                        if (!EntityExposedNamesToBackingColumnNames[entityName].ContainsKey(columnName) && !EntityBackingColumnsToExposedNames[entityName].ContainsKey(columnName))
                        {
                            EntityBackingColumnsToExposedNames[entityName].Add(columnName, columnName);
                            EntityExposedNamesToBackingColumnNames[entityName].Add(columnName, columnName);
                        }
                    }
                }
                catch (Exception e)
                {
                    HandleOrRecordException(e);
                }
            }
        }

        /// <summary>
        /// Obtains the underlying mapping that belongs
        /// to a given entity.
        /// </summary>
        /// <param name="entityName">entity whose map we get.</param>
        /// <returns>mapping belonging to entity.</returns>
        private Dictionary<string, string>? GetMappingForEntity(string entityName)
        {
            _entities.TryGetValue(entityName, out Entity? entity);
            return entity?.Mappings;
        }

        /// <summary>
        /// Initialize OData parser by building OData model.
        /// The parser will be used for parsing filter clause and order by clause.
        /// </summary>
        private void InitODataParser()
        {
            _oDataParser.BuildModel(this);
        }

        /// <summary>
        /// Fills the table definition with information of all columns and
        /// primary keys.
        /// </summary>
        /// <param name="schemaName">Name of the schema.</param>
        /// <param name="tableName">Name of the table.</param>
        /// <param name="sourceDefinition">Table definition to fill.</param>
        /// <param name="entityName">EntityName included to pass on for error messaging.</param>
        private async Task PopulateSourceDefinitionAsync(
            string entityName,
            string schemaName,
            string tableName,
            SourceDefinition sourceDefinition,
            string[]? runtimeConfigKeyFields)
        {
            DataTable dataTable = await GetTableWithSchemaFromDataSetAsync(entityName, schemaName, tableName);

            List<DataColumn> primaryKeys = new(dataTable.PrimaryKey);
            if (runtimeConfigKeyFields is null || runtimeConfigKeyFields.Length == 0)
            {
                sourceDefinition.PrimaryKey = new(primaryKeys.Select(primaryKey => primaryKey.ColumnName));
            }
            else
            {
                sourceDefinition.PrimaryKey = new(runtimeConfigKeyFields);
            }

            if (sourceDefinition.PrimaryKey.Count == 0)
            {
                throw new DataApiBuilderException(
                       message: $"Primary key not configured on the given database object {tableName}",
                       statusCode: HttpStatusCode.ServiceUnavailable,
                       subStatusCode: DataApiBuilderException.SubStatusCodes.ErrorInInitialization);
            }

            _entities.TryGetValue(entityName, out Entity? entity);
            if (GetDatabaseType() is DatabaseType.MSSQL && entity is not null && entity.Source.Type is EntitySourceType.Table)
            {
                await PopulateTriggerMetadataForTable(entityName, schemaName, tableName, sourceDefinition);
            }

            using DataTableReader reader = new(dataTable);
            DataTable schemaTable = reader.GetSchemaTable();
            RuntimeConfig runtimeConfig = _runtimeConfigProvider.GetConfig();
            foreach (DataRow columnInfoFromAdapter in schemaTable.Rows)
            {
                string columnName = columnInfoFromAdapter["ColumnName"].ToString()!;

                if (runtimeConfig.IsGraphQLEnabled
                    && entity is not null
                    && IsGraphQLReservedName(entity, columnName, graphQLEnabledGlobally: runtimeConfig.IsGraphQLEnabled))
                {
                    throw new DataApiBuilderException(
                       message: $"The column '{columnName}' violates GraphQL name restrictions.",
                       statusCode: HttpStatusCode.ServiceUnavailable,
                       subStatusCode: DataApiBuilderException.SubStatusCodes.ErrorInInitialization);
                }

                ColumnDefinition column = new()
                {
                    IsNullable = (bool)columnInfoFromAdapter["AllowDBNull"],
                    IsAutoGenerated = (bool)columnInfoFromAdapter["IsAutoIncrement"],
                    SystemType = (Type)columnInfoFromAdapter["DataType"],
                    // An auto-increment column is also considered as a read-only column. For other types of read-only columns,
                    // the flag is populated later via PopulateColumnDefinitionsWithReadOnlyFlag() method.
                    IsReadOnly = (bool)columnInfoFromAdapter["IsAutoIncrement"]
                };

                // Tests may try to add the same column simultaneously
                // hence we use TryAdd here.
                // If the addition fails, it is assumed the column definition
                // has already been added and need not error out.
                sourceDefinition.Columns.TryAdd(columnName, column);
            }

            DataTable columnsInTable = await GetColumnsAsync(schemaName, tableName);

            PopulateColumnDefinitionWithHasDefaultAndDbType(
                sourceDefinition,
                columnsInTable);

            if (entity is not null && entity.Source.Type is EntitySourceType.Table)
            {
                // For MySql, database name is equivalent to schema name.
                string schemaOrDatabaseName = GetDatabaseType() is DatabaseType.MySQL ? GetDatabaseName() : schemaName;
                await PopulateColumnDefinitionsWithReadOnlyFlag(tableName, schemaOrDatabaseName, sourceDefinition);
            }
        }

        /// <summary>
        /// Helper method to populate the column definitions of each column in a table with the info about
        /// whether the column can be updated or not.
        /// </summary>
        /// <param name="tableName">Name of the table.</param>
        /// <param name="schemaOrDatabaseName">Name of the schema (for MsSql/PgSql)/database (for MySql) of the table.</param>
        /// <param name="sourceDefinition">Table definition.</param>
        private async Task PopulateColumnDefinitionsWithReadOnlyFlag(string tableName, string schemaOrDatabaseName, SourceDefinition sourceDefinition)
        {
            string schemaOrDatabaseParamName = $"{BaseQueryStructure.PARAM_NAME_PREFIX}param0";
            string tableParamName = $"{BaseQueryStructure.PARAM_NAME_PREFIX}param1";
            string queryToGetReadOnlyColumns = SqlQueryBuilder.BuildQueryToGetReadOnlyColumns(schemaOrDatabaseParamName, tableParamName);
            Dictionary<string, DbConnectionParam> parameters = new()
            {
                { schemaOrDatabaseParamName, new(schemaOrDatabaseName, DbType.String) },
                { tableParamName, new(tableName, DbType.String) }
            };

            List<string>? readOnlyFields = await QueryExecutor.ExecuteQueryAsync(
                sqltext: queryToGetReadOnlyColumns,
                parameters: parameters,
                dataReaderHandler: SummarizeReadOnlyFieldsMetadata);

            if (readOnlyFields is not null && readOnlyFields.Count > 0)
            {
                foreach (string readOnlyField in readOnlyFields)
                {
                    if (sourceDefinition.Columns.TryGetValue(readOnlyField, out ColumnDefinition? columnDefinition))
                    {
                        // Mark the column as read-only.
                        columnDefinition.IsReadOnly = true;
                    }
                }
            }
        }

        /// <summary>
        /// Determine whether the provided field of a GraphQL enabled entity meets GraphQL reserved name requirements.
        /// Criteria:
        /// - Is GraphQL enabled globally
        /// - Is GraphQL implicitly enabled e.g. entity.GraphQL is null, or explicitly enabled e.g. entity.GraphQL is true).
        /// - If field has a mapped value (alias), then use the mapped value to evaluate name violation.
        /// - If field does not have an alias/mapped value, then use the provided field name to
        /// check for naming violations.
        /// </summary>
        /// <param name="entity">Entity to check </param>
        /// <param name="databaseColumnName">Name to evaluate against GraphQL naming requirements</param>
        /// <param name="graphQLEnabledGlobally">Whether GraphQL is enabled globally in the runtime configuration.</param>
        /// <exception cref="DataApiBuilderException"/>
        /// <returns>True if no name rules are broken. Otherwise, false</returns>
        public static bool IsGraphQLReservedName(Entity entity, string databaseColumnName, bool graphQLEnabledGlobally)
        {
            if (graphQLEnabledGlobally)
            {
                if (entity.GraphQL is null || (entity.GraphQL.Enabled))
                {
                    if (entity.Mappings is not null
                        && entity.Mappings.TryGetValue(databaseColumnName, out string? fieldAlias)
                        && !string.IsNullOrWhiteSpace(fieldAlias))
                    {
                        databaseColumnName = fieldAlias;
                    }

                    return IsIntrospectionField(databaseColumnName);
                }
            }

            return false;
        }

        /// <summary>
        /// Gets the DataTable from the EntitiesDataSet if already present.
        /// If not present, fills it first and returns the same.
        /// </summary>
        private async Task<DataTable> GetTableWithSchemaFromDataSetAsync(
            string entityName,
            string schemaName,
            string tableName)
        {
            DataTable? dataTable = EntitiesDataSet.Tables[tableName];
            if (dataTable is null)
            {
                try
                {
                    dataTable = await FillSchemaForTableAsync(schemaName, tableName);
                }
                catch (Exception ex) when (ex is not DataApiBuilderException)
                {
                    string message;
                    // Check exception content to ensure proper error message for connection string.
                    // If MySql has a non-empty, invalid connection string, it will have the
                    // MYSQL_INVALID_CONNECTION_STRING_MESSAGE in its message when the connection
                    // string is totally invalid and lacks even the basic format of a valid connection
                    // string (ie: ConnectionString="&#@&^@*&^#$"), or will have a targetsite in
                    // the exception with a name of MYSQL_INVALID_CONNECTION_STRING_OPTIONS in the
                    // case where the connection string follows the correct general form, but does
                    // not have keys with valid names (ie: ConnectionString="foo=bar;baz=qux")
                    if (ex.Message.Contains(MySqlMetadataProvider.MYSQL_INVALID_CONNECTION_STRING_MESSAGE) ||
                       (ex.TargetSite is not null &&
                        string.Equals(ex.TargetSite.Name, MySqlMetadataProvider.MYSQL_INVALID_CONNECTION_STRING_OPTIONS)))
                    {
                        message = DataApiBuilderException.CONNECTION_STRING_ERROR_MESSAGE +
                            $"Underlying Exception message: {ex.Message}";
                    }
                    else
                    {
                        message = $"Cannot obtain Schema for entity {entityName} " +
                            $"with underlying database object source: {schemaName}.{tableName} " +
                            $"due to: {ex.Message}";
                    }

                    throw new DataApiBuilderException(
                        message,
                        statusCode: HttpStatusCode.ServiceUnavailable,
                        subStatusCode: DataApiBuilderException.SubStatusCodes.ErrorInInitialization);
                }
            }

            return dataTable!;
        }

        /// <summary>
        /// This method attempts to open a database connection using the provided connection string.
        /// If the connection fails to open, it catches the exception and throws a DataApiBuilderException.
        /// It is specifically used to validate the connection string provided in the runtime configuration
        /// for single datasource.
        /// </summary>
        private async Task ValidateDatabaseConnection()
        {
            using ConnectionT conn = new();
            conn.ConnectionString = ConnectionString;
            await QueryExecutor.SetManagedIdentityAccessTokenIfAnyAsync(conn, _dataSourceName);
            try
            {
                await conn.OpenAsync();
            }
            catch (Exception ex)
            {
                string message = DataApiBuilderException.CONNECTION_STRING_ERROR_MESSAGE +
                    $" Database connection failed due to: {ex.Message}";
                throw new DataApiBuilderException(
                    message,
                    statusCode: HttpStatusCode.ServiceUnavailable,
                    subStatusCode: DataApiBuilderException.SubStatusCodes.ErrorInInitialization,
                    innerException: ex);
            }
        }

        /// <summary>
        /// Using a data adapter, obtains the schema of the given table name
        /// and adds the corresponding entity in the data set.
        /// </summary>
        private async Task<DataTable> FillSchemaForTableAsync(
            string schemaName,
            string tableName)
        {
            using ConnectionT conn = new();
            // If connection string is set to empty string
            // we throw here to avoid having to sort out
            // complicated db specific exception messages.
            // This is caught and returned as DataApiBuilderException.
            // The runtime config has a public setter so we check
            // here for empty connection string to ensure that
            // it was not set to an invalid state after initialization.
            if (string.IsNullOrWhiteSpace(ConnectionString))
            {
                throw new DataApiBuilderException(
                    DataApiBuilderException.CONNECTION_STRING_ERROR_MESSAGE +
                    " Connection string is null, empty, or whitespace.",
                    statusCode: HttpStatusCode.ServiceUnavailable,
                    subStatusCode: DataApiBuilderException.SubStatusCodes.ErrorInInitialization);
            }

            try
            {
                // for non-MySql DB types, this will throw an exception
                // for malformed connection strings
                conn.ConnectionString = ConnectionString;
                await QueryExecutor.SetManagedIdentityAccessTokenIfAnyAsync(conn, _dataSourceName);
            }
            catch (Exception ex)
            {
                string message = DataApiBuilderException.CONNECTION_STRING_ERROR_MESSAGE +
                    $" Underlying Exception message: {ex.Message}";
                throw new DataApiBuilderException(
                    message,
                    statusCode: HttpStatusCode.ServiceUnavailable,
                    subStatusCode: DataApiBuilderException.SubStatusCodes.ErrorInInitialization,
                    innerException: ex);
            }

            await conn.OpenAsync();

            DataAdapterT adapterForTable = new();
            CommandT selectCommand = new()
            {
                Connection = conn
            };

            string tablePrefix = GetTablePrefix(conn.Database, schemaName);
            string queryPrefix = string.IsNullOrEmpty(tablePrefix) ? string.Empty : $"{tablePrefix}.";
            selectCommand.CommandText
                = $"SELECT * FROM {queryPrefix}{SqlQueryBuilder.QuoteIdentifier(tableName)}";
            adapterForTable.SelectCommand = selectCommand;

            DataTable[] dataTable = adapterForTable.FillSchema(EntitiesDataSet, SchemaType.Source, tableName);
            return dataTable[0];
        }

        internal string GetTablePrefix(string databaseName, string schemaName)
        {
            IQueryBuilder queryBuilder = GetQueryBuilder();
            StringBuilder tablePrefix = new();

            if (!string.IsNullOrEmpty(databaseName))
            {
                // Determine databaseName for prefix.
                databaseName = queryBuilder.QuoteIdentifier(databaseName);
                tablePrefix.Append(databaseName);

                if (!string.IsNullOrEmpty(schemaName))
                {
                    // Determine schemaName for prefix.
                    schemaName = queryBuilder.QuoteIdentifier(schemaName);
                    tablePrefix.Append($".{schemaName}");
                }
            }
            else if (!string.IsNullOrEmpty(schemaName))
            {
                // Determine schemaName for prefix.
                schemaName = queryBuilder.QuoteIdentifier(schemaName);
                // Database name is empty we just need the schema name.
                tablePrefix.Append(schemaName);
            }

            return tablePrefix.ToString();
        }

        /// <summary>
        /// Gets the metadata information of each column of
        /// the given schema.table
        /// </summary>
        /// <returns>A data table where each row corresponds to a
        /// column of the table.</returns>
        protected virtual async Task<DataTable> GetColumnsAsync(
            string schemaName,
            string tableName)
        {
            using ConnectionT conn = new();
            conn.ConnectionString = ConnectionString;
            await QueryExecutor.SetManagedIdentityAccessTokenIfAnyAsync(conn, _dataSourceName);
            await conn.OpenAsync();
            // We can specify the Catalog, Schema, Table Name, Column Name to get
            // the specified column(s).
            // Hence, we should create a 4 members array.
            string[] columnRestrictions = new string[NUMBER_OF_RESTRICTIONS];

            // To restrict the columns for the current table, specify the table's name
            // in column restrictions.
            columnRestrictions[0] = conn.Database;
            columnRestrictions[1] = schemaName;
            columnRestrictions[2] = tableName;

            // Each row in the columnsInTable DataTable corresponds to
            // a single column of the table.
            DataTable columnsInTable = await conn.GetSchemaAsync("Columns", columnRestrictions);

            return columnsInTable;
        }

        /// <summary>
        /// Helper method to populate the column definition with HasDefault and DbType properties.
        /// </summary>
        protected virtual void PopulateColumnDefinitionWithHasDefaultAndDbType(
            SourceDefinition sourceDefinition,
            DataTable allColumnsInTable)
        {
            foreach (DataRow columnInfo in allColumnsInTable.Rows)
            {
                string columnName = (string)columnInfo["COLUMN_NAME"];
                bool hasDefault =
                    Type.GetTypeCode(columnInfo["COLUMN_DEFAULT"].GetType()) != TypeCode.DBNull;
                if (sourceDefinition.Columns.TryGetValue(columnName, out ColumnDefinition? columnDefinition))
                {
                    columnDefinition.HasDefault = hasDefault;

                    if (hasDefault)
                    {
                        columnDefinition.DefaultValue = columnInfo["COLUMN_DEFAULT"];
                    }

                    columnDefinition.DbType = TypeHelper.GetDbTypeFromSystemType(columnDefinition.SystemType);
                }
            }
        }

        /// <summary>
        /// Fills the table definition with information of the foreign keys
        /// for all the tables.
        /// </summary>
        private async Task PopulateForeignKeyDefinitionAsync()
        {
            // For each database object, that has a relationship metadata,
            // build the array storing all the schemaNames(for now the defaultSchemaName)
            // and the array for all tableNames
            List<string> schemaNames = new();
            List<string> tableNames = new();
            IEnumerable<SourceDefinition> dbEntitiesToBePopulatedWithFK =
                FindAllEntitiesWhoseForeignKeyIsToBeRetrieved(schemaNames, tableNames);

            // No need to do any further work if there are no FK to be retrieved
            if (!dbEntitiesToBePopulatedWithFK.Any())
            {
                return;
            }

            // Build the query required to get the foreign key information.
            string queryForForeignKeyInfo =
                ((BaseSqlQueryBuilder)GetQueryBuilder()).BuildForeignKeyInfoQuery(tableNames.Count);

            // Build the parameters dictionary for the foreign key info query
            // consisting of all schema names and table names.
            Dictionary<string, DbConnectionParam> parameters =
                GetForeignKeyQueryParams(
                    schemaNames.ToArray(),
                    tableNames.ToArray());

            // Gather all the referencing and referenced columns for each pair
            // of referencing and referenced tables.
            PairToFkDefinition = await QueryExecutor.ExecuteQueryAsync(
                queryForForeignKeyInfo, parameters, SummarizeFkMetadata, httpContext: null, args: null, _dataSourceName);

            if (PairToFkDefinition is not null)
            {
                FillInferredFkInfo(dbEntitiesToBePopulatedWithFK);
            }

            ValidateAllFkHaveBeenInferred(dbEntitiesToBePopulatedWithFK);
        }

        /// <summary>
        /// Helper method to find all the entities whose foreign key information is to be retrieved.
        /// </summary>
        /// <param name="schemaNames">List of names of the schemas to which entities belong.</param>
        /// <param name="tableNames">List of names of the entities(tables)</param>
        /// <returns>A collection of entity names</returns>
        private IEnumerable<SourceDefinition> FindAllEntitiesWhoseForeignKeyIsToBeRetrieved(
            List<string> schemaNames,
            List<string> tableNames)
        {
            Dictionary<string, SourceDefinition> sourceNameToSourceDefinition = new();
            foreach ((string entityName, DatabaseObject dbObject) in EntityToDatabaseObject)
            {
                // Ensure we're only doing this on tables, not stored procedures which have no table definition,
                // not views whose underlying base table's foreign key constraints are taken care of
                // by database itself.
                if (dbObject.SourceType is EntitySourceType.Table)
                {
                    if (!sourceNameToSourceDefinition.ContainsKey(dbObject.Name))
                    {
                        SourceDefinition sourceDefinition = GetSourceDefinition(entityName);
                        foreach ((_, RelationshipMetadata relationshipData)
                            in sourceDefinition.SourceEntityRelationshipMap)
                        {
                            IEnumerable<List<ForeignKeyDefinition>> foreignKeysForAllTargetEntities
                                = relationshipData.TargetEntityToFkDefinitionMap.Values;
                            foreach (List<ForeignKeyDefinition> fkDefinitionsForTargetEntity
                                in foreignKeysForAllTargetEntities)
                            {
                                foreach (ForeignKeyDefinition fk in fkDefinitionsForTargetEntity)
                                {
                                    schemaNames.Add(fk.Pair.ReferencingDbTable.SchemaName);
                                    tableNames.Add(fk.Pair.ReferencingDbTable.Name);
                                    sourceNameToSourceDefinition.TryAdd(dbObject.Name, sourceDefinition);
                                }
                            }
                        }
                    }
                }
            }

            return sourceNameToSourceDefinition.Values;
        }

        /// <summary>
        /// Method to validate that the foreign key information is populdated
        /// for all the expected entities
        /// </summary>
        /// <param name="dbEntitiesToBePopulatedWithFK">List of database entities
        /// whose definition has to be populated with foreign key information.</param>
        /// <exception cref="NotSupportedException"></exception>
        private void ValidateAllFkHaveBeenInferred(
            IEnumerable<SourceDefinition> dbEntitiesToBePopulatedWithFK)
        {
            foreach (SourceDefinition sourceDefinition in dbEntitiesToBePopulatedWithFK)
            {
                foreach ((string sourceEntityName, RelationshipMetadata relationshipData)
                        in sourceDefinition.SourceEntityRelationshipMap)
                {
                    IEnumerable<List<ForeignKeyDefinition>> foreignKeys = relationshipData.TargetEntityToFkDefinitionMap.Values;
                    // If none of the inferred foreign keys have the referencing columns,
                    // it means metadata is still missing fail the bootstrap.
                    if (!foreignKeys.Any(fkList => fkList.Any(fk => fk.ReferencingColumns.Count() != 0)))
                    {
                        HandleOrRecordException(new NotSupportedException($"Some of the relationship information missing and could not be inferred for {sourceEntityName}."));
                    }
                }
            }
        }

        /// <summary>
        /// Each row in the results of the given data reader represents one column from one foreign key
        /// between an ordered pair of referencing and referenced database objects.
        /// This data reader handler summarizes this foreign key metadata so that
        /// for each referencing and referenced table pair, there is exactly one foreign key definition
        /// containing the list of all referencing columns and referenced columns.
        /// </summary>
        /// <param name="reader">The DbDataReader.</param>
        /// <param name="args">Arguments to this function.</param>
        /// <returns>A dictionary mapping ordered relationship pairs to
        /// foreign key definition between them.</returns>
        private async Task<Dictionary<RelationShipPair, ForeignKeyDefinition>?>
            SummarizeFkMetadata(DbDataReader reader, List<string>? args = null)
        {
            // Extract all the rows in the current Result Set of DbDataReader.
            DbResultSet foreignKeysInfoWithProperties =
                await QueryExecutor.ExtractResultSetFromDbDataReader(reader);

            Dictionary<RelationShipPair, ForeignKeyDefinition> pairToFkDefinition = new();

            foreach (DbResultSetRow foreignKeyInfoWithProperties in foreignKeysInfoWithProperties.Rows)
            {
                Dictionary<string, object?> foreignKeyInfo = foreignKeyInfoWithProperties.Columns;
                string referencingSchemaName =
                    (string)foreignKeyInfo[$"Referencing{nameof(DatabaseObject.SchemaName)}"]!;
                string referencingTableName = (string)foreignKeyInfo[$"Referencing{nameof(SourceDefinition)}"]!;
                string referencedSchemaName =
                    (string)foreignKeyInfo[$"Referenced{nameof(DatabaseObject.SchemaName)}"]!;
                string referencedTableName = (string)foreignKeyInfo[$"Referenced{nameof(SourceDefinition)}"]!;

                DatabaseTable referencingDbObject = GenerateDbTable(referencingSchemaName, referencingTableName);
                DatabaseTable referencedDbObject = GenerateDbTable(referencedSchemaName, referencedTableName);
                RelationShipPair pair = new(referencingDbObject, referencedDbObject);
                if (!pairToFkDefinition.TryGetValue(pair, out ForeignKeyDefinition? foreignKeyDefinition))
                {
                    foreignKeyDefinition = new()
                    {
                        Pair = pair
                    };
                    pairToFkDefinition.Add(pair, foreignKeyDefinition);
                }

                // Add the referenced and referencing columns to the foreign key definition.
                foreignKeyDefinition.ReferencedColumns.Add(
                    (string)foreignKeyInfo[nameof(ForeignKeyDefinition.ReferencedColumns)]!);
                foreignKeyDefinition.ReferencingColumns.Add(
                    (string)foreignKeyInfo[nameof(ForeignKeyDefinition.ReferencingColumns)]!);
            }

            return pairToFkDefinition;
        }

        /// <summary>
        /// Helper method to get all the read-only fields name in a table by processing the DbDataReader instance
        /// which contains the name of all the fields - one field per DbResult row.
        /// </summary>
        /// <param name="reader">The DbDataReader.</param>
        /// <param name="args">Arguments to this function. This parameter is unused in this method.
        /// This is added so that the method conforms with the Func delegate's signature.</param>
        /// <returns>List of read-only fields present in the table.</returns>
        private async Task<List<string>>
            SummarizeReadOnlyFieldsMetadata(DbDataReader reader, List<string>? args = null)
        {
            // Extract all the rows in the current Result Set of DbDataReader.
            DbResultSet readOnlyFieldRowsWithProperties =
                await QueryExecutor.ExtractResultSetFromDbDataReader(reader);

            List<string> readOnlyFields = new();

            foreach (DbResultSetRow readOnlyFieldRowWithProperties in readOnlyFieldRowsWithProperties.Rows)
            {
                Dictionary<string, object?> readOnlyFieldInfo = readOnlyFieldRowWithProperties.Columns;
                string fieldName = (string)readOnlyFieldInfo["column_name"]!;
                readOnlyFields.Add(fieldName);
            }

            return readOnlyFields;
        }

        /// <summary>
        /// Fills the table definition with the inferred foreign key metadata
        /// about the referencing and referenced columns.
        /// </summary>
        /// <param name="dbEntitiesToBePopulatedWithFK">List of database entities
        /// whose definition has to be populated with foreign key information.</param>
        private void FillInferredFkInfo(
            IEnumerable<SourceDefinition> dbEntitiesToBePopulatedWithFK)
        {
            // For each table definition that has to be populated with the inferred
            // foreign key information.
            foreach (SourceDefinition sourceDefinition in dbEntitiesToBePopulatedWithFK)
            {
                // For each source entities, which maps to this table definition
                // and has a relationship metadata to be filled.
                foreach ((string sourceEntityName, RelationshipMetadata relationshipData)
                       in sourceDefinition.SourceEntityRelationshipMap)
                {
                    // Enumerate all the foreign keys required for all the target entities
                    // that this source is related to.
                    foreach ((string targetEntityName, List<ForeignKeyDefinition> fKDefinitionsToTarget) in relationshipData.TargetEntityToFkDefinitionMap)
                    {
                        // 
                        // Scenario 1: When a FK constraint is defined between source and target entities
                        // In this case, there will be exactly one ForeignKeyDefinition with the right pair of Referencing and Referenced tables. 
                        // Scenario 2: When no FK constraint is defined between source and target entities, but the relationship fields are configured through config file
                        // In this case, two entries will be created. 
                        // First entry: Referencing table: Source entity, Referenced table: Target entity
                        // Second entry: Referencing table: Target entity, Referenced table: Source entity 
                        List<ForeignKeyDefinition> validatedFKDefinitionsToTarget = GetValidatedFKs(fKDefinitionsToTarget);
                        relationshipData.TargetEntityToFkDefinitionMap[targetEntityName] = validatedFKDefinitionsToTarget;
                    }
                }
            }
        }

        /// <summary>
        /// Loops over all the foreign key definitions defined for the target entity in the source entity's definition
        /// and adds to the set of validated FK definitions:
        /// 1. All the FK definitions which actually map to a foreign key constraint defined in the database.
        /// In such a case, if the source/target fields are also provided in the config, they are given precedence over the FK constraint.
        /// 2. FK definitions for custom relationships defined by the user in the configuration file where no FK constraint exists between
        /// the pair of (source, target) entities.
        /// </summary>
        /// <param name="fKDefinitionsToTarget">List of FK definitions defined from source to target.</param>
        /// <returns>List of validated FK definitions from source to target.</returns>
        private List<ForeignKeyDefinition> GetValidatedFKs(
            List<ForeignKeyDefinition> fKDefinitionsToTarget)
        {
            List<ForeignKeyDefinition> validatedFKDefinitionsToTarget = new();
            foreach (ForeignKeyDefinition fKDefinitionToTarget in fKDefinitionsToTarget)
            {
                // This code block adds FK definitions between source and target entities when there is an FK constraint defined
                // in the database, either from source->target or target->source entities or both.

                // Add the referencing and referenced columns for this foreign key definition for the target.
                if (PairToFkDefinition is not null &&
                    PairToFkDefinition.TryGetValue(fKDefinitionToTarget.Pair, out ForeignKeyDefinition? inferredFKDefinition))
                {
                    // Being here indicates that we inferred an FK constraint for the current FK.
<<<<<<< HEAD
                    // If the referencing and referenced columns count > 0,
                    // we have already gathered this information from the runtime config.
=======
                    // The count of referencing and referenced columns being > 0 indicates that source.fields and target.fields 
                    // have been specified in the config file. In this scenario, higher precedence is given to the fields configured through the config file. So, the existing FK definition is retained as is.   
>>>>>>> 95ff1b14
                    if (fKDefinitionToTarget.ReferencingColumns.Count > 0 && fKDefinitionToTarget.ReferencedColumns.Count > 0)
                    {
                        validatedFKDefinitionsToTarget.Add(fKDefinitionToTarget);
                    }
<<<<<<< HEAD
                    // Only add the referencing/referenced columns if they have not been
                    // specified in the configuration file.
=======
                    // The count of referenced and referencing columns being = 0 indicates that source.fields and target.fields 
                    // are not configured through the config file. In this case, the FK fields inferred from the database are populated.
>>>>>>> 95ff1b14
                    else
                    {
                        validatedFKDefinitionsToTarget.Add(inferredFKDefinition);
                    }
                }
                else
                {
                    // This code block adds FK definitions between source and target entities when there is no FK constraint defined
                    // in the database, either from source->target or target->source entities.

                    // Being here indicates that we did not find an FK constraint in the database for the current FK definition.
                    // But this does not indicate absence of an FK constraint between the source, target entities yet.
                    // This may happen when an FK constraint exists between two tables, but in an order opposite to the order
                    // of referencing and referenced tables present in the current FK definition. This happens because for a relationship
                    // with right cardinality as 1, we add FK definitons from both source->target and target->source to the source entity's definition.
                    // because at that point we don't know if the relationship is an N:1 relationship or a 1:1 relationship.
                    // So here, we need to remove the wrong FK definition for:
                    // 1. N:1 relationships,
                    // 2. 1:1 relationships where an FK constraint exists only from source->target or target->source but not both.

                    // E.g. for a relationship between Book-Publisher entities with cardinality 1, we would have added a Foreign key definition
                    // from Book->Publisher and Publisher->Book to Book's source definition earlier.
                    // Since it is an N:1 relationship, it might have been the case that the current FK definition had
                    // 'publishers' table as the referencing table and 'books' table as the referenced table, and hence,
                    // we did not find any FK constraint. But an FK constraint does exist where 'books' is the referencing table
                    // while the 'publishers' is the referenced table.
                    // (The definition for that constraint would be taken care of while adding database FKs above.)

                    // So, before concluding that there is no FK constraint between the source, target entities, we need
                    // to confirm absence of FK constraint from source->target and target->source tables.
                    RelationShipPair inverseFKPair = new(fKDefinitionToTarget.Pair.ReferencedDbTable, fKDefinitionToTarget.Pair.ReferencingDbTable);

                    // Add FK definition to the set of validated FKs only if no FK constraint is defined for the source and target entities
                    // in the database, either from source -> target or target -> source.
                    if (PairToFkDefinition is not null && !PairToFkDefinition.ContainsKey(inverseFKPair))
                    {
                        validatedFKDefinitionsToTarget.Add(fKDefinitionToTarget);
                    }
                }
            }

            return validatedFKDefinitionsToTarget;
        }

        /// <summary>
        /// For the given two database objects, returns true if a foreignKey exists between them.
        /// Else returns false.
        /// </summary>
        public bool VerifyForeignKeyExistsInDB(
            DatabaseTable databaseTableA,
            DatabaseTable databaseTableB)
        {
            if (PairToFkDefinition is null)
            {
                return false;
            }

            RelationShipPair pairAB = new(databaseTableA, databaseTableB);
            RelationShipPair pairBA = new(databaseTableB, databaseTableA);

            return (PairToFkDefinition.ContainsKey(pairAB) || PairToFkDefinition.ContainsKey(pairBA));
        }

        /// <summary>
        /// Retrieving the partition key path, for cosmosdb_nosql only
        /// </summary>
        public string? GetPartitionKeyPath(string database, string container)
            => throw new NotImplementedException();

        /// <summary>
        /// Setting the partition key path, for cosmosdb_nosql only
        /// </summary>
        public void SetPartitionKeyPath(string database, string container, string partitionKeyPath)
            => throw new NotImplementedException();

        public bool IsDevelopmentMode()
        {
            return _runtimeConfigProvider.GetConfig().IsDevelopmentMode();
        }

        public ForeignKeyDefinition GetFKDefinition(string sourceEntityName, string targetEntityName, string referencedEntityName, string referencingEntityName)
        {
            if (GetEntityNamesAndDbObjects().TryGetValue(sourceEntityName, out DatabaseObject? sourceDbObject) &&
                GetEntityNamesAndDbObjects().TryGetValue(referencingEntityName, out DatabaseObject? referencingDbObject) &&
                GetEntityNamesAndDbObjects().TryGetValue(referencedEntityName, out DatabaseObject? referencedDbObject))
            {
                DatabaseTable referencingDbTable = (DatabaseTable)referencingDbObject;
                DatabaseTable referencedDbTable = (DatabaseTable)referencedDbObject;
                SourceDefinition sourceDefinition = sourceDbObject.SourceDefinition;
                RelationShipPair referencingReferencedPair = new(referencingDbTable, referencedDbTable);
                List<ForeignKeyDefinition> fKDefinitions = sourceDefinition.SourceEntityRelationshipMap[sourceEntityName].TargetEntityToFkDefinitionMap[targetEntityName];
                return fKDefinitions.FirstOrDefault(
                    fk => fk.Pair.Equals(referencingReferencedPair) &&
                    fk.ReferencingColumns.Count > 0
                    && fk.ReferencedColumns.Count > 0)!;
            }

            return new();
        } 
    }
}
<|MERGE_RESOLUTION|>--- conflicted
+++ resolved
@@ -1767,24 +1767,14 @@
                     PairToFkDefinition.TryGetValue(fKDefinitionToTarget.Pair, out ForeignKeyDefinition? inferredFKDefinition))
                 {
                     // Being here indicates that we inferred an FK constraint for the current FK.
-<<<<<<< HEAD
-                    // If the referencing and referenced columns count > 0,
-                    // we have already gathered this information from the runtime config.
-=======
                     // The count of referencing and referenced columns being > 0 indicates that source.fields and target.fields 
                     // have been specified in the config file. In this scenario, higher precedence is given to the fields configured through the config file. So, the existing FK definition is retained as is.   
->>>>>>> 95ff1b14
                     if (fKDefinitionToTarget.ReferencingColumns.Count > 0 && fKDefinitionToTarget.ReferencedColumns.Count > 0)
                     {
                         validatedFKDefinitionsToTarget.Add(fKDefinitionToTarget);
                     }
-<<<<<<< HEAD
-                    // Only add the referencing/referenced columns if they have not been
-                    // specified in the configuration file.
-=======
                     // The count of referenced and referencing columns being = 0 indicates that source.fields and target.fields 
                     // are not configured through the config file. In this case, the FK fields inferred from the database are populated.
->>>>>>> 95ff1b14
                     else
                     {
                         validatedFKDefinitionsToTarget.Add(inferredFKDefinition);
