--- conflicted
+++ resolved
@@ -755,7 +755,6 @@
                         referencedColumns: relationship.TargetFields,
                         relationshipData);
 
-<<<<<<< HEAD
                     RuntimeConfig runtimeConfig = _runtimeConfigProvider.GetConfig();
 
                     // Populating metadata for linking object is only required when multiple create operation is enabled.
@@ -776,18 +775,6 @@
                                 linkingObject: relationship.LinkingObject,
                                 sourceObjects: sourceObjects);
                         }
-=======
-                    // When a linking object is encountered for a database table, we will create a linking entity for the object.
-                    // Subsequently, we will also populate the Database object for the linking entity. This is used to infer
-                    // metadata about linking object needed to create GQL schema for multiple insertions.
-                    if (entity.Source.Type is EntitySourceType.Table)
-                    {
-                        PopulateMetadataForLinkingObject(
-                            entityName: entityName,
-                            targetEntityName: targetEntityName,
-                            linkingObject: relationship.LinkingObject,
-                            sourceObjects: sourceObjects);
->>>>>>> e2f9418b
                     }
                 }
                 else if (relationship.Cardinality == Cardinality.One)
