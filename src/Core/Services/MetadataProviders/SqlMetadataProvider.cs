--- conflicted
+++ resolved
@@ -1731,86 +1731,13 @@
         private void FillInferredFkInfo(
             IEnumerable<SourceDefinition> dbEntitiesToBePopulatedWithFK)
         {
-            List<Tuple<string, Tuple<string, ForeignKeyDefinition>>> invalidFkEntries = new();
-
+            
             // For each table definition that has to be populated with the inferred
             // foreign key information.
             foreach (SourceDefinition sourceDefinition in dbEntitiesToBePopulatedWithFK)
             {
                 // For each source entities, which maps to this table definition
                 // and has a relationship metadata to be filled.
-<<<<<<< HEAD
-                foreach ((string entityName, RelationshipMetadata relationshipData)
-                       in sourceDefinition.SourceEntityRelationshipMap)
-                {
-                    foreach (KeyValuePair<string, List<ForeignKeyDefinition>> entry in relationshipData.TargetEntityToFkDefinitionMap)
-                    {
-                        string targetEntityName = entry.Key;
-                        List<ForeignKeyDefinition> foreignKeys = entry.Value;
-
-                        // For each foreign key between this pair of source and target entities
-                        // which needs the referencing columns,
-                        // find the fk inferred for this pair the backend and
-                        // equate the referencing columns and referenced columns.
-                        foreach (ForeignKeyDefinition fk in foreignKeys)
-                        {
-                            if (PairToFkDefinition is null)
-                            {
-                                continue;
-                            }
-
-                            // Add the referencing and referenced columns for this foreign key definition
-                            // for the target.
-                            if (PairToFkDefinition.TryGetValue(
-                                    fk.Pair, out ForeignKeyDefinition? inferredDefinition))
-                            {
-                                if (fk.ReferencedColumns.Count > 0 && fk.ReferencedColumns.Count > 0)
-                                {
-                                    continue;
-                                }
-
-                                // Only add the referencing columns if they have not been
-                                // specified in the configuration file.
-                                if (fk.ReferencingColumns.Count == 0)
-                                {
-                                    fk.ReferencingColumns.AddRange(inferredDefinition.ReferencingColumns);
-                                }
-
-                                // Only add the referenced columns if they have not been
-                                // specified in the configuration file.
-                                if (fk.ReferencedColumns.Count == 0)
-                                {
-                                    fk.ReferencedColumns.AddRange(inferredDefinition.ReferencedColumns);
-                                }
-                            }
-                            else
-                            {
-                                Tuple<string, Tuple<string, ForeignKeyDefinition>> invalidFkEntry = new(entityName, new(targetEntityName, fk));
-                                invalidFkEntries.Add(invalidFkEntry);
-                            }
-                        }
-                    }
-                }
-            }
-
-            RemoveInvalidFkEntries(invalidFkEntries);
-        }
-
-        /// <summary>
-        /// 
-        /// </summary>
-        private void RemoveInvalidFkEntries(List<Tuple<string, Tuple<string, ForeignKeyDefinition>>> invalidFkEntries)
-        {
-            foreach (Tuple<string, Tuple<string, ForeignKeyDefinition>> invalidFkEntry in invalidFkEntries)
-            {
-                string entityName = invalidFkEntry.Item1;
-                string relatedEntityName = invalidFkEntry.Item2.Item1;
-                ForeignKeyDefinition invalidFk = invalidFkEntry.Item2.Item2;
-
-                RelationshipMetadata relationshipMetadata = GetSourceDefinition(entityName).SourceEntityRelationshipMap[entityName];
-                relationshipMetadata.TargetEntityToFkDefinitionMap[relatedEntityName].Remove(invalidFk);
-            }
-=======
                 foreach ((string sourceEntityName, RelationshipMetadata relationshipData)
                        in sourceDefinition.SourceEntityRelationshipMap)
                 {
@@ -1906,7 +1833,6 @@
             }
 
             return validatedFKDefinitionsToTarget;
->>>>>>> 70ce608a
         }
 
         /// <summary>
