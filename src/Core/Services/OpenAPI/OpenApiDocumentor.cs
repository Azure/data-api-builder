--- conflicted
+++ resolved
@@ -70,11 +70,7 @@
         /// </summary>
         /// <param name="sqlMetadataProvider">Provides database object metadata.</param>
         /// <param name="runtimeConfigProvider">Provides entity/REST path metadata.</param>
-<<<<<<< HEAD
-        public OpenApiDocumentor(IMetadataProviderFactory metadataProviderFactory, RuntimeConfigProvider runtimeConfigProvider, HotReloadEventHandler<CustomEventArgs> handler)
-=======
         public OpenApiDocumentor(IMetadataProviderFactory metadataProviderFactory, RuntimeConfigProvider runtimeConfigProvider, HotReloadEventHandler<HotReloadEventArgs> handler)
->>>>>>> 74186537
         {
             handler.DocumentorSubscribe(DocumentorOnConfigChanged);
             _metadataProviderFactory = metadataProviderFactory;
