--- conflicted
+++ resolved
@@ -290,7 +290,7 @@
                 // which is returned when using Enum.ToString("D").
                 // The "D" format specified "displays the enumeration entry as an integer value in the shortest representation possible."
                 OpenApiOperation getOperation = CreateBaseOperation(description: GETONE_DESCRIPTION, tags: tags);
-                getOperation.Parameters = _tableAndViewQueryParameters;
+                AddQueryParameters(getOperation.Parameters);
                 getOperation.Responses.Add(HttpStatusCode.OK.ToString("D"), CreateOpenApiResponse(description: nameof(HttpStatusCode.OK), responseObjectSchemaName: entityName));
                 openApiPathItemOperations.Add(OperationType.Get, getOperation);
 
@@ -323,7 +323,7 @@
             {
                 // Primary key(s) are not included in the URI paths of the GET (all) and POST operations.
                 OpenApiOperation getAllOperation = CreateBaseOperation(description: GETALL_DESCRIPTION, tags: tags);
-                getAllOperation.Parameters = _tableAndViewQueryParameters;
+                AddQueryParameters(getAllOperation.Parameters);
                 getAllOperation.Responses.Add(
                     HttpStatusCode.OK.ToString("D"),
                     CreateOpenApiResponse(description: nameof(HttpStatusCode.OK), responseObjectSchemaName: entityName, includeNextLink: true));
@@ -342,6 +342,18 @@
                 openApiPathItemOperations.Add(OperationType.Post, postOperation);
 
                 return openApiPathItemOperations;
+            }
+        }
+
+        /// <summary>
+        /// Helper method to add query parameters like $select, $first, $orderby etc. to get,getAll operations for tables/views.
+        /// </summary>
+        /// <param name="parameters">List of parameters for the operation.</param>
+        private static void AddQueryParameters(IList<OpenApiParameter> parameters)
+        {
+            foreach(OpenApiParameter openApiParameter in _tableAndViewQueryParameters)
+            {
+                parameters.Add(openApiParameter);
             }
         }
 
@@ -367,7 +379,7 @@
             if (configuredRestOperations[OperationType.Get])
             {
                 OpenApiOperation getOperation = CreateBaseOperation(description: SP_EXECUTE_DESCRIPTION, tags: tags);
-                getOperation.Parameters = CreateStoredProcedureInputParameters((StoredProcedureDefinition)sourceDefinition);
+                AddStoredProcedureInputParameters(getOperation, (StoredProcedureDefinition)sourceDefinition);
                 getOperation.Responses.Add(
                     HttpStatusCode.OK.ToString("D"),
                     CreateOpenApiResponse(
@@ -442,47 +454,14 @@
         }
 
         /// <summary>
-<<<<<<< HEAD
-        /// Helper method to populate operation parameters with all the custom headers like X-MS-API-ROLE, Authorization etc. headers.
-        /// </summary>
-        /// <param name="operation">OpenApi operation.</param>
-        private static void AddCustomHeadersToOperation(OpenApiOperation operation)
-        {
-            OpenApiSchema stringParamSchema = new()
-            {
-                Type = JsonDataType.String.ToString().ToLower()
-            };
-
-            // Add parameter for X-MS-API-ROLE header.
-            OpenApiParameter paramForClientHeader = new()
-            {
-                Required = false,
-                In = ParameterLocation.Header,
-                Name = AuthorizationResolver.CLIENT_ROLE_HEADER,
-                Schema = stringParamSchema
-            };
-            operation.Parameters.Add(paramForClientHeader);
-
-            // Add parameter for Authorization header.
-            OpenApiParameter paramForAuthHeader = new()
-            {
-                Required = false,
-                In = ParameterLocation.Header,
-                Name = "Authorization",
-                Schema = stringParamSchema
-            };
-            operation.Parameters.Add(paramForAuthHeader);
-=======
-        /// This method creates a list of OpenApiParameter objects for the input parameters of a stored procedure.
+        /// This adds a list of OpenApiParameter objects for the input parameters of a stored procedure.
         /// A input parameter will be marked REQUIRED if default value is not available.
         /// </summary>
-        private static List<OpenApiParameter> CreateStoredProcedureInputParameters(StoredProcedureDefinition spDefinition)
-        {
-            List<OpenApiParameter> parameters = new();
-
+        private static void AddStoredProcedureInputParameters(OpenApiOperation operation, StoredProcedureDefinition spDefinition)
+        {
             foreach ((string paramKey, ParameterDefinition parameterDefinition) in spDefinition.Parameters)
             {
-                parameters.Add(
+                operation.Parameters.Add(
                     GetOpenApiQueryParameter(
                         name: paramKey,
                         description: "Input parameter for stored procedure parameter",
@@ -491,8 +470,6 @@
                     )
                 );
             }
-
-            return parameters;
         }
 
         /// <summary>
@@ -503,57 +480,48 @@
         /// <returns>A list of OpenAPI parameters.</returns>
         private static List<OpenApiParameter> CreateTableAndViewQueryParameters()
         {
-            List<OpenApiParameter> parameters = new();
-
-            // Add $select query parameter
-            parameters.Add(
+            List<OpenApiParameter> parameters = new()
+            {
+                // Add $select query parameter
                 GetOpenApiQueryParameter(
                     name: "$select",
                     description: "A comma separated list of fields to return in the response.",
                     required: false,
                     type: "string"
-                )
-            );
-
-            // Add $filter query parameter
-            parameters.Add(
+                ),
+
+                // Add $filter query parameter
                 GetOpenApiQueryParameter(
                     name: "$filter",
                     description: "A predicate expression (an expression that returns a boolean value) using entity's fields.",
                     required: false,
                     type: "string"
-                )
-            );
-
-            // Add $orderby query parameter
-            parameters.Add(
+                ),
+
+                // Add $orderby query parameter
                 GetOpenApiQueryParameter(
                     name: "$orderby",
                     description: "A comma-separated list of expressions used to sort the items.",
                     required: false,
                     type: "string"
-                )
-            );
-
-            // Add $first query parameter
-            parameters.Add(
+                ),
+
+                // Add $first query parameter
                 GetOpenApiQueryParameter(
                     name: "$first",
                     description: "An integer value that specifies the number of items to return.",
                     required: false,
                     type: "integer"
-                )
-            );
-
-            // Add $after query parameter
-            parameters.Add(
+                ),
+
+                // Add $after query parameter
                 GetOpenApiQueryParameter(
                     name: "$after",
                     description: "A base64 encoded string that specifies the cursor position after which items should be returned.",
                     required: false,
                     type: "string"
                 )
-            );
+            };
 
             return parameters;
         }
@@ -579,7 +547,38 @@
                     Type = type
                 }
             };
->>>>>>> d352410f
+        }
+
+        /// <summary>
+        /// Helper method to populate operation parameters with all the custom headers like X-MS-API-ROLE, Authorization etc. headers.
+        /// </summary>
+        /// <param name="operation">OpenApi operation.</param>
+        private static void AddCustomHeadersToOperation(OpenApiOperation operation)
+        {
+            OpenApiSchema stringParamSchema = new()
+            {
+                Type = JsonDataType.String.ToString().ToLower()
+            };
+
+            // Add parameter for X-MS-API-ROLE header.
+            OpenApiParameter paramForClientHeader = new()
+            {
+                Required = false,
+                In = ParameterLocation.Header,
+                Name = AuthorizationResolver.CLIENT_ROLE_HEADER,
+                Schema = stringParamSchema
+            };
+            operation.Parameters.Add(paramForClientHeader);
+
+            // Add parameter for Authorization header.
+            OpenApiParameter paramForAuthHeader = new()
+            {
+                Required = false,
+                In = ParameterLocation.Header,
+                Name = "Authorization",
+                Schema = stringParamSchema
+            };
+            operation.Parameters.Add(paramForAuthHeader);
         }
 
         /// <summary>
