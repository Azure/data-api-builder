--- conflicted
+++ resolved
@@ -71,15 +71,9 @@
         /// </summary>
         /// <param name="sqlMetadataProvider">Provides database object metadata.</param>
         /// <param name="runtimeConfigProvider">Provides entity/REST path metadata.</param>
-<<<<<<< HEAD
-        public OpenApiDocumentor(IMetadataProviderFactory metadataProviderFactory, RuntimeConfigProvider runtimeConfigProvider, HotReloadEventHandler<CustomEventArgs> handler)
-        {
-            handler.Documentor_Subscribe(Documentor_ConfigChangeEventReceived);
-=======
         public OpenApiDocumentor(IMetadataProviderFactory metadataProviderFactory, RuntimeConfigProvider runtimeConfigProvider, HotReloadEventHandler<HotReloadEventArgs>? handler)
         {
             handler?.Subscribe(DOCUMENTOR_ON_CONFIG_CHANGED, OnConfigChanged);
->>>>>>> c696cba1
             _metadataProviderFactory = metadataProviderFactory;
             _runtimeConfigProvider = runtimeConfigProvider;
             _defaultOpenApiResponses = CreateDefaultOpenApiResponses();
@@ -121,18 +115,11 @@
         /// </summary>
         /// <exception cref="DataApiBuilderException">Raised when document is already generated
         /// or a failure occurs during generation.</exception>
-        /// <seealso cref="https://github.com/microsoft/OpenAPI.NET/blob/1.6.3/src/Microsoft.OpenApi/OpenApiSpecVersion.cs"/>
-<<<<<<< HEAD
-        public void CreateDocument(bool isHotReloadScenario = false)
-        {
-            RuntimeConfig runtimeConfig = _runtimeConfigProvider.GetConfig();
-            if (_openApiDocument is not null && !isHotReloadScenario)
-=======
+        /// <seealso cref="https://github.com/microsoft/OpenAPI.NET/blob/1.6.3/src/Microsoft.OpenApi/OpenApiSpecVersion.cs"/
         public void CreateDocument(bool doOverrideExistingDocument = false)
         {
             RuntimeConfig runtimeConfig = _runtimeConfigProvider.GetConfig();
             if (_openApiDocument is not null && !doOverrideExistingDocument)
->>>>>>> c696cba1
             {
                 throw new DataApiBuilderException(
                     message: DOCUMENT_ALREADY_GENERATED_ERROR,
