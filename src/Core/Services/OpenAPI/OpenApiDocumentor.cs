--- conflicted
+++ resolved
@@ -50,10 +50,6 @@
 
         // OpenApi query parameters
         private static readonly List<OpenApiParameter> _tableAndViewQueryParameters = CreateTableAndViewQueryParameters();
-<<<<<<< HEAD
-
-=======
->>>>>>> 2471e184
         // Error messages
         public const string DOCUMENT_ALREADY_GENERATED_ERROR = "OpenAPI description document already generated.";
         public const string DOCUMENT_CREATION_UNSUPPORTED_ERROR = "OpenAPI description document can't be created when the REST endpoint is disabled globally.";
@@ -295,11 +291,7 @@
                 // The "D" format specified "displays the enumeration entry as an integer value in the shortest representation possible."
                 // It will only contain $select query parameter to allow the user to specify which fields to return.
                 OpenApiOperation getOperation = CreateBaseOperation(description: GETONE_DESCRIPTION, tags: tags);
-<<<<<<< HEAD
                 AddQueryParameters(getOperation.Parameters);
-=======
-                getOperation.Parameters = _tableAndViewQueryParameters;
->>>>>>> 2471e184
                 getOperation.Responses.Add(HttpStatusCode.OK.ToString("D"), CreateOpenApiResponse(description: nameof(HttpStatusCode.OK), responseObjectSchemaName: entityName));
                 openApiPathItemOperations.Add(OperationType.Get, getOperation);
 
@@ -332,11 +324,7 @@
             {
                 // Primary key(s) are not included in the URI paths of the GET (all) and POST operations.
                 OpenApiOperation getAllOperation = CreateBaseOperation(description: GETALL_DESCRIPTION, tags: tags);
-<<<<<<< HEAD
                 AddQueryParameters(getAllOperation.Parameters);
-=======
-                getAllOperation.Parameters = _tableAndViewQueryParameters;
->>>>>>> 2471e184
                 getAllOperation.Responses.Add(
                     HttpStatusCode.OK.ToString("D"),
                     CreateOpenApiResponse(description: nameof(HttpStatusCode.OK), responseObjectSchemaName: entityName, includeNextLink: true));
@@ -392,11 +380,7 @@
             if (configuredRestOperations[OperationType.Get])
             {
                 OpenApiOperation getOperation = CreateBaseOperation(description: SP_EXECUTE_DESCRIPTION, tags: tags);
-<<<<<<< HEAD
                 AddStoredProcedureInputParameters(getOperation, (StoredProcedureDefinition)sourceDefinition);
-=======
-                getOperation.Parameters = CreateStoredProcedureInputParameters((StoredProcedureDefinition)sourceDefinition);
->>>>>>> 2471e184
                 getOperation.Responses.Add(
                     HttpStatusCode.OK.ToString("D"),
                     CreateOpenApiResponse(
@@ -471,44 +455,54 @@
         }
 
         /// <summary>
-<<<<<<< HEAD
-        /// This adds a list of OpenApiParameter objects for the input parameters of a stored procedure.
-        /// A input parameter will be marked REQUIRED if default value is not available.
-        /// </summary>
-        private static void AddStoredProcedureInputParameters(OpenApiOperation operation, StoredProcedureDefinition spDefinition)
-        {
-            foreach ((string paramKey, ParameterDefinition parameterDefinition) in spDefinition.Parameters)
-            {
-                operation.Parameters.Add(
-                    GetOpenApiQueryParameter(
-                        name: paramKey,
-                        description: "Input parameter for stored procedure parameter",
-                        required: !parameterDefinition.HasConfigDefault,
-=======
+        /// Helper method to populate operation parameters with all the custom headers like X-MS-API-ROLE, Authorization etc. headers.
+        /// </summary>
+        /// <param name="operation">OpenApi operation.</param>
+        private static void AddCustomHeadersToOperation(OpenApiOperation operation)
+        {
+            OpenApiSchema stringParamSchema = new()
+            {
+                Type = JsonDataType.String.ToString().ToLower()
+            };
+
+            // Add parameter for X-MS-API-ROLE header.
+            OpenApiParameter paramForClientHeader = new()
+            {
+                Required = false,
+                In = ParameterLocation.Header,
+                Name = AuthorizationResolver.CLIENT_ROLE_HEADER,
+                Schema = stringParamSchema
+            };
+            operation.Parameters.Add(paramForClientHeader);
+
+            // Add parameter for Authorization header.
+            OpenApiParameter paramForAuthHeader = new()
+            {
+                Required = false,
+                In = ParameterLocation.Header,
+                Name = "Authorization",
+                Schema = stringParamSchema
+            };
+            operation.Parameters.Add(paramForAuthHeader);
+        }
+
+        /// <summary>
         /// This method creates a list of OpenApiParameter objects for the input parameters of a stored procedure.
         /// A input parameter will be marked REQUIRED if default value is not available.
         /// </summary>
-        private static List<OpenApiParameter> CreateStoredProcedureInputParameters(StoredProcedureDefinition spDefinition)
-        {
-            List<OpenApiParameter> parameters = new();
-
+        private static void AddStoredProcedureInputParameters(OpenApiOperation operation, StoredProcedureDefinition spDefinition)
+        {
             foreach ((string paramKey, ParameterDefinition parameterDefinition) in spDefinition.Parameters)
             {
-                parameters.Add(
+                operation.Parameters.Add(
                     GetOpenApiQueryParameter(
                         name: paramKey,
                         description: "Input parameter for stored procedure arguments",
                         required: false,
->>>>>>> 2471e184
                         type: TypeHelper.GetJsonDataTypeFromSystemType(parameterDefinition.SystemType).ToString().ToLower()
                     )
                 );
             }
-<<<<<<< HEAD
-=======
-
-            return parameters;
->>>>>>> 2471e184
         }
 
         /// <summary>
@@ -519,50 +513,6 @@
         /// <returns>A list of OpenAPI parameters.</returns>
         private static List<OpenApiParameter> CreateTableAndViewQueryParameters()
         {
-<<<<<<< HEAD
-            List<OpenApiParameter> parameters = new()
-            {
-                // Add $select query parameter
-                GetOpenApiQueryParameter(
-                    name: "$select",
-                    description: "A comma separated list of fields to return in the response.",
-                    required: false,
-                    type: "string"
-                ),
-
-                // Add $filter query parameter
-                GetOpenApiQueryParameter(
-                    name: "$filter",
-                    description: "A predicate expression (an expression that returns a boolean value) using entity's fields.",
-                    required: false,
-                    type: "string"
-                ),
-
-                // Add $orderby query parameter
-                GetOpenApiQueryParameter(
-                    name: "$orderby",
-                    description: "A comma-separated list of expressions used to sort the items.",
-                    required: false,
-                    type: "string"
-                ),
-
-                // Add $first query parameter
-                GetOpenApiQueryParameter(
-                    name: "$first",
-                    description: "An integer value that specifies the number of items to return.",
-                    required: false,
-                    type: "integer"
-                ),
-
-                // Add $after query parameter
-                GetOpenApiQueryParameter(
-                    name: "$after",
-                    description: "A base64 encoded string that specifies the cursor position after which items should be returned.",
-                    required: false,
-                    type: "string"
-                )
-            };
-=======
             List<OpenApiParameter> parameters = new();
 
             // Add $select query parameter
@@ -614,7 +564,6 @@
                     type: "string"
                 )
             );
->>>>>>> 2471e184
 
             return parameters;
         }
@@ -643,41 +592,6 @@
         }
 
         /// <summary>
-<<<<<<< HEAD
-        /// Helper method to populate operation parameters with all the custom headers like X-MS-API-ROLE, Authorization etc. headers.
-        /// </summary>
-        /// <param name="operation">OpenApi operation.</param>
-        private static void AddCustomHeadersToOperation(OpenApiOperation operation)
-        {
-            OpenApiSchema stringParamSchema = new()
-            {
-                Type = JsonDataType.String.ToString().ToLower()
-            };
-
-            // Add parameter for X-MS-API-ROLE header.
-            OpenApiParameter paramForClientHeader = new()
-            {
-                Required = false,
-                In = ParameterLocation.Header,
-                Name = AuthorizationResolver.CLIENT_ROLE_HEADER,
-                Schema = stringParamSchema
-            };
-            operation.Parameters.Add(paramForClientHeader);
-
-            // Add parameter for Authorization header.
-            OpenApiParameter paramForAuthHeader = new()
-            {
-                Required = false,
-                In = ParameterLocation.Header,
-                Name = "Authorization",
-                Schema = stringParamSchema
-            };
-            operation.Parameters.Add(paramForAuthHeader);
-        }
-
-        /// <summary>
-=======
->>>>>>> 2471e184
         /// Returns collection of OpenAPI OperationTypes and associated flag indicating whether they are enabled
         /// for the engine's REST endpoint.
         /// Acts as a helper for stored procedures where the runtime config can denote any combination of REST verbs
