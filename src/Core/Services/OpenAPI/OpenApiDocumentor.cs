--- conflicted
+++ resolved
@@ -29,10 +29,6 @@
     {
         private readonly IMetadataProviderFactory _metadataProviderFactory;
         private readonly RuntimeConfigProvider _runtimeConfigProvider;
-<<<<<<< HEAD
-        private readonly RuntimeConfig _runtimeConfig;
-=======
->>>>>>> ed042f6f
         private OpenApiResponses _defaultOpenApiResponses;
         private OpenApiDocument? _openApiDocument;
 
@@ -66,7 +62,7 @@
             Console.BackgroundColor = ConsoleColor.Yellow;
             Console.WriteLine($"[OpenApiDocumentor]: Received event with message: {args.Message}");
             Console.ResetColor();
-            CreateDocument(); //Skips checks that fail regeneration if doc already created or when rest endpoint is disabled.
+            CreateDocument();
         }
 
         /// <summary>
@@ -154,11 +150,7 @@
                     {
                         new() { Url = url }
                     },
-<<<<<<< HEAD
-                    Paths = BuildPaths(runtimeConfig),
-=======
                     Paths = BuildPaths(runtimeConfig.Entities, runtimeConfig.DefaultDataSourceName),
->>>>>>> ed042f6f
                     Components = components
                 };
                 _openApiDocument = doc;
@@ -188,27 +180,15 @@
         /// "/EntityName"
         /// </example>
         /// <returns>All possible paths in the DAB engine's REST API endpoint.</returns>
-<<<<<<< HEAD
-        private OpenApiPaths BuildPaths(RuntimeConfig runtimeConfig)
+        private OpenApiPaths BuildPaths(RuntimeEntities entities, string defaultDataSourceName)
         {
             OpenApiPaths pathsCollection = new();
 
-            string defaultDataSourceName = runtimeConfig.DefaultDataSourceName;
-=======
-        private OpenApiPaths BuildPaths(RuntimeEntities entities, string defaultDataSourceName)
-        {
-            OpenApiPaths pathsCollection = new();
-
->>>>>>> ed042f6f
             ISqlMetadataProvider metadataProvider = _metadataProviderFactory.GetMetadataProvider(defaultDataSourceName);
             foreach (KeyValuePair<string, DatabaseObject> entityDbMetadataMap in metadataProvider.EntityToDatabaseObject)
             {
                 string entityName = entityDbMetadataMap.Key;
-<<<<<<< HEAD
-                if (!runtimeConfig.Entities.ContainsKey(entityName))
-=======
                 if (!entities.ContainsKey(entityName))
->>>>>>> ed042f6f
                 {
                     // This can happen for linking entities which are not present in runtime config.
                     continue;
@@ -222,11 +202,7 @@
 
                 // Entities which disable their REST endpoint must not be included in
                 // the OpenAPI description document.
-<<<<<<< HEAD
-                if (runtimeConfig.Entities.TryGetValue(entityName, out Entity? entity) && entity is not null)
-=======
                 if (entities.TryGetValue(entityName, out Entity? entity) && entity is not null)
->>>>>>> ed042f6f
                 {
                     if (!entity.Rest.Enabled)
                     {
