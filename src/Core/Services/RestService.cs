--- conflicted
+++ resolved
@@ -65,15 +65,10 @@
             EntityActionOperation operationType,
             string? primaryKeyRoute)
         {
-<<<<<<< HEAD
+            _requestValidator.ValidateEntity(entityName);
             string dataSourceName = _runtimeConfigProvider.GetConfig().GetDataSourceNameFromEntityName(entityName);
             ISqlMetadataProvider sqlMetadataProvider = _sqlMetadataProviderFactory.GetMetadataProvider(dataSourceName);
-            RequestValidator.ValidateEntity(entityName, sqlMetadataProvider.EntityToDatabaseObject.Keys);
             DatabaseObject dbObject = sqlMetadataProvider.EntityToDatabaseObject[entityName];
-=======
-            _requestValidator.ValidateEntity(entityName);
-            DatabaseObject dbObject = _sqlMetadataProvider.EntityToDatabaseObject[entityName];
->>>>>>> ef942f63
 
             if (dbObject.SourceType is not EntitySourceType.StoredProcedure)
             {
@@ -135,13 +130,7 @@
                             operationType);
                         if (context.DatabaseObject.SourceType is EntitySourceType.Table)
                         {
-<<<<<<< HEAD
-                            RequestValidator.ValidateInsertRequestContext(
-                            (InsertRequestContext)context,
-                            sqlMetadataProvider);
-=======
                             _requestValidator.ValidateInsertRequestContext((InsertRequestContext)context);
->>>>>>> ef942f63
                         }
 
                         break;
@@ -164,12 +153,7 @@
                             operationType);
                         if (context.DatabaseObject.SourceType is EntitySourceType.Table)
                         {
-<<<<<<< HEAD
-                            RequestValidator.
-                                ValidateUpsertRequestContext((UpsertRequestContext)context, sqlMetadataProvider);
-=======
                             _requestValidator.ValidateUpsertRequestContext((UpsertRequestContext)context);
->>>>>>> ef942f63
                         }
 
                         break;
@@ -185,11 +169,7 @@
                     // After parsing primary key, the Context will be populated with the
                     // correct PrimaryKeyValuePairs.
                     RequestParser.ParsePrimaryKey(primaryKeyRoute, context);
-<<<<<<< HEAD
-                    RequestValidator.ValidatePrimaryKey(context, sqlMetadataProvider);
-=======
                     _requestValidator.ValidatePrimaryKey(context);
->>>>>>> ef942f63
                 }
 
                 if (!string.IsNullOrWhiteSpace(queryString))
@@ -200,11 +180,7 @@
             }
 
             // At this point for DELETE, the primary key should be populated in the Request Context.
-<<<<<<< HEAD
-            RequestValidator.ValidateRequestContext(context, sqlMetadataProvider);
-=======
             _requestValidator.ValidateRequestContext(context);
->>>>>>> ef942f63
 
             // The final authorization check on columns occurs after the request is fully parsed and validated.
             // Stored procedures do not yet have semantics defined for column-level permissions
@@ -272,9 +248,6 @@
             string requestBody,
             out RestRequestContext context)
         {
-            string dataSourceName = _runtimeConfigProvider.GetConfig().GetDataSourceNameFromEntityName(entityName);
-            ISqlMetadataProvider sqlMetadataProvider = _sqlMetadataProviderFactory.GetMetadataProvider(dataSourceName);
-
             switch (operationType)
             {
 
@@ -326,11 +299,7 @@
             ((StoredProcedureRequestContext)context).PopulateResolvedParameters();
 
             // Validate the request parameters
-<<<<<<< HEAD
-            RequestValidator.ValidateStoredProcedureRequestContext((StoredProcedureRequestContext)context, sqlMetadataProvider);
-=======
             _requestValidator.ValidateStoredProcedureRequestContext((StoredProcedureRequestContext)context);
->>>>>>> ef942f63
         }
 
         /// <summary>
