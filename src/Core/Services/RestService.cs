// Copyright (c) Microsoft Corporation.
// Licensed under the MIT License.

using System.Diagnostics.CodeAnalysis;
using System.Net;
using System.Text.Json;
using System.Web;
using Azure.DataApiBuilder.Config.DatabasePrimitives;
using Azure.DataApiBuilder.Config.ObjectModel;
using Azure.DataApiBuilder.Core.Authorization;
using Azure.DataApiBuilder.Core.Configurations;
using Azure.DataApiBuilder.Core.Models;
using Azure.DataApiBuilder.Core.Parsers;
using Azure.DataApiBuilder.Core.Resolvers;
using Azure.DataApiBuilder.Core.Resolvers.Factories;
using Azure.DataApiBuilder.Core.Services.MetadataProviders;
using Azure.DataApiBuilder.Service.Exceptions;
using Microsoft.AspNetCore.Authorization;
using Microsoft.AspNetCore.Http;
using Microsoft.AspNetCore.Mvc;

namespace Azure.DataApiBuilder.Core.Services
{
    /// <summary>
    /// Service providing REST Api executions.
    /// </summary>
    public class RestService
    {
        private readonly IQueryEngineFactory _queryEngineFactory;
        private readonly IMutationEngineFactory _mutationEngineFactory;
        private readonly IHttpContextAccessor _httpContextAccessor;
        private readonly IAuthorizationService _authorizationService;
        private readonly IMetadataProviderFactory _sqlMetadataProviderFactory;
        private readonly RuntimeConfigProvider _runtimeConfigProvider;
        private readonly RequestValidator _requestValidator;

        public RestService(
            IQueryEngineFactory queryEngineFactory,
            IMutationEngineFactory mutationEngineFactory,
            IMetadataProviderFactory sqlMetadataProviderFactory,
            IHttpContextAccessor httpContextAccessor,
            IAuthorizationService authorizationService,
            RuntimeConfigProvider runtimeConfigProvider,
            RequestValidator requestValidator
            )
        {
            _queryEngineFactory = queryEngineFactory;
            _mutationEngineFactory = mutationEngineFactory;
            _httpContextAccessor = httpContextAccessor;
            _authorizationService = authorizationService;
            _sqlMetadataProviderFactory = sqlMetadataProviderFactory;
            _runtimeConfigProvider = runtimeConfigProvider;
            _requestValidator = requestValidator;
        }

        /// <summary>
        /// Invokes the request parser to identify major components of the RestRequestContext
        /// and executes the given operation.
        /// </summary>
        /// <param name="entityName">The entity name.</param>
        /// <param name="operationType">The kind of operation to execute.</param>
        /// <param name="primaryKeyRoute">The primary key route. e.g. customerName/Xyz/saleOrderId/123</param>
        public async Task<IActionResult?> ExecuteAsync(
            string entityName,
            EntityActionOperation operationType,
            string? primaryKeyRoute)
        {
            _requestValidator.ValidateEntity(entityName);
            string dataSourceName = _runtimeConfigProvider.GetConfig().GetDataSourceNameFromEntityName(entityName);
            ISqlMetadataProvider sqlMetadataProvider = _sqlMetadataProviderFactory.GetMetadataProvider(dataSourceName);
            DatabaseObject dbObject = sqlMetadataProvider.EntityToDatabaseObject[entityName];

            if (dbObject.SourceType is not EntitySourceType.StoredProcedure)
            {
                await AuthorizationCheckForRequirementAsync(resource: entityName, requirement: new EntityRoleOperationPermissionsRequirement());
            }
            else
            {
                await AuthorizationCheckForRequirementAsync(resource: entityName, requirement: new StoredProcedurePermissionsRequirement());
            }

            QueryString? query = GetHttpContext().Request.QueryString;
            string queryString = query is null ? string.Empty : GetHttpContext().Request.QueryString.ToString();

            string requestBody = string.Empty;
            using (StreamReader reader = new(GetHttpContext().Request.Body))
            {
                requestBody = await reader.ReadToEndAsync();
            }

            RestRequestContext context;

            // If request has resolved to a stored procedure entity, initialize and validate appropriate request context
            if (dbObject.SourceType is EntitySourceType.StoredProcedure)
            {
                if (!IsHttpMethodAllowedForStoredProcedure(entityName))
                {
                    throw new DataApiBuilderException(
                        message: "This operation is not supported.",
                        statusCode: HttpStatusCode.MethodNotAllowed,
                        subStatusCode: DataApiBuilderException.SubStatusCodes.BadRequest);
                }

                PopulateStoredProcedureContext(
                    operationType,
                    dbObject,
                    entityName,
                    queryString,
                    primaryKeyRoute,
                    requestBody,
                    out context);
            }
            else
            {
                switch (operationType)
                {
                    case EntityActionOperation.Read:
                        context = new FindRequestContext(
                            entityName,
                            dbo: dbObject,
                            isList: string.IsNullOrEmpty(primaryKeyRoute));
                        break;
                    case EntityActionOperation.Insert:
                        RequestValidator.ValidatePrimaryKeyRouteAndQueryStringInURL(operationType, primaryKeyRoute, queryString);
                        JsonElement insertPayloadRoot = RequestValidator.ValidateAndParseRequestBody(requestBody);
                        context = new InsertRequestContext(
                            entityName,
                            dbo: dbObject,
                            insertPayloadRoot,
                            operationType);
                        if (context.DatabaseObject.SourceType is EntitySourceType.Table)
                        {
                            _requestValidator.ValidateInsertRequestContext((InsertRequestContext)context);
                        }

                        break;
                    case EntityActionOperation.Delete:
                        RequestValidator.ValidatePrimaryKeyRouteAndQueryStringInURL(operationType, primaryKeyRoute);
                        context = new DeleteRequestContext(entityName,
                                                           dbo: dbObject,
                                                           isList: false);
                        break;
                    case EntityActionOperation.Update:
                    case EntityActionOperation.UpdateIncremental:
                    case EntityActionOperation.Upsert:
                    case EntityActionOperation.UpsertIncremental:
                        RequestValidator.ValidatePrimaryKeyRouteAndQueryStringInURL(operationType, primaryKeyRoute);
                        JsonElement upsertPayloadRoot = RequestValidator.ValidateAndParseRequestBody(requestBody);
                        context = new UpsertRequestContext(
                            entityName,
                            dbo: dbObject,
                            upsertPayloadRoot,
                            operationType);
                        if (context.DatabaseObject.SourceType is EntitySourceType.Table)
                        {
                            _requestValidator.ValidateUpsertRequestContext((UpsertRequestContext)context);
                        }

                        break;
                    default:
                        throw new DataApiBuilderException(
                            message: "This operation is not supported.",
                            statusCode: HttpStatusCode.BadRequest,
                            subStatusCode: DataApiBuilderException.SubStatusCodes.BadRequest);
                }

                if (!string.IsNullOrEmpty(primaryKeyRoute))
                {
                    // After parsing primary key, the Context will be populated with the
                    // correct PrimaryKeyValuePairs.
                    RequestParser.ParsePrimaryKey(primaryKeyRoute, context);
                    _requestValidator.ValidatePrimaryKey(context);
                }

                if (!string.IsNullOrWhiteSpace(queryString))
                {
                    context.ParsedQueryString = HttpUtility.ParseQueryString(queryString);
                    RequestParser.ParseQueryString(context, sqlMetadataProvider);
                }
            }

            // At this point for DELETE, the primary key should be populated in the Request Context.
            _requestValidator.ValidateRequestContext(context);

            // The final authorization check on columns occurs after the request is fully parsed and validated.
            // Stored procedures do not yet have semantics defined for column-level permissions
            if (dbObject.SourceType is not EntitySourceType.StoredProcedure)
            {
                await AuthorizationCheckForRequirementAsync(resource: context, requirement: new ColumnsPermissionsRequirement());
            }

            switch (operationType)
            {
                case EntityActionOperation.Read:
                    return await DispatchQuery(context, sqlMetadataProvider.GetDatabaseType());
                case EntityActionOperation.Insert:
                case EntityActionOperation.Delete:
                case EntityActionOperation.Update:
                case EntityActionOperation.UpdateIncremental:
                case EntityActionOperation.Upsert:
                case EntityActionOperation.UpsertIncremental:
                    return await DispatchMutation(context, sqlMetadataProvider.GetDatabaseType());
                default:
                    throw new NotSupportedException("This operation is not yet supported.");
            }
        }

        /// <summary>
        /// Dispatch execution of a request context to the query engine
        /// The two overloads to ExecuteAsync take FindRequestContext and StoredProcedureRequestContext
        /// </summary>
        private async Task<IActionResult> DispatchQuery(RestRequestContext context, DatabaseType databaseType)
        {
            IQueryEngine queryEngine = _queryEngineFactory.GetQueryEngine(databaseType);

            string dataSourceName = _runtimeConfigProvider.GetConfig().GetDataSourceNameFromEntityName(context.EntityName);

            if (context is FindRequestContext findRequestContext)
            {
                using JsonDocument? restApiResponse = await queryEngine.ExecuteAsync(findRequestContext);
                return restApiResponse is null ? SqlResponseHelpers.FormatFindResult(JsonDocument.Parse("[]").RootElement.Clone(), findRequestContext, _sqlMetadataProviderFactory.GetMetadataProvider(dataSourceName), _runtimeConfigProvider.GetConfig(), GetHttpContext())
                                               : SqlResponseHelpers.FormatFindResult(restApiResponse.RootElement.Clone(), findRequestContext, _sqlMetadataProviderFactory.GetMetadataProvider(dataSourceName), _runtimeConfigProvider.GetConfig(), GetHttpContext());
            }
            else if (context is StoredProcedureRequestContext storedProcedureRequestContext)
            {
                return await queryEngine.ExecuteAsync(storedProcedureRequestContext, dataSourceName);
            }
            else
            {
                throw new NotSupportedException("This operation is not yet supported.");
            }
        }

        /// <summary>
        /// Dispatch execution of a request context to the mutation engine
        /// The two overloads to ExecuteAsync take StoredProcedureRequestContext and RestRequestContext
        /// </summary>
        private Task<IActionResult?> DispatchMutation(RestRequestContext context, DatabaseType databaseType)
        {
            IMutationEngine mutationEngine = _mutationEngineFactory.GetMutationEngine(databaseType);
            string dataSourceName = _runtimeConfigProvider.GetConfig().GetDataSourceNameFromEntityName(context.EntityName);
            return context switch
            {
                StoredProcedureRequestContext => mutationEngine.ExecuteAsync((StoredProcedureRequestContext)context, dataSourceName),
                _ => mutationEngine.ExecuteAsync(context)
            };
        }

        /// <summary>
        /// Populates the request context when the representative database object is a stored procedure.
        /// Stored procedures support arbitrary keys in the query string, so the read operation behaves differently
        /// than for requests on non-stored procedure entities.
        /// </summary>
        private void PopulateStoredProcedureContext(
            EntityActionOperation operationType,
            DatabaseObject dbObject,
            string entityName,
            string queryString,
            string? primaryKeyRoute,
            string requestBody,
            out RestRequestContext context)
        {
            switch (operationType)
            {

                case EntityActionOperation.Read:
                    // Parameters passed in query string, request body is ignored for find requests
                    context = new StoredProcedureRequestContext(
                        entityName,
                        dbo: dbObject,
                        requestPayloadRoot: null,
                        operationType);

                    // Don't want to use RequestParser.ParseQueryString here since for all non-sp requests,
                    // arbitrary keys shouldn't be allowed/recognized in the querystring.
                    // So, for the time being, filter, select, etc. fields aren't populated for sp requests
                    // So, $filter will be treated as any other parameter (inevitably will raise a Bad Request)
                    if (!string.IsNullOrWhiteSpace(queryString))
                    {
                        context.ParsedQueryString = HttpUtility.ParseQueryString(queryString);
                    }

                    break;
                case EntityActionOperation.Insert:
                case EntityActionOperation.Delete:
                case EntityActionOperation.Update:
                case EntityActionOperation.UpdateIncremental:
                case EntityActionOperation.Upsert:
                case EntityActionOperation.UpsertIncremental:
                    // Stored procedure call is semantically identical for all methods except Find.
                    // So, we can effectively treat it as Insert operation - throws error if query string is non-empty.
                    RequestValidator.ValidatePrimaryKeyRouteAndQueryStringInURL(EntityActionOperation.Insert, queryString);
                    JsonElement requestPayloadRoot = RequestValidator.ValidateAndParseRequestBody(requestBody);
                    context = new StoredProcedureRequestContext(
                        entityName,
                        dbo: dbObject,
                        requestPayloadRoot,
                        operationType);
                    break;
                default:
                    throw new DataApiBuilderException(
                        message: "This operation is not supported.",
                        statusCode: HttpStatusCode.BadRequest,
                        subStatusCode: DataApiBuilderException.SubStatusCodes.BadRequest);
            }

            // Throws bad request if primaryKeyRoute set
            RequestValidator.ValidateStoredProcedureRequest(primaryKeyRoute);

            // At this point, either query string or request body is populated with params, so resolve which will be passed
            ((StoredProcedureRequestContext)context).PopulateResolvedParameters();

            // Validate the request parameters
            _requestValidator.ValidateStoredProcedureRequestContext((StoredProcedureRequestContext)context);
        }

        /// <summary>
        /// Returns whether the stored procedure backed entity allows the
        /// request's HTTP method. e.g. when an entity is only configured for "GET"
        /// and the request method is "POST" this method will return false.
        /// </summary>
        /// <param name="entityName">Name of the entity.</param>
        /// <returns>True if the operation is allowed. False, otherwise.</returns>
        private bool IsHttpMethodAllowedForStoredProcedure(string entityName)
        {
            if (TryGetStoredProcedureRESTVerbs(entityName, out List<SupportedHttpVerb>? httpVerbs))
            {
                HttpContext? httpContext = _httpContextAccessor.HttpContext;
                if (httpContext is not null
                    && Enum.TryParse(httpContext.Request.Method, ignoreCase: true, out SupportedHttpVerb method)
                    && httpVerbs.Contains(method))
                {
                    return true;
                }
            }

            return false;
        }

        /// <summary>
        /// Gets the list of HTTP methods defined for entities representing stored procedures.
        /// When no explicit REST method configuration is present for a stored procedure entity,
        /// the default method "POST" is populated in httpVerbs.
        /// </summary>
        /// <param name="entityName">Name of the entity.</param>
        /// <param name="httpVerbs">Out Param: List of http verbs configured for stored procedure backed entity.</param>
        /// <returns>True, with a list of HTTP verbs. False, when entity is not found in config
        /// or entity is not a stored procedure, and httpVerbs will be null.</returns>
        private bool TryGetStoredProcedureRESTVerbs(string entityName, [NotNullWhen(true)] out List<SupportedHttpVerb>? httpVerbs)
        {
            if (_runtimeConfigProvider.TryGetConfig(out RuntimeConfig? runtimeConfig))
            {
                if (runtimeConfig.Entities.TryGetValue(entityName, out Entity? entity))
                {
                    SupportedHttpVerb[] methods;
                    if (entity.Rest.Methods is not null)
                    {
                        methods = entity.Rest.Methods;
                    }
                    else
                    {
                        methods = (entity.Rest.Enabled) ? new SupportedHttpVerb[] { SupportedHttpVerb.Post } : Array.Empty<SupportedHttpVerb>();
                    }

                    httpVerbs = new(methods);
                    return true;
                }
            }

            httpVerbs = null;
            return false;
        }

        /// <summary>
        /// Input route: {pathBase}/{entity}/{pkName}/{pkValue}
        /// Validates that the {pathBase} value matches the configured REST path.
        /// Returns {entity}/{pkName}/{pkValue} after stripping {pathBase}
        /// and the preceding slash /.
        /// </summary>
        /// <param name="route">{pathBase}/{entity}/{pkName}/{pkValue} with no starting '/'.</param>
        /// <returns>Route without pathBase and without a forward slash.</returns>
        /// <exception cref="DataApiBuilderException">Raised when the routes path base
        /// does not match the configured REST path or the global REST endpoint is disabled.</exception>
        public string GetRouteAfterPathBase(string route)
        {
            string configuredRestPathBase = _runtimeConfigProvider.GetConfig().RestPath;

            // Strip the leading '/' from the REST path provided in the runtime configuration
            // because the input argument 'route' has no starting '/'.
            // The RuntimeConfigProvider enforces the expectation that the configured REST path starts with a
            // forward slash '/'.
            configuredRestPathBase = configuredRestPathBase.Substring(1);

<<<<<<< HEAD
            if (route.Contains(_runtimeConfigProvider.GetConfig().McpPath.Substring(1)))
            {
                throw new DataApiBuilderException(
                    message: $"Invalid Path for route: {route}.",
=======
            if (route.Equals(_runtimeConfigProvider.GetConfig().McpPath.Substring(1)))
            {
                throw new DataApiBuilderException(
                    message: $"Route {route} was not found.",
>>>>>>> a2f779cf
                    statusCode: HttpStatusCode.NotFound,
                    subStatusCode: DataApiBuilderException.SubStatusCodes.GlobalMcpEndpointDisabled);
            }

            if (!route.StartsWith(configuredRestPathBase))
            {
                throw new DataApiBuilderException(
                    message: $"Invalid Path for route: {route}.",
                    statusCode: HttpStatusCode.BadRequest,
                    subStatusCode: DataApiBuilderException.SubStatusCodes.BadRequest);
            }

            // Drop {pathBase}/ from {pathBase}/{entityName}/{pkName}/{pkValue}
            // resulting in: {entityName}/{pkName}/{pkValue}
            return route.Substring(configuredRestPathBase.Length).TrimStart('/');
        }

        /// <summary>
        /// When configuration exists and the REST endpoint is enabled,
        /// return the configured REST endpoint path.
        /// </summary>
        /// <param name="configuredRestRoute">The configured REST route path</param>
        /// <returns>True when configuredRestRoute is defined, otherwise false.</returns>
        public bool TryGetRestRouteFromConfig([NotNullWhen(true)] out string? configuredRestRoute)
        {
            if (_runtimeConfigProvider.TryGetConfig(out RuntimeConfig? config) &&
                config.IsRestEnabled)
            {
                configuredRestRoute = config.RestPath;
                return true;
            }

            configuredRestRoute = null;
            return false;
        }

        /// <summary>
        /// Tries to get the Entity name and primary key route from the provided string
        /// returns the entity name via a lookup using the string which includes
        /// characters up until the first '/', and then resolves the primary key
        /// as the substring following the '/'.
        /// For example, a request route should be of the form
        /// {EntityPath}/{PKColumn}/{PkValue}/{PKColumn}/{PKValue}...
        /// </summary>
        /// <param name="routeAfterPathBase">The request route (no '/' prefix) containing the entity path
        /// (and optionally primary key).</param>
        /// <returns>entity name associated with entity path and primary key route.</returns>
        /// <exception cref="DataApiBuilderException"></exception>
        public (string, string) GetEntityNameAndPrimaryKeyRouteFromRoute(string routeAfterPathBase)
        {

            RuntimeConfig runtimeConfig = _runtimeConfigProvider.GetConfig();

            // Split routeAfterPath on the first occurrence of '/', if we get back 2 elements
            // this means we have a non-empty primary key route which we save. Otherwise, save
            // primary key route as empty string. Entity Path will always be the element at index 0.
            // ie: {EntityPath}/{PKColumn}/{PkValue}/{PKColumn}/{PKValue}...
            // splits into [{EntityPath}] when there is an empty primary key route and into
            // [{EntityPath}, {Primarykeyroute}] when there is a non-empty primary key route.
            int maxNumberOfElementsFromSplit = 2;
            string[] entityPathAndPKRoute = routeAfterPathBase.Split(new[] { '/' }, maxNumberOfElementsFromSplit);
            string entityPath = entityPathAndPKRoute[0];
            string primaryKeyRoute = entityPathAndPKRoute.Length == maxNumberOfElementsFromSplit ? entityPathAndPKRoute[1] : string.Empty;

            if (!runtimeConfig.TryGetEntityNameFromPath(entityPath, out string? entityName))
            {
                throw new DataApiBuilderException(
                    message: $"Invalid Entity path: {entityPath}.",
                    statusCode: HttpStatusCode.NotFound,
                    subStatusCode: DataApiBuilderException.SubStatusCodes.EntityNotFound);
            }

            return (entityName!, primaryKeyRoute);
        }

        /// <summary>
        /// Gets the httpContext for the current request.
        /// </summary>
        /// <returns>Request's httpContext.</returns>
        private HttpContext GetHttpContext()
        {
            return _httpContextAccessor.HttpContext!;
        }

        /// <summary>
        /// Performs authorization check for REST with a single requirement.
        /// Called when the relevant metadata has been parsed from the request.
        /// </summary>
        /// <param name="resource">Request metadata object (RestRequestContext, DatabaseObject, or null)</param>
        /// <param name="requirement">The authorization check to perform.</param>
        /// <returns>No return value. If this method succeeds, the request is authorized for the requirement.</returns>
        /// <exception cref="ArgumentNullException">Thrown when the resource is null
        /// for requirements which need one.</exception>
        /// <exception cref="DataApiBuilderException">Thrown when authorization fails.
        /// Results in server returning 403 Unauthorized.</exception>
        public async Task AuthorizationCheckForRequirementAsync(object? resource, IAuthorizationRequirement requirement)
        {
            if (requirement is not RoleContextPermissionsRequirement && resource is null)
            {
                throw new ArgumentNullException(paramName: "resource", message: $"Resource can't be null for the requirement: {requirement.GetType()}");
            }

            AuthorizationResult authorizationResult = await _authorizationService.AuthorizeAsync(
                user: GetHttpContext().User,
                resource: resource,
                requirements: new[] { requirement });

            if (!authorizationResult.Succeeded)
            {
                // Authorization failed so the request terminates.
                throw new DataApiBuilderException(
                    message: DataApiBuilderException.AUTHORIZATION_FAILURE,
                    statusCode: HttpStatusCode.Forbidden,
                    subStatusCode: DataApiBuilderException.SubStatusCodes.AuthorizationCheckFailed);
            }
        }

        /// <summary>
        /// Converts http verb type of RestRequestContext object to the
        /// matching CRUD operation, to facilitate authorization checks.
        /// </summary>
        /// <returns>The CRUD operation for the given http verb.</returns>
        public static EntityActionOperation HttpVerbToOperations(string httpVerbName)
        {
            switch (httpVerbName)
            {
                case "POST":
                    return EntityActionOperation.Create;
                case "PUT":
                case "PATCH":
                    // Please refer to the use of this method, which is to look out for policy based on crud operation type.
                    // Since create doesn't have filter predicates, PUT/PATCH would resolve to update operation.
                    return EntityActionOperation.Update;
                case "DELETE":
                    return EntityActionOperation.Delete;
                case "GET":
                    return EntityActionOperation.Read;
                default:
                    throw new DataApiBuilderException(
                        message: "Unsupported operation type.",
                        statusCode: HttpStatusCode.BadRequest,
                        subStatusCode: DataApiBuilderException.SubStatusCodes.BadRequest
                    );
            }
        }
    }
}<|MERGE_RESOLUTION|>--- conflicted
+++ resolved
@@ -391,17 +391,10 @@
             // forward slash '/'.
             configuredRestPathBase = configuredRestPathBase.Substring(1);
 
-<<<<<<< HEAD
-            if (route.Contains(_runtimeConfigProvider.GetConfig().McpPath.Substring(1)))
-            {
-                throw new DataApiBuilderException(
-                    message: $"Invalid Path for route: {route}.",
-=======
             if (route.Equals(_runtimeConfigProvider.GetConfig().McpPath.Substring(1)))
             {
                 throw new DataApiBuilderException(
                     message: $"Route {route} was not found.",
->>>>>>> a2f779cf
                     statusCode: HttpStatusCode.NotFound,
                     subStatusCode: DataApiBuilderException.SubStatusCodes.GlobalMcpEndpointDisabled);
             }
