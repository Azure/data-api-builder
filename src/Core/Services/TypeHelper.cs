// Copyright (c) Microsoft Corporation.
// Licensed under the MIT License.

using System.Data;
using System.Net;
using Azure.DataApiBuilder.Core.Services.OpenAPI;
using Azure.DataApiBuilder.Service.Exceptions;
using Microsoft.OData.Edm;

namespace Azure.DataApiBuilder.Core.Services
{
    /// <summary>
    /// Type mapping helpers to convert between SQL Server types, .NET Framework types, and Json value types.
    /// </summary>
    /// <seealso cref="https://learn.microsoft.com/dotnet/framework/data/adonet/sql-server-data-type-mappings"/>
    public static class TypeHelper
    {
        /// <summary>
        /// Maps .NET Framework types to DbType enum
<<<<<<< HEAD
        /// Not Adding this hard mapping for System.DateTime/DateTimeOffset,
        /// since System.DateTime is used for both SqldbType.DateTime and SqldbType.DateTime2.
        /// So no change required here as separate logic exist which does the mapping
        /// and also Hotchocolate only has Hotchocolate.Types.DateTime for SqlDbType.DateTime/DateTime2/DateTimeOffset.
=======
        /// Not Adding a hard mapping for System.DateTime to DbType.DateTime as 
        /// Hotchocolate only has Hotchocolate.Types.DateTime for DbType.DateTime/DateTime2/DateTimeOffset,
        /// which throws error when inserting/updating dateTime values due to type mismatch.
        /// Therefore, seperate logic exists for proper mapping conversion in BaseSqlQueryStructure.
>>>>>>> e917ce91
        /// </summary>
        private static Dictionary<Type, DbType> _systemTypeToDbTypeMap = new()
        {
            [typeof(byte)] = DbType.Byte,
            [typeof(sbyte)] = DbType.SByte,
            [typeof(short)] = DbType.Int16,
            [typeof(ushort)] = DbType.UInt16,
            [typeof(int)] = DbType.Int32,
            [typeof(uint)] = DbType.UInt32,
            [typeof(long)] = DbType.Int64,
            [typeof(ulong)] = DbType.UInt64,
            [typeof(float)] = DbType.Single,
            [typeof(double)] = DbType.Double,
            [typeof(decimal)] = DbType.Decimal,
            [typeof(bool)] = DbType.Boolean,
            [typeof(string)] = DbType.String,
            [typeof(char)] = DbType.StringFixedLength,
            [typeof(Guid)] = DbType.Guid,
            [typeof(DateTimeOffset)] = DbType.DateTimeOffset,
            [typeof(byte[])] = DbType.Binary,
            [typeof(TimeOnly)] = DbType.Time,
            [typeof(TimeSpan)] = DbType.Time,
            [typeof(object)] = DbType.Object
        };

        /// <summary>
        /// Maps .NET Framework type (System/CLR type) to JsonDataType.
        /// Unnecessary to add nullable types because GetJsonDataTypeFromSystemType()
        /// (the helper used to access key/values in this dictionary)
        /// resolves the underlying type when a nullable type is used for lookup.
        /// </summary>
        private static Dictionary<Type, JsonDataType> _systemTypeToJsonDataTypeMap = new()
        {
            [typeof(byte)] = JsonDataType.String,
            [typeof(sbyte)] = JsonDataType.String,
            [typeof(short)] = JsonDataType.Number,
            [typeof(ushort)] = JsonDataType.Number,
            [typeof(int)] = JsonDataType.Number,
            [typeof(uint)] = JsonDataType.Number,
            [typeof(long)] = JsonDataType.Number,
            [typeof(ulong)] = JsonDataType.Number,
            [typeof(float)] = JsonDataType.Number,
            [typeof(double)] = JsonDataType.Number,
            [typeof(decimal)] = JsonDataType.Number,
            [typeof(bool)] = JsonDataType.Boolean,
            [typeof(string)] = JsonDataType.String,
            [typeof(char)] = JsonDataType.String,
            [typeof(Guid)] = JsonDataType.String,
            [typeof(byte[])] = JsonDataType.String,
            [typeof(TimeSpan)] = JsonDataType.String,
            [typeof(TimeOnly)] = JsonDataType.String,
            [typeof(object)] = JsonDataType.Object,
            [typeof(DateTime)] = JsonDataType.String,
            [typeof(DateTimeOffset)] = JsonDataType.String
        };

        /// <summary>
        /// Maps SqlDbType enum to .NET Framework type (System type).
        /// </summary>
        private static readonly Dictionary<SqlDbType, Type> _sqlDbTypeToType = new()
        {
            [SqlDbType.BigInt] = typeof(long),
            [SqlDbType.Binary] = typeof(byte),
            [SqlDbType.Bit] = typeof(bool),
            [SqlDbType.Char] = typeof(string),
            [SqlDbType.Date] = typeof(DateTime),
            [SqlDbType.DateTime] = typeof(DateTime),
            [SqlDbType.DateTime2] = typeof(DateTime),
            [SqlDbType.DateTimeOffset] = typeof(DateTimeOffset),
            [SqlDbType.Decimal] = typeof(decimal),
            [SqlDbType.Float] = typeof(double),
            [SqlDbType.Image] = typeof(byte[]),
            [SqlDbType.Int] = typeof(int),
            [SqlDbType.Money] = typeof(decimal),
            [SqlDbType.NChar] = typeof(char),
            [SqlDbType.NText] = typeof(string),
            [SqlDbType.NVarChar] = typeof(string),
            [SqlDbType.Real] = typeof(float),
            [SqlDbType.SmallDateTime] = typeof(DateTime),
            [SqlDbType.SmallInt] = typeof(short),
            [SqlDbType.SmallMoney] = typeof(decimal),
            [SqlDbType.Text] = typeof(string),
            [SqlDbType.Time] = typeof(TimeOnly),
            [SqlDbType.Timestamp] = typeof(byte[]),
            [SqlDbType.TinyInt] = typeof(byte),
            [SqlDbType.UniqueIdentifier] = typeof(Guid),
            [SqlDbType.VarBinary] = typeof(byte[]),
            [SqlDbType.VarChar] = typeof(string)
        };

        private static Dictionary<string, DbType> _timeSqlDbTypeToDbType = new()
        {
            ["date"] = DbType.Date,
            ["datetime"] = DbType.DateTime,
            ["smalldatetime"] = DbType.DateTime,
            ["datetime2"] = DbType.DateTime2,
            ["datetimeoffset"] = DbType.DateTimeOffset
        };

        /// <summary>
        /// Given the system type, returns the corresponding primitive type kind.
        /// </summary>
        /// <param name="columnSystemType">Type of the column.</param>
        /// <returns>EdmPrimitiveTypeKind</returns>
        /// <exception cref="ArgumentException">Throws when the column</exception>
        public static EdmPrimitiveTypeKind GetEdmPrimitiveTypeFromSystemType(Type columnSystemType)
        {
            if (columnSystemType.IsArray)
            {
                columnSystemType = columnSystemType.GetElementType()!;
            }

            EdmPrimitiveTypeKind type = columnSystemType.Name switch
            {
                "String" => EdmPrimitiveTypeKind.String,
                "Guid" => EdmPrimitiveTypeKind.Guid,
                "Byte" => EdmPrimitiveTypeKind.Byte,
                "Int16" => EdmPrimitiveTypeKind.Int16,
                "Int32" => EdmPrimitiveTypeKind.Int32,
                "Int64" => EdmPrimitiveTypeKind.Int64,
                "Single" => EdmPrimitiveTypeKind.Single,
                "Double" => EdmPrimitiveTypeKind.Double,
                "Decimal" => EdmPrimitiveTypeKind.Decimal,
                "Boolean" => EdmPrimitiveTypeKind.Boolean,
                "DateTime" => EdmPrimitiveTypeKind.DateTimeOffset,
                "DateTimeOffset" => EdmPrimitiveTypeKind.DateTimeOffset,
                "Date" => EdmPrimitiveTypeKind.Date,
                "TimeOnly" => EdmPrimitiveTypeKind.TimeOfDay,
                "TimeSpan" => EdmPrimitiveTypeKind.TimeOfDay,
                _ => throw new ArgumentException($"Column type" +
                        $" {columnSystemType.Name} not yet supported.")
            };

            return type;
        }

        /// <summary>
        /// Given the system type, returns the corresponding primitive type kind.
        /// </summary>
        /// <param name="columnSystemType">Type of the column.</param>
        /// <returns>EdmPrimitiveTypeKind</returns>
        /// <exception cref="ArgumentException">Throws when the column</exception>
        public static EdmPrimitiveTypeKind GetEdmPrimitiveTypeFromSystemType(Type columnSystemType)
        {
            if (columnSystemType.IsArray)
            {
                columnSystemType = columnSystemType.GetElementType()!;
            }

            EdmPrimitiveTypeKind type = columnSystemType.Name switch
            {
                "String" => EdmPrimitiveTypeKind.String,
                "Guid" => EdmPrimitiveTypeKind.Guid,
                "Byte" => EdmPrimitiveTypeKind.Byte,
                "Int16" => EdmPrimitiveTypeKind.Int16,
                "Int32" => EdmPrimitiveTypeKind.Int32,
                "Int64" => EdmPrimitiveTypeKind.Int64,
                "Single" => EdmPrimitiveTypeKind.Single,
                "Double" => EdmPrimitiveTypeKind.Double,
                "Decimal" => EdmPrimitiveTypeKind.Decimal,
                "Boolean" => EdmPrimitiveTypeKind.Boolean,
                "DateTime" => EdmPrimitiveTypeKind.DateTimeOffset,
                "DateTimeOffset" => EdmPrimitiveTypeKind.DateTimeOffset,
                "Date" => EdmPrimitiveTypeKind.Date,
                "TimeOnly" => EdmPrimitiveTypeKind.TimeOfDay,
                "TimeSpan" => EdmPrimitiveTypeKind.TimeOfDay,
                _ => throw new ArgumentException($"Column type" +
                        $" {columnSystemType.Name} not yet supported.")
            };

            return type;
        }

        /// <summary>
        /// Converts the .NET Framework (System/CLR) type to JsonDataType.
        /// Primitive data types in the OpenAPI standard (OAS) are based on the types supported
        /// by the JSON Schema Specification Wright Draft 00.
        /// The value returned is formatted for use in the OpenAPI spec "type" property.
        /// </summary>
        /// <param name="type">CLR type</param>
        /// <seealso cref="https://spec.openapis.org/oas/v3.0.1#data-types"/>
        /// <returns>Formatted JSON type name in lower case: e.g. number, string, boolean, etc.</returns>
        public static JsonDataType GetJsonDataTypeFromSystemType(Type type)
        {
            // Get the underlying type argument if the 'type' argument is a nullable type.
            Type? nullableUnderlyingType = Nullable.GetUnderlyingType(type);

            // Will not be null when the input argument 'type' is a closed generic nullable type.
            if (nullableUnderlyingType is not null)
            {
                type = nullableUnderlyingType;
            }

            if (!_systemTypeToJsonDataTypeMap.TryGetValue(type, out JsonDataType openApiJsonTypeName))
            {
                openApiJsonTypeName = JsonDataType.Undefined;
            }

            return openApiJsonTypeName;
        }

        /// <summary>
        /// Returns the DbType for given system type.
        /// </summary>
        /// <param name="systemType">The system type for which the DbType is to be determined.</param>
        /// <returns>DbType for the given system type. Null when no mapping exists.</returns>
        public static DbType? GetDbTypeFromSystemType(Type systemType)
        {
            // Get the underlying type argument if the 'systemType' argument is a nullable type.
            Type? nullableUnderlyingType = Nullable.GetUnderlyingType(systemType);

            // Will not be null when the input argument 'systemType' is a closed generic nullable type.
            if (nullableUnderlyingType is not null)
            {
                systemType = nullableUnderlyingType;
            }

            if (!_systemTypeToDbTypeMap.TryGetValue(systemType, out DbType dbType))
            {
                return null;
            }

            return dbType;
        }

        /// <summary>
        /// Converts the string representation of a SQL Server data type that can be parsed into SqlDbType enum
        /// to the corrsponding .NET Framework/CLR type as documented by the SQL Server data type mappings article.
        /// The SQL Server database engine type and SqlDbType enum map 1:1 when character casing is ignored.
        /// e.g. SQL DB type 'bigint' maps to SqlDbType enum 'BigInt' in a case-insensitive match.
        /// There are some mappings in the SQL Server data type mappings table which do not map after ignoring casing, however
        /// those mappings are outdated and don't accommodate newly added SqlDbType enum values.
        /// e.g. The documentation table shows SQL server type 'binary' maps to SqlDbType enum 'VarBinary',
        /// however SqlDbType.Binary now exists.
        /// </summary>
        /// <param name="dbTypeName">String value sourced from the DATA_TYPE column in the Procedure Parameters or Columns
        /// schema collections.</param>
        /// <seealso cref="https://learn.microsoft.com/dotnet/framework/data/adonet/sql-server-schema-collections#columns"/>
        /// <seealso cref="https://learn.microsoft.com/dotnet/framework/data/adonet/sql-server-schema-collections#procedure-parameters"/>
        /// <exception>Failed type conversion.</exception>"
        public static Type GetSystemTypeFromSqlDbType(string sqlDbTypeName)
        {
            if (Enum.TryParse(sqlDbTypeName, ignoreCase: true, out SqlDbType sqlDbType))
            {
                if (_sqlDbTypeToType.TryGetValue(sqlDbType, out Type? value))
                {
                    return value;
                }
            }

            throw new DataApiBuilderException(
                message: $"Tried to convert unsupported data type: {sqlDbTypeName}",
                statusCode: HttpStatusCode.ServiceUnavailable,
                subStatusCode: DataApiBuilderException.SubStatusCodes.UnexpectedError);
        }

        /// <summary>
        /// Helper method to find the DbType for the given datetime data types in Sql Server.
        /// </summary>
        /// <param name="sqlDbTypeName">Data type of the datetime column in Sql Server.</param>
        /// <returns>Corresponding DbType for the column.</returns>
        /// <exception cref="DataApiBuilderException"></exception>
        public static DbType GetDbTypeFromSqlDbDateTimeType(string sqlDbTypeName)
        {
            if (_timeSqlDbTypeToDbType.TryGetValue(sqlDbTypeName, out DbType value))
            {
                return value;
            }

            throw new DataApiBuilderException(
                message: $"Unexpected datetime data type: {sqlDbTypeName} encountered.",
                statusCode: HttpStatusCode.ServiceUnavailable,
                subStatusCode: DataApiBuilderException.SubStatusCodes.UnexpectedError);
        }
    }
}<|MERGE_RESOLUTION|>--- conflicted
+++ resolved
@@ -17,17 +17,10 @@
     {
         /// <summary>
         /// Maps .NET Framework types to DbType enum
-<<<<<<< HEAD
-        /// Not Adding this hard mapping for System.DateTime/DateTimeOffset,
-        /// since System.DateTime is used for both SqldbType.DateTime and SqldbType.DateTime2.
-        /// So no change required here as separate logic exist which does the mapping
-        /// and also Hotchocolate only has Hotchocolate.Types.DateTime for SqlDbType.DateTime/DateTime2/DateTimeOffset.
-=======
         /// Not Adding a hard mapping for System.DateTime to DbType.DateTime as 
         /// Hotchocolate only has Hotchocolate.Types.DateTime for DbType.DateTime/DateTime2/DateTimeOffset,
         /// which throws error when inserting/updating dateTime values due to type mismatch.
         /// Therefore, seperate logic exists for proper mapping conversion in BaseSqlQueryStructure.
->>>>>>> e917ce91
         /// </summary>
         private static Dictionary<Type, DbType> _systemTypeToDbTypeMap = new()
         {
@@ -165,43 +158,6 @@
         }
 
         /// <summary>
-        /// Given the system type, returns the corresponding primitive type kind.
-        /// </summary>
-        /// <param name="columnSystemType">Type of the column.</param>
-        /// <returns>EdmPrimitiveTypeKind</returns>
-        /// <exception cref="ArgumentException">Throws when the column</exception>
-        public static EdmPrimitiveTypeKind GetEdmPrimitiveTypeFromSystemType(Type columnSystemType)
-        {
-            if (columnSystemType.IsArray)
-            {
-                columnSystemType = columnSystemType.GetElementType()!;
-            }
-
-            EdmPrimitiveTypeKind type = columnSystemType.Name switch
-            {
-                "String" => EdmPrimitiveTypeKind.String,
-                "Guid" => EdmPrimitiveTypeKind.Guid,
-                "Byte" => EdmPrimitiveTypeKind.Byte,
-                "Int16" => EdmPrimitiveTypeKind.Int16,
-                "Int32" => EdmPrimitiveTypeKind.Int32,
-                "Int64" => EdmPrimitiveTypeKind.Int64,
-                "Single" => EdmPrimitiveTypeKind.Single,
-                "Double" => EdmPrimitiveTypeKind.Double,
-                "Decimal" => EdmPrimitiveTypeKind.Decimal,
-                "Boolean" => EdmPrimitiveTypeKind.Boolean,
-                "DateTime" => EdmPrimitiveTypeKind.DateTimeOffset,
-                "DateTimeOffset" => EdmPrimitiveTypeKind.DateTimeOffset,
-                "Date" => EdmPrimitiveTypeKind.Date,
-                "TimeOnly" => EdmPrimitiveTypeKind.TimeOfDay,
-                "TimeSpan" => EdmPrimitiveTypeKind.TimeOfDay,
-                _ => throw new ArgumentException($"Column type" +
-                        $" {columnSystemType.Name} not yet supported.")
-            };
-
-            return type;
-        }
-
-        /// <summary>
         /// Converts the .NET Framework (System/CLR) type to JsonDataType.
         /// Primitive data types in the OpenAPI standard (OAS) are based on the types supported
         /// by the JSON Schema Specification Wright Draft 00.
