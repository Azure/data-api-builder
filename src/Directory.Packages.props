<Project>
  <PropertyGroup>
    <ManagePackageVersionsCentrally>true</ManagePackageVersionsCentrally>
  </PropertyGroup>
  <ItemGroup>
    <PackageVersion Include="Azure.Identity" Version="1.11.2" />
    <PackageVersion Include="CommandLineParser" Version="2.9.1" />
    <PackageVersion Include="coverlet.msbuild" Version="6.0.2" />
    <PackageVersion Include="coverlet.collector" Version="6.0.2" />
    <PackageVersion Include="HotChocolate" Version="12.22.0" />
    <PackageVersion Include="HotChocolate.AspNetCore" Version="12.22.0" />
    <PackageVersion Include="HotChocolate.AspNetCore.Authorization" Version="12.22.0" />
    <PackageVersion Include="HotChocolate.Types.NodaTime" Version="12.22.0" />
    <PackageVersion Include="Humanizer" Version="2.14.1" />
    <PackageVersion Include="Humanizer.Core" Version="2.14.1" />
    <PackageVersion Include="DotNetEnv" Version="3.0.0" />
    <PackageVersion Include="Microsoft.ApplicationInsights" Version="2.22.0" />
    <PackageVersion Include="Microsoft.ApplicationInsights.AspNetCore" Version="2.22.0" />
    <PackageVersion Include="Microsoft.AspNetCore.Http.Abstractions" Version="2.2.0" />
    <PackageVersion Include="Microsoft.AspNetCore.Http" Version="2.2.2" />
    <PackageVersion Include="Microsoft.Azure.Cosmos" Version="3.38.1" />
    <!--When updating Microsoft.Data.SqlClient, update license URL in scripts/notice-generation.ps1-->
    <PackageVersion Include="Microsoft.Data.SqlClient" Version="5.2.0" />
    <PackageVersion Include="Microsoft.Extensions.Logging.ApplicationInsights" Version="2.22.0" />
    <PackageVersion Include="Microsoft.IdentityModel.JsonWebTokens" Version="7.5.0" />
    <PackageVersion Include="Microsoft.NET.Test.Sdk" Version="17.9.0" />
    <PackageVersion Include="Microsoft.OData.Edm" Version="7.20.0" />
    <PackageVersion Include="Microsoft.OData.Core" Version="7.20.0" />
    <PackageVersion Include="Microsoft.OpenApi" Version="1.6.14" />
    <PackageVersion Include="Microsoft.OpenApi.Readers" Version="1.6.14" />
    <PackageVersion Include="Moq" Version="4.18.2" />
    <PackageVersion Include="MSTest.TestAdapter" Version="3.3.1" />
    <PackageVersion Include="MSTest.TestFramework" Version="3.3.1" />
    <PackageVersion Include="MySqlConnector" Version="2.1.5" />
    <PackageVersion Include="Newtonsoft.Json" Version="13.0.2" />
<<<<<<< HEAD
    <!--If updating Npgsql to 8.x from 7.x, split this dependency in .NET8->Npgsql 8.0 and .NET6->Npgsql 7.0 due to JsonSerialization changes.-->
    <PackageVersion Include="Npgsql" Version="7.0.7" />
=======
>>>>>>> 49184a35
    <PackageVersion Include="Polly" Version="7.2.3" />
    <PackageVersion Include="NJsonSchema" Version="10.9.0" />
    <PackageVersion Include="StyleCop.Analyzers" Version="1.1.118" />
    <PackageVersion Include="Swashbuckle.AspNetCore.SwaggerUI" Version="6.5.0" />
    <PackageVersion Include="System.CommandLine" Version="2.0.0-beta4.22272.1" />
    <PackageVersion Include="System.Drawing.Common" Version="8.0.3" />
    <PackageVersion Include="System.IdentityModel.Tokens.Jwt" Version="7.5.0" />
    <PackageVersion Include="System.IO.Abstractions" Version="21.0.2" />
    <PackageVersion Include="System.IO.Abstractions.TestingHelpers" Version="21.0.2" />
    <PackageVersion Include="Microsoft.SourceLink.GitHub" Version="8.0.0" />
    <PackageVersion Include="Verify.MsTest" Version="23.6.0" />
    <PackageVersion Include="Verify.DiffPlex" Version="2.3.0" />
    <PackageVersion Include="ZiggyCreatures.FusionCache" Version="1.0.0" />
  </ItemGroup>
  <!--Known TargetFramework dependent dependencies not compatible with older dotnet versions.-->
  <ItemGroup Condition="'$(TargetFramework)' == 'net8.0'">
    <PackageVersion Include="Microsoft.AspNetCore.Authorization" Version="8.0.4" />
    <PackageVersion Include="Microsoft.AspNetCore.Authentication.JwtBearer" Version="8.0.4" />
    <PackageVersion Include="Microsoft.AspNetCore.Mvc.Testing" Version="8.0.4" />
    <PackageVersion Include="Microsoft.AspNetCore.TestHost" Version="8.0.4" />
    <PackageVersion Include="Microsoft.Extensions.Configuration.Json" Version="8.0.0" />
    <PackageVersion Include="Microsoft.Extensions.Configuration.Binder" Version="8.0.1" />
    <PackageVersion Include="Npgsql" Version="8.0.3" />
  </ItemGroup>
  <ItemGroup Condition="'$(TargetFramework)' == 'net6.0'">
    <PackageVersion Include="Microsoft.AspNetCore.Authorization" Version="6.0.29" />
    <PackageVersion Include="Microsoft.AspNetCore.Authentication.JwtBearer" Version="6.0.29" />
    <PackageVersion Include="Microsoft.AspNetCore.Mvc.Testing" Version="6.0.29" />
    <PackageVersion Include="Microsoft.AspNetCore.TestHost" Version="6.0.29" />
    <PackageVersion Include="Microsoft.Extensions.Configuration.Json" Version="6.0.0" />
    <PackageVersion Include="Microsoft.Extensions.Configuration.Binder" Version="6.0.0" />
    <!--Once dotnet restore properly resolves that 'Npgsql' 7.0.7 is not vulnerable, set this ref to 7.0.7.-->
    <PackageVersion Include="Npgsql" Version="8.0.3" />
  </ItemGroup>
</Project><|MERGE_RESOLUTION|>--- conflicted
+++ resolved
@@ -33,11 +33,6 @@
     <PackageVersion Include="MSTest.TestFramework" Version="3.3.1" />
     <PackageVersion Include="MySqlConnector" Version="2.1.5" />
     <PackageVersion Include="Newtonsoft.Json" Version="13.0.2" />
-<<<<<<< HEAD
-    <!--If updating Npgsql to 8.x from 7.x, split this dependency in .NET8->Npgsql 8.0 and .NET6->Npgsql 7.0 due to JsonSerialization changes.-->
-    <PackageVersion Include="Npgsql" Version="7.0.7" />
-=======
->>>>>>> 49184a35
     <PackageVersion Include="Polly" Version="7.2.3" />
     <PackageVersion Include="NJsonSchema" Version="10.9.0" />
     <PackageVersion Include="StyleCop.Analyzers" Version="1.1.118" />
