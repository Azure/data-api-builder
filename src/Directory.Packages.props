--- conflicted
+++ resolved
@@ -1,83 +1,4 @@
 <Project>
-<<<<<<< HEAD
-  <PropertyGroup>
-    <ManagePackageVersionsCentrally>true</ManagePackageVersionsCentrally>
-  </PropertyGroup>
-  <ItemGroup>
-    <PackageVersion Include="Azure.Identity" Version="1.11.4" />
-    <PackageVersion Include="CommandLineParser" Version="2.9.1" />
-    <PackageVersion Include="coverlet.msbuild" Version="6.0.2" />
-    <PackageVersion Include="coverlet.collector" Version="6.0.2" />
-    <PackageVersion Include="HotChocolate" Version="12.22.6" />
-    <PackageVersion Include="HotChocolate.AspNetCore" Version="12.22.6" />
-    <PackageVersion Include="HotChocolate.AspNetCore.Authorization" Version="12.22.6" />
-    <PackageVersion Include="HotChocolate.Types.NodaTime" Version="12.22.6" />
-    <PackageVersion Include="Humanizer" Version="2.14.1" />
-    <PackageVersion Include="Humanizer.Core" Version="2.14.1" />
-    <PackageVersion Include="DotNetEnv" Version="3.0.0" />
-    <PackageVersion Include="Microsoft.ApplicationInsights" Version="2.22.0" />
-    <PackageVersion Include="Microsoft.ApplicationInsights.AspNetCore" Version="2.22.0" />
-    <PackageVersion Include="Microsoft.AspNetCore.Http.Abstractions" Version="2.2.0" />
-    <PackageVersion Include="Microsoft.AspNetCore.Http" Version="2.2.2" />
-    <PackageVersion Include="Microsoft.Azure.Cosmos" Version="3.38.1" />
-    <PackageVersion Include="OpenTelemetry.Exporter.OpenTelemetryProtocol" Version="1.9.0" />
-    <PackageVersion Include="OpenTelemetry.Extensions.Hosting" Version="1.9.0" />
-    <PackageVersion Include="OpenTelemetry.Instrumentation.AspNetCore" Version="1.9.0" />
-    <PackageVersion Include="OpenTelemetry.Instrumentation.Http" Version="1.9.0" />
-    <PackageVersion Include="OpenTelemetry.Instrumentation.Runtime" Version="1.9.0" />
-    <!--When updating Microsoft.Data.SqlClient, update license URL in scripts/notice-generation.ps1-->
-    <PackageVersion Include="Microsoft.Data.SqlClient" Version="5.2.0" />
-    <PackageVersion Include="Microsoft.Extensions.Logging.ApplicationInsights" Version="2.22.0" />
-    <PackageVersion Include="Microsoft.IdentityModel.JsonWebTokens" Version="8.1.2" />
-    <PackageVersion Include="Microsoft.IdentityModel.OpenIdConnect" Version="8.1.2" />
-    <PackageVersion Include="Microsoft.IdentityModel.Protocols" Version="8.1.2" />
-    <PackageVersion Include="Microsoft.IdentityModel.Protocols.OpenIdConnect" Version="8.1.2" />
-    <PackageVersion Include="Microsoft.IdentityModel.Validators" Version="8.1.2" />
-    <PackageVersion Include="Microsoft.NET.Test.Sdk" Version="17.9.0" />
-    <PackageVersion Include="Microsoft.OData.Edm" Version="7.20.0" />
-    <PackageVersion Include="Microsoft.OData.Core" Version="7.20.0" />
-    <PackageVersion Include="Microsoft.OpenApi" Version="1.6.14" />
-    <PackageVersion Include="Microsoft.OpenApi.Readers" Version="1.6.14" />
-    <PackageVersion Include="Moq" Version="4.18.2" />
-    <PackageVersion Include="MSTest.TestAdapter" Version="3.3.1" />
-    <PackageVersion Include="MSTest.TestFramework" Version="3.3.1" />
-    <PackageVersion Include="MySqlConnector" Version="2.1.5" />
-    <PackageVersion Include="Newtonsoft.Json" Version="13.0.2" />
-    <PackageVersion Include="Polly" Version="7.2.3" />
-    <PackageVersion Include="NJsonSchema" Version="10.9.0" />
-    <PackageVersion Include="Swashbuckle.AspNetCore.SwaggerUI" Version="6.5.0" />
-    <PackageVersion Include="System.CommandLine" Version="2.0.0-beta4.22272.1" />
-    <PackageVersion Include="System.Drawing.Common" Version="8.0.3" />
-    <PackageVersion Include="System.IdentityModel.Tokens.Jwt" Version="8.1.2" />
-    <PackageVersion Include="System.IO.Abstractions" Version="21.0.2" />
-    <PackageVersion Include="System.IO.Abstractions.TestingHelpers" Version="21.0.2" />
-    <PackageVersion Include="Verify.MsTest" Version="23.6.0" />
-    <PackageVersion Include="Verify.DiffPlex" Version="2.3.0" />
-    <PackageVersion Include="ZiggyCreatures.FusionCache" Version="1.0.0" />
-  </ItemGroup>
-  <!--Known TargetFramework dependent dependencies not compatible with older dotnet versions.-->
-  <ItemGroup Condition="'$(TargetFramework)' == 'net8.0'">
-    <PackageVersion Include="Microsoft.AspNetCore.Authorization" Version="8.0.10" />
-    <PackageVersion Include="Microsoft.AspNetCore.Authentication.JwtBearer" Version="8.0.10" />
-    <PackageVersion Include="Microsoft.AspNetCore.Mvc.Testing" Version="8.0.10" />
-    <PackageVersion Include="Microsoft.AspNetCore.TestHost" Version="8.0.10" />
-    <PackageVersion Include="Microsoft.Extensions.Configuration.Json" Version="8.0.0" />
-    <PackageVersion Include="Microsoft.Extensions.Configuration.Binder" Version="8.0.1" />
-    <PackageVersion Include="Npgsql" Version="8.0.3" />
-  </ItemGroup>
-  <ItemGroup Condition="'$(TargetFramework)' == 'net6.0'">
-    <PackageVersion Include="Microsoft.AspNetCore.Authorization" Version="6.0.29" />
-    <PackageVersion Include="Microsoft.AspNetCore.Authentication.JwtBearer" Version="6.0.29" />
-    <PackageVersion Include="Microsoft.AspNetCore.Mvc.Testing" Version="6.0.29" />
-    <PackageVersion Include="Microsoft.AspNetCore.TestHost" Version="6.0.29" />
-    <PackageVersion Include="Microsoft.Extensions.Configuration.Json" Version="6.0.0" />
-    <PackageVersion Include="Microsoft.Extensions.Configuration.Binder" Version="6.0.0" />
-    <PackageVersion Include="Npgsql" Version="7.0.7" />
-  </ItemGroup>
-  <ItemGroup>
-    <GlobalPackageVersion Include="StyleCop.Analyzers" Version="1.1.118" />
-  </ItemGroup>
-=======
     <PropertyGroup>
         <ManagePackageVersionsCentrally>true</ManagePackageVersionsCentrally>
     </PropertyGroup>
@@ -138,5 +59,4 @@
     <ItemGroup>
         <GlobalPackageReference Include="StyleCop.Analyzers" Version="1.1.118" />
     </ItemGroup>
->>>>>>> 053fe831
 </Project>