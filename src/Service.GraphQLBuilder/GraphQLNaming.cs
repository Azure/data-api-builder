--- conflicted
+++ resolved
@@ -129,9 +129,9 @@
                     }
                 }
             }
-            else if (configEntity.GraphQL is not null && configEntity.GraphQL is GraphQLStoredProcedureEntityVerboseSettings graphQLStoredProcedureEntityVerboseSettings)
-            {
-                if (graphQLStoredProcedureEntityVerboseSettings is not null && graphQLStoredProcedureEntityVerboseSettings.Type is SingularPlural singularPlural)
+            else if (configEntity.GraphQL is not null && configEntity.GraphQL is GraphQLDatabaseExecutableEntityVerboseSettings graphQLDatabaseExecutableEntityVerboseSettings)
+            {
+                if (graphQLDatabaseExecutableEntityVerboseSettings is not null && graphQLDatabaseExecutableEntityVerboseSettings.Type is SingularPlural singularPlural)
                 {
                     if (singularPlural is not null)
                     {
@@ -147,7 +147,7 @@
 
         /// <summary>
         /// Gets the GraphQL type name from an entity's GraphQL configuration that exists as
-        /// GraphQLEntitySettings or GraphQLStoredProcedureEntityVerboseSettings.
+        /// GraphQLEntitySettings or GraphQLDatabaseExcutableEntityVerboseSettings.
         /// </summary>
         /// <param name="configEntity"></param>
         /// <param name="graphQLName">Resolved GraphQL name</param>
@@ -162,7 +162,7 @@
                     return true;
                 }
             }
-            else if (configEntity.GraphQL is not null && configEntity.GraphQL is GraphQLStoredProcedureEntityVerboseSettings graphQLSpEntityVerboseSettings)
+            else if (configEntity.GraphQL is not null && configEntity.GraphQL is GraphQLDatabaseExecutableEntityVerboseSettings graphQLSpEntityVerboseSettings)
             {
                 if (graphQLSpEntityVerboseSettings is not null && graphQLSpEntityVerboseSettings.Type is string graphQLTypeName)
                 {
@@ -251,21 +251,14 @@
         }
 
         /// <summary>
-<<<<<<< HEAD
-        /// Generates the query name of a stored procedure or function exposed for GraphQL.
-        /// </summary>
-        /// <param name="entityName">Name of the entity</param>
-        /// <returns>Name of the list query</returns>
-        public static string GenerateDatabaseExecutableQueryName(string entityName, Entity entity)
-=======
-        /// Generates the (query/mutation) field name to be included in the generated GraphQL schema for a stored procedure.
+        /// Generates the (query/mutation) field name to be included in the generated GraphQL
+        /// schema for a stored procedure or function.
         /// The name will be prefixed with 'execute'
         /// e.g. executeEntityName
         /// </summary>
         /// <param name="entityName">Name of the entity.</param>
-        /// <returns>Name to be used for the stored procedure GraphQL field.</returns>
-        public static string GenerateStoredProcedureGraphQLFieldName(string entityName, Entity entity)
->>>>>>> 3b2a4600
+        /// <returns>Name to be used for the stored procedure/function GraphQL field.</returns>
+        public static string GenerateDatabaseExecutableGraphQLFieldName(string entityName, Entity entity)
         {
             string preformattedField = $"execute{GetDefinedSingularName(entityName, entity)}";
             return FormatNameForField(preformattedField);
