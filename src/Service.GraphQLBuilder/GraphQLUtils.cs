--- conflicted
+++ resolved
@@ -377,7 +377,6 @@
         }
 
         /// <summary>
-<<<<<<< HEAD
         /// Helper method to determine whether a field is a column or complex (relationship) field based on its syntax kind.
         /// If the SyntaxKind for the field is not ObjectValue and ListValue, it implies we are dealing with a column/scalar field which
         /// has an IntValue, FloatValue, StringValue, BooleanValue, NullValue or an EnumValue.
@@ -412,7 +411,9 @@
             }
 
             return new(value, value.Kind);
-=======
+        }
+
+        /// <summary>
         /// Helper method to generate the linking entity name using the source and target entity names.
         /// </summary>
         /// <param name="source">Source entity name.</param>
@@ -443,7 +444,6 @@
             }
 
             return new(sourceTargetEntityNames[1], sourceTargetEntityNames[2]);
->>>>>>> 55912f49
         }
     }
 }