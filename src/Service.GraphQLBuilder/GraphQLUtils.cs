using System.Diagnostics.CodeAnalysis;
using Azure.DataApiBuilder.Config;
using Azure.DataApiBuilder.Service.Exceptions;
using Azure.DataApiBuilder.Service.GraphQLBuilder.Directives;
using HotChocolate.Language;
using HotChocolate.Types;
using static Azure.DataApiBuilder.Service.GraphQLBuilder.GraphQLTypes.SupportedTypes;

namespace Azure.DataApiBuilder.Service.GraphQLBuilder
{
    public static class GraphQLUtils
    {
        public const string DEFAULT_PRIMARY_KEY_NAME = "id";
        public const string DEFAULT_PARTITION_KEY_NAME = "_partitionKeyValue";
        public const string AUTHORIZE_DIRECTIVE = "authorize";
        public const string AUTHORIZE_DIRECTIVE_ARGUMENT_ROLES = "roles";
        public const string OBJECT_TYPE_MUTATION = "mutation";
        public const string OBJECT_TYPE_QUERY = "query";
        public const string SYSTEM_ROLE_ANONYMOUS = "anonymous";

        public static bool IsModelType(ObjectTypeDefinitionNode objectTypeDefinitionNode)
        {
            string modelDirectiveName = ModelDirectiveType.DirectiveName;
            return objectTypeDefinitionNode.Directives.Any(d => d.Name.ToString() == modelDirectiveName);
        }

        public static bool IsModelType(ObjectType objectType)
        {
            string modelDirectiveName = ModelDirectiveType.DirectiveName;
            return objectType.Directives.Any(d => d.Name.ToString() == modelDirectiveName);
        }

        public static bool IsBuiltInType(ITypeNode typeNode)
        {
            HashSet<string> inBuiltTypes = new()
            {
                "ID",
                BYTE_TYPE,
                SHORT_TYPE,
                INT_TYPE,
                LONG_TYPE,
                SINGLE_TYPE,
                FLOAT_TYPE,
                DECIMAL_TYPE,
                STRING_TYPE,
                BOOLEAN_TYPE,
                DATETIME_TYPE,
                BYTEARRAY_TYPE
            };
            string name = typeNode.NamedType().Name.Value;
            return inBuiltTypes.Contains(name);
        }

        /// <summary>
        /// Find all the primary keys for a given object node
        /// using the information available in the directives.
        /// If no directives present, default to a field named "id" as the primary key.
        /// If even that doesn't exist, throw an exception in initialization.
        /// </summary>
        public static List<FieldDefinitionNode> FindPrimaryKeyFields(ObjectTypeDefinitionNode node, DatabaseType databaseType)
        {
            List<FieldDefinitionNode> fieldDefinitionNodes = new();

            if (databaseType == DatabaseType.cosmos)
            {
                fieldDefinitionNodes.Add(
                    new FieldDefinitionNode(
                        location: null,
                        new NameNode(DEFAULT_PRIMARY_KEY_NAME),
                        new StringValueNode("Id value to provide to identify a cosmos db record"),
                        new List<InputValueDefinitionNode>(),
                        new IdType().ToTypeNode(),
                        new List<DirectiveNode>()));

                fieldDefinitionNodes.Add(
                    new FieldDefinitionNode(
                        location: null,
                        new NameNode(DEFAULT_PARTITION_KEY_NAME),
                        new StringValueNode("Partition key value to provide to identify a cosmos db record"),
                        new List<InputValueDefinitionNode>(),
                        new StringType().ToTypeNode(),
                        new List<DirectiveNode>()));
            }
            else
            {
                fieldDefinitionNodes = new(node.Fields.Where(f => f.Directives.Any(d => d.Name.Value == PrimaryKeyDirectiveType.DirectiveName)));

                // By convention we look for a `@primaryKey` directive, if that didn't exist
                // fallback to using an expected field name on the GraphQL object
                if (fieldDefinitionNodes.Count == 0)
                {
                    FieldDefinitionNode? fieldDefinitionNode =
                        node.Fields.FirstOrDefault(f => f.Name.Value == DEFAULT_PRIMARY_KEY_NAME);
                    if (fieldDefinitionNode is not null)
                    {
                        fieldDefinitionNodes.Add(fieldDefinitionNode);
                    }
                    else
                    {
                        // Nothing explicitly defined nor could we find anything using our conventions, fail out
                        throw new DataApiBuilderException(
                               message: "No primary key defined and conventions couldn't locate a fallback",
                               subStatusCode: DataApiBuilderException.SubStatusCodes.ErrorInInitialization,
                               statusCode: System.Net.HttpStatusCode.ServiceUnavailable);
                    }

                }
            }

            return fieldDefinitionNodes;
        }

        /// <summary>
        /// Checks if a field is auto generated by the database using the directives of the field definition.
        /// </summary>
        /// <param name="field">Field definition to check.</param>
        /// <returns><c>true</c> if it is auto generated, <c>false</c> if it is not.</returns>
        public static bool IsAutoGeneratedField(FieldDefinitionNode field)
        {
            return field.Directives.Any(d => d.Name.Value == AutoGeneratedDirectiveType.DirectiveName);
        }

        /// <summary>
        /// Creates a HotChocolate/GraphQL Authorize directive with a list of roles (if any) provided.
        /// Typically used to lock down Object/Field types to users who are members of the roles allowed.
        /// Will not create such a directive if one of the roles is the system role: anonymous
        /// since for that case, we don't want to lock down the field on which this directive is intended to be
        /// added.
        /// </summary>
        /// <param name="roles">Collection of roles to set on the directive </param>
        /// <param name="authorizeDirective">DirectiveNode set such that: @authorize(roles: ["role1", ..., "roleN"])
        /// where none of role1,..roleN is anonymous. Otherwise, set to null.</param>
        /// <returns>True if set to a new DirectiveNode, false otherwise. </returns>
        public static bool CreateAuthorizationDirectiveIfNecessary(
            IEnumerable<string>? roles,
            out DirectiveNode? authorizeDirective)
        {
            // Any roles passed in will be added to the authorize directive for this field
            // taking the form: @authorize(roles: [“role1”, ..., “roleN”])
            // If the 'anonymous' role is present in the role list, no @authorize directive will be added
            // because HotChocolate requires an authenticated user when the authorize directive is evaluated.
            if (roles is not null &&
                roles.Count() > 0 &&
                !roles.Contains(SYSTEM_ROLE_ANONYMOUS))
            {
                List<IValueNode> roleList = new();
                foreach (string rolename in roles)
                {
                    roleList.Add(new StringValueNode(rolename));
                }

                ListValueNode roleListNode = new(items: roleList);
                authorizeDirective =
                    new(name: AUTHORIZE_DIRECTIVE,
                        new ArgumentNode(name: AUTHORIZE_DIRECTIVE_ARGUMENT_ROLES, roleListNode));
                return true;
            }
            else
            {
                authorizeDirective = null;
                return false;
            }
        }

        /// <summary>
        /// Get the model name (EntityName) defined on the object type definition.
        /// </summary>
        /// <param name="fieldDirectives">Collection of directives on GraphQL field.</param>
        /// <param name="modelName">Value of @model directive, if present.</param>
        /// <returns></returns>
        public static bool TryExtractGraphQLFieldModelName(IDirectiveCollection fieldDirectives, [NotNullWhen(true)] out string? modelName)
        {
            foreach (Directive dir in fieldDirectives)
            {
                if (dir.Name.Value == ModelDirectiveType.DirectiveName)
                {
<<<<<<< HEAD
                    ModelDirectiveType modelDirective = dir.ToObject<ModelDirectiveType>();
                    modelName = modelDirective.Name.ToString();
                    return true;
=======
                    dir.ToObject<ModelDirectiveType>();
                    modelName = dir.GetArgument<string>(ModelDirectiveType.ModelNameArgument).ToString();

                    return modelName is not null;
>>>>>>> 38a9d75f
                }
            }

            modelName = null;
            return false;
        }

        /// <summary>
        /// UnderlyingGraphQLEntityType is the main GraphQL type that is described by
        /// this type. This strips all modifiers, such as List and Non-Null.
        /// So the following GraphQL types would all have the underlyingType Book:
        /// - Book
        /// - [Book]
        /// - Book!
        /// - [Book]!
        /// - [Book!]!
        /// </summary>
        public static ObjectType UnderlyingGraphQLEntityType(IType type)
        {
            if (type is ObjectType underlyingType)
            {
                return underlyingType;
            }

            return UnderlyingGraphQLEntityType(type.InnerType());
        }
    }
}<|MERGE_RESOLUTION|>--- conflicted
+++ resolved
@@ -174,16 +174,10 @@
             {
                 if (dir.Name.Value == ModelDirectiveType.DirectiveName)
                 {
-<<<<<<< HEAD
-                    ModelDirectiveType modelDirective = dir.ToObject<ModelDirectiveType>();
-                    modelName = modelDirective.Name.ToString();
-                    return true;
-=======
                     dir.ToObject<ModelDirectiveType>();
                     modelName = dir.GetArgument<string>(ModelDirectiveType.ModelNameArgument).ToString();
 
                     return modelName is not null;
->>>>>>> 38a9d75f
                 }
             }
 
