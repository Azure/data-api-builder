// Copyright (c) Microsoft Corporation.
// Licensed under the MIT License.

using System.Net;
using Azure.DataApiBuilder.Auth;
using Azure.DataApiBuilder.Config.DatabasePrimitives;
using Azure.DataApiBuilder.Config.ObjectModel;
using Azure.DataApiBuilder.Service.Exceptions;
using HotChocolate.Language;
using static Azure.DataApiBuilder.Service.GraphQLBuilder.GraphQLNaming;
using static Azure.DataApiBuilder.Service.GraphQLBuilder.GraphQLUtils;

namespace Azure.DataApiBuilder.Service.GraphQLBuilder.Mutations
{
    public static class MutationBuilder
    {
        /// <summary>
        /// Within a mutation operation, item represents the field holding the metadata
        /// used to mutate the underlying database object record.
        /// The item field's metadata is of type OperationEntityInput
        /// i.e. CreateBookInput
        /// </summary>
        public const string ITEM_INPUT_ARGUMENT_NAME = "item";
        public const string ARRAY_INPUT_ARGUMENT_NAME = "items";

        /// <summary>
        /// Creates a DocumentNode containing FieldDefinitionNodes representing mutations
        /// </summary>
        /// <param name="root">Root of GraphQL schema</param>
        /// <param name="databaseTypes">i.e. MSSQL, MySQL, Postgres, Cosmos</param>
        /// <param name="entities">Map of entityName -> EntityMetadata</param>
        /// <param name="entityPermissionsMap">Permissions metadata defined in runtime config.</param>
        /// <param name="dbObjects">Database object metadata</param>
        /// <returns>Mutations DocumentNode</returns>
        public static DocumentNode Build(
            DocumentNode root,
            Dictionary<string, DatabaseType> databaseTypes,
            RuntimeEntities entities,
            Dictionary<string, EntityMetadata>? entityPermissionsMap = null,
            Dictionary<string, DatabaseObject>? dbObjects = null)
        {
            List<FieldDefinitionNode> mutationFields = new();
            Dictionary<NameNode, InputObjectTypeDefinitionNode> inputs = new();

            foreach (IDefinitionNode definition in root.Definitions)
            {
                if (definition is ObjectTypeDefinitionNode objectTypeDefinitionNode && IsModelType(objectTypeDefinitionNode))
                {
                    string dbEntityName = ObjectTypeToEntityName(objectTypeDefinitionNode);
<<<<<<< HEAD
                    Entity entity = entities[dbEntityName];
=======
                    NameNode name = objectTypeDefinitionNode.Name;

>>>>>>> 1f3f176a
                    // For stored procedures, only one mutation is created in the schema
                    // unlike table/views where we create one for each CUD operation.
                    if (entities[dbEntityName].Source.Type is EntitySourceType.StoredProcedure)
                    {
                        // check graphql sp config
                        bool isSPDefinedAsMutation = (entity.GraphQL.Operation ?? GraphQLOperation.Mutation) is GraphQLOperation.Mutation;

                        if (isSPDefinedAsMutation)
                        {
                            if (dbObjects is not null && dbObjects.TryGetValue(dbEntityName, out DatabaseObject? dbObject) && dbObject is not null)
                            {
                                AddMutationsForStoredProcedure(dbEntityName, entityPermissionsMap, name, entities, mutationFields, dbObject);
                            }
                            else
                            {
                                throw new DataApiBuilderException(
                                    message: $"GraphQL schema creation for stored procedures requires the associated database object's schema metadata.",
                                    statusCode: HttpStatusCode.ServiceUnavailable,
                                    subStatusCode: DataApiBuilderException.SubStatusCodes.ErrorInInitialization);
                            }
                        }
                    }
                    else
                    {
                        string returnEntityName = databaseTypes[dbEntityName] is DatabaseType.DWSQL ? GraphQLUtils.DB_OPERATION_RESULT_TYPE : name.Value;
                        AddMutations(dbEntityName, operation: EntityActionOperation.Create, entityPermissionsMap, name, inputs, objectTypeDefinitionNode, root, databaseTypes[dbEntityName], entities, mutationFields, returnEntityName);
                        AddMutations(dbEntityName, operation: EntityActionOperation.Update, entityPermissionsMap, name, inputs, objectTypeDefinitionNode, root, databaseTypes[dbEntityName], entities, mutationFields, returnEntityName);
                        AddMutations(dbEntityName, operation: EntityActionOperation.Delete, entityPermissionsMap, name, inputs, objectTypeDefinitionNode, root, databaseTypes[dbEntityName], entities, mutationFields, returnEntityName);
                    }
                }
            }

            List<IDefinitionNode> definitionNodes = new();

            // Only add mutation type if we have fields authorized for mutation operations.
            // Per GraphQL Specification (Oct 2021) https://spec.graphql.org/October2021/#sec-Root-Operation-Types
            // "The mutation root operation type is optional; if it is not provided, the service does not support mutations."
            if (mutationFields.Count() > 0)
            {
                definitionNodes.Add(new ObjectTypeDefinitionNode(null, new NameNode("Mutation"), null, new List<DirectiveNode>(), new List<NamedTypeNode>(), mutationFields));
                definitionNodes.AddRange(inputs.Values);
            }

            return new(definitionNodes);
        }

        /// <summary>
        /// Helper function to create mutation definitions.
        /// </summary>
        /// <param name="dbEntityName">Represents the top-level entity name in runtime config.</param>
        /// <param name="operation"></param>
        /// <param name="entityPermissionsMap"></param>
        /// <param name="name"></param>
        /// <param name="inputs"></param>
        /// <param name="objectTypeDefinitionNode"></param>
        /// <param name="root"></param>
        /// <param name="databaseType"></param>
        /// <param name="entities"></param>
        /// <param name="mutationFields"></param>
        /// <exception cref="ArgumentOutOfRangeException"></exception>
        private static void AddMutations(
            string dbEntityName,
            EntityActionOperation operation,
            Dictionary<string, EntityMetadata>? entityPermissionsMap,
            NameNode name,
            Dictionary<NameNode, InputObjectTypeDefinitionNode> inputs,
            ObjectTypeDefinitionNode objectTypeDefinitionNode,
            DocumentNode root,
            DatabaseType databaseType,
            RuntimeEntities entities,
            List<FieldDefinitionNode> mutationFields,
            string returnEntityName
            )
        {
            IEnumerable<string> rolesAllowedForMutation = IAuthorizationResolver.GetRolesForOperation(dbEntityName, operation: operation, entityPermissionsMap);
            if (rolesAllowedForMutation.Count() > 0)
            {
                switch (operation)
                {
                    case EntityActionOperation.Create:
<<<<<<< HEAD
                        // Get the point/batch fields for the create mutation.
                        Tuple<FieldDefinitionNode, FieldDefinitionNode> createMutationNodes = CreateMutationBuilder.Build(name, inputs, objectTypeDefinitionNode, root, databaseType, entities, dbEntityName, rolesAllowedForMutation);
                        mutationFields.Add(createMutationNodes.Item1); // Add field corresponding to point insertion.
                        mutationFields.Add(createMutationNodes.Item2); // Add field corresponding to batch insertion.
=======
                        mutationFields.Add(CreateMutationBuilder.Build(name, inputs, objectTypeDefinitionNode, root, databaseType, entities, dbEntityName, returnEntityName, rolesAllowedForMutation));
>>>>>>> 1f3f176a
                        break;
                    case EntityActionOperation.Update:
                        mutationFields.Add(UpdateMutationBuilder.Build(name, inputs, objectTypeDefinitionNode, root, entities, dbEntityName, databaseType, returnEntityName, rolesAllowedForMutation));
                        break;
                    case EntityActionOperation.Delete:
                        mutationFields.Add(DeleteMutationBuilder.Build(name, objectTypeDefinitionNode, entities[dbEntityName], dbEntityName, databaseType, returnEntityName, rolesAllowedForMutation));
                        break;
                    default:
                        throw new ArgumentOutOfRangeException(paramName: "action", message: "Invalid argument value provided.");
                }
            }
        }

        /// <summary>
        /// Uses the provided input arguments to add a stored procedure to the GraphQL schema as a mutation field when
        /// at least one role with permission to execute is defined in the stored procedure's entity definition within the runtime config.
        /// </summary>
        private static void AddMutationsForStoredProcedure(
            string dbEntityName,
            Dictionary<string, EntityMetadata>? entityPermissionsMap,
            NameNode name,
            RuntimeEntities entities,
            List<FieldDefinitionNode> mutationFields,
            DatabaseObject dbObject
            )
        {
            IEnumerable<string> rolesAllowedForMutation = IAuthorizationResolver.GetRolesForOperation(dbEntityName, operation: EntityActionOperation.Execute, entityPermissionsMap);
            if (rolesAllowedForMutation.Any())
            {
                mutationFields.Add(GraphQLStoredProcedureBuilder.GenerateStoredProcedureSchema(name, entities[dbEntityName], dbObject, rolesAllowedForMutation));
            }
        }

        /// <summary>
        /// Evaluates the provided mutation name to determine the operation type.
        /// e.g. createEntity is resolved to Operation.Create
        /// </summary>
        /// <param name="inputTypeName">Mutation name</param>
        /// <returns>Operation</returns>
        public static EntityActionOperation DetermineMutationOperationTypeBasedOnInputType(string inputTypeName)
        {
            return inputTypeName switch
            {
                string s when s.StartsWith(EntityActionOperation.Execute.ToString(), StringComparison.OrdinalIgnoreCase) => EntityActionOperation.Execute,
                string s when s.StartsWith(EntityActionOperation.Create.ToString(), StringComparison.OrdinalIgnoreCase) => EntityActionOperation.Create,
                string s when s.StartsWith(EntityActionOperation.Update.ToString(), StringComparison.OrdinalIgnoreCase) => EntityActionOperation.UpdateGraphQL,
                _ => EntityActionOperation.Delete
            };
        }
    }
}<|MERGE_RESOLUTION|>--- conflicted
+++ resolved
@@ -47,15 +47,11 @@
                 if (definition is ObjectTypeDefinitionNode objectTypeDefinitionNode && IsModelType(objectTypeDefinitionNode))
                 {
                     string dbEntityName = ObjectTypeToEntityName(objectTypeDefinitionNode);
-<<<<<<< HEAD
+                    NameNode name = objectTypeDefinitionNode.Name;
                     Entity entity = entities[dbEntityName];
-=======
-                    NameNode name = objectTypeDefinitionNode.Name;
-
->>>>>>> 1f3f176a
                     // For stored procedures, only one mutation is created in the schema
                     // unlike table/views where we create one for each CUD operation.
-                    if (entities[dbEntityName].Source.Type is EntitySourceType.StoredProcedure)
+                    if (entity.Source.Type is EntitySourceType.StoredProcedure)
                     {
                         // check graphql sp config
                         bool isSPDefinedAsMutation = (entity.GraphQL.Operation ?? GraphQLOperation.Mutation) is GraphQLOperation.Mutation;
@@ -133,14 +129,10 @@
                 switch (operation)
                 {
                     case EntityActionOperation.Create:
-<<<<<<< HEAD
                         // Get the point/batch fields for the create mutation.
-                        Tuple<FieldDefinitionNode, FieldDefinitionNode> createMutationNodes = CreateMutationBuilder.Build(name, inputs, objectTypeDefinitionNode, root, databaseType, entities, dbEntityName, rolesAllowedForMutation);
+                        Tuple<FieldDefinitionNode, FieldDefinitionNode> createMutationNodes = CreateMutationBuilder.Build(name, inputs, objectTypeDefinitionNode, root, databaseType, entities, dbEntityName, returnEntityName, rolesAllowedForMutation);
                         mutationFields.Add(createMutationNodes.Item1); // Add field corresponding to point insertion.
                         mutationFields.Add(createMutationNodes.Item2); // Add field corresponding to batch insertion.
-=======
-                        mutationFields.Add(CreateMutationBuilder.Build(name, inputs, objectTypeDefinitionNode, root, databaseType, entities, dbEntityName, returnEntityName, rolesAllowedForMutation));
->>>>>>> 1f3f176a
                         break;
                     case EntityActionOperation.Update:
                         mutationFields.Add(UpdateMutationBuilder.Build(name, inputs, objectTypeDefinitionNode, root, entities, dbEntityName, databaseType, returnEntityName, rolesAllowedForMutation));
