using Azure.DataApiBuilder.Auth;
using Azure.DataApiBuilder.Config;
using Azure.DataApiBuilder.Service.GraphQLBuilder.Directives;
using HotChocolate.Language;
using HotChocolate.Types;
using static Azure.DataApiBuilder.Service.GraphQLBuilder.GraphQLNaming;
using static Azure.DataApiBuilder.Service.GraphQLBuilder.GraphQLUtils;

namespace Azure.DataApiBuilder.Service.GraphQLBuilder.Queries
{
    public static class QueryBuilder
    {
        public const string PAGINATION_FIELD_NAME = "items";
        public const string PAGINATION_TOKEN_FIELD_NAME = "endCursor";
        public const string PAGINATION_TOKEN_ARGUMENT_NAME = "after";
        public const string HAS_NEXT_PAGE_FIELD_NAME = "hasNextPage";
        public const string PAGE_START_ARGUMENT_NAME = "first";
        public const string PAGINATION_OBJECT_TYPE_SUFFIX = "Connection";
        public const string FILTER_FIELD_NAME = "filter";
        public const string ORDER_BY_FIELD_NAME = "orderBy";
        public const string PARTITION_KEY_FIELD_NAME = "_partitionKeyValue";
        public const string ID_FIELD_NAME = "id";

        /// <summary>
        /// Creates a DocumentNode containing FieldDefinitionNodes representing the FindByPK and FindAll queries
        /// Also populates the DocumentNode with return types.
        /// </summary>
        /// <param name="root"></param>
        /// <param name="databaseType"></param>
        /// <param name="entities"></param>
        /// <param name="inputTypes"></param>
        /// <param name="entityPermissionsMap">Collection of permissions defined in runtime config.</param>
        /// <returns></returns>
        public static DocumentNode Build(
            DocumentNode root,
            DatabaseType databaseType,
            IDictionary<string, Entity> entities,
            Dictionary<string, InputObjectTypeDefinitionNode> inputTypes,
            Dictionary<string, EntityMetadata>? entityPermissionsMap = null)
        {
            List<FieldDefinitionNode> queryFields = new();
            List<ObjectTypeDefinitionNode> returnTypes = new();

            foreach (IDefinitionNode definition in root.Definitions)
            {
                if (definition is ObjectTypeDefinitionNode objectTypeDefinitionNode && IsModelType(objectTypeDefinitionNode))
                {
                    NameNode name = objectTypeDefinitionNode.Name;
                    string entityName = ObjectTypeToEntityName(objectTypeDefinitionNode);
                    Entity entity = entities[entityName];

                    if (entity.ObjectType.IsDatabaseExecutableType())
                    {
<<<<<<< HEAD
                        // Check runtime configuration of the stored procedure/function entity to check that the GraphQL operation type was overriden to 'query' from the default 'mutation.'
                        bool isSPDefinedAsQuery = entity.FetchGraphQLOperation() is GraphQLOperation.Query;
=======
                        // Check runtime configuration of the stored procedure entity to check that the GraphQL operation type was overridden to 'query' from the default 'mutation.'
                        bool isSPDefinedAsQuery = entity.FetchConfiguredGraphQLOperation() is GraphQLOperation.Query;
>>>>>>> 5565776b

                        IEnumerable<string> rolesAllowedForExecute = IAuthorizationResolver.GetRolesForOperation(entityName, operation: Operation.Execute, entityPermissionsMap);

                        if (isSPDefinedAsQuery && rolesAllowedForExecute.Any())
                        {
                            queryFields.Add(GraphQLDatabaseExecutableBuilder.GenerateDatabaseExecutableSchema(name, entity, rolesAllowedForExecute));
                        }
                    }
                    else
                    {
                        IEnumerable<string> rolesAllowedForRead = IAuthorizationResolver.GetRolesForOperation(entityName, operation: Operation.Read, entityPermissionsMap);
                        ObjectTypeDefinitionNode paginationReturnType = GenerateReturnType(name);

                        if (rolesAllowedForRead.Count() > 0)
                        {
                            queryFields.Add(GenerateGetAllQuery(objectTypeDefinitionNode, name, paginationReturnType, inputTypes, entity, rolesAllowedForRead));
                            queryFields.Add(GenerateByPKQuery(objectTypeDefinitionNode, name, databaseType, entity, rolesAllowedForRead));
                        }

                        if (paginationReturnType is not null)
                        {
                            returnTypes.Add(paginationReturnType);
                        }
                    }
                }
            }

            List<IDefinitionNode> definitionNodes = new()
            {
                new ObjectTypeDefinitionNode(location: null, new NameNode("Query"), description: null, new List<DirectiveNode>(), new List<NamedTypeNode>(), queryFields),
            };
            definitionNodes.AddRange(returnTypes);
            return new(definitionNodes);
        }

        public static FieldDefinitionNode GenerateByPKQuery(
            ObjectTypeDefinitionNode objectTypeDefinitionNode,
            NameNode name,
            DatabaseType databaseType,
            Entity entity,
            IEnumerable<string>? rolesAllowedForRead = null)
        {
            IEnumerable<FieldDefinitionNode> primaryKeyFields =
            FindPrimaryKeyFields(objectTypeDefinitionNode, databaseType);
            List<InputValueDefinitionNode> inputValues = new();
            List<DirectiveNode> fieldDefinitionNodeDirectives = new();

            if (CreateAuthorizationDirectiveIfNecessary(
                    rolesAllowedForRead,
                    out DirectiveNode? authorizeDirective))
            {
                fieldDefinitionNodeDirectives.Add(authorizeDirective!);
            }

            foreach (FieldDefinitionNode primaryKeyField in primaryKeyFields)
            {
                inputValues.Add(new InputValueDefinitionNode(
                    location: null,
                    primaryKeyField.Name,
                    description: null,
                    primaryKeyField.Type,
                    defaultValue: null,
                    new List<DirectiveNode>()));
            }

            return new(
                location: null,
                new NameNode(GenerateByPKQueryName(name.Value, entity)),
                new StringValueNode($"Get a {GetDefinedSingularName(name.Value, entity)} from the database by its ID/primary key"),
                inputValues,
                new NamedTypeNode(name),
                fieldDefinitionNodeDirectives
            );
        }

        public static FieldDefinitionNode GenerateGetAllQuery(
            ObjectTypeDefinitionNode objectTypeDefinitionNode,
            NameNode name,
            ObjectTypeDefinitionNode returnType,
            Dictionary<string, InputObjectTypeDefinitionNode> inputTypes,
            Entity entity,
            IEnumerable<string>? rolesAllowedForRead = null)
        {
            string filterInputName = InputTypeBuilder.GenerateObjectInputFilterName(objectTypeDefinitionNode.Name.Value);

            if (!inputTypes.ContainsKey(filterInputName))
            {
                InputTypeBuilder.GenerateFilterInputTypeForObjectType(objectTypeDefinitionNode, inputTypes);
            }

            string orderByInputName = InputTypeBuilder.GenerateObjectInputOrderByName(objectTypeDefinitionNode.Name.Value);

            if (!inputTypes.ContainsKey(orderByInputName))
            {
                InputTypeBuilder.GenerateOrderByInputTypeForObjectType(objectTypeDefinitionNode, inputTypes);
            }

            List<DirectiveNode> fieldDefinitionNodeDirectives = new();

            if (CreateAuthorizationDirectiveIfNecessary(
                    rolesAllowedForRead,
                    out DirectiveNode? authorizeDirective))
            {
                fieldDefinitionNodeDirectives.Add(authorizeDirective!);
            }

            // Query field for the parent object type
            // Generates a file like:
            //    books(first: Int, after: String, filter: BooksFilterInput, orderBy: BooksOrderByInput): BooksConnection!
            return new(
                location: null,
                new NameNode(GenerateListQueryName(name.Value, entity)),
                new StringValueNode($"Get a list of all the {GetDefinedSingularName(name.Value, entity)} items from the database"),
                QueryArgumentsForField(filterInputName, orderByInputName),
                new NonNullTypeNode(new NamedTypeNode(returnType.Name)),
                fieldDefinitionNodeDirectives
            );
        }

        public static List<InputValueDefinitionNode> QueryArgumentsForField(string filterInputName, string orderByInputName)
        {
            return new()
            {
                new(location: null, new NameNode(PAGE_START_ARGUMENT_NAME), description: new StringValueNode("The number of items to return from the page start point"), new IntType().ToTypeNode(), defaultValue: null, new List<DirectiveNode>()),
                new(location: null, new NameNode(PAGINATION_TOKEN_ARGUMENT_NAME), new StringValueNode("A pagination token from a previous query to continue through a paginated list"), new StringType().ToTypeNode(), defaultValue: null, new List<DirectiveNode>()),
                new(location: null, new NameNode(FILTER_FIELD_NAME), new StringValueNode("Filter options for query"), new NamedTypeNode(filterInputName), defaultValue: null, new List<DirectiveNode>()),
                new(location: null, new NameNode(ORDER_BY_FIELD_NAME), new StringValueNode("Ordering options for query"), new NamedTypeNode(orderByInputName), defaultValue: null, new List<DirectiveNode>()),
            };
        }

        public static ObjectTypeDefinitionNode AddQueryArgumentsForRelationships(ObjectTypeDefinitionNode node, Dictionary<string, InputObjectTypeDefinitionNode> inputObjects)
        {
            IEnumerable<FieldDefinitionNode> relationshipFields =
                node.Fields.Where(field => field.Directives.Any(d => d.Name.Value == RelationshipDirectiveType.DirectiveName));

            foreach (FieldDefinitionNode field in relationshipFields)
            {
                if (RelationshipDirectiveType.Cardinality(field) != Cardinality.Many)
                {
                    continue;
                }

                string target = RelationshipDirectiveType.Target(field);

                string targetFilterInputName = InputTypeBuilder.GenerateObjectInputFilterName(target);
                string targetOrderByInputName = InputTypeBuilder.GenerateObjectInputOrderByName(target);

                List<InputValueDefinitionNode> args = QueryArgumentsForField(targetFilterInputName, targetOrderByInputName);

                List<FieldDefinitionNode> fields = node.Fields.ToList();
                fields[fields.FindIndex(f => f.Name == field.Name)] = field.WithArguments(args);

                node = node.WithFields(fields);
            }

            return node;
        }

        public static ObjectType PaginationTypeToModelType(ObjectType underlyingFieldType, IReadOnlyCollection<INamedType> types)
        {
            IEnumerable<ObjectType> modelTypes = types.Where(t => t is ObjectType)
                .Cast<ObjectType>()
                .Where(IsModelType);

            return modelTypes.First(t => t.Name.Value == underlyingFieldType.Name.Value.Replace(PAGINATION_OBJECT_TYPE_SUFFIX, ""));
        }

        public static bool IsPaginationType(ObjectType objectType)
        {
            return objectType.Name.Value.EndsWith(PAGINATION_OBJECT_TYPE_SUFFIX);
        }

        public static bool IsPaginationType(NamedTypeNode objectType)
        {
            return objectType.Name.Value.EndsWith(PAGINATION_OBJECT_TYPE_SUFFIX);
        }

        public static ObjectTypeDefinitionNode GenerateReturnType(NameNode name)
        {
            return new(
                location: null,
                new NameNode(GeneratePaginationTypeName(name.Value)),
                new StringValueNode("The return object from a filter query that supports a pagination token for paging through results"),
                new List<DirectiveNode>(),
                new List<NamedTypeNode>(),
                new List<FieldDefinitionNode> {
                    new FieldDefinitionNode(
                        location: null,
                        new NameNode(PAGINATION_FIELD_NAME),
                        new StringValueNode("The list of items that matched the filter"),
                        new List<InputValueDefinitionNode>(),
                        new NonNullTypeNode(new ListTypeNode(new NonNullTypeNode(new NamedTypeNode(name)))),
                        new List<DirectiveNode>()),
                    new FieldDefinitionNode(
                        location : null,
                        new NameNode(PAGINATION_TOKEN_FIELD_NAME),
                        new StringValueNode("A pagination token to provide to subsequent pages of a query"),
                        new List<InputValueDefinitionNode>(),
                        new StringType().ToTypeNode(),
                        new List<DirectiveNode>()),
                    new FieldDefinitionNode(
                        location: null,
                        new NameNode(HAS_NEXT_PAGE_FIELD_NAME),
                        new StringValueNode("Indicates if there are more pages of items to return"),
                        new List<InputValueDefinitionNode>(),
                        new NonNullType(new BooleanType()).ToTypeNode(),
                        new List<DirectiveNode>())
                }
            );
        }

        public static string GeneratePaginationTypeName(string name)
        {
            return $"{name}{PAGINATION_OBJECT_TYPE_SUFFIX}";
        }
    }
}<|MERGE_RESOLUTION|>--- conflicted
+++ resolved
@@ -51,13 +51,8 @@
 
                     if (entity.ObjectType.IsDatabaseExecutableType())
                     {
-<<<<<<< HEAD
-                        // Check runtime configuration of the stored procedure/function entity to check that the GraphQL operation type was overriden to 'query' from the default 'mutation.'
-                        bool isSPDefinedAsQuery = entity.FetchGraphQLOperation() is GraphQLOperation.Query;
-=======
-                        // Check runtime configuration of the stored procedure entity to check that the GraphQL operation type was overridden to 'query' from the default 'mutation.'
+                        // Check runtime configuration of the stored procedure/function entity to check that the GraphQL operation type was overridden to 'query' from the default 'mutation.'
                         bool isSPDefinedAsQuery = entity.FetchConfiguredGraphQLOperation() is GraphQLOperation.Query;
->>>>>>> 5565776b
 
                         IEnumerable<string> rolesAllowedForExecute = IAuthorizationResolver.GetRolesForOperation(entityName, operation: Operation.Execute, entityPermissionsMap);
 
