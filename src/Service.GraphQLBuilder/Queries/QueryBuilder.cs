--- conflicted
+++ resolved
@@ -146,13 +146,8 @@
             //    books(first: Int, after: String, filter: BooksFilterInput, orderBy: BooksOrderByInput): BooksConnection!
             return new(
                 location: null,
-<<<<<<< HEAD
-                new NameNode(Pluralize(name, entity)),
+                new NameNode(FormatNameForField(Pluralize(name, entity).Value.ToString())),
                 new StringValueNode($"Get a list of all the {GetDefinedSingularName(name.Value, entity)} items from the database"),
-=======
-                new NameNode(FormatNameForField(Pluralize(name, entity))),
-                new StringValueNode($"Get a list of all the {name} items from the database"),
->>>>>>> 38a9d75f
                 QueryArgumentsForField(filterInputName, orderByInputName),
                 new NonNullTypeNode(new NamedTypeNode(returnType.Name)),
                 fieldDefinitionNodeDirectives
