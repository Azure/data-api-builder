--- conflicted
+++ resolved
@@ -9,196 +9,6 @@
 {
     public sealed class StandardQueryInputs
     {
-<<<<<<< HEAD
-        public static InputObjectTypeDefinitionNode IdInputType() =>
-            new(
-                location: null,
-                new NameNode("IdFilterInput"),
-                new StringValueNode("Input type for adding ID filters"),
-                new List<DirectiveNode>(),
-                new List<InputValueDefinitionNode> {
-                    new(null, new NameNode("eq"), new StringValueNode("Equals"), new IdType().ToTypeNode(), null, new List<DirectiveNode>()),
-                    new(null, new NameNode("neq"), new StringValueNode("Not Equals"), new IdType().ToTypeNode(), null, new List<DirectiveNode>()),
-                    new(null, new NameNode("isNull"), new StringValueNode("Not null test"), new BooleanType().ToTypeNode(), null, new List<DirectiveNode>())
-                }
-            );
-
-        public static InputObjectTypeDefinitionNode BooleanInputType() =>
-            new(
-                location: null,
-                new NameNode("BooleanFilterInput"),
-                new StringValueNode("Input type for adding Boolean filters"),
-                new List<DirectiveNode>(),
-                new List<InputValueDefinitionNode> {
-                    new(null, new NameNode("eq"), new StringValueNode("Equals"), new BooleanType().ToTypeNode(), null, new List<DirectiveNode>()),
-                    new(null, new NameNode("neq"), new StringValueNode("Not Equals"), new BooleanType().ToTypeNode(), null, new List<DirectiveNode>()),
-                    new(null, new NameNode("isNull"), new StringValueNode("Not null test"), new BooleanType().ToTypeNode(), null, new List<DirectiveNode>()),
-                    new(null, new NameNode("in"), new StringValueNode("In"), new ListTypeNode(new BooleanType().ToTypeNode()), null, new List<DirectiveNode>())
-                }
-            );
-
-        public static InputObjectTypeDefinitionNode ByteInputType() =>
-            new(
-                location: null,
-                new NameNode("ByteFilterInput"),
-                new StringValueNode("Input type for adding Byte filters"),
-                new List<DirectiveNode>(),
-                new List<InputValueDefinitionNode> {
-                    new(null, new NameNode("eq"), new StringValueNode("Equals"), new ByteType().ToTypeNode(), null, new List<DirectiveNode>()),
-                    new(null, new NameNode("gt"), new StringValueNode("Greater Than"), new ByteType().ToTypeNode(), null, new List<DirectiveNode>()),
-                    new(null, new NameNode("gte"), new StringValueNode("Greater Than or Equal To"), new ByteType().ToTypeNode(), null, new List<DirectiveNode>()),
-                    new(null, new NameNode("lt"), new StringValueNode("Less Than"), new ByteType().ToTypeNode(), null, new List<DirectiveNode>()),
-                    new(null, new NameNode("lte"), new StringValueNode("Less Than or Equal To"), new ByteType().ToTypeNode(), null, new List<DirectiveNode>()),
-                    new(null, new NameNode("neq"), new StringValueNode("Not Equals"), new ByteType().ToTypeNode(), null, new List<DirectiveNode>()),
-                    new(null, new NameNode("isNull"), new StringValueNode("Not null test"), new BooleanType().ToTypeNode(), null, new List<DirectiveNode>()),
-                    new(null, new NameNode("in"), new StringValueNode("In"), new ListTypeNode(new ByteType().ToTypeNode()), null, new List<DirectiveNode>())
-                }
-            );
-
-        public static InputObjectTypeDefinitionNode ShortInputType() =>
-            new(
-                location: null,
-                new NameNode("ShortFilterInput"),
-                new StringValueNode("Input type for adding Short filters"),
-                new List<DirectiveNode>(),
-                new List<InputValueDefinitionNode> {
-                    new(null, new NameNode("eq"), new StringValueNode("Equals"), new ShortType().ToTypeNode(), null, new List<DirectiveNode>()),
-                    new(null, new NameNode("gt"), new StringValueNode("Greater Than"), new ShortType().ToTypeNode(), null, new List<DirectiveNode>()),
-                    new(null, new NameNode("gte"), new StringValueNode("Greater Than or Equal To"), new ShortType().ToTypeNode(), null, new List<DirectiveNode>()),
-                    new(null, new NameNode("lt"), new StringValueNode("Less Than"), new ShortType().ToTypeNode(), null, new List<DirectiveNode>()),
-                    new(null, new NameNode("lte"), new StringValueNode("Less Than or Equal To"), new ShortType().ToTypeNode(), null, new List<DirectiveNode>()),
-                    new(null, new NameNode("neq"), new StringValueNode("Not Equals"), new ShortType().ToTypeNode(), null, new List<DirectiveNode>()),
-                    new(null, new NameNode("isNull"), new StringValueNode("Not null test"), new BooleanType().ToTypeNode(), null, new List<DirectiveNode>()),
-                    new(null, new NameNode("in"), new StringValueNode("In"), new ListTypeNode(new ShortType().ToTypeNode()), null, new List<DirectiveNode>())
-                }
-            );
-
-        public static InputObjectTypeDefinitionNode IntInputType() =>
-            new(
-                location: null,
-                new NameNode("IntFilterInput"),
-                new StringValueNode("Input type for adding Int filters"),
-                new List<DirectiveNode>(),
-                new List<InputValueDefinitionNode> {
-                    new(null, new NameNode("eq"), new StringValueNode("Equals"), new IntType().ToTypeNode(), null, new List<DirectiveNode>()),
-                    new(null, new NameNode("gt"), new StringValueNode("Greater Than"), new IntType().ToTypeNode(), null, new List<DirectiveNode>()),
-                    new(null, new NameNode("gte"), new StringValueNode("Greater Than or Equal To"), new IntType().ToTypeNode(), null, new List<DirectiveNode>()),
-                    new(null, new NameNode("lt"), new StringValueNode("Less Than"), new IntType().ToTypeNode(), null, new List<DirectiveNode>()),
-                    new(null, new NameNode("lte"), new StringValueNode("Less Than or Equal To"), new IntType().ToTypeNode(), null, new List<DirectiveNode>()),
-                    new(null, new NameNode("neq"), new StringValueNode("Not Equals"), new IntType().ToTypeNode(), null, new List<DirectiveNode>()),
-                    new(null, new NameNode("isNull"), new StringValueNode("Not null test"), new BooleanType().ToTypeNode(), null, new List<DirectiveNode>()),
-                    new(null, new NameNode("in"), new StringValueNode("In"), new ListTypeNode(new IntType().ToTypeNode()), null, new List<DirectiveNode>())
-                }
-            );
-
-        public static InputObjectTypeDefinitionNode LongInputType() =>
-            new(
-                location: null,
-                new NameNode("LongFilterInput"),
-                new StringValueNode("Input type for adding Long filters"),
-                new List<DirectiveNode>(),
-                new List<InputValueDefinitionNode> {
-                    new(null, new NameNode("eq"), new StringValueNode("Equals"), new LongType().ToTypeNode(), null, new List<DirectiveNode>()),
-                    new(null, new NameNode("gt"), new StringValueNode("Greater Than"), new LongType().ToTypeNode(), null, new List<DirectiveNode>()),
-                    new(null, new NameNode("gte"), new StringValueNode("Greater Than or Equal To"), new LongType().ToTypeNode(), null, new List<DirectiveNode>()),
-                    new(null, new NameNode("lt"), new StringValueNode("Less Than"), new LongType().ToTypeNode(), null, new List<DirectiveNode>()),
-                    new(null, new NameNode("lte"), new StringValueNode("Less Than or Equal To"), new LongType().ToTypeNode(), null, new List<DirectiveNode>()),
-                    new(null, new NameNode("neq"), new StringValueNode("Not Equals"), new LongType().ToTypeNode(), null, new List<DirectiveNode>()),
-                    new(null, new NameNode("isNull"), new StringValueNode("Not null test"), new BooleanType().ToTypeNode(), null, new List<DirectiveNode>()),
-                    new(null, new NameNode("in"), new StringValueNode("In"), new ListTypeNode(new LongType().ToTypeNode()), null, new List<DirectiveNode>())
-                }
-            );
-
-        public static InputObjectTypeDefinitionNode SingleInputType() =>
-            new(
-                location: null,
-                new NameNode("SingleFilterInput"),
-                new StringValueNode("Input type for adding Single filters"),
-                new List<DirectiveNode>(),
-                new List<InputValueDefinitionNode> {
-                    new(null, new NameNode("eq"), new StringValueNode("Equals"), new SingleType().ToTypeNode(), null, new List<DirectiveNode>()),
-                    new(null, new NameNode("gt"), new StringValueNode("Greater Than"), new SingleType().ToTypeNode(), null, new List<DirectiveNode>()),
-                    new(null, new NameNode("gte"), new StringValueNode("Greater Than or Equal To"), new SingleType().ToTypeNode(), null, new List<DirectiveNode>()),
-                    new(null, new NameNode("lt"), new StringValueNode("Less Than"), new SingleType().ToTypeNode(), null, new List<DirectiveNode>()),
-                    new(null, new NameNode("lte"), new StringValueNode("Less Than or Equal To"), new SingleType().ToTypeNode(), null, new List<DirectiveNode>()),
-                    new(null, new NameNode("neq"), new StringValueNode("Not Equals"), new SingleType().ToTypeNode(), null, new List<DirectiveNode>()),
-                    new(null, new NameNode("isNull"), new StringValueNode("Not null test"), new BooleanType().ToTypeNode(), null, new List<DirectiveNode>()),
-                    new(null, new NameNode("in"), new StringValueNode("In"), new ListTypeNode(new SingleType().ToTypeNode()), null, new List<DirectiveNode>())
-                }
-            );
-
-        public static InputObjectTypeDefinitionNode FloatInputType() =>
-            new(
-                location: null,
-                new NameNode("FloatFilterInput"),
-                new StringValueNode("Input type for adding Float filters"),
-                new List<DirectiveNode>(),
-                new List<InputValueDefinitionNode> {
-                    new(null, new NameNode("eq"), new StringValueNode("Equals"), new FloatType().ToTypeNode(), null, new List<DirectiveNode>()),
-                    new(null, new NameNode("gt"), new StringValueNode("Greater Than"), new FloatType().ToTypeNode(), null, new List<DirectiveNode>()),
-                    new(null, new NameNode("gte"), new StringValueNode("Greater Than or Equal To"), new FloatType().ToTypeNode(), null, new List<DirectiveNode>()),
-                    new(null, new NameNode("lt"), new StringValueNode("Less Than"), new FloatType().ToTypeNode(), null, new List<DirectiveNode>()),
-                    new(null, new NameNode("lte"), new StringValueNode("Less Than or Equal To"), new FloatType().ToTypeNode(), null, new List<DirectiveNode>()),
-                    new(null, new NameNode("neq"), new StringValueNode("Not Equals"), new FloatType().ToTypeNode(), null, new List<DirectiveNode>()),
-                    new(null, new NameNode("isNull"), new StringValueNode("Not null test"), new BooleanType().ToTypeNode(), null, new List<DirectiveNode>()),
-                    new(null, new NameNode("in"), new StringValueNode("In"), new ListTypeNode(new FloatType().ToTypeNode()), null, new List<DirectiveNode>())
-                }
-            );
-
-        public static InputObjectTypeDefinitionNode DecimalInputType() =>
-            new(
-                location: null,
-                new NameNode("DecimalFilterInput"),
-                new StringValueNode("Input type for adding Decimal filters"),
-                new List<DirectiveNode>(),
-                new List<InputValueDefinitionNode> {
-                    new(null, new NameNode("eq"), new StringValueNode("Equals"), new DecimalType().ToTypeNode(), null, new List<DirectiveNode>()),
-                    new(null, new NameNode("gt"), new StringValueNode("Greater Than"), new DecimalType().ToTypeNode(), null, new List<DirectiveNode>()),
-                    new(null, new NameNode("gte"), new StringValueNode("Greater Than or Equal To"), new DecimalType().ToTypeNode(), null, new List<DirectiveNode>()),
-                    new(null, new NameNode("lt"), new StringValueNode("Less Than"), new DecimalType().ToTypeNode(), null, new List<DirectiveNode>()),
-                    new(null, new NameNode("lte"), new StringValueNode("Less Than or Equal To"), new DecimalType().ToTypeNode(), null, new List<DirectiveNode>()),
-                    new(null, new NameNode("neq"), new StringValueNode("Not Equals"), new DecimalType().ToTypeNode(), null, new List<DirectiveNode>()),
-                    new(null, new NameNode("isNull"), new StringValueNode("Not null test"), new BooleanType().ToTypeNode(), null, new List<DirectiveNode>()),
-                    new(null, new NameNode("in"), new StringValueNode("In"), new ListTypeNode(new DecimalType().ToTypeNode()), null, new List<DirectiveNode>())
-                }
-            );
-
-        public static InputObjectTypeDefinitionNode StringInputType() =>
-            new(
-                location: null,
-                new NameNode("StringFilterInput"),
-                new StringValueNode("Input type for adding String filters"),
-                new List<DirectiveNode>(),
-                new List<InputValueDefinitionNode> {
-                    new(null, new NameNode("eq"), new StringValueNode("Equals"), new StringType().ToTypeNode(), null, new List<DirectiveNode>()),
-                    new(null, new NameNode("contains"), new StringValueNode("Contains"), new StringType().ToTypeNode(), null, new List<DirectiveNode>()),
-                    new(null, new NameNode("notContains"), new StringValueNode("Not Contains"), new StringType().ToTypeNode(), null, new List<DirectiveNode>()),
-                    new(null, new NameNode("startsWith"), new StringValueNode("Starts With"), new StringType().ToTypeNode(), null, new List<DirectiveNode>()),
-                    new(null, new NameNode("endsWith"), new StringValueNode("Ends With"), new StringType().ToTypeNode(), null, new List<DirectiveNode>()),
-                    new(null, new NameNode("neq"), new StringValueNode("Not Equals"), new StringType().ToTypeNode(), null, new List<DirectiveNode>()),
-                    new(null, new NameNode("isNull"), new StringValueNode("Is null test"), new BooleanType().ToTypeNode(), null, new List<DirectiveNode>()),
-                    new(null, new NameNode("in"), new StringValueNode("In"), new ListTypeNode(new StringType().ToTypeNode()), null, new List<DirectiveNode>())
-                }
-            );
-
-        public static InputObjectTypeDefinitionNode DateTimeInputType() =>
-            new(
-                location: null,
-                new NameNode("DateTimeFilterInput"),
-                new StringValueNode("Input type for adding DateTime filters"),
-                new List<DirectiveNode>(),
-                new List<InputValueDefinitionNode> {
-                    new(null, new NameNode("eq"), new StringValueNode("Equals"), new DateTimeType().ToTypeNode(), null, new List<DirectiveNode>()),
-                    new(null, new NameNode("gt"), new StringValueNode("Greater Than"), new DateTimeType().ToTypeNode(), null, new List<DirectiveNode>()),
-                    new(null, new NameNode("gte"), new StringValueNode("Greater Than or Equal To"), new DateTimeType().ToTypeNode(), null, new List<DirectiveNode>()),
-                    new(null, new NameNode("lt"), new StringValueNode("Less Than"), new DateTimeType().ToTypeNode(), null, new List<DirectiveNode>()),
-                    new(null, new NameNode("lte"), new StringValueNode("Less Than or Equal To"), new DateTimeType().ToTypeNode(), null, new List<DirectiveNode>()),
-                    new(null, new NameNode("neq"), new StringValueNode("Not Equals"), new DateTimeType().ToTypeNode(), null, new List<DirectiveNode>()),
-                    new(null, new NameNode("isNull"), new StringValueNode("Not null test"), new BooleanType().ToTypeNode(), null, new List<DirectiveNode>()),
-                    new(null, new NameNode("in"), new StringValueNode("In"), new ListTypeNode(new DateTimeType().ToTypeNode()), null, new List<DirectiveNode>())
-                }
-            );
-=======
         private static readonly ITypeNode _id = new NamedTypeNode(ScalarNames.ID);
         private static readonly ITypeNode _boolean = new NamedTypeNode(ScalarNames.Boolean);
         private static readonly ITypeNode _byte = new NamedTypeNode(ScalarNames.Byte);
@@ -237,6 +47,8 @@
         private static readonly StringValueNode _endsWithDescription = new("Ends With");
         private static readonly NameNode _caseInsensitive = new("caseInsensitive");
         private static readonly StringValueNode _caseInsensitiveDescription = new("Case Insensitive");
+        private static readonly NameNode _in = new("in");
+        private static readonly StringValueNode _inDescription = new("In");
 
         private static InputObjectTypeDefinitionNode IdInputType() =>
             CreateSimpleEqualsFilter("IdFilterInput", "Input type for adding ID filters", _id);
@@ -270,7 +82,6 @@
 
         private static InputObjectTypeDefinitionNode DateTimeInputType() =>
             CreateComparableFilter("DateTimeFilterInput", "Input type for adding DateTime filters", _dateTime);
->>>>>>> 4aa9d420
 
         public static InputObjectTypeDefinitionNode ByteArrayInputType() =>
             new(
@@ -301,7 +112,8 @@
                [
                    new(null, _eq, _eqDescription, type, null, []),
                    new(null, _neq, _neqDescription, type, null, []),
-                   new(null, _isNull, _isNullDescription, _boolean, null, [])
+                   new(null, _isNull, _isNullDescription, _boolean, null, []),
+                   new(null, _in, _inDescription, new ListTypeNode(type), null, [])
                ]
            );
 
@@ -311,21 +123,6 @@
             ITypeNode type) =>
             new(
                 location: null,
-<<<<<<< HEAD
-                new NameNode("LocalTimeFilterInput"),
-                new StringValueNode("Input type for adding LocalTime filters"),
-                new List<DirectiveNode>(),
-                new List<InputValueDefinitionNode> {
-                            new(null, new NameNode("eq"), new StringValueNode("Equals"), new LocalTimeType().ToTypeNode(), null, new List<DirectiveNode>()),
-                            new(null, new NameNode("gt"), new StringValueNode("Greater Than"), new LocalTimeType().ToTypeNode(), null, new List<DirectiveNode>()),
-                            new(null, new NameNode("gte"), new StringValueNode("Greater Than or Equal To"), new LocalTimeType().ToTypeNode(), null, new List<DirectiveNode>()),
-                            new(null, new NameNode("lt"), new StringValueNode("Less Than"), new LocalTimeType().ToTypeNode(), null, new List<DirectiveNode>()),
-                            new(null, new NameNode("lte"), new StringValueNode("Less Than or Equal To"), new LocalTimeType().ToTypeNode(), null, new List<DirectiveNode>()),
-                            new(null, new NameNode("neq"), new StringValueNode("Not Equals"), new LocalTimeType().ToTypeNode(), null, new List<DirectiveNode>()),
-                            new(null, new NameNode("isNull"), new StringValueNode("Is null test"), new BooleanType().ToTypeNode(), null, new List<DirectiveNode>()),
-                            new(null, new NameNode("in"), new StringValueNode("In"), new ListTypeNode(new LocalTimeType().ToTypeNode()), null, new List<DirectiveNode>())
-                }
-=======
                 new NameNode(name),
                 new StringValueNode(description),
                 [],
@@ -337,8 +134,8 @@
                     new(null, _lte, _lteDescription, type, null, []),
                     new(null, _neq, _neqDescription, type, null, []),
                     new(null, _isNull, _isNullDescription, _boolean, null, []),
+                    new(null, _in, _inDescription, new ListTypeNode(type), null, [])
                 ]
->>>>>>> 4aa9d420
             );
 
         private static InputObjectTypeDefinitionNode CreateStringFilter(
@@ -347,21 +144,6 @@
             ITypeNode type) =>
             new(
                 location: null,
-<<<<<<< HEAD
-                new NameNode("UuidFilterInput"),
-                new StringValueNode("Input type for adding Uuid filters"),
-                new List<DirectiveNode>(),
-                new List<InputValueDefinitionNode> {
-                    new(null, new NameNode("eq"), new StringValueNode("Equals"), new UuidType().ToTypeNode(), null, new List<DirectiveNode>()),
-                    new(null, new NameNode("contains"), new StringValueNode("Contains"), new UuidType().ToTypeNode(), null, new List<DirectiveNode>()),
-                    new(null, new NameNode("notContains"), new StringValueNode("Not Contains"), new UuidType().ToTypeNode(), null, new List<DirectiveNode>()),
-                    new(null, new NameNode("startsWith"), new StringValueNode("Starts With"), new UuidType().ToTypeNode(), null, new List<DirectiveNode>()),
-                    new(null, new NameNode("endsWith"), new StringValueNode("Ends With"), new UuidType().ToTypeNode(), null, new List<DirectiveNode>()),
-                    new(null, new NameNode("neq"), new StringValueNode("Not Equals"), new UuidType().ToTypeNode(), null, new List<DirectiveNode>()),
-                    new(null, new NameNode("isNull"), new StringValueNode("Is null test"), new BooleanType().ToTypeNode(), null, new List<DirectiveNode>()),
-                    new(null, new NameNode("in"), new StringValueNode("In"), new ListTypeNode(new UuidType().ToTypeNode()), null, new List<DirectiveNode>())
-                }
-=======
                 new NameNode(name),
                 new StringValueNode(description),
                 [],
@@ -374,8 +156,8 @@
                     new(null, _neq, _neqDescription, type, null, []),
                     new(null, _caseInsensitive, _caseInsensitiveDescription, type, null, []),
                     new(null, _isNull, _isNullDescription, _boolean, null, []),
+                    new(null, _in, _inDescription, new ListTypeNode(type), null, [])
                 ]
->>>>>>> 4aa9d420
             );
 
         /// <summary>
