--- conflicted
+++ resolved
@@ -190,7 +190,6 @@
                 // sequentially and generate fields for them - to be added to the entity's ObjectTypeDefinition at the end.
                 if (configEntity.Relationships is not null)
                 {
-<<<<<<< HEAD
                     // Stores all the columns from the current entity which hold a foreign key reference to any of the related
                     // target entity. The columns will be added to this collection only when the current entity is the referencing entity.
                     HashSet<string> foreignKeyFieldsInEntity = new();
@@ -205,14 +204,6 @@
                             relationship);
                         fieldDefinitionNodes.Add(relationshipField.Name.Value, relationshipField);
                     }
-=======
-                    // Generate the field that represents the relationship to ObjectType, so you can navigate through it
-                    // and walk the graph
-                    string targetEntityName = relationship.TargetEntity.Split('.').Last();
-                    Entity referencedEntity = entities[targetEntityName];
-
-                    bool isNullableRelationship = FindNullabilityOfRelationship(entityName, databaseObject, targetEntityName);
->>>>>>> a102e448
 
                     AddForeignKeyDirectiveToFields(fieldDefinitionNodes, foreignKeyFieldsInEntity);
                 }
@@ -291,7 +282,7 @@
             SourceDefinition sourceDefinition = databaseObject.SourceDefinition;
             string targetEntityName = relationship.TargetEntity.Split('.').Last();
             Entity referencedEntity = entities[targetEntityName];
-            bool isNullableRelationship = false;
+            bool isNullableRelationship = FindNullabilityOfRelationship(entityName, databaseObject, targetEntityName);
 
             if (// Retrieve all the relationship information for the source entity which is backed by this table definition
                 sourceDefinition.SourceEntityRelationshipMap.TryGetValue(entityName, out RelationshipMetadata? relationshipInfo)
@@ -300,32 +291,17 @@
                 relationshipInfo.TargetEntityToFkDefinitionMap.TryGetValue(targetEntityName,
                     out List<ForeignKeyDefinition>? listOfForeignKeys))
             {
-                ForeignKeyDefinition? foreignKeyInfo = listOfForeignKeys.FirstOrDefault();
-
-                // Determine whether the relationship should be nullable by obtaining the nullability
-                // of the referencing(if source entity is the referencing object in the pair)
-                // or referenced columns (if source entity is the referenced object in the pair).
+                // Find the foreignkeys in which the source entity is the referenced object.
+                IEnumerable<ForeignKeyDefinition> referencedForeignKeyInfo =
+                    listOfForeignKeys.Where(fk =>
+                        fk.ReferencingColumns.Count > 0
+                        && fk.ReferencedColumns.Count > 0
+                        && fk.Pair.ReferencedDbTable.Equals(databaseObject));
+
+                ForeignKeyDefinition? foreignKeyInfo = referencedForeignKeyInfo.FirstOrDefault();
                 if (foreignKeyInfo is not null)
                 {
-                    RelationShipPair pair = foreignKeyInfo.Pair;
-                    // The given entity may be the referencing or referenced database object in the foreign key
-                    // relationship. To determine this, compare with the entity's database object.
-                    if (pair.ReferencingDbTable.Equals(databaseObject))
-                    {
-                        isNullableRelationship = sourceDefinition.IsAnyColumnNullable(foreignKeyInfo.ReferencingColumns);
-                        foreignKeyFieldsInEntity.UnionWith(foreignKeyInfo.ReferencingColumns);
-                    }
-                    else
-                    {
-                        isNullableRelationship = sourceDefinition.IsAnyColumnNullable(foreignKeyInfo.ReferencedColumns);
-                    }
-                }
-                else
-                {
-                    throw new DataApiBuilderException(
-                        message: $"No relationship exists between {entityName} and {targetEntityName}",
-                        statusCode: HttpStatusCode.InternalServerError,
-                        subStatusCode: DataApiBuilderException.SubStatusCodes.GraphQLMapping);
+                    foreignKeyFieldsInEntity.UnionWith(foreignKeyInfo.ReferencingColumns);
                 }
             }
 
