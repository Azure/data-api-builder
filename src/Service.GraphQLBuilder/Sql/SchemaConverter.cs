// Copyright (c) Microsoft Corporation.
// Licensed under the MIT License.

using System.Collections.Immutable;
using System.Diagnostics.CodeAnalysis;
using System.Net;
using Azure.DataApiBuilder.Config.DatabasePrimitives;
using Azure.DataApiBuilder.Config.ObjectModel;
using Azure.DataApiBuilder.Service.Exceptions;
using Azure.DataApiBuilder.Service.GraphQLBuilder.CustomScalars;
using Azure.DataApiBuilder.Service.GraphQLBuilder.Directives;
using Azure.DataApiBuilder.Service.GraphQLBuilder.Queries;
using HotChocolate.Language;
using HotChocolate.Types;
using HotChocolate.Types.NodaTime;
using static Azure.DataApiBuilder.Service.GraphQLBuilder.GraphQLNaming;
using static Azure.DataApiBuilder.Service.GraphQLBuilder.GraphQLStoredProcedureBuilder;
using static Azure.DataApiBuilder.Service.GraphQLBuilder.GraphQLTypes.SupportedHotChocolateTypes;

namespace Azure.DataApiBuilder.Service.GraphQLBuilder.Sql
{
    public static class SchemaConverter
    {
        /// <summary>
        /// Generate a GraphQL object type from a SQL table/view/stored-procedure definition, combined with the runtime config entity information
        /// </summary>
        /// <param name="entityName">Name of the entity in the runtime config to generate the GraphQL object type for.</param>
        /// <param name="databaseObject">SQL database object information.</param>
        /// <param name="configEntity">Runtime config information for the table.</param>
        /// <param name="entities">Key/Value Collection mapping entity name to the entity object,
        /// currently used to lookup relationship metadata.</param>
        /// <param name="rolesAllowedForEntity">Roles to add to authorize directive at the object level (applies to query/read ops).</param>
        /// <param name="rolesAllowedForFields">Roles to add to authorize directive at the field level (applies to mutations).</param>
        /// <returns>A GraphQL object type to be provided to a Hot Chocolate GraphQL document.</returns>
        public static ObjectTypeDefinitionNode GenerateObjectTypeDefinitionForDatabaseObject(
            string entityName,
            DatabaseObject databaseObject,
            [NotNull] Entity configEntity,
            RuntimeEntities entities,
            IEnumerable<string> rolesAllowedForEntity,
            IDictionary<string, IEnumerable<string>> rolesAllowedForFields)
        {
            ObjectTypeDefinitionNode objectDefinitionNode;
            switch (databaseObject.SourceType)
            {
                case EntitySourceType.StoredProcedure:
                    objectDefinitionNode = CreateObjectTypeDefinitionForStoredProcedure(
                        entityName: entityName,
                        databaseObject: databaseObject,
                        configEntity: configEntity,
                        rolesAllowedForEntity: rolesAllowedForEntity,
                        rolesAllowedForFields: rolesAllowedForFields);
                    break;
                case EntitySourceType.Table:
                case EntitySourceType.View:
                    objectDefinitionNode = CreateObjectTypeDefinitionForTableOrView(
                        entityName: entityName,
                        databaseObject: databaseObject,
                        configEntity: configEntity,
                        entities: entities,
                        rolesAllowedForEntity: rolesAllowedForEntity,
                        rolesAllowedForFields: rolesAllowedForFields);
                    break;
                default:
                    throw new DataApiBuilderException(
                        message: $"The source type of entity: {entityName} is not supported",
                        statusCode: HttpStatusCode.ServiceUnavailable,
                        subStatusCode: DataApiBuilderException.SubStatusCodes.NotSupported);
            }

            return objectDefinitionNode;
        }

        /// <summary>
        /// Helper method to create object type definition for stored procedures.
        /// </summary>
        /// <param name="entityName">Name of the entity in the runtime config to generate the GraphQL object type for.</param>
        /// <param name="databaseObject">SQL database object information.</param>
        /// <param name="configEntity">Runtime config information for the table.</param>
        /// <param name="rolesAllowedForEntity">Roles to add to authorize directive at the object level (applies to query/read ops).</param>
        /// <param name="rolesAllowedForFields">Roles to add to authorize directive at the field level (applies to mutations).</param>
        /// <returns>A GraphQL object type for the table/view to be provided to a Hot Chocolate GraphQL document.</returns>
        private static ObjectTypeDefinitionNode CreateObjectTypeDefinitionForStoredProcedure(
            string entityName,
            DatabaseObject databaseObject,
            Entity configEntity,
            IEnumerable<string> rolesAllowedForEntity,
            IDictionary<string, IEnumerable<string>> rolesAllowedForFields)
        {
            Dictionary<string, FieldDefinitionNode> fields = new();
            SourceDefinition storedProcedureDefinition = databaseObject.SourceDefinition;

            // When the result set is not defined, it could be a mutation operation with no returning columns
            // Here we create a field called result which will be an empty array.
            if (storedProcedureDefinition.Columns.Count == 0)
            {
                FieldDefinitionNode field = GetDefaultResultFieldForStoredProcedure();

                fields.TryAdd("result", field);
            }

            foreach ((string columnName, ColumnDefinition column) in storedProcedureDefinition.Columns)
            {
                List<DirectiveNode> directives = new();
                // A field is added to the schema when there is atleast one role allowed to access the field.
                if (rolesAllowedForFields.TryGetValue(key: columnName, out IEnumerable<string>? roles))
                {
                    // Even if roles is empty, we create a field for columns returned by a stored-procedures since they only support 1 CRUD action,
                    // and it's possible that it might return some values during mutation operation (i.e, containing one of create/update/delete permission).
                    FieldDefinitionNode field = GenerateFieldForColumn(configEntity, columnName, column, directives, roles);
                    fields.Add(columnName, field);
                }
            }

            // Top-level object type definition name should be singular.
            // The singularPlural.Singular value is used, and if not configured,
            // the top-level entity name value is used. No singularization occurs
            // if the top-level entity name is already plural.
            return new ObjectTypeDefinitionNode(
                location: null,
                name: new(value: GetDefinedSingularName(entityName, configEntity)),
                description: null,
                directives: GenerateObjectTypeDirectivesForEntity(entityName, configEntity, rolesAllowedForEntity),
                new List<NamedTypeNode>(),
                fields.Values.ToImmutableList());
        }

        /// <summary>
        /// Helper method to create object type definition for database tables or views.
        /// </summary>
        /// <param name="entityName">Name of the entity in the runtime config to generate the GraphQL object type for.</param>
        /// <param name="databaseObject">SQL database object information.</param>
        /// <param name="configEntity">Runtime config information for the table.</param>
        /// <param name="entities">Key/Value Collection mapping entity name to the entity object,
        /// currently used to lookup relationship metadata.</param>
        /// <param name="rolesAllowedForEntity">Roles to add to authorize directive at the object level (applies to query/read ops).</param>
        /// <param name="rolesAllowedForFields">Roles to add to authorize directive at the field level (applies to mutations).</param>
        /// <returns>A GraphQL object type for the table/view to be provided to a Hot Chocolate GraphQL document.</returns>
        private static ObjectTypeDefinitionNode CreateObjectTypeDefinitionForTableOrView(
            string entityName,
            DatabaseObject databaseObject,
            Entity configEntity,
            RuntimeEntities entities,
            IEnumerable<string> rolesAllowedForEntity,
            IDictionary<string, IEnumerable<string>> rolesAllowedForFields)
        {
            Dictionary<string, FieldDefinitionNode> fieldDefinitionNodes = new();
            SourceDefinition sourceDefinition = databaseObject.SourceDefinition;
            foreach ((string columnName, ColumnDefinition column) in sourceDefinition.Columns)
            {
                List<DirectiveNode> directives = new();
                if (sourceDefinition.PrimaryKey.Contains(columnName))
                {
                    directives.Add(new DirectiveNode(PrimaryKeyDirectiveType.DirectiveName, new ArgumentNode("databaseType", column.SystemType.Name)));
                }

                if (column.IsReadOnly)
                {
                    directives.Add(new DirectiveNode(AutoGeneratedDirectiveType.DirectiveName));
                }

                if (column.DefaultValue is not null)
                {
                    IValueNode arg = CreateValueNodeFromDbObjectMetadata(column.DefaultValue);

                    directives.Add(new DirectiveNode(DefaultValueDirectiveType.DirectiveName, new ArgumentNode("value", arg)));
                }

                // A field is added to the schema when:
                // 1. The entity is a linking entity. A linking entity is not exposed by DAB for query/mutation but the fields are required to generate
                // object definitions of directional linking entities between (source, target) and (target, source).
                // 2. The entity is not a linking entity and there is atleast one role allowed to access the field.
                if (rolesAllowedForFields.TryGetValue(key: columnName, out IEnumerable<string>? roles) || configEntity.IsLinkingEntity)
                {
                    // Roles will not be null here if TryGetValue evaluates to true, so here we check if there are any roles to process.
                    // This check is bypassed for lnking entities for the same reason explained above.
                    if (configEntity.IsLinkingEntity || roles is not null && roles.Count() > 0)
                    {
                        FieldDefinitionNode field = GenerateFieldForColumn(configEntity, columnName, column, directives, roles);
                        fieldDefinitionNodes.Add(columnName, field);
                    }
                }
            }

            // A linking entity is not exposed in the runtime config file but is used by DAB to support nested mutations on entities with M:N relationship.
            // Hence we don't need to process relationships for the linking entity itself.
            if (!configEntity.IsLinkingEntity)
            {
                // For a non-linking entity. i.e. for an entity exposed in the config, process the relationships (if there are any)
                // sequentially and generate fields for them - to be added to the entity's ObjectTypeDefinition at the end.
                if (configEntity.Relationships is not null)
                {
                    foreach ((string relationshipName, EntityRelationship relationship) in configEntity.Relationships)
                    {
                        FieldDefinitionNode relationshipField = GenerateFieldForRelationship(
                            entityName,
                            databaseObject,
                            entities,
                            relationshipName,
                            relationship);
                        fieldDefinitionNodes.Add(relationshipField.Name.Value, relationshipField);
                    }
                }
            }

            // Top-level object type definition name should be singular.
            // The singularPlural.Singular value is used, and if not configured,
            // the top-level entity name value is used. No singularization occurs
            // if the top-level entity name is already plural.
            return new ObjectTypeDefinitionNode(
                location: null,
                name: new(value: GetDefinedSingularName(entityName, configEntity)),
                description: null,
                directives: GenerateObjectTypeDirectivesForEntity(entityName, configEntity, rolesAllowedForEntity),
                new List<NamedTypeNode>(),
                fieldDefinitionNodes.Values.ToImmutableList());
        }

        /// <summary>
        /// Helper method to generate the FieldDefinitionNode for a column in a table/view or a result set field in a stored-procedure.
        /// </summary>
        /// <param name="configEntity">Entity's definition (to which the column belongs).</param>
        /// <param name="columnName">Backing column name.</param>
        /// <param name="column">Column definition.</param>
        /// <param name="directives">List of directives to be added to the column's field definition.</param>
        /// <param name="roles">List of roles having read permission on the column (for tables/views) or execute permission for stored-procedure.</param>
        /// <returns>Generated field definition node for the column to be used in the entity's object type definition.</returns>
        private static FieldDefinitionNode GenerateFieldForColumn(Entity configEntity, string columnName, ColumnDefinition column, List<DirectiveNode> directives, IEnumerable<string>? roles)
        {
            if (GraphQLUtils.CreateAuthorizationDirectiveIfNecessary(
                                            roles,
                                            out DirectiveNode? authZDirective))
            {
                directives.Add(authZDirective!);
            }

            string exposedColumnName = columnName;
            if (configEntity.Mappings is not null && configEntity.Mappings.TryGetValue(key: columnName, out string? columnAlias))
            {
                exposedColumnName = columnAlias;
            }

            NamedTypeNode fieldType = new(GetGraphQLTypeFromSystemType(column.SystemType));
            FieldDefinitionNode field = new(
                location: null,
                new(exposedColumnName),
                description: null,
                new List<InputValueDefinitionNode>(),
                column.IsNullable ? fieldType : new NonNullTypeNode(fieldType),
                directives);
            return field;
        }

        /// <summary>
        /// Helper method to generate field for a relationship for an entity. These relationship fields are populated with relationship directive
        /// which stores the (cardinality, target entity) for the relationship. This enables nested queries/mutations on the relationship fields.
        ///
        /// While processing the relationship, it helps in keeping track of fields from the source entity which hold foreign key references to the target entity.
        /// </summary>
        /// <param name="entityName">Name of the entity in the runtime config to generate the GraphQL object type for.</param>
        /// <param name="databaseObject">SQL database object information.</param>
        /// <param name="entities">Key/Value Collection mapping entity name to the entity object, currently used to lookup relationship metadata.</param>
        /// <param name="relationshipName">Name of the relationship.</param>
        /// <param name="relationship">Relationship data.</param>
        private static FieldDefinitionNode GenerateFieldForRelationship(
            string entityName,
            DatabaseObject databaseObject,
            RuntimeEntities entities,
            string relationshipName,
            EntityRelationship relationship)
        {
            // Generate the field that represents the relationship to ObjectType, so you can navigate through it
            // and walk the graph.
            string targetEntityName = relationship.TargetEntity.Split('.').Last();
            Entity referencedEntity = entities[targetEntityName];
            bool isNullableRelationship = FindNullabilityOfRelationship(entityName, databaseObject, targetEntityName);

<<<<<<< HEAD
            if (// Retrieve all the relationship information for the source entity which is backed by this table definition
                sourceDefinition.SourceEntityRelationshipMap.TryGetValue(entityName, out RelationshipMetadata? relationshipInfo)
                &&
                // From the relationship information, obtain the foreign key definition for the given target entity
                relationshipInfo.TargetEntityToFkDefinitionMap.TryGetValue(targetEntityName,
                    out List<ForeignKeyDefinition>? listOfForeignKeys))
            {
                // Find the foreignkeys in which the source entity is the referenced object.
                IEnumerable<ForeignKeyDefinition> referencedForeignKeyInfo =
                    listOfForeignKeys.Where(fk =>
                        fk.ReferencingColumns.Count > 0
                        && fk.ReferencedColumns.Count > 0
                        && fk.Pair.ReferencingDbTable.Equals(databaseObject));

                ForeignKeyDefinition? foreignKeyInfo = referencedForeignKeyInfo.FirstOrDefault();
                if (foreignKeyInfo is not null)
                {
                    foreignKeyFieldsInEntity.UnionWith(foreignKeyInfo.ReferencingColumns);
                }
            }

=======
>>>>>>> 96250951
            INullableTypeNode targetField = relationship.Cardinality switch
            {
                Cardinality.One =>
                    new NamedTypeNode(GetDefinedSingularName(targetEntityName, referencedEntity)),
                Cardinality.Many =>
                    new NamedTypeNode(QueryBuilder.GeneratePaginationTypeName(GetDefinedSingularName(targetEntityName, referencedEntity))),
                _ =>
                    throw new DataApiBuilderException(
                        message: "Specified cardinality isn't supported",
                        statusCode: HttpStatusCode.InternalServerError,
                        subStatusCode: DataApiBuilderException.SubStatusCodes.GraphQLMapping),
            };

            FieldDefinitionNode relationshipField = new(
                location: null,
                new NameNode(relationshipName),
                description: null,
                new List<InputValueDefinitionNode>(),
                isNullableRelationship ? targetField : new NonNullTypeNode(targetField),
                new List<DirectiveNode> {
                            new(RelationshipDirectiveType.DirectiveName,
                                new ArgumentNode("target", GetDefinedSingularName(targetEntityName, referencedEntity)),
                                new ArgumentNode("cardinality", relationship.Cardinality.ToString()))
                });

            return relationshipField;
        }

        /// <summary>
        /// Helper method to generate the list of directives for an entity's object type definition.
        /// Generates and returns the authorize and model directives to be later added to the object's definition. 
        /// </summary>
        /// <param name="entityName">Name of the entity for whose object type definition, the list of directives are to be created.</param>
        /// <param name="configEntity">Entity definition.</param>
        /// <param name="rolesAllowedForEntity">Roles to add to authorize directive at the object level (applies to query/read ops).</param>
        /// <returns>List of directives for the object definition of the entity.</returns>
        private static List<DirectiveNode> GenerateObjectTypeDirectivesForEntity(string entityName, Entity configEntity, IEnumerable<string> rolesAllowedForEntity)
        {
            List<DirectiveNode> objectTypeDirectives = new();
            if (!configEntity.IsLinkingEntity)
            {
                objectTypeDirectives.Add(new(ModelDirectiveType.DirectiveName, new ArgumentNode("name", entityName)));
                if (GraphQLUtils.CreateAuthorizationDirectiveIfNecessary(
                        rolesAllowedForEntity,
                        out DirectiveNode? authorizeDirective))
                {
                    objectTypeDirectives.Add(authorizeDirective!);
                }
            }

            return objectTypeDirectives;
        }

        /// <summary>
        /// Get the GraphQL type equivalent from passed in system Type
        /// </summary>
        /// <param name="type">System type.</param>
        /// <exception cref="DataApiBuilderException">Raised when the provided type does not map to a supported
        /// GraphQL type.</exception>"
        public static string GetGraphQLTypeFromSystemType(Type type)
        {
            return type.Name switch
            {
                "String" => STRING_TYPE,
                "Guid" => UUID_TYPE,
                "Byte" => BYTE_TYPE,
                "Int16" => SHORT_TYPE,
                "Int32" => INT_TYPE,
                "Int64" => LONG_TYPE,
                "Single" => SINGLE_TYPE,
                "Double" => FLOAT_TYPE,
                "Decimal" => DECIMAL_TYPE,
                "Boolean" => BOOLEAN_TYPE,
                "DateTime" => DATETIME_TYPE,
                "DateTimeOffset" => DATETIME_TYPE,
                "Byte[]" => BYTEARRAY_TYPE,
                "TimeOnly" => LOCALTIME_TYPE,
                "TimeSpan" => LOCALTIME_TYPE,
                _ => throw new DataApiBuilderException(
                        message: $"Column type {type} not handled by case. Please add a case resolving {type} to the appropriate GraphQL type",
                        statusCode: HttpStatusCode.InternalServerError,
                        subStatusCode: DataApiBuilderException.SubStatusCodes.GraphQLMapping)
            };
        }

        /// <summary>
        /// Translates system type objects to HotChocolate ObjectValueNode's of the associated value type used for GraphQL schema creation.
        /// The HotChocolate IntValueNode has contructors for integral numeric types (byte, short, long) to
        /// maintain the precision of the input object's value.
        /// </summary>
        /// <param name="metadataValue">Object to be converted to GraphQL ObjectValueNode</param>
        /// <returns>The resulting IValueNode object converted from the input system type object. </returns>
        /// <seealso cref="https://github.com/ChilliCream/graphql-platform/blob/12.18.0/src/HotChocolate/Language/src/Language.SyntaxTree/IntValueNode.cs"/>
        /// <exception cref="DataApiBuilderException">Raised when the input argument's value type does not map to a supported GraphQL type.</exception>
        public static IValueNode CreateValueNodeFromDbObjectMetadata(object metadataValue)
        {
            IValueNode arg = metadataValue switch
            {
                byte value => new ObjectValueNode(new ObjectFieldNode(BYTE_TYPE, new IntValueNode(value))),
                short value => new ObjectValueNode(new ObjectFieldNode(SHORT_TYPE, new IntValueNode(value))),
                int value => new ObjectValueNode(new ObjectFieldNode(INT_TYPE, value)),
                long value => new ObjectValueNode(new ObjectFieldNode(LONG_TYPE, new IntValueNode(value))),
                Guid value => new ObjectValueNode(new ObjectFieldNode(UUID_TYPE, new UuidType().ParseValue(value))),
                string value => new ObjectValueNode(new ObjectFieldNode(STRING_TYPE, value)),
                bool value => new ObjectValueNode(new ObjectFieldNode(BOOLEAN_TYPE, value)),
                float value => new ObjectValueNode(new ObjectFieldNode(SINGLE_TYPE, new SingleType().ParseValue(value))),
                double value => new ObjectValueNode(new ObjectFieldNode(FLOAT_TYPE, value)),
                decimal value => new ObjectValueNode(new ObjectFieldNode(DECIMAL_TYPE, new FloatValueNode(value))),
                DateTimeOffset value => new ObjectValueNode(new ObjectFieldNode(DATETIME_TYPE, new DateTimeType().ParseValue(value))),
                DateTime value => new ObjectValueNode(new ObjectFieldNode(DATETIME_TYPE, new DateTimeType().ParseResult(value))),
                byte[] value => new ObjectValueNode(new ObjectFieldNode(BYTEARRAY_TYPE, new ByteArrayType().ParseValue(value))),
                TimeOnly value => new ObjectValueNode(new ObjectFieldNode(LOCALTIME_TYPE, new LocalTimeType().ParseResult(value))),
                _ => throw new DataApiBuilderException(
                    message: $"The type {metadataValue.GetType()} is not supported as a GraphQL default value",
                    statusCode: HttpStatusCode.InternalServerError,
                    subStatusCode: DataApiBuilderException.SubStatusCodes.GraphQLMapping)
            };

            return arg;
        }

        /// <summary>
        /// Given the source entity name, its underlying database object and the targetEntityName,
        /// finds if the relationship field corresponding to the target should be nullable
        /// based on whether the source is the referencing or referenced object or both.
        /// </summary>
        /// <exception cref="DataApiBuilderException">Raised no relationship exists between the source and target
        /// entities.</exception>
        private static bool FindNullabilityOfRelationship(
            string entityName,
            DatabaseObject databaseObject,
            string targetEntityName)
        {
            bool isNullableRelationship = false;
            SourceDefinition sourceDefinition = databaseObject.SourceDefinition;
            if (// Retrieve all the relationship information for the source entity which is backed by this table definition
                sourceDefinition.SourceEntityRelationshipMap.TryGetValue(entityName, out RelationshipMetadata? relationshipInfo)
                &&
                // From the relationship information, obtain the foreign key definition for the given target entity
                relationshipInfo.TargetEntityToFkDefinitionMap.TryGetValue(targetEntityName,
                out List<ForeignKeyDefinition>? listOfForeignKeys))
            {
                // DAB optimistically adds entries to 'listOfForeignKeys' representing each relationship direction
                // between a pair of entities when 1:1 or many:1 relationships are defined in the runtime config.
                // Entries which don't have a matching corresponding foreign key in the database
                // will have 0 referencing/referenced columns. So, we need to filter out these
                // invalid entries. Non-zero referenced columns indicate valid matching foreign key definition in the
                // database and hence only those can be used to determine the directionality.

                // Find the foreignkeys in which the source entity is the referencing object.
                IEnumerable<ForeignKeyDefinition> referencingForeignKeyInfo =
                    listOfForeignKeys.Where(fk =>
                        fk.ReferencingColumns.Count > 0
                        && fk.ReferencedColumns.Count > 0
                        && fk.Pair.ReferencingDbTable.Equals(databaseObject));

                // Find the foreignkeys in which the source entity is the referenced object.
                IEnumerable<ForeignKeyDefinition> referencedForeignKeyInfo =
                    listOfForeignKeys.Where(fk =>
                        fk.ReferencingColumns.Count > 0
                        && fk.ReferencedColumns.Count > 0
                        && fk.Pair.ReferencedDbTable.Equals(databaseObject));

                // The source entity should at least be a referencing or referenced db object or both
                // in the foreign key relationship.
                if (referencingForeignKeyInfo.Count() > 0 || referencedForeignKeyInfo.Count() > 0)
                {
                    // The source entity could be both the referencing and referenced entity
                    // in case of missing foreign keys in the db or self referencing relationships.
                    // Use the nullability of referencing columns to determine
                    // the nullability of the relationship field only if
                    // 1. there is exactly one relationship where source is the referencing entity.
                    // DAB doesn't support multiple relationships at the moment.
                    // and
                    // 2. when the source is not a referenced entity in any of the relationships.
                    if (referencingForeignKeyInfo.Count() == 1 && referencedForeignKeyInfo.Count() == 0)
                    {
                        ForeignKeyDefinition foreignKeyInfo = referencingForeignKeyInfo.First();
                        isNullableRelationship = sourceDefinition.IsAnyColumnNullable(foreignKeyInfo.ReferencingColumns);
                    }
                    else
                    {
                        // a record of the "referenced" entity may or may not have a relationship with
                        // any other record of the referencing entity in the database
                        // (irrespective of nullability of the referenced columns)
                        // Setting the relationship field to nullable ensures even those records
                        // that are not related are considered while querying.
                        isNullableRelationship = true;
                    }
                }
                else
                {
                    throw new DataApiBuilderException(
                        message: $"No relationship exists between {entityName} and {targetEntityName}",
                        statusCode: HttpStatusCode.InternalServerError,
                        subStatusCode: DataApiBuilderException.SubStatusCodes.GraphQLMapping);
                }
            }

            return isNullableRelationship;
        }
    }
}<|MERGE_RESOLUTION|>--- conflicted
+++ resolved
@@ -275,30 +275,6 @@
             Entity referencedEntity = entities[targetEntityName];
             bool isNullableRelationship = FindNullabilityOfRelationship(entityName, databaseObject, targetEntityName);
 
-<<<<<<< HEAD
-            if (// Retrieve all the relationship information for the source entity which is backed by this table definition
-                sourceDefinition.SourceEntityRelationshipMap.TryGetValue(entityName, out RelationshipMetadata? relationshipInfo)
-                &&
-                // From the relationship information, obtain the foreign key definition for the given target entity
-                relationshipInfo.TargetEntityToFkDefinitionMap.TryGetValue(targetEntityName,
-                    out List<ForeignKeyDefinition>? listOfForeignKeys))
-            {
-                // Find the foreignkeys in which the source entity is the referenced object.
-                IEnumerable<ForeignKeyDefinition> referencedForeignKeyInfo =
-                    listOfForeignKeys.Where(fk =>
-                        fk.ReferencingColumns.Count > 0
-                        && fk.ReferencedColumns.Count > 0
-                        && fk.Pair.ReferencingDbTable.Equals(databaseObject));
-
-                ForeignKeyDefinition? foreignKeyInfo = referencedForeignKeyInfo.FirstOrDefault();
-                if (foreignKeyInfo is not null)
-                {
-                    foreignKeyFieldsInEntity.UnionWith(foreignKeyInfo.ReferencingColumns);
-                }
-            }
-
-=======
->>>>>>> 96250951
             INullableTypeNode targetField = relationship.Cardinality switch
             {
                 Cardinality.One =>
