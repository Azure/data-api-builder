#nullable enable
using System;
using System.Collections.Generic;
using System.IdentityModel.Tokens.Jwt;
using System.Net;
using System.Security.Claims;
using System.Security.Cryptography;
using System.Security.Cryptography.X509Certificates;
using System.Threading.Tasks;
using Azure.DataApiBuilder.Config;
using Azure.DataApiBuilder.Service.AuthenticationHelpers;
using Azure.DataApiBuilder.Service.Authorization;
using Azure.DataApiBuilder.Service.Configurations;
using Microsoft.AspNetCore.Authentication.JwtBearer;
using Microsoft.AspNetCore.Builder;
using Microsoft.AspNetCore.Hosting;
using Microsoft.AspNetCore.Http;
using Microsoft.AspNetCore.TestHost;
using Microsoft.Extensions.DependencyInjection;
using Microsoft.Extensions.Hosting;
using Microsoft.Extensions.Logging;
using Microsoft.Extensions.Primitives;
using Microsoft.IdentityModel.Tokens;
using Microsoft.VisualStudio.TestTools.UnitTesting;
using Moq;

namespace Azure.DataApiBuilder.Service.Tests.Authentication
{
    /// <summary>
    /// Tests that JwtMiddleware properly return 401 when a JWT token
    /// is not valid nor trusted based on config values and token content.
    /// - Usage of RSASecurityKey to simulate JWT signed with alg: PS256,
    ///   as RSA spec requires the alg in new token signing apps.
    ///   https://datatracker.ietf.org/doc/html/rfc8017#section-8
    /// - Usage of X509Certificate2 to simulate signed tokens that include {kid} claim in JWT header
    ///   This claim is optional, though used in providers like Azure AD.
    /// - Exception language from aspnetcore:
    ///   https://github.com/dotnet/aspnetcore/blob/main/src/Security/Authentication/JwtBearer/src/JwtBearerHandler.cs#L309-L339
    /// </summary>
    [TestClass]
    public class JwtTokenAuthenticationUnitTests
    {
        private const string AUDIENCE = "d727a7e8-1af4-4ce0-8c56-f3107f10bbfd";
        private const string BAD_AUDIENCE = "1337-314159";
        private const string ISSUER = "https://login.microsoftonline.com/291bf275-ea78-4cde-84ea-21309a43a567/v2.0";
        private const string LOCAL_ISSUER = "https://goodissuer.com";
        private const string BAD_ISSUER = "https://badactor.com";
        private const string CHALLENGE_HEADER = "WWW-Authenticate";

        #region Positive Tests

        /// <summary>
        /// JWT is valid as it contains no errors caught by negative tests
        /// library(Microsoft.AspNetCore.Authentication.JwtBearer) validation methods
        /// </summary>
        [DataTestMethod]
        [DataRow(null, DisplayName = "Authenticated role - X-MS-API-ROLE is not sent")]
        [DataRow("author", DisplayName = "Authenticated role - existing X-MS-API-ROLE is honored")]
        [TestMethod]
        public async Task TestValidToken(string clientRoleHeader)
        {
            RsaSecurityKey key = new(RSA.Create(2048));
            string token = CreateJwt(
                audience: AUDIENCE,
                issuer: LOCAL_ISSUER,
                notBefore: DateTime.UtcNow.AddDays(-1),
                expirationTime: DateTime.UtcNow.AddDays(1),
                signingKey: key
                );

            HttpContext postMiddlewareContext =
                await SendRequestAndGetHttpContextState(
                    key,
                    token,
                    clientRoleHeader);
            Assert.IsTrue(postMiddlewareContext.User.Identity.IsAuthenticated);
            Assert.AreEqual(
                expected: (int)HttpStatusCode.OK,
                actual: postMiddlewareContext.Response.StatusCode);
            Assert.AreEqual(
                expected: clientRoleHeader is not null ? clientRoleHeader : AuthorizationType.Authenticated.ToString(),
                actual: postMiddlewareContext.Request.Headers[AuthorizationResolver.CLIENT_ROLE_HEADER],
                ignoreCase: true);
        }

        /// <summary>
        /// Test to validate that the user request is treated with anonymous role when
        /// the jwt token is missing.
        /// </summary>
        /// <returns></returns>
        [DataTestMethod]
        [DataRow(null, DisplayName = "Anonymous role - X-MS-API-ROLE is not sent")]
        [DataRow("author", DisplayName = "Anonymous role - existing X-MS-API-ROLE is not honored")]
        [TestMethod]
        public async Task TestMissingJwtToken(string clientRoleHeader)
        {
            RsaSecurityKey key = new(RSA.Create(2048));
            string token = null;
            HttpContext postMiddlewareContext
                = await SendRequestAndGetHttpContextState(key, token, clientRoleHeader);
            Assert.IsFalse(postMiddlewareContext.User.Identity.IsAuthenticated);
            Assert.AreEqual(
                expected: (int)HttpStatusCode.OK,
                actual: postMiddlewareContext.Response.StatusCode);
            Assert.AreEqual(
                expected: AuthorizationType.Anonymous.ToString(),
                actual: postMiddlewareContext.Request.Headers[AuthorizationResolver.CLIENT_ROLE_HEADER],
                ignoreCase: true);
        }

        /// <summary>
        /// JWT is expired and should not be accepted.
        /// </summary>
        [TestMethod]
        public async Task TestInvalidToken_LifetimeExpired()
        {
            RsaSecurityKey key = new(RSA.Create(2048));
            string token = CreateJwt(
                audience: AUDIENCE,
                issuer: LOCAL_ISSUER,
                notBefore: DateTime.UtcNow.AddDays(-2),
                expirationTime: DateTime.UtcNow.AddDays(-1),
                signingKey: key
                );

            HttpContext postMiddlewareContext = await SendRequestAndGetHttpContextState(key, token);
            Assert.AreEqual(
                expected: (int)HttpStatusCode.Unauthorized,
                actual: postMiddlewareContext.Response.StatusCode);
            Assert.IsFalse(postMiddlewareContext.User.Identity.IsAuthenticated);
            StringValues headerValue = GetChallengeHeader(postMiddlewareContext);
            Assert.IsTrue(headerValue[0].Contains("invalid_token") && headerValue[0].Contains($"The token expired at"));
        }

        /// <summary>
        /// JWT notBefore date is in the future.
        /// JWT is not YET valid and causes validation failure.
        /// </summary>
        [TestMethod]
        public async Task TestInvalidToken_NotYetValid()
        {
            RsaSecurityKey key = new(RSA.Create(2048));
            string token = CreateJwt(
                audience: AUDIENCE,
                issuer: LOCAL_ISSUER,
                notBefore: DateTime.UtcNow.AddDays(1),
                expirationTime: DateTime.UtcNow.AddDays(2),
                signingKey: key
                );

            HttpContext postMiddlewareContext = await SendRequestAndGetHttpContextState(key, token);
            Assert.AreEqual(expected: (int)HttpStatusCode.Unauthorized, actual: postMiddlewareContext.Response.StatusCode);
            Assert.IsFalse(postMiddlewareContext.User.Identity.IsAuthenticated);
            StringValues headerValue = GetChallengeHeader(postMiddlewareContext);
            Assert.IsTrue(headerValue[0].Contains("invalid_token") && headerValue[0].Contains($"The token is not valid before"));
        }

        /// <summary>
        /// JWT contains audience not configured in TestServer Authentication options.
        /// Mismatch to configuration causes validation failure.
        /// </summary>
        [TestMethod]
        public async Task TestInvalidToken_BadAudience()
        {
            RsaSecurityKey key = new(RSA.Create(2048));
            string token = CreateJwt(audience: BAD_AUDIENCE, issuer: LOCAL_ISSUER, signingKey: key);

            HttpContext postMiddlewareContext = await SendRequestAndGetHttpContextState(key, token);
<<<<<<< HEAD
            Assert.AreEqual(expected: (int)HttpStatusCode.OK, actual: postMiddlewareContext.Response.StatusCode);
            Assert.IsNotNull(postMiddlewareContext.User.Identity);
=======
            Assert.AreEqual(expected: (int)HttpStatusCode.Unauthorized, actual: postMiddlewareContext.Response.StatusCode);
>>>>>>> 620a1c7e
            Assert.IsFalse(postMiddlewareContext.User.Identity.IsAuthenticated);
            StringValues headerValue = GetChallengeHeader(postMiddlewareContext);
            Assert.IsTrue(headerValue[0].Contains("invalid_token") && headerValue[0].Contains($"The audience '{BAD_AUDIENCE}' is invalid"));
        }

        /// <summary>
        /// JWT contains issuer not configured in TestServer Authentication options.
        /// Mismatch to configuration causes validation failure.
        /// </summary>
        [TestMethod]
        public async Task TestInvalidToken_BadIssuer()
        {
            RsaSecurityKey key = new(RSA.Create(2048));
            string token = CreateJwt(audience: AUDIENCE, issuer: BAD_ISSUER, signingKey: key);

            HttpContext postMiddlewareContext = await SendRequestAndGetHttpContextState(key, token);
            Assert.AreEqual(expected: (int)HttpStatusCode.Unauthorized, actual: postMiddlewareContext.Response.StatusCode);
            Assert.IsFalse(postMiddlewareContext.User.Identity.IsAuthenticated);
            StringValues headerValue = GetChallengeHeader(postMiddlewareContext);
            Assert.IsTrue(headerValue[0].Contains("invalid_token") && headerValue[0].Contains($"The issuer '{BAD_ISSUER}' is invalid"));
        }

        /// <summary>
        /// JWT signed with unrecognized/unconfigured cert.
        /// Resulting in unrecognized (kid) claim value
        /// </summary>
        [TestMethod]
        public async Task TestInvalidToken_InvalidSigningKey()
        {
            X509Certificate2 selfSignedCert = AuthTestCertHelper.CreateSelfSignedCert(hostName: LOCAL_ISSUER);
            X509Certificate2 altCert = AuthTestCertHelper.CreateSelfSignedCert(hostName: BAD_ISSUER);

            SecurityKey key = new X509SecurityKey(selfSignedCert);
            SecurityKey badKey = new X509SecurityKey(altCert);

            string token = CreateJwt(audience: AUDIENCE, issuer: LOCAL_ISSUER, signingKey: badKey);

            HttpContext postMiddlewareContext = await SendRequestAndGetHttpContextState(key, token);
            Assert.AreEqual(expected: (int)HttpStatusCode.Unauthorized, actual: postMiddlewareContext.Response.StatusCode);
            Assert.IsFalse(postMiddlewareContext.User.Identity.IsAuthenticated);
            StringValues headerValue = GetChallengeHeader(postMiddlewareContext);
            Assert.IsTrue(headerValue[0].Contains("invalid_token") && headerValue[0].Contains($"The signature key was not found"));
        }

        /// <summary>
        /// JWT with intentionally scrambled signature should result in failed authentication
        /// characterized with an HTTP 401 Unauthorized response.
        /// JWT signed with RSASecurityKey, not a cert, so no KID (keyID) claim in token.
        /// </summary>
        [TestMethod("JWT signed with unrecognized/unconfigured key, results in signature key not found")]
        public async Task TestInvalidToken_InvalidSignature()
        {
            RsaSecurityKey key = new(RSA.Create(2048));
            string token = CreateJwt(audience: AUDIENCE, issuer: LOCAL_ISSUER, signingKey: key);
            string tokenForgedSignature = ModifySignature(token, removeSig: false);

            HttpContext postMiddlewareContext = await SendRequestAndGetHttpContextState(key, tokenForgedSignature);
            Assert.AreEqual(expected: (int)HttpStatusCode.Unauthorized, actual: postMiddlewareContext.Response.StatusCode);
            Assert.IsFalse(postMiddlewareContext.User.Identity.IsAuthenticated);
            StringValues headerValue = GetChallengeHeader(postMiddlewareContext);
            Assert.IsTrue(headerValue[0].Contains("invalid_token") && headerValue[0].Contains($"The signature is invalid"));
        }

        /// <summary>
        /// JWT with intentionally scrambled signature.
        /// JWT signed with cert adding KID (keyID) claim to token.
        /// Even with valid key, invalid signature still fails validation.
        /// </summary>
        [TestMethod]
        public async Task TestInvalidToken_InvalidSignatureUsingCert()
        {
            X509Certificate2 selfSignedCert = AuthTestCertHelper.CreateSelfSignedCert(hostName: LOCAL_ISSUER);
            SecurityKey key = new X509SecurityKey(selfSignedCert);

            string token = CreateJwt(audience: AUDIENCE, issuer: LOCAL_ISSUER, signingKey: key);
            string tokenForgedSignature = ModifySignature(token, removeSig: false);

            HttpContext postMiddlewareContext = await SendRequestAndGetHttpContextState(key, tokenForgedSignature);
            Assert.AreEqual(expected: (int)HttpStatusCode.Unauthorized, actual: postMiddlewareContext.Response.StatusCode);
            Assert.IsFalse(postMiddlewareContext.User.Identity.IsAuthenticated);
            StringValues headerValue = GetChallengeHeader(postMiddlewareContext);
            Assert.IsTrue(headerValue[0].Contains("invalid_token"));
        }

        /// <summary>
        /// JWT token striped of signature should fail (401) even if all other validation passes.
        /// Challenge header (WWW-Authenticate) only states invalid_token here.
        /// </summary>
        [TestMethod("JWT with no signature should result in 401")]
        public async Task TestInvalidToken_NoSignature()
        {
            RsaSecurityKey key = new(RSA.Create(2048));
            string token = CreateJwt(audience: AUDIENCE, issuer: LOCAL_ISSUER, signingKey: key);
            string tokenNoSignature = ModifySignature(token, removeSig: true);

            HttpContext postMiddlewareContext = await SendRequestAndGetHttpContextState(key, tokenNoSignature);
            Assert.AreEqual(expected: (int)HttpStatusCode.Unauthorized, actual: postMiddlewareContext.Response.StatusCode);
            Assert.IsFalse(postMiddlewareContext.User.Identity.IsAuthenticated);
            StringValues headerValue = GetChallengeHeader(postMiddlewareContext);
            Assert.IsTrue(headerValue[0].Contains("invalid_token"));
        }

        /// <summary>
        /// Validates that a request is appropriately treated as anonymous/authenticated
        /// in development mode depending on the runtime config flag: authenticate-devmode-requests,
        /// referred to test display names as DevModeAuthNFlag
        /// </summary>
        /// <param name="treatDevModeRequestAsAuthenticated">Boolean value indicating whether to treat the
        /// request as authenticated by default.
        /// Equivalent to setting the runtime config flag "authenticate-devmode-requests"</param>
        /// <param name="expectedClientRoleHeader">Expected value of X-MS-API-ROLE header.</param>
        /// <param name="clientRoleHeader">Value of X-MS-API-ROLE header specified in request.</param>
        /// <returns></returns>
        [DataTestMethod]
        [DataRow(true, "Authenticated", null,
            DisplayName = "Jwt- Authenticated Request when DevModeAuthNFlag set and null client role header")]
        [DataRow(true, "Authenticated", "Authenticated",
            DisplayName = "Jwt- Authenticated Request when DevModeAuthNFlag set and sys role in client role header")]
        [DataRow(true, "author", "author",
            DisplayName = "Jwt- Authenticated Request when DevModeAuthNFlag set " +
            "and honor the clientRoleHeader")]
        [DataRow(true, "Anonymous", "Anonymous",
            DisplayName = "Jwt- Authenticated Request when DevModeAuthNFlag set " +
            "and honor the clientRoleHeader even when specified as sys role anonymous")]
        [DataRow(false, "Anonymous", null,
            DisplayName = "Jwt- Anonymous Request when DevModeAuthNFlag not set and no client role header")]
        [DataRow(false, "Anonymous", "author",
            DisplayName = "Jwt- Anonymous Request when DevModeAuthNFlag not set and ignore client role header")]
        [DataRow(false, "Anonymous", "Authenticated",
            DisplayName = "Jwt- Anonymous Request when DevModeAuthNFlag not set and ignore system role in client role header")]
        public async Task TestAuthenticatedRequestInDevelopmentModeJwt(
            bool treatDevModeRequestAsAuthenticated,
            string expectedClientRoleHeader,
            string clientRoleHeader)
        {
            RsaSecurityKey key = new(RSA.Create(2048));
            HttpContext postMiddlewareContext =
                await SendRequestAndGetHttpContextState(key: key,
                    token: null,
                    clientRoleHeader: clientRoleHeader,
                    treatDevModeRequestAsAuthenticated: treatDevModeRequestAsAuthenticated);
            Assert.IsNotNull(postMiddlewareContext.User.Identity);
            Assert.AreEqual(
                expected: (int)HttpStatusCode.OK,
                actual: postMiddlewareContext.Response.StatusCode);
            Assert.AreEqual(
                expected: expectedClientRoleHeader,
                actual: postMiddlewareContext.Request.Headers[AuthorizationResolver.CLIENT_ROLE_HEADER].ToString());

            // Validates that AuthenticationMiddleware adds the clientRoleHeader as a role claim
            // ONLY when the DevModeAuthNFlag is set.
            if (clientRoleHeader is not null)
            {
                Assert.AreEqual(
                    expected: treatDevModeRequestAsAuthenticated,
                    actual: postMiddlewareContext.User.IsInRole(clientRoleHeader));
            }
        }
        #endregion

        #region Helper Methods
        /// <summary>
        /// Configures test server with bare minimum middleware
        /// and configures Authentication options with passed in SecurityKey
        /// </summary>
        /// <param name="key"></param>
        /// <returns>IHost</returns>
        private static async Task<IHost> CreateWebHostCustomIssuer(SecurityKey key,
            bool treatDevModeRequestAsAuthenticated)
        {
            // Setup RuntimeConfigProvider object for the pipeline.
            Mock<ILogger<RuntimeConfigProvider>> configProviderLogger = new();
            Mock<RuntimeConfigPath> runtimeConfigPath = new();
            Mock<RuntimeConfigProvider> runtimeConfigProvider = new(runtimeConfigPath.Object,
                configProviderLogger.Object);
            runtimeConfigProvider.Setup(x => x.IsAuthenticatedDevModeRequest()).
                Returns(treatDevModeRequestAsAuthenticated);

            return await new HostBuilder()
                .ConfigureWebHost(webBuilder =>
                {
                    webBuilder
                        .UseTestServer()
                        .ConfigureServices(services =>
                        {
                            services.AddAuthentication(defaultScheme: JwtBearerDefaults.AuthenticationScheme)
                                .AddJwtBearer(options =>
                                {
                                    options.Audience = AUDIENCE;
                                    options.TokenValidationParameters = new()
                                    {
                                        // Valiate the JWT Audience (aud) claim
                                        ValidAudience = AUDIENCE,
                                        ValidateAudience = true,

                                        // Validate the JWT Issuer (iss) claim
                                        ValidIssuer = LOCAL_ISSUER,
                                        ValidateIssuer = true,

                                        // The signing key must match
                                        ValidateIssuerSigningKey = true,
                                        IssuerSigningKey = key,

                                        // Lifetime
                                        ValidateLifetime = true
                                    };
                                });
                            services.AddAuthorization();
                            services.AddSingleton(runtimeConfigProvider.Object);
                        })
                        .ConfigureLogging(o =>
                        {
                            o.AddFilter(levelFilter => levelFilter <= LogLevel.Information);
                            o.AddDebug();
                            o.AddConsole();
                        })
                        .Configure(app =>
                        {
                            app.UseAuthentication();
                            app.UseMiddleware<ClientRoleHeaderMiddleware>();
                            app.UseMiddleware<ClientRoleHeaderAuthorizationMiddleware>();

                            // app.Run acts as terminating middleware to return 200 if we reach it. Without this,
                            // the Middleware pipeline will return 404 by default.
                            app.Run(async (context) =>
                            {
                                context.Response.StatusCode = (int)HttpStatusCode.OK;
                                await context.Response.WriteAsync("Successfully validated token!");
                                await context.Response.StartAsync();
                            });
                        });
                })
                .StartAsync();
        }

        /// <summary>
        /// Creates the TestServer with the minimum middleware setup necessary to
        /// test JwtAuthenticationMiddlware
        /// Sends a request with the passed in token to the TestServer created.
        /// </summary>
        /// <param name="key">The JST signing key to setup the TestServer</param>
        /// <param name="token">The JWT value to test against the TestServer</param>
        /// <returns></returns>
        private static async Task<HttpContext> SendRequestAndGetHttpContextState(
            SecurityKey key,
            string token,
            string? clientRoleHeader = null,
            bool treatDevModeRequestAsAuthenticated = false)
        {
            using IHost host = await CreateWebHostCustomIssuer(key, treatDevModeRequestAsAuthenticated);
            TestServer server = host.GetTestServer();

            return await server.SendAsync(context =>
            {
                if (token is not null)
                {
                    StringValues headerValue = new(new string[] { $"Bearer {token}" });
                    KeyValuePair<string, StringValues> authHeader = new("Authorization", headerValue);
                    context.Request.Headers.Add(authHeader);
                }

                if (clientRoleHeader is not null)
                {
                    KeyValuePair<string, StringValues> easyAuthHeader =
                        new(AuthorizationResolver.CLIENT_ROLE_HEADER, clientRoleHeader);
                    context.Request.Headers.Add(easyAuthHeader);
                }

                context.Request.Scheme = "https";
            });
        }

        /// <summary>
        /// Creates a JWT token with self signed cert or RSAKey.
        /// Resources:
        /// https://devblogs.microsoft.com/dotnet/jwt-validation-and-authorization-in-asp-net-core/
        /// https://stackoverflow.com/questions/59255124/postman-returns-401-despite-the-valid-token-distributed-for-a-secure-endpoint
        /// https://jasonwatmore.com/post/2020/07/21/aspnet-core-3-create-and-validate-jwt-tokens-use-custom-jwt-middleware
        /// </summary>
        /// <param name="signingCert"></param>
        /// <returns></returns>
        private static string CreateJwt(
            string audience = AUDIENCE,
            string issuer = ISSUER,
            DateTime? notBefore = null,
            DateTime? expirationTime = null,
            SecurityKey? signingKey = null)
        {
            JwtSecurityTokenHandler tokenHandler = new();
            SecurityTokenDescriptor tokenDescriptor = new()
            {
                Audience = audience,
                Issuer = issuer,
                Subject = new System.Security.Claims.ClaimsIdentity(new[] { new Claim("id", "1337-314159"), new Claim("userId", "777"), new Claim(ClaimTypes.Name, "ladybird") }),
                NotBefore = notBefore,
                Expires = expirationTime,
                SigningCredentials = new(key: signingKey, algorithm: SecurityAlgorithms.RsaSsaPssSha256)
            };

            // Usage of RsaSsaPssSha256 results in token signature being different even with same contents.
            SecurityToken token = tokenHandler.CreateToken(tokenDescriptor);
            SecurityToken token2 = tokenHandler.CreateToken(tokenDescriptor);
            Assert.AreNotEqual(token, token2);

            return tokenHandler.WriteToken(token);
        }

        /// <summary>
        /// The JWS representation of a JWT is formatted as: Header.Payload.Signature
        /// RFC: https://www.rfc-editor.org/rfc/rfc7515.html#appendix-A.3.1
        /// 
        /// Scramble or arbitrarily set the Signature value after the second period (.)
        /// This method assumes a properly formatted, but not necessarily valid, JWT.
        /// 
        /// remove(false) -> JWT of form Header.Payload.ModifiedSignature
        /// remove(true) -> JWT of form Header.Payload
        /// </summary>
        /// <param name="token"></param>
        /// <returns>Modified JWT</returns>
        private static string ModifySignature(string token, bool removeSig)
        {
            int headerEnd = token.IndexOf('.');
            int signatureBegin = token.IndexOf('.', headerEnd + 1);

            if (removeSig)
            {
                return token.Remove(signatureBegin);
            }
            else
            {
                return token.Insert(signatureBegin + 1, "abcdefg");
            }
        }

        /// <summary>
        /// Returns the value of the challenge header
        /// index[0] value:
        /// "Bearer error=\"invalid_token\", error_description=\"The audience '1337-314159' is invalid\""
        /// </summary>
        /// <param name="context"></param>
        /// <returns></returns>
        private static StringValues GetChallengeHeader(HttpContext context)
        {
            Assert.IsTrue(context.Response.Headers.ContainsKey(CHALLENGE_HEADER));
            return context.Response.Headers[CHALLENGE_HEADER];
        }

        #endregion
    }
}<|MERGE_RESOLUTION|>--- conflicted
+++ resolved
@@ -166,12 +166,7 @@
             string token = CreateJwt(audience: BAD_AUDIENCE, issuer: LOCAL_ISSUER, signingKey: key);
 
             HttpContext postMiddlewareContext = await SendRequestAndGetHttpContextState(key, token);
-<<<<<<< HEAD
-            Assert.AreEqual(expected: (int)HttpStatusCode.OK, actual: postMiddlewareContext.Response.StatusCode);
-            Assert.IsNotNull(postMiddlewareContext.User.Identity);
-=======
-            Assert.AreEqual(expected: (int)HttpStatusCode.Unauthorized, actual: postMiddlewareContext.Response.StatusCode);
->>>>>>> 620a1c7e
+            Assert.AreEqual(expected: (int)HttpStatusCode.Unauthorized, actual: postMiddlewareContext.Response.StatusCode);
             Assert.IsFalse(postMiddlewareContext.User.Identity.IsAuthenticated);
             StringValues headerValue = GetChallengeHeader(postMiddlewareContext);
             Assert.IsTrue(headerValue[0].Contains("invalid_token") && headerValue[0].Contains($"The audience '{BAD_AUDIENCE}' is invalid"));
