--- conflicted
+++ resolved
@@ -115,12 +115,7 @@
                 Mappings: null
             );
 
-<<<<<<< HEAD
-            Dictionary<GlobalSettingsType, object> runtimeSettings = CreateRuntimeSettings(authProvider);
-
-=======
             // Create runtime settings for the config.
->>>>>>> c41a9f37
             RuntimeConfig runtimeConfig = new(
                 Schema: "UnitTestSchema",
                 DataSource: new DataSource(dbType, "", new()),
@@ -139,24 +134,6 @@
         }
 
         /// <summary>
-<<<<<<< HEAD
-        /// Helper method to create runtime settings with given authentication provider.
-        /// </summary>
-        /// <param name="authProvider">Authentication provider.</param>
-        /// <returns>Created runtime settings.</returns>
-        public static Dictionary<GlobalSettingsType, object> CreateRuntimeSettings(string authProvider = "AppService")
-        {
-            // Create runtime settings for the config.
-            Dictionary<GlobalSettingsType, object> runtimeSettings = new();
-            AuthenticationConfig authenticationConfig = new(Provider: authProvider);
-            HostGlobalSettings hostGlobal = new(Authentication: authenticationConfig);
-            JsonElement hostGlobalJson = JsonSerializer.SerializeToElement(hostGlobal);
-            RestGlobalSettings restGlobalSettings = new();
-            JsonElement restGlobalJson = JsonSerializer.SerializeToElement(restGlobalSettings);
-            runtimeSettings.Add(GlobalSettingsType.Host, hostGlobalJson);
-            runtimeSettings.Add(GlobalSettingsType.Rest, restGlobalJson);
-            return runtimeSettings;
-=======
         /// Creates a stub RuntimeConfig object with user/test defined values
         /// that set AuthorizationMetadata.
         /// </summary>
@@ -196,7 +173,6 @@
                 authProvider: authProvider,
                 dbType: dbType
             );
->>>>>>> c41a9f37
         }
 
         /// <summary>
