--- conflicted
+++ resolved
@@ -24,12 +24,9 @@
       <PrivateAssets>all</PrivateAssets>
       <IncludeAssets>runtime; build; native; contentfiles; analyzers; buildtransitive</IncludeAssets>
     </PackageReference>
-<<<<<<< HEAD
-    <PackageReference Include="System.IO.Abstractions.TestingHelpers" Version="$(SystemIOAbstractionsVersion)" />
-    <PackageReference Include="Snapshooter" Version="0.8.0-preview.1" />
-=======
     <PackageReference Include="System.IO.Abstractions.TestingHelpers" />
->>>>>>> aae6a5a0
+    <PackageReference Include="Snapshooter" />
+    <PackageReference Include="Snapshooter.MSTest" />
   </ItemGroup>
 
   <ItemGroup>
