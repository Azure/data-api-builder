--- conflicted
+++ resolved
@@ -11,16 +11,12 @@
 using System.Text.Json.Nodes;
 using System.Threading;
 using System.Threading.Tasks;
-<<<<<<< HEAD
-using Azure.DataApiBuilder.Config.ObjectModel;
-=======
 using Azure.DataApiBuilder.Auth;
 using Azure.DataApiBuilder.Config;
 using Azure.DataApiBuilder.Config.DatabasePrimitives;
 using Azure.DataApiBuilder.Config.ObjectModel;
 using Azure.DataApiBuilder.Core.Authorization;
 using Azure.DataApiBuilder.Core.Configurations;
->>>>>>> 63b29397
 using Azure.DataApiBuilder.Core.Models;
 using Azure.DataApiBuilder.Core.Resolvers;
 using Azure.DataApiBuilder.Core.Resolvers.Factories;
@@ -496,7 +492,7 @@
             DatabaseQueryMetadata queryMetadata = new(queryText: queryText, dataSource: dataSourceName, queryParameters: new());
             using FusionCache cache = CreateFusionCache(sizeLimit: 1000, defaultEntryTtlSeconds: 60);
             DabCacheService dabCache = CreateDabCacheService(cache);
-            dabCache.Set<JsonElement>(queryMetadata, cacheEntryTtl: 60, cacheValue: new JsonElement());
+            dabCache.Set<JsonElement>(queryMetadata, cacheEntryTtl: 60, cacheValue: new JsonElement(), EntityCacheLevel.L1);
             SqlQueryEngine queryEngine = CreateQueryEngine(dabCache, queryText, expectedDatabaseResponse, entityName);
             Mock<SqlQueryStructure> mockStructure = CreateMockSqlQueryStructure(entityName, dataSourceName, cacheControlOption);
 
@@ -522,7 +518,7 @@
                 }
             )!;
 
-            JsonElement? cachedResult = dabCache.TryGet<JsonElement>(queryMetadata);
+            JsonElement? cachedResult = dabCache.TryGet<JsonElement>(queryMetadata, EntityCacheLevel.L1);
 
             // Assert
             // Validates that the expected database response is returned by the query engine and is correct within the cache service.
@@ -576,7 +572,7 @@
                     isMultipleCreateOperation
                 })!;
 
-            MaybeValue<JsonElement>? cachedResult = dabCache.TryGet<JsonElement>(queryMetadata);
+            MaybeValue<JsonElement>? cachedResult = dabCache.TryGet<JsonElement>(queryMetadata, EntityCacheLevel.L1);
 
             // Assert
             // Validates that the expected database response is returned by the query engine and that nothing was cached.
@@ -781,6 +777,9 @@
             mockRuntimeConfig
                 .Setup(c => c.GetEntityCacheEntryTtl(It.IsAny<string>()))
                 .Returns(60);
+            mockRuntimeConfig
+                .Setup(c => c.GetEntityCacheEntryLevel(It.IsAny<string>()))
+                .Returns(EntityCacheLevel.L1);
             Mock<RuntimeConfigLoader> mockLoader = new(null, null);
             Mock<RuntimeConfigProvider> mockRuntimeConfigProvider = new(mockLoader.Object);
             mockRuntimeConfigProvider
