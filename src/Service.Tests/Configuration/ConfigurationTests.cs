--- conflicted
+++ resolved
@@ -540,21 +540,11 @@
             Assert.IsNotNull(configuration, "TryGetRuntimeConfiguration should set the config in the out parameter.");
             Assert.IsTrue(isConfigSet, "TryGetRuntimeConfiguration should return true when the config is set.");
 
-<<<<<<< HEAD
+            ConfigurationPostParameters expectedParameters = GetCosmosConfigurationParameters();
             Assert.AreEqual(DatabaseType.CosmosDB_NoSQL, configuration.DataSource.DatabaseType, "Expected CosmosDB_NoSQL database type after configuring the runtime with CosmosDB_NoSQL settings.");
-            Assert.AreEqual(config.Schema, configuration.DataSource.GetTypedOptions<CosmosDbNoSQLDataSourceOptions>().GraphQLSchema, "Expected the schema in the configuration to match the one sent to the configuration endpoint.");
-            Assert.AreEqual(config.ConnectionString, configuration.DataSource.ConnectionString, "Expected the connection string in the configuration to match the one sent to the configuration endpoint.");
+            Assert.AreEqual(expectedParameters.Schema, configuration.DataSource.GetTypedOptions<CosmosDbNoSQLDataSourceOptions>().GraphQLSchema, "Expected the schema in the configuration to match the one sent to the configuration endpoint.");
+            Assert.AreEqual(expectedParameters.ConnectionString, configuration.DataSource.ConnectionString, "Expected the connection string in the configuration to match the one sent to the configuration endpoint.");
             string db = configuration.DataSource.GetTypedOptions<CosmosDbNoSQLDataSourceOptions>().Database;
-=======
-            ConfigurationPostParameters expectedParameters = GetCosmosConfigurationParameters();
-            string expectedSchema = expectedParameters.Schema;
-            string expectedConnectionString = expectedParameters.ConnectionString;
-
-            Assert.AreEqual(DatabaseType.cosmosdb_nosql, configuration.DatabaseType, "Expected cosmosdb_nosql database type after configuring the runtime with cosmosdb_nosql settings.");
-            Assert.AreEqual(expectedSchema, configuration.DataSource.CosmosDbNoSql.GraphQLSchema, "Expected the schema in the configuration to match the one sent to the configuration endpoint.");
-            Assert.AreEqual(expectedConnectionString, configuration.ConnectionString, "Expected the connection string in the configuration to match the one sent to the configuration endpoint.");
-            string db = configProvider.GetRuntimeConfiguration().DataSource.CosmosDbNoSql.Database;
->>>>>>> b9f0b9f7
             Assert.AreEqual(COSMOS_DATABASE_NAME, db, "Expected the database name in the runtime config to match the one sent to the configuration endpoint.");
         }
 
@@ -1590,10 +1580,7 @@
                     // exception. To prevent this, CosmosClientProvider parses the token and retrieves the "exp" property
                     // from the token, if it's not valid, then we will throw an exception from our code before it
                     // initiating a client. Uses a valid fake JWT access token for testing purposes.
-                    RuntimeConfig overrides = new(null, new DataSource(DatabaseType.cosmosdb_nosql), null, null)
-                    {
-                        ConnectionString = "AccountEndpoint=https://localhost:8081/;"
-                    };
+                    RuntimeConfig overrides = new(null, new DataSource(DatabaseType.CosmosDB_NoSQL, "AccountEndpoint=https://localhost:8081/;", new()), null, null);
 
                     configParams = configParams with
                     {
@@ -1641,16 +1628,13 @@
 
         private static ConfigurationPostParametersV2 GetCosmosConfigurationParametersV2()
         {
-<<<<<<< HEAD
             string cosmosFile = $"{RuntimeConfigLoader.CONFIGFILE_NAME}.{COSMOS_ENVIRONMENT}{RuntimeConfigLoader.CONFIG_EXTENSION}";
-=======
-            string cosmosFile = $"{RuntimeConfigPath.CONFIGFILE_NAME}.{COSMOS_ENVIRONMENT}{RuntimeConfigPath.CONFIG_EXTENSION}";
-            RuntimeConfig overrides = new(null, new DataSource(DatabaseType.cosmosdb_nosql), null, null)
-            {
-                ConnectionString = $"AccountEndpoint=https://localhost:8081/;AccountKey=C2y6yDjf5/R+ob0N8A7Cgv30VRDJIWEHLM+4QDU5DE2nQ9nDuVTqobD4b8mGGyPMbIZnqyMsEcaGQy67XIw/Jw==;Database={COSMOS_DATABASE_NAME}"
-            };
-
->>>>>>> b9f0b9f7
+            RuntimeConfig overrides = new(
+                null,
+                new DataSource(DatabaseType.CosmosDB_NoSQL, $"AccountEndpoint=https://localhost:8081/;AccountKey=C2y6yDjf5/R+ob0N8A7Cgv30VRDJIWEHLM+4QDU5DE2nQ9nDuVTqobD4b8mGGyPMbIZnqyMsEcaGQy67XIw/Jw==;Database={COSMOS_DATABASE_NAME}", new()),
+                null,
+                null);
+
             return new(
                 File.ReadAllText(cosmosFile),
                 JsonSerializer.Serialize(overrides),
@@ -1681,10 +1665,7 @@
             }
             else if (configurationEndpoint == CONFIGURATION_ENDPOINT_V2)
             {
-                RuntimeConfig overrides = new(null, new DataSource(DatabaseType.mssql), null, null)
-                {
-                    ConnectionString = connectionString
-                };
+                RuntimeConfig overrides = new(null, new DataSource(DatabaseType.MSSQL, connectionString, new()), null, null);
 
                 ConfigurationPostParametersV2 returnParams = new(
                     Configuration: serializedConfiguration,
