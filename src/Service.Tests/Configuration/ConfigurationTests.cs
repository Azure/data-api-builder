--- conflicted
+++ resolved
@@ -856,15 +856,9 @@
             Environment.SetEnvironmentVariable(ASP_NET_CORE_ENVIRONMENT_VAR_NAME, MSSQL_ENVIRONMENT);
             string[] args = new[]
             {
-<<<<<<< HEAD
-                $"--ConfigFileName={FileSystemRuntimeConfigLoader.CONFIGFILE_NAME}." +
-                $"{COSMOS_ENVIRONMENT}{FileSystemRuntimeConfigLoader.CONFIG_EXTENSION}"
-            };
-=======
-            $"--ConfigFileName={RuntimeConfigLoader.CONFIGFILE_NAME}." +
-            $"{COSMOS_ENVIRONMENT}{RuntimeConfigLoader.CONFIG_EXTENSION}"
+            $"--ConfigFileName={FileSystemRuntimeConfigLoader.CONFIGFILE_NAME}." +
+            $"{COSMOS_ENVIRONMENT}{FileSystemRuntimeConfigLoader.CONFIG_EXTENSION}"
         };
->>>>>>> 34085e4f
 
             TestServer server = new(Program.CreateWebHostBuilder(args));
 
