using System;
using System.Collections.Generic;
using System.IO;
using System.IO.Abstractions.TestingHelpers;
using System.Net;
using System.Net.Http;
using System.Net.Http.Json;
using System.Text.Json;
using System.Threading;
using System.Threading.Tasks;
using Azure.DataApiBuilder.Config;
using Azure.DataApiBuilder.Service.Authorization;
using Azure.DataApiBuilder.Service.Configurations;
using Azure.DataApiBuilder.Service.Controllers;
using Azure.DataApiBuilder.Service.Exceptions;
using Azure.DataApiBuilder.Service.Parsers;
using Azure.DataApiBuilder.Service.Resolvers;
using Azure.DataApiBuilder.Service.Services;
using Azure.DataApiBuilder.Service.Services.MetadataProviders;
using Azure.DataApiBuilder.Service.Tests.Authorization;
using Microsoft.AspNetCore.TestHost;
using Microsoft.Data.SqlClient;
using Microsoft.Extensions.DependencyInjection;
using Microsoft.Extensions.Logging;
using Microsoft.VisualStudio.TestTools.UnitTesting;
using Moq;
using MySqlConnector;
using Npgsql;
using static Azure.DataApiBuilder.Config.RuntimeConfigPath;

namespace Azure.DataApiBuilder.Service.Tests.Configuration
{
    [TestClass]
    public class ConfigurationTests
    {
        private const string ASP_NET_CORE_ENVIRONMENT_VAR_NAME = "ASPNETCORE_ENVIRONMENT";
        private const string COSMOS_ENVIRONMENT = TestCategory.COSMOS;
        private const string MSSQL_ENVIRONMENT = TestCategory.MSSQL;
        private const string MYSQL_ENVIRONMENT = TestCategory.MYSQL;
        private const string POSTGRESQL_ENVIRONMENT = TestCategory.POSTGRESQL;
        private const string POST_STARTUP_CONFIG_ENTITY = "Book";
        private const string POST_STARTUP_CONFIG_ENTITY_SOURCE = "books";
        private const string POST_STARTUP_CONFIG_ROLE = "PostStartupConfigRole";
        private const int RETRY_COUNT = 5;
        private const int RETRY_WAIT_SECONDS = 1;

        public TestContext TestContext { get; set; }

        [TestInitialize]
        public void Setup()
        {
            TestContext.Properties.Add(ASP_NET_CORE_ENVIRONMENT_VAR_NAME, Environment.GetEnvironmentVariable(ASP_NET_CORE_ENVIRONMENT_VAR_NAME));
            TestContext.Properties.Add(RUNTIME_ENVIRONMENT_VAR_NAME, Environment.GetEnvironmentVariable(RUNTIME_ENVIRONMENT_VAR_NAME));
        }

        [ClassCleanup]
        public static void Cleanup()
        {
            if (File.Exists($"{CONFIGFILE_NAME}.Test{CONFIG_EXTENSION}"))
            {
                File.Delete($"{CONFIGFILE_NAME}.Test{CONFIG_EXTENSION}");
            }

            if (File.Exists($"{CONFIGFILE_NAME}.HostTest{CONFIG_EXTENSION}"))
            {
                File.Delete($"{CONFIGFILE_NAME}.HostTest{CONFIG_EXTENSION}");
            }

            if (File.Exists($"{CONFIGFILE_NAME}.Test.overrides{CONFIG_EXTENSION}"))
            {
                File.Delete($"{CONFIGFILE_NAME}.Test.overrides{CONFIG_EXTENSION}");
            }

            if (File.Exists($"{CONFIGFILE_NAME}.HostTest.overrides{CONFIG_EXTENSION}"))
            {
                File.Delete($"{CONFIGFILE_NAME}.HostTest.overrides{CONFIG_EXTENSION}");
            }
        }

        [TestCleanup]
        public void CleanupAfterEachTest()
        {
            Environment.SetEnvironmentVariable(ASP_NET_CORE_ENVIRONMENT_VAR_NAME, (string)TestContext.Properties[ASP_NET_CORE_ENVIRONMENT_VAR_NAME]);
            Environment.SetEnvironmentVariable(RUNTIME_ENVIRONMENT_VAR_NAME, (string)TestContext.Properties[RUNTIME_ENVIRONMENT_VAR_NAME]);
            Environment.SetEnvironmentVariable(ASP_NET_CORE_ENVIRONMENT_VAR_NAME, "");
            Environment.SetEnvironmentVariable($"{ENVIRONMENT_PREFIX}{nameof(RuntimeConfigPath.CONNSTRING)}", "");
        }

        [DataTestMethod]
        [DataRow(new string[] { }, DisplayName = "No config returns 503 - config file flag absent")]
        [DataRow(new string[] { "--ConfigFileName=" }, DisplayName = "No config returns 503 - empty config file option")]
        [TestMethod("Validates that queries before runtime is configured returns a 503.")]
        public async Task TestNoConfigReturnsServiceUnavailable(string[] args)
        {
            TestServer server = new(Program.CreateWebHostBuilder(args));
            HttpClient httpClient = server.CreateClient();

            HttpResponseMessage result = await httpClient.GetAsync("/graphql");
            Assert.AreEqual(HttpStatusCode.ServiceUnavailable, result.StatusCode);
        }

        [TestMethod("Validates that once the configuration is set, the config controller isn't reachable.")]
        public async Task TestConflictAlreadySetConfiguration()
        {
            TestServer server = new(Program.CreateWebHostFromInMemoryUpdateableConfBuilder(Array.Empty<string>()));
            HttpClient httpClient = server.CreateClient();

            ConfigurationPostParameters config = GetCosmosConfigurationParameters();

            _ = await httpClient.PostAsync("/configuration", JsonContent.Create(config));
            ValidateCosmosDbSetup(server);

            HttpResponseMessage result = await httpClient.PostAsync("/configuration", JsonContent.Create(config));
            Assert.AreEqual(HttpStatusCode.Conflict, result.StatusCode);
        }

        [TestMethod("Validates that the config controller returns a conflict when using local configuration.")]
        public async Task TestConflictLocalConfiguration()
        {
            Environment.SetEnvironmentVariable
                (ASP_NET_CORE_ENVIRONMENT_VAR_NAME, COSMOS_ENVIRONMENT);
            TestServer server = new(Program.CreateWebHostBuilder(Array.Empty<string>()));
            HttpClient httpClient = server.CreateClient();

            ValidateCosmosDbSetup(server);

            ConfigurationPostParameters config = GetCosmosConfigurationParameters();

            HttpResponseMessage result =
                await httpClient.PostAsync("/configuration", JsonContent.Create(config));
            Assert.AreEqual(HttpStatusCode.Conflict, result.StatusCode);
        }

        [TestMethod("Validates setting the configuration at runtime.")]
        public async Task TestSettingConfigurations()
        {
            TestServer server = new(Program.CreateWebHostFromInMemoryUpdateableConfBuilder(Array.Empty<string>()));
            HttpClient httpClient = server.CreateClient();

            ConfigurationPostParameters config = GetCosmosConfigurationParameters();

            HttpResponseMessage postResult =
                await httpClient.PostAsync("/configuration", JsonContent.Create(config));
            Assert.AreEqual(HttpStatusCode.OK, postResult.StatusCode);
        }

        /// <summary>
        /// Tests that sending configuration to the DAB engine post-startup will properly hydrate
        /// the AuthorizationResolver by:
        /// 1. Validate that pre-configuration hydration requests result in 503 Service Unavailable
        /// 2. Validate that custom configuration hydration succeeds.
        /// 3. Validate that request to protected entity without role membership triggers Authorization Resolver
        /// to reject the request with HTTP 403 Forbidden.
        /// 4. Validate that request to protected entity with required role membership passes authorization requirements
        /// and succeeds with HTTP 200 OK.
        /// Note: This test is database engine agnostic, though requires denoting a database environment to fetch a usable
        /// connection string to complete the test. Most applicable to CI/CD test execution.
        /// </summary>
        [TestCategory(TestCategory.MSSQL)]
        [TestMethod("Validates setting the AuthN/Z configuration post-startup during runtime.")]
        public async Task TestSqlSettingPostStartupConfigurations()
        {
            Environment.SetEnvironmentVariable(ASP_NET_CORE_ENVIRONMENT_VAR_NAME, MSSQL_ENVIRONMENT);

            TestServer server = new(Program.CreateWebHostFromInMemoryUpdateableConfBuilder(Array.Empty<string>()));
            HttpClient httpClient = server.CreateClient();

            ConfigurationPostParameters config = GetPostStartupConfigParams(MSSQL_ENVIRONMENT);

            HttpResponseMessage preConfigHydradtionResult =
                await httpClient.GetAsync($"/{POST_STARTUP_CONFIG_ENTITY}");
            Assert.AreEqual(HttpStatusCode.ServiceUnavailable, preConfigHydradtionResult.StatusCode);

            // Hydrate configuration post-startup
            HttpResponseMessage postResult =
                await httpClient.PostAsync("/configuration", JsonContent.Create(config));
            Assert.AreEqual(HttpStatusCode.OK, postResult.StatusCode);

            // Retry request RETRY_COUNT times in 1 second increments to allow required services
            // time to instantiate and hydrate permissions.
            int retryCount = RETRY_COUNT;
            HttpStatusCode responseCode = HttpStatusCode.ServiceUnavailable;
            while (retryCount > 0)
            {
                // Spot test authorization resolver utilization to ensure configuration is used.
                HttpResponseMessage postConfigHydradtionResult =
                    await httpClient.GetAsync($"api/{POST_STARTUP_CONFIG_ENTITY}");
                responseCode = postConfigHydradtionResult.StatusCode;

                if (postConfigHydradtionResult.StatusCode == HttpStatusCode.ServiceUnavailable)
                {
                    retryCount--;
                    Thread.Sleep(TimeSpan.FromSeconds(RETRY_WAIT_SECONDS));
                    continue;
                }

                break;
            }

            // When the authorization resolver is properly configured, authorization will have failed
            // because no auth headers are present.
            Assert.AreEqual(
                expected: HttpStatusCode.Forbidden,
                actual: responseCode,
                message: "Configuration not yet hydrated after retry attempts..");

            // Sends a GET request to a protected entity which requires a specific role to access.
            // Authorization will pass because proper auth headers are present.
            HttpRequestMessage message = new(method: HttpMethod.Get, requestUri: $"api/{POST_STARTUP_CONFIG_ENTITY}");
            string swaTokenPayload = AuthTestHelper.CreateStaticWebAppsEasyAuthToken(
                addAuthenticated: true,
                specificRole: POST_STARTUP_CONFIG_ROLE);
            message.Headers.Add(AuthenticationConfig.CLIENT_PRINCIPAL_HEADER, swaTokenPayload);
            message.Headers.Add(AuthorizationResolver.CLIENT_ROLE_HEADER, POST_STARTUP_CONFIG_ROLE);
            HttpResponseMessage authorizedResponse = await httpClient.SendAsync(message);
            Assert.AreEqual(expected: HttpStatusCode.OK, actual: authorizedResponse.StatusCode);
        }

        [TestMethod("Validates that local cosmos settings can be loaded and the correct classes are in the service provider.")]
        public void TestLoadingLocalCosmosSettings()
        {
            Environment.SetEnvironmentVariable(ASP_NET_CORE_ENVIRONMENT_VAR_NAME, COSMOS_ENVIRONMENT);
            TestServer server = new(Program.CreateWebHostBuilder(Array.Empty<string>()));

            ValidateCosmosDbSetup(server);
        }

        [TestMethod("Validates access token is correctly loaded when Account Key is not present for Cosomos.")]
        public async Task TestLoadingAccessTokenForCosmosClient()
        {
            TestServer server = new(Program.CreateWebHostFromInMemoryUpdateableConfBuilder(Array.Empty<string>()));
            HttpClient httpClient = server.CreateClient();

            ConfigurationPostParameters config = GetCosmosConfigurationParametersWithAccessToken();

            _ = await httpClient.PostAsync("/configuration", JsonContent.Create(config));

            CosmosClientProvider cosmosClientProvider = server.Services.GetService(typeof(CosmosClientProvider)) as CosmosClientProvider;
            Assert.IsNotNull(cosmosClientProvider);
            Assert.IsNotNull(cosmosClientProvider.Client);
        }

        [TestMethod("Validates that local MsSql settings can be loaded and the correct classes are in the service provider."), TestCategory(TestCategory.MSSQL)]
        public void TestLoadingLocalMsSqlSettings()
        {
            Environment.SetEnvironmentVariable(ASP_NET_CORE_ENVIRONMENT_VAR_NAME, MSSQL_ENVIRONMENT);
            TestServer server = new(Program.CreateWebHostBuilder(Array.Empty<string>()));

            object queryEngine = server.Services.GetService(typeof(IQueryEngine));
            Assert.IsInstanceOfType(queryEngine, typeof(SqlQueryEngine));

            object mutationEngine = server.Services.GetService(typeof(IMutationEngine));
            Assert.IsInstanceOfType(mutationEngine, typeof(SqlMutationEngine));

            object queryBuilder = server.Services.GetService(typeof(IQueryBuilder));
            Assert.IsInstanceOfType(queryBuilder, typeof(MsSqlQueryBuilder));

            object queryExecutor = server.Services.GetService(typeof(IQueryExecutor));
            Assert.IsInstanceOfType(queryExecutor, typeof(QueryExecutor<SqlConnection>));

            object sqlMetadataProvider = server.Services.GetService(typeof(ISqlMetadataProvider));
            Assert.IsInstanceOfType(sqlMetadataProvider, typeof(MsSqlMetadataProvider));
        }

        [TestMethod("Validates that local PostgreSql settings can be loaded and the correct classes are in the service provider."), TestCategory(TestCategory.POSTGRESQL)]
        public void TestLoadingLocalPostgresSettings()
        {
            Environment.SetEnvironmentVariable(ASP_NET_CORE_ENVIRONMENT_VAR_NAME, POSTGRESQL_ENVIRONMENT);
            TestServer server = new(Program.CreateWebHostBuilder(Array.Empty<string>()));

            object queryEngine = server.Services.GetService(typeof(IQueryEngine));
            Assert.IsInstanceOfType(queryEngine, typeof(SqlQueryEngine));

            object mutationEngine = server.Services.GetService(typeof(IMutationEngine));
            Assert.IsInstanceOfType(mutationEngine, typeof(SqlMutationEngine));

            object queryBuilder = server.Services.GetService(typeof(IQueryBuilder));
            Assert.IsInstanceOfType(queryBuilder, typeof(PostgresQueryBuilder));

            object queryExecutor = server.Services.GetService(typeof(IQueryExecutor));
            Assert.IsInstanceOfType(queryExecutor, typeof(QueryExecutor<NpgsqlConnection>));

            object sqlMetadataProvider = server.Services.GetService(typeof(ISqlMetadataProvider));
            Assert.IsInstanceOfType(sqlMetadataProvider, typeof(PostgreSqlMetadataProvider));
        }

        [TestMethod("Validates that local MySql settings can be loaded and the correct classes are in the service provider."), TestCategory(TestCategory.MYSQL)]
        public void TestLoadingLocalMySqlSettings()
        {
            Environment.SetEnvironmentVariable(ASP_NET_CORE_ENVIRONMENT_VAR_NAME, MYSQL_ENVIRONMENT);
            TestServer server = new(Program.CreateWebHostBuilder(Array.Empty<string>()));

            object queryEngine = server.Services.GetService(typeof(IQueryEngine));
            Assert.IsInstanceOfType(queryEngine, typeof(SqlQueryEngine));

            object mutationEngine = server.Services.GetService(typeof(IMutationEngine));
            Assert.IsInstanceOfType(mutationEngine, typeof(SqlMutationEngine));

            object queryBuilder = server.Services.GetService(typeof(IQueryBuilder));
            Assert.IsInstanceOfType(queryBuilder, typeof(MySqlQueryBuilder));

            object queryExecutor = server.Services.GetService(typeof(IQueryExecutor));
            Assert.IsInstanceOfType(queryExecutor, typeof(QueryExecutor<MySqlConnection>));

            object sqlMetadataProvider = server.Services.GetService(typeof(ISqlMetadataProvider));
            Assert.IsInstanceOfType(sqlMetadataProvider, typeof(MySqlMetadataProvider));
        }

        [TestMethod("Validates that trying to override configs that are already set fail.")]
        public async Task TestOverridingLocalSettingsFails()
        {
            Environment.SetEnvironmentVariable(ASP_NET_CORE_ENVIRONMENT_VAR_NAME, COSMOS_ENVIRONMENT);
            TestServer server = new(Program.CreateWebHostBuilder(Array.Empty<string>()));
            HttpClient client = server.CreateClient();

            ConfigurationPostParameters config = GetCosmosConfigurationParameters();

            HttpResponseMessage postResult = await client.PostAsync("/configuration", JsonContent.Create(config));
            Assert.AreEqual(HttpStatusCode.Conflict, postResult.StatusCode);
        }

        [TestMethod("Validates that setting the configuration at runtime will instantiate the proper classes.")]
        public async Task TestSettingConfigurationCreatesCorrectClasses()
        {
            TestServer server = new(Program.CreateWebHostFromInMemoryUpdateableConfBuilder(Array.Empty<string>()));
            HttpClient client = server.CreateClient();

            ConfigurationPostParameters config = GetCosmosConfigurationParameters();

            HttpResponseMessage postResult = await client.PostAsync("/configuration", JsonContent.Create(config));
            Assert.AreEqual(HttpStatusCode.OK, postResult.StatusCode);

            ValidateCosmosDbSetup(server);
            RuntimeConfigProvider configProvider = server.Services.GetService<RuntimeConfigProvider>();

            Assert.IsNotNull(configProvider, "Configuration Provider shouldn't be null after setting the configuration at runtime.");
            Assert.IsNotNull(configProvider.GetRuntimeConfiguration(), "Runtime Configuration shouldn't be null after setting the configuration at runtime.");
            RuntimeConfig configuration;
            bool isConfigSet = configProvider.TryGetRuntimeConfiguration(out configuration);
            Assert.IsNotNull(configuration, "TryGetRuntimeConfiguration should set the config in the out parameter.");
            Assert.IsTrue(isConfigSet, "TryGetRuntimeConfiguration should return true when the config is set.");

            Assert.AreEqual(DatabaseType.cosmos, configuration.DatabaseType, "Expected cosmos database type after configuring the runtime with cosmos settings.");
            Assert.AreEqual(config.Schema, configuration.CosmosDb.GraphQLSchema, "Expected the schema in the configuration to match the one sent to the configuration endpoint.");
            Assert.AreEqual(config.ConnectionString, configuration.ConnectionString, "Expected the connection string in the configuration to match the one sent to the configuration endpoint.");
        }

        [TestMethod("Validates that an exception is thrown if there's a null model in filter parser.")]
        public void VerifyExceptionOnNullModelinFilterParser()
        {
            ODataParser parser = new();
            try
            {
                // FilterParser has no model so we expect exception
                parser.GetFilterClause(filterQueryString: string.Empty, resourcePath: string.Empty);
                Assert.Fail();
            }
            catch (DataApiBuilderException exception)
            {
                Assert.AreEqual("The runtime has not been initialized with an Edm model.", exception.Message);
                Assert.AreEqual(HttpStatusCode.InternalServerError, exception.StatusCode);
                Assert.AreEqual(DataApiBuilderException.SubStatusCodes.UnexpectedError, exception.SubStatusCode);
            }
        }

        /// <summary>
        /// This function will attempt to read the dab-config.json
        /// file into the RuntimeConfig class. It verifies the deserialization succeeds.
        /// </summary>
        [TestMethod("Validates if deserialization of new runtime config format succeeds.")]
        public void TestReadingRuntimeConfig()
        {
            Mock<ILogger> logger = new();
            string jsonString = File.ReadAllText(RuntimeConfigPath.DefaultName);
            RuntimeConfig.TryGetDeserializedConfig(jsonString, out RuntimeConfig runtimeConfig, logger.Object);
            Assert.IsNotNull(runtimeConfig.Schema);
            Assert.IsInstanceOfType(runtimeConfig.DataSource, typeof(DataSource));
            Assert.IsTrue(runtimeConfig.CosmosDb == null
                || runtimeConfig.CosmosDb.GetType() == typeof(CosmosDbOptions));
            Assert.IsTrue(runtimeConfig.MsSql == null
                || runtimeConfig.MsSql.GetType() == typeof(MsSqlOptions));
            Assert.IsTrue(runtimeConfig.PostgreSql == null
                || runtimeConfig.PostgreSql.GetType() == typeof(PostgreSqlOptions));
            Assert.IsTrue(runtimeConfig.MySql == null
                || runtimeConfig.MySql.GetType() == typeof(MySqlOptions));

            Assert.IsInstanceOfType(runtimeConfig.Entities, typeof(Dictionary<string, Entity>));
            foreach (Entity entity in runtimeConfig.Entities.Values)
            {
                Assert.IsTrue(((JsonElement)entity.Source).ValueKind == JsonValueKind.String
                    || ((JsonElement)entity.Source).ValueKind == JsonValueKind.Object);

                Assert.IsTrue(entity.Rest == null
                    || ((JsonElement)entity.Rest).ValueKind == JsonValueKind.True
                    || ((JsonElement)entity.Rest).ValueKind == JsonValueKind.False
                    || ((JsonElement)entity.Rest).ValueKind == JsonValueKind.Object);
                if (entity.Rest != null
                    && ((JsonElement)entity.Rest).ValueKind == JsonValueKind.Object)
                {
                    RestEntitySettings rest =
                        ((JsonElement)entity.Rest).Deserialize<RestEntitySettings>(RuntimeConfig.SerializerOptions);
                    Assert.IsTrue(((JsonElement)rest.Path).ValueKind == JsonValueKind.String);
                }

                Assert.IsTrue(entity.GraphQL == null
                    || ((JsonElement)entity.GraphQL).ValueKind == JsonValueKind.True
                    || ((JsonElement)entity.GraphQL).ValueKind == JsonValueKind.False
                    || ((JsonElement)entity.GraphQL).ValueKind == JsonValueKind.Object);
                if (entity.GraphQL != null
                    && ((JsonElement)entity.GraphQL).ValueKind == JsonValueKind.Object)
                {
                    GraphQLEntitySettings graphQL =
                        ((JsonElement)entity.GraphQL).Deserialize<GraphQLEntitySettings>(RuntimeConfig.SerializerOptions);
                    Assert.IsTrue(
                        ((JsonElement)graphQL.Type).ValueKind == JsonValueKind.String
                        || ((JsonElement)graphQL.Type).ValueKind == JsonValueKind.Object);
                    if (((JsonElement)graphQL.Type).ValueKind == JsonValueKind.Object)
                    {
                        SingularPlural route = ((JsonElement)graphQL.Type).Deserialize<SingularPlural>(RuntimeConfig.SerializerOptions);
                    }
                }

                Assert.IsInstanceOfType(entity.Permissions, typeof(PermissionSetting[]));
                foreach (PermissionSetting permission in entity.Permissions)
                {
                    foreach (object operation in permission.Operations)
                    {
                        HashSet<Operation> allowedActions =
                            new() { Operation.All, Operation.Create, Operation.Read,
                                Operation.Update, Operation.Delete };
                        Assert.IsTrue(((JsonElement)operation).ValueKind == JsonValueKind.String ||
                            ((JsonElement)operation).ValueKind == JsonValueKind.Object);
                        if (((JsonElement)operation).ValueKind == JsonValueKind.Object)
                        {
                            Config.PermissionOperation configOperation =
                                ((JsonElement)operation).Deserialize<Config.PermissionOperation>(RuntimeConfig.SerializerOptions);
                            Assert.IsTrue(allowedActions.Contains(configOperation.Name));
                            Assert.IsTrue(configOperation.Policy == null
                                || configOperation.Policy.GetType() == typeof(Policy));
                            Assert.IsTrue(configOperation.Fields == null
                                || configOperation.Fields.GetType() == typeof(Field));
                        }
                        else
                        {
                            Operation name = ((JsonElement)operation).Deserialize<Operation>(RuntimeConfig.SerializerOptions);
                            Assert.IsTrue(allowedActions.Contains(name));
                        }
                    }
                }

                Assert.IsTrue(entity.Relationships == null ||
                    entity.Relationships.GetType()
                        == typeof(Dictionary<string, Relationship>));
                Assert.IsTrue(entity.Mappings == null ||
                    entity.Mappings.GetType()
                        == typeof(Dictionary<string, string>));
            }
        }

        /// <summary>
        /// This function verifies command line configuration provider takes higher
        /// precendence than default configuration file dab-config.json
        /// </summary>
        [TestMethod("Validates command line configuration provider.")]
        public void TestCommandLineConfigurationProvider()
        {
            Environment.SetEnvironmentVariable(ASP_NET_CORE_ENVIRONMENT_VAR_NAME, MSSQL_ENVIRONMENT);
            string[] args = new[]
            {
                $"--ConfigFileName={RuntimeConfigPath.CONFIGFILE_NAME}." +
                $"{COSMOS_ENVIRONMENT}{RuntimeConfigPath.CONFIG_EXTENSION}"
            };

            TestServer server = new(Program.CreateWebHostBuilder(args));

            ValidateCosmosDbSetup(server);
        }

        /// <summary>
        /// This function verifies the environment variable DAB_ENVIRONMENT
        /// takes precendence than ASPNETCORE_ENVIRONMENT for the configuration file.
        /// </summary>
        [TestMethod("Validates precedence is given to DAB_ENVIRONMENT environment variable name.")]
        public void TestRuntimeEnvironmentVariable()
        {
            Environment.SetEnvironmentVariable(
                ASP_NET_CORE_ENVIRONMENT_VAR_NAME, MSSQL_ENVIRONMENT);
            Environment.SetEnvironmentVariable(
                RuntimeConfigPath.RUNTIME_ENVIRONMENT_VAR_NAME, COSMOS_ENVIRONMENT);

            TestServer server = new(Program.CreateWebHostBuilder(Array.Empty<string>()));

            ValidateCosmosDbSetup(server);
        }

        [TestMethod("Validates the runtime configuration file.")]
        public void TestConfigIsValid()
        {
            RuntimeConfigPath configPath =
                TestHelper.GetRuntimeConfigPath(MSSQL_ENVIRONMENT);
            RuntimeConfigProvider configProvider = TestHelper.GetRuntimeConfigProvider(configPath);

            Mock<ILogger<RuntimeConfigValidator>> configValidatorLogger = new();
            IConfigValidator configValidator =
                new RuntimeConfigValidator(
                    configProvider,
                    new MockFileSystem(),
                    configValidatorLogger.Object);

            configValidator.ValidateConfig();
        }

        /// <summary>
        /// Set the connection string to an invalid value and expect the service to be unavailable
        /// since without this env var, it would be available - guaranteeing this env variable
        /// has highest precedence irrespective of what the connection string is in the config file.
        /// </summary>
        [TestMethod("Validates that environment variable DAB_CONNSTRING has highest precedence.")]
        public void TestConnectionStringEnvVarHasHighestPrecedence()
        {
            Environment.SetEnvironmentVariable(ASP_NET_CORE_ENVIRONMENT_VAR_NAME, COSMOS_ENVIRONMENT);
            Environment.SetEnvironmentVariable(
                $"{RuntimeConfigPath.ENVIRONMENT_PREFIX}{nameof(RuntimeConfigPath.CONNSTRING)}",
                "Invalid Connection String");
            TestServer server = new(Program.CreateWebHostBuilder(Array.Empty<string>()));
            try
            {
                _ = server.Services.GetService(typeof(CosmosClientProvider)) as CosmosClientProvider;
                Assert.Fail($"{RuntimeConfigPath.ENVIRONMENT_PREFIX}{nameof(RuntimeConfigPath.CONNSTRING)} is not given highest precedence");
            }
            catch (ArgumentException)
            {

            }
        }

        /// <summary>
        /// Test to verify the precedence logic for config file based on Environment variables.
        /// </summary>
        [DataTestMethod]
        [DataRow("HostTest", "Test", false, $"{CONFIGFILE_NAME}.Test{CONFIG_EXTENSION}", DisplayName = "hosting and dab environment set, without considering overrides.")]
        [DataRow("HostTest", "", false, $"{CONFIGFILE_NAME}.HostTest{CONFIG_EXTENSION}", DisplayName = "only hosting environment set, without considering overrides.")]
        [DataRow("", "Test1", false, $"{CONFIGFILE_NAME}.Test1{CONFIG_EXTENSION}", DisplayName = "only dab environment set, without considering overrides.")]
        [DataRow("", "Test2", true, $"{CONFIGFILE_NAME}.Test2.overrides{CONFIG_EXTENSION}", DisplayName = "only dab environment set, considering overrides.")]
        [DataRow("HostTest1", "", true, $"{CONFIGFILE_NAME}.HostTest1.overrides{CONFIG_EXTENSION}", DisplayName = "only hosting environment set, considering overrides.")]
        public void TestGetConfigFileNameForEnvironment(
            string hostingEnvironmentValue,
            string environmentValue,
            bool considerOverrides,
            string expectedRuntimeConfigFile)
        {
            if (!File.Exists(expectedRuntimeConfigFile))
            {
                File.Create(expectedRuntimeConfigFile);
            }

            Environment.SetEnvironmentVariable(ASP_NET_CORE_ENVIRONMENT_VAR_NAME, hostingEnvironmentValue);
            Environment.SetEnvironmentVariable(RUNTIME_ENVIRONMENT_VAR_NAME, environmentValue);
            string actualRuntimeConfigFile = GetFileNameForEnvironment(hostingEnvironmentValue, considerOverrides);
            Assert.AreEqual(expectedRuntimeConfigFile, actualRuntimeConfigFile);
        }

        private static ConfigurationPostParameters GetCosmosConfigurationParameters()
        {
            string cosmosFile = $"{RuntimeConfigPath.CONFIGFILE_NAME}.{COSMOS_ENVIRONMENT}{RuntimeConfigPath.CONFIG_EXTENSION}";
            return new(
                File.ReadAllText(cosmosFile),
                File.ReadAllText("schema.gql"),
                "AccountEndpoint=https://localhost:8081/;AccountKey=C2y6yDjf5/R+ob0N8A7Cgv30VRDJIWEHLM+4QDU5DE2nQ9nDuVTqobD4b8mGGyPMbIZnqyMsEcaGQy67XIw/Jw==",
                AccessToken: null);
        }

<<<<<<< HEAD
        private static ConfigurationPostParameters GetCosmosConfigurationParametersWithAccessToken()
        {
            string cosmosFile = $"{RuntimeConfigPath.CONFIGFILE_NAME}.{COSMOS_ENVIRONMENT}{RuntimeConfigPath.CONFIG_EXTENSION}";
            return new(
                File.ReadAllText(cosmosFile),
                File.ReadAllText("schema.gql"),
                "AccountEndpoint=https://localhost:8081/;",
                AccessToken: "This is Managed Identity AAD Token");
=======
        /// <summary>
        /// Helper used to create the post-startup configuration payload sent to configuration controller.
        /// Adds entity used to hydrate authorization resolver post-startup and validate that hydration succeeds.
        /// Additional pre-processing performed acquire database connection string from a local file.
        /// </summary>
        /// <returns>ConfigurationPostParameters object.</returns>
        private static ConfigurationPostParameters GetPostStartupConfigParams(string environment)
        {
            string connectionString = GetConnectionStringFromEnvironmentConfig(environment);

            RuntimeConfig configuration = AuthorizationHelpers.InitRuntimeConfig(
                entityName: POST_STARTUP_CONFIG_ENTITY,
                entitySource: POST_STARTUP_CONFIG_ENTITY_SOURCE,
                roleName: POST_STARTUP_CONFIG_ROLE,
                operation: Operation.Read,
                includedCols: new HashSet<string>() { "*" });
            string serializedConfiguration = JsonSerializer.Serialize(configuration);

            return new ConfigurationPostParameters(
                Configuration: serializedConfiguration,
                Schema: null,
                ConnectionString: connectionString,
                AccessToken: null);
        }

        /// <summary>
        /// Reads configuration file for defined environment to acquire the connection string.
        /// CI/CD Pipelines and local environments may not have connection string set as environment variable.
        /// </summary>
        /// <param name="environment">Environment such as TestCategory.MSSQL</param>
        /// <returns>Connection string</returns>
        private static string GetConnectionStringFromEnvironmentConfig(string environment)
        {
            string sqlFile = GetFileNameForEnvironment(environment, considerOverrides: true);
            string configPayload = File.ReadAllText(sqlFile);

            Mock<ILogger> logger = new();
            RuntimeConfig.TryGetDeserializedConfig(configPayload, out RuntimeConfig runtimeConfig, logger.Object);

            return runtimeConfig.ConnectionString;
>>>>>>> 875d41d6
        }

        private static void ValidateCosmosDbSetup(TestServer server)
        {
            object metadataProvider = server.Services.GetService(typeof(ISqlMetadataProvider));
            Assert.IsInstanceOfType(metadataProvider, typeof(CosmosSqlMetadataProvider));

            object queryEngine = server.Services.GetService(typeof(IQueryEngine));
            Assert.IsInstanceOfType(queryEngine, typeof(CosmosQueryEngine));

            object mutationEngine = server.Services.GetService(typeof(IMutationEngine));
            Assert.IsInstanceOfType(mutationEngine, typeof(CosmosMutationEngine));

            CosmosClientProvider cosmosClientProvider = server.Services.GetService(typeof(CosmosClientProvider)) as CosmosClientProvider;
            Assert.IsNotNull(cosmosClientProvider);
            Assert.IsNotNull(cosmosClientProvider.Client);
        }

        private bool HandleException<T>(Exception e) where T : Exception
        {
            if (e is AggregateException aggregateException)
            {
                aggregateException.Handle(HandleException<T>);
                return true;
            }
            else if (e is T)
            {
                return true;
            }

            return false;
        }
    }
}<|MERGE_RESOLUTION|>--- conflicted
+++ resolved
@@ -570,7 +570,6 @@
                 AccessToken: null);
         }
 
-<<<<<<< HEAD
         private static ConfigurationPostParameters GetCosmosConfigurationParametersWithAccessToken()
         {
             string cosmosFile = $"{RuntimeConfigPath.CONFIGFILE_NAME}.{COSMOS_ENVIRONMENT}{RuntimeConfigPath.CONFIG_EXTENSION}";
@@ -579,7 +578,8 @@
                 File.ReadAllText("schema.gql"),
                 "AccountEndpoint=https://localhost:8081/;",
                 AccessToken: "This is Managed Identity AAD Token");
-=======
+        }
+
         /// <summary>
         /// Helper used to create the post-startup configuration payload sent to configuration controller.
         /// Adds entity used to hydrate authorization resolver post-startup and validate that hydration succeeds.
@@ -620,7 +620,6 @@
             RuntimeConfig.TryGetDeserializedConfig(configPayload, out RuntimeConfig runtimeConfig, logger.Object);
 
             return runtimeConfig.ConnectionString;
->>>>>>> 875d41d6
         }
 
         private static void ValidateCosmosDbSetup(TestServer server)
