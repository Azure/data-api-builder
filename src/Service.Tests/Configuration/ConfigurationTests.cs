--- conflicted
+++ resolved
@@ -2981,7 +2981,6 @@
         }
 
         /// <summary>
-<<<<<<< HEAD
         /// In CosmosDB NoSQL, we store data in the form of JSON.Practically, JSON can be very complex.
         /// But DAB doesn't support JSON with circular references e.g if 'Character.Moon' is a valid JSON Path, the
         /// 'Moon.Character' should not be there, DAB would throw an exception during the load itself.
@@ -3017,11 +3016,10 @@
             Assert.AreEqual(DataApiBuilderException.SubStatusCodes.ErrorInInitialization, exception.SubStatusCode);
         }
 
-=======
+        /// <summary>
         /// When you query, DAB loads schema and check for defined entities in the config file which get load during DAB initialization, and
         /// it fails during this check if entity is not defined in the config file. In this test case, we are testing the error message is appropriate.
         /// </summary>
->>>>>>> e076d87f
         [TestMethod, TestCategory(TestCategory.COSMOSDBNOSQL)]
         public async Task TestErrorMessageWithoutKeyFieldsInConfig()
         {
