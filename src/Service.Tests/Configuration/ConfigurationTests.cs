--- conflicted
+++ resolved
@@ -499,7 +499,6 @@
             RuntimeConfig.TryGetDeserializedRuntimeConfig(jsonString, out RuntimeConfig runtimeConfig, logger.Object);
             Assert.IsNotNull(runtimeConfig.Schema);
             Assert.IsInstanceOfType(runtimeConfig.DataSource, typeof(DataSource));
-<<<<<<< HEAD
             Assert.IsTrue(runtimeConfig.DataSource.CosmosDbNoSql == null
                 || runtimeConfig.DataSource.CosmosDbNoSql.GetType() == typeof(CosmosDbOptions));
             Assert.IsTrue(runtimeConfig.DataSource.MsSql == null
@@ -508,18 +507,6 @@
                 || runtimeConfig.DataSource.PostgreSql.GetType() == typeof(PostgreSqlOptions));
             Assert.IsTrue(runtimeConfig.DataSource.MySql == null
                 || runtimeConfig.DataSource.MySql.GetType() == typeof(MySqlOptions));
-
-=======
-            Assert.IsTrue(runtimeConfig.CosmosDb == null
-                || runtimeConfig.CosmosDb.GetType() == typeof(CosmosDbOptions));
-            Assert.IsTrue(runtimeConfig.MsSql == null
-                || runtimeConfig.MsSql.GetType() == typeof(MsSqlOptions));
-            Assert.IsTrue(runtimeConfig.PostgreSql == null
-                || runtimeConfig.PostgreSql.GetType() == typeof(PostgreSqlOptions));
-            Assert.IsTrue(runtimeConfig.MySql == null
-                || runtimeConfig.MySql.GetType() == typeof(MySqlOptions));
->>>>>>> 684dfaa5
-            Assert.IsInstanceOfType(runtimeConfig.Entities, typeof(Dictionary<string, Entity>));
 
             foreach (Entity entity in runtimeConfig.Entities.Values)
             {
