// Copyright (c) Microsoft Corporation.
// Licensed under the MIT License.

using System;
using System.Collections.Generic;
using System.Collections.Specialized;
using System.IdentityModel.Tokens.Jwt;
using System.IO;
using System.IO.Abstractions;
using System.IO.Abstractions.TestingHelpers;
using System.Linq;
using System.Net;
using System.Net.Http;
using System.Net.Http.Json;
using System.Security.Claims;
using System.Text;
using System.Text.Json;
using System.Threading;
using System.Threading.Tasks;
using System.Web;
using Azure.DataApiBuilder.Auth;
using Azure.DataApiBuilder.Config;
using Azure.DataApiBuilder.Config.ObjectModel;
using Azure.DataApiBuilder.Core;
using Azure.DataApiBuilder.Core.AuthenticationHelpers;
using Azure.DataApiBuilder.Core.Authorization;
using Azure.DataApiBuilder.Core.Configurations;
using Azure.DataApiBuilder.Core.Models;
using Azure.DataApiBuilder.Core.Parsers;
using Azure.DataApiBuilder.Core.Resolvers;
using Azure.DataApiBuilder.Core.Resolvers.Factories;
using Azure.DataApiBuilder.Core.Services;
using Azure.DataApiBuilder.Core.Services.MetadataProviders;
using Azure.DataApiBuilder.Product;
using Azure.DataApiBuilder.Service.Controllers;
using Azure.DataApiBuilder.Service.Exceptions;
using Azure.DataApiBuilder.Service.HealthCheck;
using Azure.DataApiBuilder.Service.Tests.Authorization;
using Azure.DataApiBuilder.Service.Tests.OpenApiIntegration;
using Azure.DataApiBuilder.Service.Tests.SqlTests;
using HotChocolate;
using Microsoft.AspNetCore.Authorization;
using Microsoft.AspNetCore.TestHost;
using Microsoft.Extensions.DependencyInjection;
using Microsoft.Extensions.Logging;
using Microsoft.IdentityModel.Tokens;
using Microsoft.VisualStudio.TestTools.UnitTesting;
using Moq;
using Moq.Protected;
using VerifyMSTest;
using static Azure.DataApiBuilder.Config.FileSystemRuntimeConfigLoader;
using static Azure.DataApiBuilder.Service.Tests.Configuration.ConfigurationEndpoints;
using static Azure.DataApiBuilder.Service.Tests.Configuration.TestConfigFileReader;

namespace Azure.DataApiBuilder.Service.Tests.Configuration
{
    [TestClass]
    public class ConfigurationTests
    : VerifyBase
    {
        private const string COSMOS_ENVIRONMENT = TestCategory.COSMOSDBNOSQL;
        private const string MSSQL_ENVIRONMENT = TestCategory.MSSQL;
        private const string MYSQL_ENVIRONMENT = TestCategory.MYSQL;
        private const string POSTGRESQL_ENVIRONMENT = TestCategory.POSTGRESQL;
        private const string POST_STARTUP_CONFIG_ENTITY = "Book";
        private const string POST_STARTUP_CONFIG_ENTITY_SOURCE = "books";
        private const string POST_STARTUP_CONFIG_ROLE = "PostStartupConfigRole";
        private const string COSMOS_DATABASE_NAME = "config_db";
        private const string CUSTOM_CONFIG_FILENAME = "custom-config.json";
        private const string OPENAPI_SWAGGER_ENDPOINT = "swagger";
        private const string OPENAPI_DOCUMENT_ENDPOINT = "openapi";
        private const string BROWSER_USER_AGENT_HEADER = "Mozilla/5.0 (Windows NT 10.0; Win64; x64) AppleWebKit/537.36 (KHTML, like Gecko) Chrome/105.0.0.0 Safari/537.36";
        private const string BROWSER_ACCEPT_HEADER = "text/html,application/xhtml+xml,application/xml;q=0.9,image/webp,image/apng,*/*;q=0.8,application/signed-exchange;v=b3;q=0.9";

        private const int RETRY_COUNT = 5;
        private const int RETRY_WAIT_SECONDS = 1;

        /// <summary>
        ///
        /// </summary>
        public const string BOOK_ENTITY_JSON = @"
            {
              ""entities"": {
                    ""Book"": {
                    ""source"": {
                        ""object"": ""books"",
                        ""type"": ""table""
                    },
                    ""graphql"": {
                        ""enabled"": true,
                        ""type"": {
                        ""singular"": ""book"",
                        ""plural"": ""books""
                        }
                    },
                    ""rest"":{
                        ""enabled"": true
                    },
                    ""permissions"": [
                        {
                        ""role"": ""anonymous"",
                        ""actions"": [
                                {
                                    ""action"": ""read""
                                }
                            ]
                        }
                    ],
                    ""mappings"": null,
                    ""relationships"": null
                    }
                }
            }";

        /// <summary>
        /// A valid REST API request body with correct parameter types for all the fields.
        /// </summary>
        public const string REQUEST_BODY_WITH_CORRECT_PARAM_TYPES = @"
                    {
                        ""title"": ""New book"",
                        ""publisher_id"": 1234
                    }
                ";

        /// <summary>
        /// An invalid REST API request body with incorrect parameter type for publisher_id field.
        /// </summary>
        public const string REQUEST_BODY_WITH_INCORRECT_PARAM_TYPES = @"
                    {
                        ""title"": ""New book"",
                        ""publisher_id"": ""one""
                    }
                ";

        /// <summary>
        /// A config file with SP entity with no REST section defined.
        /// This config string is used for validating the REST HTTP methods that are enabled.
        /// </summary>
        public const string SP_CONFIG_WITH_NO_REST_SETTINGS = @"
        {
          ""entities"": {
            ""GetBooks"": {
              ""source"": {
                ""object"": ""get_books"",
                ""type"": ""stored-procedure"",
                ""parameters"": null,
                ""key-fields"": null
              },
              ""graphql"": {
                ""enabled"": true,
                ""operation"": ""query"",
                ""type"": {
                  ""singular"": ""GetBooks"",
                  ""plural"": ""GetBooks""
                }
              },
              ""permissions"": [
                {
                  ""role"": ""anonymous"",
                  ""actions"": [
                    {
                      ""action"": ""execute"",
                      ""fields"": null,
                      ""policy"": {
                        ""request"": null,
                        ""database"": null
                      }
                    }
                  ]
                }
              ],
              ""mappings"": null,
              ""relationships"": null
            }
          }
        }";

        /// <summary>
        /// A config file with SP entity with a custom path defined in REST section.
        /// This config string is used for validating the REST HTTP methods that are enabled.
        /// </summary>
        public const string SP_CONFIG_WITH_ONLY_PATH_IN_REST_SETTINGS = @"
        {
            ""entities"": {
                ""GetBooks"": {
                    ""source"": {
                    ""object"": ""get_books"",
                    ""type"": ""stored-procedure"",
                    ""parameters"": null,
                    ""key-fields"": null
                    },
                    ""graphql"": {
                    ""enabled"": true,
                    ""operation"": ""query"",
                    ""type"": {
                        ""singular"": ""GetBooks"",
                        ""plural"": ""GetBooks""
                    }
                    },
                    ""rest"":{
                    ""path"": ""get_books""
                    },
                    ""permissions"": [
                    {
                        ""role"": ""anonymous"",
                        ""actions"": [
                        {
                            ""action"": ""execute"",
                            ""fields"": null,
                            ""policy"": {
                            ""request"": null,
                            ""database"": null
                            }
                        }
                        ]
                    }
                    ],
                    ""mappings"": null,
                    ""relationships"": null
                }
            }
        }";

        /// <summary>
        /// A config file with a SP entity with the supported HTTP methods defined in REST section.
        /// This config string is used for validating the REST HTTP methods that are enabled.
        /// </summary>
        public const string SP_CONFIG_WITH_JUST_METHODS_IN_REST_SETTINGS = @"
            {
              ""entities"": {
                    ""GetBooks"": {
                    ""source"": {
                        ""object"": ""get_books"",
                        ""type"": ""stored-procedure"",
                        ""parameters"": null,
                        ""key-fields"": null
                    },
                    ""graphql"": {
                        ""enabled"": true,
                        ""operation"": ""query"",
                        ""type"": {
                        ""singular"": ""GetBooks"",
                        ""plural"": ""GetBooks""
                        }
                    },
                    ""rest"":{
                        ""methods"": [
                        ""get""
                        ]
                    },
                    ""permissions"": [
                        {
                        ""role"": ""anonymous"",
                        ""actions"": [
                            {
                            ""action"": ""execute"",
                            ""fields"": null,
                            ""policy"": {
                                ""request"": null,
                                ""database"": null
                            }
                            }
                        ]
                        }
                    ],
                    ""mappings"": null,
                    ""relationships"": null
                    }
                }
            }";

        /// <summary>
        /// A config file with a SP entity for which REST APIs are disabled.
        /// This config string is used for validating that none of the REST methods are enabled.
        /// </summary>
        public const string SP_CONFIG_WITH_REST_DISABLED = @"
            {
              ""entities"": {
                    ""GetBooks"": {
                    ""source"": {
                        ""object"": ""get_books"",
                        ""type"": ""stored-procedure"",
                        ""parameters"": null,
                        ""key-fields"": null
                    },
                    ""graphql"": {
                        ""enabled"": true,
                        ""operation"": ""query"",
                        ""type"": {
                        ""singular"": ""GetBooks"",
                        ""plural"": ""GetBooks""
                        }
                    },
                    ""rest"":{
                        ""enabled"": false
                    },
                    ""permissions"": [
                        {
                        ""role"": ""anonymous"",
                        ""actions"": [
                            {
                            ""action"": ""execute"",
                            ""fields"": null,
                            ""policy"": {
                                ""request"": null,
                                ""database"": null
                            }
                            }
                        ]
                        }
                    ],
                    ""mappings"": null,
                    ""relationships"": null
                    }
                }
            }";

        /// <summary>
        /// A config file with a SP entity for which REST path and methods are not explicitly configured.
        /// This config string is used for validating the default REST behavior.
        /// </summary>
        public const string SP_CONFIG_WITH_JUST_REST_ENABLED = @"
            {
              ""entities"": {
                    ""GetBooks"": {
                    ""source"": {
                        ""object"": ""get_books"",
                        ""type"": ""stored-procedure"",
                        ""parameters"": null,
                        ""key-fields"": null
                    },
                    ""graphql"": {
                        ""enabled"": true,
                        ""operation"": ""query"",
                        ""type"": {
                        ""singular"": ""GetBooks"",
                        ""plural"": ""GetBooks""
                        }
                    },
                    ""rest"":{
                        ""enabled"": true
                    },
                    ""permissions"": [
                        {
                        ""role"": ""anonymous"",
                        ""actions"": [
                            {
                            ""action"": ""execute"",
                            ""fields"": null,
                            ""policy"": {
                                ""request"": null,
                                ""database"": null
                            }
                            }
                        ]
                        }
                    ],
                    ""mappings"": null,
                    ""relationships"": null
                    }
                }
            }";

        /// <summary>
        /// Invalid properties:
        /// `data-source-file` instead of `data-source-files`
        /// `GraphQL` instead of `graphql` in the global runtime section.
        /// `rst` instead of `rest` in the entity section.
        /// </summary>
        public const string CONFIG_WITH_INVALID_SCHEMA = @"
        {
            ""data-source"": {
                ""database-type"": ""mssql"",
                ""connection-string"": ""test-connection-string""
            },
            ""data-source-file"": [],
            ""runtime"": {
                ""rest"": {
                    ""enabled"": true,
                    ""path"": ""/api""
                },
                ""Graphql"": {
                    ""enabled"": true,
                    ""path"": ""/graphql"",
                    ""allow-introspection"": true
                },
                ""host"": {
                ""cors"": {
                    ""origins"": [
                    ""http://localhost:5000""
                    ],
                    ""allow-credentials"": false
                },
                ""authentication"": {
                    ""provider"": ""StaticWebApps""
                },
                ""mode"": ""development""
                }
            },
            ""entities"": {
                ""Publisher"": {
                    ""source"": {
                        ""object"": ""publishers"",
                        ""type"": ""table""
                    },
                    ""graphql"": {
                        ""enabled"": true,
                        ""type"": {
                            ""singular"": ""Publisher"",
                            ""plural"": ""Publishers""
                        }
                    },
                    ""rst"": {
                        ""enabled"": true
                    },
                    ""permissions"": [
                        {
                            ""role"": ""anonymous"",
                            ""actions"": [
                                {
                                    ""action"": ""create""
                                }
                            ]
                        }
                    ]
                }
            }
        }";

        internal const string GRAPHQL_SCHEMA_WITH_CYCLE_ARRAY = @"
type Character {
    id : ID,
    name : String,
    moons: [Moon],
}

type Planet @model(name:""PlanetAlias"") {
    id : ID!,
    name : String,
    character: Character
}

type Moon {
    id : ID,
    name : String,
    details : String,
    character: Character
}
";

        internal const string GRAPHQL_SCHEMA_WITH_CYCLE_OBJECT = @"
type Character {
    id : ID,
    name : String,
    moons: Moon,
}

type Planet @model(name:""PlanetAlias"") {
    id : ID!,
    name : String,
    character: Character
}

type Moon {
    id : ID,
    name : String,
    details : String,
    character: Character
}
";

        public const string CONFIG_FILE_WITH_NO_OPTIONAL_FIELD = @"{
                                    ""$schema"":""https://github.com/Azure/data-api-builder/releases/download/vmajor.minor.patch-alpha/dab.draft.schema.json"",
                                    ""data-source"": {
                                    ""database-type"": ""mssql"",
                                    ""connection-string"": ""sample-conn-string""
                                    },
                                    ""entities"":{ }
                                }";

        public const string CONFIG_FILE_WITH_NO_AUTHENTICATION_FIELD = @"{
                                    // Link for latest draft schema.
                                    ""$schema"":""https://github.com/Azure/data-api-builder/releases/download/vmajor.minor.patch-alpha/dab.draft.schema.json"",
                                    ""data-source"": {
                                    ""database-type"": ""mssql"",
                                    ""connection-string"": ""sample-conn-string""
                                    },
                                    ""runtime"": {
                                        ""rest"": {
                                            ""enabled"": true,
                                            ""path"": ""/api""
                                        },
                                        ""graphql"": {
                                            ""enabled"": true,
                                            ""path"": ""/graphql"",
                                            ""allow-introspection"": true
                                        },
                                        ""host"": {
                                            ""cors"": {
                                                ""origins"": [
                                                    ""http://localhost:5000""
                                                ],
                                                ""allow-credentials"": false
                                            }
                                        }
                                    },
                                    ""entities"":{ }
                                }";
        public const string CONFIG_FILE_WITH_NO_CORS_FIELD = @"{
                                    // Link for latest draft schema.
                                    ""$schema"":""https://github.com/Azure/data-api-builder/releases/download/vmajor.minor.patch-alpha/dab.draft.schema.json"",
                                    ""data-source"": {
                                    ""database-type"": ""mssql"",
                                    ""connection-string"": ""sample-conn-string""
                                    },
                                    ""runtime"": {
                                        ""rest"": {
                                            ""enabled"": true,
                                            ""path"": ""/api""
                                        },
                                        ""graphql"": {
                                            ""enabled"": true,
                                            ""path"": ""/graphql"",
                                            ""allow-introspection"": true
                                        },
                                        ""host"": {
                                            ""authentication"": {
                                                ""provider"": ""StaticWebApps""
                                            }
                                        }
                                    },
                                    ""entities"":{ }
                                }";

        [TestCleanup]
        public void CleanupAfterEachTest()
        {
            if (File.Exists(CUSTOM_CONFIG_FILENAME))
            {
                File.Delete(CUSTOM_CONFIG_FILENAME);
            }

            TestHelper.UnsetAllDABEnvironmentVariables();
        }

        /// <summary>
        /// When updating config during runtime is possible, then For invalid config the Application continues to
        /// accept request with status code of 503.
        /// But if invalid config is provided during startup, ApplicationException is thrown
        /// and application exits.
        /// </summary>
        [DataTestMethod]
        [DataRow(new string[] { }, true, DisplayName = "No config returns 503 - config file flag absent")]
        [DataRow(new string[] { "--ConfigFileName=" }, true, DisplayName = "No config returns 503 - empty config file option")]
        [DataRow(new string[] { }, false, DisplayName = "Throws Application exception")]
        [TestMethod("Validates that queries before runtime is configured returns a 503 in hosting scenario whereas an application exception when run through CLI")]
        public async Task TestNoConfigReturnsServiceUnavailable(
            string[] args,
            bool isUpdateableRuntimeConfig)
        {
            TestServer server;

            try
            {
                if (isUpdateableRuntimeConfig)
                {
                    server = new(Program.CreateWebHostFromInMemoryUpdatableConfBuilder(args));
                }
                else
                {
                    server = new(Program.CreateWebHostBuilder(args));
                }

                HttpClient httpClient = server.CreateClient();
                HttpResponseMessage result = await httpClient.GetAsync("/graphql");
                Assert.AreEqual(HttpStatusCode.ServiceUnavailable, result.StatusCode);
            }
            catch (Exception e)
            {
                Assert.IsFalse(isUpdateableRuntimeConfig);
                Assert.AreEqual(typeof(ApplicationException), e.GetType());
                Assert.AreEqual(
                    $"Could not initialize the engine with the runtime config file: {DEFAULT_CONFIG_FILE_NAME}",
                    e.Message);
            }
        }

        /// <summary>
        /// Verify that https redirection is disabled when --no-https-redirect flag is passed  through CLI.
        /// We check if IsHttpsRedirectionDisabled is set to true with --no-https-redirect flag.
        /// </summary>
        [DataTestMethod]
        [DataRow(new string[] { "" }, false, DisplayName = "Https redirection allowed")]
        [DataRow(new string[] { Startup.NO_HTTPS_REDIRECT_FLAG }, true, DisplayName = "Http redirection disabled")]
        [TestMethod("Validates that https redirection is disabled when --no-https-redirect option is used when engine is started through CLI")]
        public void TestDisablingHttpsRedirection(
            string[] args,
            bool expectedIsHttpsRedirectionDisabled)
        {
            Program.CreateWebHostBuilder(args).Build();
            Assert.AreEqual(expectedIsHttpsRedirectionDisabled, Program.IsHttpsRedirectionDisabled);
        }

        /// <summary>
        /// Checks correct serialization and deserialization of Source Type from
        /// Enum to String and vice-versa.
        /// Consider both cases for source as an object and as a string
        /// </summary>
        [DataTestMethod]
        [DataRow(true, EntitySourceType.StoredProcedure, "stored-procedure", DisplayName = "source is a stored-procedure")]
        [DataRow(true, EntitySourceType.Table, "table", DisplayName = "source is a table")]
        [DataRow(true, EntitySourceType.View, "view", DisplayName = "source is a view")]
        [DataRow(false, null, null, DisplayName = "source is just string")]
        public void TestCorrectSerializationOfSourceObject(
            bool isDatabaseObjectSource,
            EntitySourceType sourceObjectType,
            string sourceTypeName)
        {
            RuntimeConfig runtimeConfig;
            if (isDatabaseObjectSource)
            {
                EntitySource entitySource = new(
                    Type: sourceObjectType,
                    Object: "sourceName",
                    Parameters: null,
                    KeyFields: null
                );
                runtimeConfig = AuthorizationHelpers.InitRuntimeConfig(
                    entityName: "MyEntity",
                    entitySource: entitySource,
                    roleName: "Anonymous",
                    operation: EntityActionOperation.All
                );
            }
            else
            {
                string entitySource = "sourceName";
                runtimeConfig = AuthorizationHelpers.InitRuntimeConfig(
                    entityName: "MyEntity",
                    entitySource: entitySource,
                    roleName: "Anonymous",
                    operation: EntityActionOperation.All
                );
            }

            string runtimeConfigJson = runtimeConfig.ToJson();

            if (isDatabaseObjectSource)
            {
                Assert.IsTrue(runtimeConfigJson.Contains(sourceTypeName));
            }

            Assert.IsTrue(RuntimeConfigLoader.TryParseConfig(runtimeConfigJson, out RuntimeConfig deserializedRuntimeConfig));

            Assert.IsTrue(deserializedRuntimeConfig.Entities.ContainsKey("MyEntity"));
            Assert.AreEqual("sourceName", deserializedRuntimeConfig.Entities["MyEntity"].Source.Object);

            if (isDatabaseObjectSource)
            {
                Assert.AreEqual(sourceObjectType, deserializedRuntimeConfig.Entities["MyEntity"].Source.Type);
            }
            else
            {
                Assert.AreEqual(EntitySourceType.Table, deserializedRuntimeConfig.Entities["MyEntity"].Source.Type);
            }
        }

        /// <summary>
        /// Validates that DAB supplements the MSSQL database connection strings with the property "Application Name" and
        /// 1. Adds the property/value "Application Name=dab_oss_Major.Minor.Patch" when the env var DAB_APP_NAME_ENV is not set.
        /// 2. Adds the property/value "Application Name=dab_hosted_Major.Minor.Patch" when the env var DAB_APP_NAME_ENV is set to "dab_hosted".
        /// (DAB_APP_NAME_ENV is set in hosted scenario or when user sets the value.)
        /// NOTE: "#pragma warning disable format" is used here to avoid removing intentional, readability promoting spacing in DataRow display names.
        /// </summary>
        /// <param name="configProvidedConnString">connection string provided in the config.</param>
        /// <param name="expectedDabModifiedConnString">Updated connection string with Application Name.</param>
        /// <param name="dabEnvOverride">Whether DAB_APP_NAME_ENV is set in environment. (Always present in hosted scenario or if user supplies value.)</param>
        #pragma warning disable format
        [DataTestMethod]
        [DataRow("Data Source=<>;"                              , "Data Source=<>;Application Name="             , false, DisplayName = "[MSSQL]: DAB adds version 'dab_oss_major_minor_patch' to non-provided connection string property 'Application Name'.")]
        [DataRow("Data Source=<>;Application Name=CustAppName;" , "Data Source=<>;Application Name=CustAppName," , false, DisplayName = "[MSSQL]: DAB appends version 'dab_oss_major_minor_patch' to user supplied 'Application Name' property.")]
        [DataRow("Data Source=<>;App=CustAppName;"              , "Data Source=<>;Application Name=CustAppName," , false, DisplayName = "[MSSQL]: DAB appends version 'dab_oss_major_minor_patch' to user supplied 'App' property and resolves property to 'Application Name'.")]
        [DataRow("Data Source=<>;"                              , "Data Source=<>;Application Name="             , true , DisplayName = "[MSSQL]: DAB adds DAB_APP_NAME_ENV value 'dab_hosted' and version suffix '_major_minor_patch' to non-provided connection string property 'Application Name'.")]
        [DataRow("Data Source=<>;Application Name=CustAppName;" , "Data Source=<>;Application Name=CustAppName," , true , DisplayName = "[MSSQL]: DAB appends DAB_APP_NAME_ENV value 'dab_hosted' and version suffix '_major_minor_patch' to user supplied 'Application Name' property.")]
        [DataRow("Data Source=<>;App=CustAppName;"              , "Data Source=<>;Application Name=CustAppName," , true , DisplayName = "[MSSQL]: DAB appends version string 'dab_hosted' and version suffix '_major_minor_patch' to user supplied 'App' property and resolves property to 'Application Name'.")]
        #pragma warning restore format
        public void MsSqlConnStringSupplementedWithAppNameProperty(
            string configProvidedConnString,
            string expectedDabModifiedConnString,
            bool dabEnvOverride)
        {
            // Explicitly set the DAB_APP_NAME_ENV to null to ensure that the DAB_APP_NAME_ENV is not set.
            if (dabEnvOverride)
            {
                Environment.SetEnvironmentVariable(ProductInfo.DAB_APP_NAME_ENV, "dab_hosted");
            }
            else
            {
                Environment.SetEnvironmentVariable(ProductInfo.DAB_APP_NAME_ENV, null);
            }

            // Resolve assembly version. Not possible to do in DataRow as DataRows expect compile-time constants.
            string resolvedAssemblyVersion = ProductInfo.GetDataApiBuilderUserAgent();
            expectedDabModifiedConnString += resolvedAssemblyVersion;

            RuntimeConfig runtimeConfig = CreateBasicRuntimeConfigWithNoEntity(DatabaseType.MSSQL, configProvidedConnString);

            // Act
            bool configParsed = RuntimeConfigLoader.TryParseConfig(
                runtimeConfig.ToJson(),
                out RuntimeConfig updatedRuntimeConfig,
                replaceEnvVar: true);

            // Assert
            Assert.AreEqual(
                expected: true,
                actual: configParsed,
                message: "Runtime config unexpectedly failed parsing.");
            Assert.AreEqual(
                expected: expectedDabModifiedConnString,
                actual: updatedRuntimeConfig.DataSource.ConnectionString,
                message: "DAB did not properly set the 'Application Name' connection string property.");
        }

        /// <summary>
        /// Validates that DAB supplements the PgSQL database connection strings with the property "ApplicationName" and
        /// 1. Adds the property/value "Application Name=dab_oss_Major.Minor.Patch" when the env var DAB_APP_NAME_ENV is not set.
        /// 2. Adds the property/value "Application Name=dab_hosted_Major.Minor.Patch" when the env var DAB_APP_NAME_ENV is set to "dab_hosted".
        /// (DAB_APP_NAME_ENV is set in hosted scenario or when user sets the value.)
        /// NOTE: "#pragma warning disable format" is used here to avoid removing intentional, readability promoting spacing in DataRow display names.
        /// </summary>
        /// <param name="configProvidedConnString">connection string provided in the config.</param>
        /// <param name="expectedDabModifiedConnString">Updated connection string with Application Name.</param>
        /// <param name="dabEnvOverride">Whether DAB_APP_NAME_ENV is set in environment. (Always present in hosted scenario or if user supplies value.)</param>
        [DataTestMethod]
        [DataRow("Host=foo;Username=testuser;", "Host=foo;Username=testuser;Application Name=", false, DisplayName = "[PGSQL]:DAB adds version 'dab_oss_major_minor_patch' to non-provided connection string property 'ApplicationName']")]
        [DataRow("Host=foo;Username=testuser;", "Host=foo;Username=testuser;Application Name=", true, DisplayName = "[PGSQL]:DAB adds DAB_APP_NAME_ENV value 'dab_hosted' and version suffix '_major_minor_patch' to non-provided connection string property 'ApplicationName'.]")]
        [DataRow("Host=foo;Username=testuser;Application Name=UserAppName", "Host=foo;Username=testuser;Application Name=UserAppName,", false, DisplayName = "[PGSQL]:DAB appends version 'dab_oss_major_minor_patch' to user supplied 'Application Name' property.]")]
        [DataRow("Host=foo;Username=testuser;Application Name=UserAppName", "Host=foo;Username=testuser;Application Name=UserAppName,", true, DisplayName = "[PGSQL]:DAB appends version string 'dab_hosted' and version suffix '_major_minor_patch' to user supplied 'ApplicationName' property.]")]
        public void PgSqlConnStringSupplementedWithAppNameProperty(
            string configProvidedConnString,
            string expectedDabModifiedConnString,
            bool dabEnvOverride)
        {
            // Explicitly set the DAB_APP_NAME_ENV to null to ensure that the DAB_APP_NAME_ENV is not set.
            if (dabEnvOverride)
            {
                Environment.SetEnvironmentVariable(ProductInfo.DAB_APP_NAME_ENV, "dab_hosted");
            }
            else
            {
                Environment.SetEnvironmentVariable(ProductInfo.DAB_APP_NAME_ENV, null);
            }

            // Resolve assembly version. Not possible to do in DataRow as DataRows expect compile-time constants.
            string resolvedAssemblyVersion = ProductInfo.GetDataApiBuilderUserAgent();
            expectedDabModifiedConnString += resolvedAssemblyVersion;

            RuntimeConfig runtimeConfig = CreateBasicRuntimeConfigWithNoEntity(DatabaseType.PostgreSQL, configProvidedConnString);

            // Act
            bool configParsed = RuntimeConfigLoader.TryParseConfig(
                runtimeConfig.ToJson(),
                out RuntimeConfig updatedRuntimeConfig,
                replaceEnvVar: true);

            // Assert
            Assert.AreEqual(
                expected: true,
                actual: configParsed,
                message: "Runtime config unexpectedly failed parsing.");
            Assert.AreEqual(
                expected: expectedDabModifiedConnString,
                actual: updatedRuntimeConfig.DataSource.ConnectionString,
                message: "DAB did not properly set the 'Application Name' connection string property.");
        }

        /// <summary>
        /// Validates that DAB doesn't append nor modify
        /// - the 'Application Name' or 'App' properties in MySQL database connection strings.
        /// - the 'Application Name' property in
        /// CosmosDB_PostgreSQL, CosmosDB_NoSQL database connection strings.
        /// This test validates that this behavior holds true when the DAB_APP_NAME_ENV environment variable
        /// - is set (dabEnvOverride==true) -> (DAB hosted)
        /// - is not set (dabEnvOverride==false) -> (DAB OSS).
        /// </summary>
        /// <param name="databaseType">database type.</param>
        /// <param name="configProvidedConnString">connection string provided in the config.</param>
        /// <param name="expectedDabModifiedConnString">Updated connection string with Application Name.</param>
        /// <param name="dabEnvOverride">Whether DAB_APP_NAME_ENV is set in environment. (Always present in hosted scenario or if user supplies value.)</param>
        #pragma warning disable format
        [DataTestMethod]
        [DataRow(DatabaseType.MySQL, "Something;"                                 , "Something;"                                 , false, DisplayName = "[MYSQL|DAB OSS]:No addition of 'Application Name' or 'App' property to connection string.")]
        [DataRow(DatabaseType.MySQL, "Something;Application Name=CustAppName;"    , "Something;Application Name=CustAppName;"    , false, DisplayName = "[MYSQL|DAB OSS]:No modification of customer overridden 'Application Name' property.")]
        [DataRow(DatabaseType.MySQL, "Something1;App=CustAppName;Something2;"     , "Something1;App=CustAppName;Something2;"     , false, DisplayName = "[MySQL|DAB OSS]:No modification of customer overridden 'App' property.")]
        [DataRow(DatabaseType.MySQL, "Something;"                                 , "Something;"                                 , true , DisplayName = "[MYSQL|DAB hosted]:No addition of 'Application Name' or 'App' property to connection string.")]
        [DataRow(DatabaseType.MySQL, "Something;Application Name=CustAppName;"    , "Something;Application Name=CustAppName;"    , true , DisplayName = "[MYSQL|DAB hosted]:No modification of customer overridden 'Application Name' property.")]
        [DataRow(DatabaseType.MySQL, "Something1;App=CustAppName;Something2;"     , "Something1;App=CustAppName;Something2;"     , true, DisplayName = "[MySQL|DAB hosted]:No modification of customer overridden 'App' property.")]
        [DataRow(DatabaseType.CosmosDB_NoSQL, "Something;"                             , "Something;"                             , false, DisplayName = "[COSMOSDB_NOSQL|DAB OSS]:No addition of 'Application Name' property to connection string.")]
        [DataRow(DatabaseType.CosmosDB_NoSQL, "Something;Application Name=CustAppName;", "Something;Application Name=CustAppName;", false, DisplayName = "[COSMOSDB_NOSQL|DAB OSS]:No modification of customer overridden 'Application Name' property.")]
        [DataRow(DatabaseType.CosmosDB_NoSQL, "Something;"                             , "Something;"                             , true , DisplayName = "[COSMOSDB_NOSQL|DAB hosted]:No addition of 'Application Name' property to connection string.")]
        [DataRow(DatabaseType.CosmosDB_NoSQL, "Something;Application Name=CustAppName;", "Something;Application Name=CustAppName;", true , DisplayName = "[COSMOSDB_NOSQL|DAB hosted]:No modification of customer overridden 'Application Name' property.")]
        [DataRow(DatabaseType.CosmosDB_PostgreSQL, "Something;"                             , "Something;"                             , false, DisplayName = "[COSMOSDB_PGSQL|DAB OSS]:No addition of 'Application Name' property to connection string.")]
        [DataRow(DatabaseType.CosmosDB_PostgreSQL, "Something;Application Name=CustAppName;", "Something;Application Name=CustAppName;", false, DisplayName = "[COSMOSDB_PGSQL|DAB OSS]:No modification of customer overridden 'Application Name' property.")]
        [DataRow(DatabaseType.CosmosDB_PostgreSQL, "Something;"                             , "Something;"                             , true , DisplayName = "[COSMOSDB_PGSQL|DAB hosted]:No addition of 'Application Name' property to connection string.")]
        [DataRow(DatabaseType.CosmosDB_PostgreSQL, "Something;Application Name=CustAppName;", "Something;Application Name=CustAppName;", true , DisplayName = "[COSMOSDB_PGSQL|DAB hosted]:No modification of customer overridden 'Application Name' property.")]
        #pragma warning restore format
        public void TestConnectionStringIsCorrectlyUpdatedWithApplicationName(
            DatabaseType databaseType,
            string configProvidedConnString,
            string expectedDabModifiedConnString,
            bool dabEnvOverride)
        {
            // Explicitly set the DAB_APP_NAME_ENV to null to ensure that the DAB_APP_NAME_ENV is not set.
            if (dabEnvOverride)
            {
                Environment.SetEnvironmentVariable(ProductInfo.DAB_APP_NAME_ENV, "dab_hosted");
            }
            else
            {
                Environment.SetEnvironmentVariable(ProductInfo.DAB_APP_NAME_ENV, null);
            }

            RuntimeConfig runtimeConfig = CreateBasicRuntimeConfigWithNoEntity(databaseType, configProvidedConnString);

            // Act
            bool configParsed = RuntimeConfigLoader.TryParseConfig(
                runtimeConfig.ToJson(),
                out RuntimeConfig updatedRuntimeConfig,
                replaceEnvVar: true);

            // Assert
            Assert.AreEqual(
                expected: true,
                actual: configParsed,
                message: "Runtime config unexpectedly failed parsing.");
            Assert.AreEqual(
                expected: expectedDabModifiedConnString,
                actual: updatedRuntimeConfig.DataSource.ConnectionString,
                message: "DAB did not properly set the 'Application Name' connection string property.");
        }

        [TestMethod("Validates that once the configuration is set, the config controller isn't reachable."), TestCategory(TestCategory.COSMOSDBNOSQL)]
        [DataRow(CONFIGURATION_ENDPOINT)]
        [DataRow(CONFIGURATION_ENDPOINT_V2)]
        public async Task TestConflictAlreadySetConfiguration(string configurationEndpoint)
        {
            TestServer server = new(Program.CreateWebHostFromInMemoryUpdatableConfBuilder(Array.Empty<string>()));
            HttpClient httpClient = server.CreateClient();

            JsonContent content = GetJsonContentForCosmosConfigRequest(configurationEndpoint);

            _ = await httpClient.PostAsync(configurationEndpoint, content);
            ValidateCosmosDbSetup(server);

            HttpResponseMessage result = await httpClient.PostAsync(configurationEndpoint, content);
            Assert.AreEqual(HttpStatusCode.Conflict, result.StatusCode);
        }

        [TestMethod("Validates that the config controller returns a conflict when using local configuration."), TestCategory(TestCategory.COSMOSDBNOSQL)]
        [DataRow(CONFIGURATION_ENDPOINT)]
        [DataRow(CONFIGURATION_ENDPOINT_V2)]
        public async Task TestConflictLocalConfiguration(string configurationEndpoint)
        {
            Environment.SetEnvironmentVariable
                (ASP_NET_CORE_ENVIRONMENT_VAR_NAME, COSMOS_ENVIRONMENT);
            TestServer server = new(Program.CreateWebHostBuilder(Array.Empty<string>()));
            HttpClient httpClient = server.CreateClient();

            ValidateCosmosDbSetup(server);

            JsonContent content = GetJsonContentForCosmosConfigRequest(configurationEndpoint);

            HttpResponseMessage result =
                await httpClient.PostAsync(configurationEndpoint, content);
            Assert.AreEqual(HttpStatusCode.Conflict, result.StatusCode);
        }

        [TestMethod("Validates setting the configuration at runtime."), TestCategory(TestCategory.COSMOSDBNOSQL)]
        [DataRow(CONFIGURATION_ENDPOINT)]
        [DataRow(CONFIGURATION_ENDPOINT_V2)]
        public async Task TestSettingConfigurations(string configurationEndpoint)
        {
            TestServer server = new(Program.CreateWebHostFromInMemoryUpdatableConfBuilder(Array.Empty<string>()));
            HttpClient httpClient = server.CreateClient();

            JsonContent content = GetJsonContentForCosmosConfigRequest(configurationEndpoint);

            HttpResponseMessage postResult =
                await httpClient.PostAsync(configurationEndpoint, content);
            Assert.AreEqual(HttpStatusCode.OK, postResult.StatusCode);
        }

        [TestMethod("Validates an invalid configuration returns a bad request."), TestCategory(TestCategory.COSMOSDBNOSQL)]
        [DataRow(CONFIGURATION_ENDPOINT)]
        [DataRow(CONFIGURATION_ENDPOINT_V2)]
        public async Task TestInvalidConfigurationAtRuntime(string configurationEndpoint)
        {
            TestServer server = new(Program.CreateWebHostFromInMemoryUpdatableConfBuilder(Array.Empty<string>()));
            HttpClient httpClient = server.CreateClient();

            JsonContent content = GetJsonContentForCosmosConfigRequest(configurationEndpoint, "invalidString");

            HttpResponseMessage postResult =
                await httpClient.PostAsync(configurationEndpoint, content);
            Assert.AreEqual(HttpStatusCode.BadRequest, postResult.StatusCode);
        }

        [TestMethod("Validates a failure in one of the config updated handlers returns a bad request."), TestCategory(TestCategory.COSMOSDBNOSQL)]
        [DataRow(CONFIGURATION_ENDPOINT)]
        [DataRow(CONFIGURATION_ENDPOINT_V2)]
        public async Task TestSettingFailureConfigurations(string configurationEndpoint)
        {
            TestServer server = new(Program.CreateWebHostFromInMemoryUpdatableConfBuilder(Array.Empty<string>()));
            HttpClient httpClient = server.CreateClient();

            JsonContent content = GetJsonContentForCosmosConfigRequest(configurationEndpoint);

            RuntimeConfigProvider runtimeConfigProvider = server.Services.GetService<RuntimeConfigProvider>();
            runtimeConfigProvider.RuntimeConfigLoadedHandlers.Add((_, _) =>
            {
                return Task.FromResult(false);
            });

            HttpResponseMessage postResult =
                await httpClient.PostAsync(configurationEndpoint, content);

            Assert.AreEqual(HttpStatusCode.BadRequest, postResult.StatusCode);
        }

        [TestMethod("Validates that the configuration endpoint doesn't return until all configuration loaded handlers have executed."), TestCategory(TestCategory.COSMOSDBNOSQL)]
        [DataRow(CONFIGURATION_ENDPOINT)]
        [DataRow(CONFIGURATION_ENDPOINT_V2)]
        public async Task TestLongRunningConfigUpdatedHandlerConfigurations(string configurationEndpoint)
        {
            TestServer server = new(Program.CreateWebHostFromInMemoryUpdatableConfBuilder(Array.Empty<string>()));
            HttpClient httpClient = server.CreateClient();

            JsonContent content = GetJsonContentForCosmosConfigRequest(configurationEndpoint);

            RuntimeConfigProvider runtimeConfigProvider = server.Services.GetService<RuntimeConfigProvider>();
            bool taskHasCompleted = false;
            runtimeConfigProvider.RuntimeConfigLoadedHandlers.Add(async (_, _) =>
            {
                await Task.Delay(1000);
                taskHasCompleted = true;
                return true;
            });

            HttpResponseMessage postResult =
                await httpClient.PostAsync(configurationEndpoint, content);

            Assert.AreEqual(HttpStatusCode.OK, postResult.StatusCode);
            Assert.IsTrue(taskHasCompleted);
        }

        /// <summary>
        /// Tests that sending configuration to the DAB engine post-startup will properly hydrate
        /// the AuthorizationResolver by:
        /// 1. Validate that pre-configuration hydration requests result in 503 Service Unavailable
        /// 2. Validate that custom configuration hydration succeeds.
        /// 3. Validate that request to protected entity without role membership triggers Authorization Resolver
        /// to reject the request with HTTP 403 Forbidden.
        /// 4. Validate that request to protected entity with required role membership passes authorization requirements
        /// and succeeds with HTTP 200 OK.
        /// Note: This test is database engine agnostic, though requires denoting a database environment to fetch a usable
        /// connection string to complete the test. Most applicable to CI/CD test execution.
        /// </summary>
        [TestCategory(TestCategory.MSSQL)]
        [TestMethod("Validates setting the AuthN/Z configuration post-startup during runtime.")]
        [DataRow(CONFIGURATION_ENDPOINT)]
        [DataRow(CONFIGURATION_ENDPOINT_V2)]
        public async Task TestSqlSettingPostStartupConfigurations(string configurationEndpoint)
        {
            TestServer server = new(Program.CreateWebHostFromInMemoryUpdatableConfBuilder(Array.Empty<string>()));
            HttpClient httpClient = server.CreateClient();

            RuntimeConfig configuration = AuthorizationHelpers.InitRuntimeConfig(
                entityName: POST_STARTUP_CONFIG_ENTITY,
                entitySource: POST_STARTUP_CONFIG_ENTITY_SOURCE,
                roleName: POST_STARTUP_CONFIG_ROLE,
                operation: EntityActionOperation.Read,
                includedCols: new HashSet<string>() { "*" });

            JsonContent content = GetPostStartupConfigParams(MSSQL_ENVIRONMENT, configuration, configurationEndpoint);

            HttpResponseMessage preConfigHydrationResult =
                await httpClient.GetAsync($"/{POST_STARTUP_CONFIG_ENTITY}");
            Assert.AreEqual(HttpStatusCode.ServiceUnavailable, preConfigHydrationResult.StatusCode);

            HttpResponseMessage preConfigOpenApiDocumentExistence =
                await httpClient.GetAsync($"{RestRuntimeOptions.DEFAULT_PATH}/{OPENAPI_DOCUMENT_ENDPOINT}");
            Assert.AreEqual(HttpStatusCode.ServiceUnavailable, preConfigOpenApiDocumentExistence.StatusCode);

            // SwaggerUI (OpenAPI user interface) is not made available in production/hosting mode.
            HttpResponseMessage preConfigOpenApiSwaggerEndpointAvailability =
                await httpClient.GetAsync($"/{OPENAPI_SWAGGER_ENDPOINT}");
            Assert.AreEqual(HttpStatusCode.ServiceUnavailable, preConfigOpenApiSwaggerEndpointAvailability.StatusCode);

            HttpStatusCode responseCode = await HydratePostStartupConfiguration(httpClient, content, configurationEndpoint);

            // When the authorization resolver is properly configured, authorization will have failed
            // because no auth headers are present.
            Assert.AreEqual(
                expected: HttpStatusCode.Forbidden,
                actual: responseCode,
                message: "Configuration not yet hydrated after retry attempts..");

            // Sends a GET request to a protected entity which requires a specific role to access.
            // Authorization will pass because proper auth headers are present.
            HttpRequestMessage message = new(method: HttpMethod.Get, requestUri: $"api/{POST_STARTUP_CONFIG_ENTITY}");
            string swaTokenPayload = AuthTestHelper.CreateStaticWebAppsEasyAuthToken(
                addAuthenticated: true,
                specificRole: POST_STARTUP_CONFIG_ROLE);
            message.Headers.Add(Config.ObjectModel.AuthenticationOptions.CLIENT_PRINCIPAL_HEADER, swaTokenPayload);
            message.Headers.Add(AuthorizationResolver.CLIENT_ROLE_HEADER, POST_STARTUP_CONFIG_ROLE);
            HttpResponseMessage authorizedResponse = await httpClient.SendAsync(message);
            Assert.AreEqual(expected: HttpStatusCode.OK, actual: authorizedResponse.StatusCode);

            // OpenAPI document is created during config hydration and
            // is made available after config hydration completes.
            HttpResponseMessage postConfigOpenApiDocumentExistence =
                await httpClient.GetAsync($"{RestRuntimeOptions.DEFAULT_PATH}/{OPENAPI_DOCUMENT_ENDPOINT}");
            Assert.AreEqual(HttpStatusCode.OK, postConfigOpenApiDocumentExistence.StatusCode);

            // SwaggerUI (OpenAPI user interface) is not made available in production/hosting mode.
            // HTTP 400 - BadRequest because when SwaggerUI is disabled, the endpoint is not mapped
            // and the request is processed and failed by the RestService.
            HttpResponseMessage postConfigOpenApiSwaggerEndpointAvailability =
                await httpClient.GetAsync($"/{OPENAPI_SWAGGER_ENDPOINT}");
            Assert.AreEqual(HttpStatusCode.BadRequest, postConfigOpenApiSwaggerEndpointAvailability.StatusCode);
        }

        /// <summary>
        /// Tests that sending configuration to the DAB engine post-startup will properly hydrate even with data-source-files specified.
        /// </summary>
        [TestCategory(TestCategory.MSSQL)]
        [TestMethod("Validates RuntimeConfig setup for post-configuraiton hydration with datasource-files specified.")]
        [DataRow(CONFIGURATION_ENDPOINT)]
        [DataRow(CONFIGURATION_ENDPOINT_V2)]
        public async Task TestValidMultiSourceRunTimePostStartupConfigurations(string configurationEndpoint)
        {
            TestServer server = new(Program.CreateWebHostFromInMemoryUpdatableConfBuilder(Array.Empty<string>()));
            HttpClient httpClient = server.CreateClient();

            RuntimeConfig config = AuthorizationHelpers.InitRuntimeConfig(
                entityName: POST_STARTUP_CONFIG_ENTITY,
                entitySource: POST_STARTUP_CONFIG_ENTITY_SOURCE,
                roleName: POST_STARTUP_CONFIG_ROLE,
                operation: EntityActionOperation.Read,
                includedCols: new HashSet<string>() { "*" });

            // Set up Configuration with DataSource files.
            config = config with { DataSourceFiles = new DataSourceFiles(new List<String>() { "file1", "file2" }) };

            JsonContent content = GetPostStartupConfigParams(MSSQL_ENVIRONMENT, config, configurationEndpoint);

            HttpResponseMessage postResult = await httpClient.PostAsync(configurationEndpoint, content);
            Assert.AreEqual(HttpStatusCode.OK, postResult.StatusCode);

            RuntimeConfigProvider configProvider = server.Services.GetService<RuntimeConfigProvider>();

            Assert.IsNotNull(configProvider, "Configuration Provider shouldn't be null after setting the configuration at runtime.");
            Assert.IsTrue(configProvider.TryGetConfig(out RuntimeConfig configuration), "TryGetConfig should return true when the config is set.");
            Assert.IsNotNull(configuration, "Config returned should not be null.");

            Assert.IsNotNull(configuration.DataSource, "The base datasource should get populated in case of late hydration of config in-spite of invalid multi-db files.");
            Assert.AreEqual(1, configuration.ListAllDataSources().Count(), "There should be only 1 datasource populated for late hydration of config with invalid multi-db files.");
        }

        [TestMethod("Validates that local CosmosDB_NoSQL settings can be loaded and the correct classes are in the service provider."), TestCategory(TestCategory.COSMOSDBNOSQL)]
        public void TestLoadingLocalCosmosSettings()
        {
            Environment.SetEnvironmentVariable(ASP_NET_CORE_ENVIRONMENT_VAR_NAME, COSMOS_ENVIRONMENT);
            TestServer server = new(Program.CreateWebHostBuilder(Array.Empty<string>()));

            ValidateCosmosDbSetup(server);
        }

        [TestMethod("Validates access token is correctly loaded when Account Key is not present for Cosmos."), TestCategory(TestCategory.COSMOSDBNOSQL)]
        [DataRow(CONFIGURATION_ENDPOINT)]
        [DataRow(CONFIGURATION_ENDPOINT_V2)]
        public async Task TestLoadingAccessTokenForCosmosClient(string configurationEndpoint)
        {
            TestServer server = new(Program.CreateWebHostFromInMemoryUpdatableConfBuilder(Array.Empty<string>()));
            HttpClient httpClient = server.CreateClient();

            JsonContent content = GetJsonContentForCosmosConfigRequest(configurationEndpoint, null, true);

            HttpResponseMessage authorizedResponse = await httpClient.PostAsync(configurationEndpoint, content);

            Assert.AreEqual(expected: HttpStatusCode.OK, actual: authorizedResponse.StatusCode);
            CosmosClientProvider cosmosClientProvider = server.Services.GetService(typeof(CosmosClientProvider)) as CosmosClientProvider;
            Assert.IsNotNull(cosmosClientProvider);
            Assert.IsNotNull(cosmosClientProvider.Clients);
            Assert.IsTrue(cosmosClientProvider.Clients.Any());
        }

        [TestMethod("Validates that local MsSql settings can be loaded and the correct classes are in the service provider."), TestCategory(TestCategory.MSSQL)]
        public void TestLoadingLocalMsSqlSettings()
        {
            Environment.SetEnvironmentVariable(ASP_NET_CORE_ENVIRONMENT_VAR_NAME, MSSQL_ENVIRONMENT);
            TestServer server = new(Program.CreateWebHostBuilder(Array.Empty<string>()));

            QueryEngineFactory queryEngineFactory = (QueryEngineFactory)server.Services.GetService(typeof(IQueryEngineFactory));
            Assert.IsInstanceOfType(queryEngineFactory.GetQueryEngine(DatabaseType.MSSQL), typeof(SqlQueryEngine));

            MutationEngineFactory mutationEngineFactory = (MutationEngineFactory)server.Services.GetService(typeof(IMutationEngineFactory));
            Assert.IsInstanceOfType(mutationEngineFactory.GetMutationEngine(DatabaseType.MSSQL), typeof(SqlMutationEngine));

            QueryManagerFactory queryManagerFactory = (QueryManagerFactory)server.Services.GetService(typeof(IAbstractQueryManagerFactory));
            Assert.IsInstanceOfType(queryManagerFactory.GetQueryBuilder(DatabaseType.MSSQL), typeof(MsSqlQueryBuilder));
            Assert.IsInstanceOfType(queryManagerFactory.GetQueryExecutor(DatabaseType.MSSQL), typeof(MsSqlQueryExecutor));

            MetadataProviderFactory metadataProviderFactory = (MetadataProviderFactory)server.Services.GetService(typeof(IMetadataProviderFactory));
            Assert.IsTrue(metadataProviderFactory.ListMetadataProviders().Any(x => x.GetType() == typeof(MsSqlMetadataProvider)));
        }

        [TestMethod("Validates that local PostgreSql settings can be loaded and the correct classes are in the service provider."), TestCategory(TestCategory.POSTGRESQL)]
        public void TestLoadingLocalPostgresSettings()
        {
            Environment.SetEnvironmentVariable(ASP_NET_CORE_ENVIRONMENT_VAR_NAME, POSTGRESQL_ENVIRONMENT);
            TestServer server = new(Program.CreateWebHostBuilder(Array.Empty<string>()));

            QueryEngineFactory queryEngineFactory = (QueryEngineFactory)server.Services.GetService(typeof(IQueryEngineFactory));
            Assert.IsInstanceOfType(queryEngineFactory.GetQueryEngine(DatabaseType.PostgreSQL), typeof(SqlQueryEngine));

            MutationEngineFactory mutationEngineFactory = (MutationEngineFactory)server.Services.GetService(typeof(IMutationEngineFactory));
            Assert.IsInstanceOfType(mutationEngineFactory.GetMutationEngine(DatabaseType.PostgreSQL), typeof(SqlMutationEngine));

            QueryManagerFactory queryManagerFactory = (QueryManagerFactory)server.Services.GetService(typeof(IAbstractQueryManagerFactory));
            Assert.IsInstanceOfType(queryManagerFactory.GetQueryBuilder(DatabaseType.PostgreSQL), typeof(PostgresQueryBuilder));
            Assert.IsInstanceOfType(queryManagerFactory.GetQueryExecutor(DatabaseType.PostgreSQL), typeof(PostgreSqlQueryExecutor));

            MetadataProviderFactory metadataProviderFactory = (MetadataProviderFactory)server.Services.GetService(typeof(IMetadataProviderFactory));
            Assert.IsTrue(metadataProviderFactory.ListMetadataProviders().Any(x => x.GetType() == typeof(PostgreSqlMetadataProvider)));
        }

        [TestMethod("Validates that local MySql settings can be loaded and the correct classes are in the service provider."), TestCategory(TestCategory.MYSQL)]
        public void TestLoadingLocalMySqlSettings()
        {
            Environment.SetEnvironmentVariable(ASP_NET_CORE_ENVIRONMENT_VAR_NAME, MYSQL_ENVIRONMENT);
            TestServer server = new(Program.CreateWebHostBuilder(Array.Empty<string>()));

            QueryEngineFactory queryEngineFactory = (QueryEngineFactory)server.Services.GetService(typeof(IQueryEngineFactory));
            Assert.IsInstanceOfType(queryEngineFactory.GetQueryEngine(DatabaseType.MySQL), typeof(SqlQueryEngine));

            MutationEngineFactory mutationEngineFactory = (MutationEngineFactory)server.Services.GetService(typeof(IMutationEngineFactory));
            Assert.IsInstanceOfType(mutationEngineFactory.GetMutationEngine(DatabaseType.MySQL), typeof(SqlMutationEngine));

            QueryManagerFactory queryManagerFactory = (QueryManagerFactory)server.Services.GetService(typeof(IAbstractQueryManagerFactory));
            Assert.IsInstanceOfType(queryManagerFactory.GetQueryBuilder(DatabaseType.MySQL), typeof(MySqlQueryBuilder));
            Assert.IsInstanceOfType(queryManagerFactory.GetQueryExecutor(DatabaseType.MySQL), typeof(MySqlQueryExecutor));

            MetadataProviderFactory metadataProviderFactory = (MetadataProviderFactory)server.Services.GetService(typeof(IMetadataProviderFactory));
            Assert.IsTrue(metadataProviderFactory.ListMetadataProviders().Any(x => x.GetType() == typeof(MySqlMetadataProvider)));
        }

        [TestMethod("Validates that trying to override configs that are already set fail."), TestCategory(TestCategory.COSMOSDBNOSQL)]
        [DataRow(CONFIGURATION_ENDPOINT)]
        [DataRow(CONFIGURATION_ENDPOINT_V2)]
        public async Task TestOverridingLocalSettingsFails(string configurationEndpoint)
        {
            Environment.SetEnvironmentVariable(ASP_NET_CORE_ENVIRONMENT_VAR_NAME, COSMOS_ENVIRONMENT);
            TestServer server = new(Program.CreateWebHostBuilder(Array.Empty<string>()));
            HttpClient client = server.CreateClient();

            JsonContent config = GetJsonContentForCosmosConfigRequest(configurationEndpoint);

            HttpResponseMessage postResult = await client.PostAsync(configurationEndpoint, config);
            Assert.AreEqual(HttpStatusCode.Conflict, postResult.StatusCode);
        }

        [TestMethod("Validates that setting the configuration at runtime will instantiate the proper classes."), TestCategory(TestCategory.COSMOSDBNOSQL)]
        [DataRow(CONFIGURATION_ENDPOINT)]
        [DataRow(CONFIGURATION_ENDPOINT_V2)]
        public async Task TestSettingConfigurationCreatesCorrectClasses(string configurationEndpoint)
        {
            TestServer server = new(Program.CreateWebHostFromInMemoryUpdatableConfBuilder(Array.Empty<string>()));
            HttpClient client = server.CreateClient();

            JsonContent content = GetJsonContentForCosmosConfigRequest(configurationEndpoint);

            HttpResponseMessage postResult = await client.PostAsync(configurationEndpoint, content);
            Assert.AreEqual(HttpStatusCode.OK, postResult.StatusCode);

            ValidateCosmosDbSetup(server);
            RuntimeConfigProvider configProvider = server.Services.GetService<RuntimeConfigProvider>();

            Assert.IsNotNull(configProvider, "Configuration Provider shouldn't be null after setting the configuration at runtime.");
            Assert.IsTrue(configProvider.TryGetConfig(out RuntimeConfig configuration), "TryGetConfig should return true when the config is set.");
            Assert.IsNotNull(configuration, "Config returned should not be null.");

            ConfigurationPostParameters expectedParameters = GetCosmosConfigurationParameters();
            Assert.AreEqual(DatabaseType.CosmosDB_NoSQL, configuration.DataSource.DatabaseType, "Expected CosmosDB_NoSQL database type after configuring the runtime with CosmosDB_NoSQL settings.");
            CosmosDbNoSQLDataSourceOptions options = configuration.DataSource.GetTypedOptions<CosmosDbNoSQLDataSourceOptions>();
            Assert.IsNotNull(options);
            Assert.AreEqual(expectedParameters.Schema, options.GraphQLSchema, "Expected the schema in the configuration to match the one sent to the configuration endpoint.");

            // Don't use Assert.AreEqual, because a failure will print the entire connection string in the error message.
            Assert.IsTrue(expectedParameters.ConnectionString == configuration.DataSource.ConnectionString, "Expected the connection string in the configuration to match the one sent to the configuration endpoint.");
            string db = options.Database;
            Assert.AreEqual(COSMOS_DATABASE_NAME, db, "Expected the database name in the runtime config to match the one sent to the configuration endpoint.");
        }

        [TestMethod("Validates that an exception is thrown if there's a null model in filter parser.")]
        public void VerifyExceptionOnNullModelinFilterParser()
        {
            ODataParser parser = new();
            try
            {
                // FilterParser has no model so we expect exception
                parser.GetFilterClause(filterQueryString: string.Empty, resourcePath: string.Empty);
                Assert.Fail();
            }
            catch (DataApiBuilderException exception)
            {
                Assert.AreEqual("The runtime has not been initialized with an Edm model.", exception.Message);
                Assert.AreEqual(HttpStatusCode.InternalServerError, exception.StatusCode);
                Assert.AreEqual(DataApiBuilderException.SubStatusCodes.UnexpectedError, exception.SubStatusCode);
            }
        }

        /// <summary>
        /// This test reads the dab-config.MsSql.json file and validates that the
        /// deserialization succeeds.
        /// </summary>
        [TestMethod("Validates if deserialization of MsSql config file succeeds."), TestCategory(TestCategory.MSSQL)]
        public Task TestReadingRuntimeConfigForMsSql()
        {
            return ConfigFileDeserializationValidationHelper(File.ReadAllText($"{CONFIGFILE_NAME}.{MSSQL_ENVIRONMENT}{CONFIG_EXTENSION}"));
        }

        /// <summary>
        /// This test reads the dab-config.MySql.json file and validates that the
        /// deserialization succeeds.
        /// </summary>
        [TestMethod("Validates if deserialization of MySql config file succeeds."), TestCategory(TestCategory.MYSQL)]
        public Task TestReadingRuntimeConfigForMySql()
        {
            return ConfigFileDeserializationValidationHelper(File.ReadAllText($"{CONFIGFILE_NAME}.{MYSQL_ENVIRONMENT}{CONFIG_EXTENSION}"));
        }

        /// <summary>
        /// This test reads the dab-config.PostgreSql.json file and validates that the
        /// deserialization succeeds.
        /// </summary>
        [TestMethod("Validates if deserialization of PostgreSql config file succeeds."), TestCategory(TestCategory.POSTGRESQL)]
        public Task TestReadingRuntimeConfigForPostgreSql()
        {
            return ConfigFileDeserializationValidationHelper(File.ReadAllText($"{CONFIGFILE_NAME}.{POSTGRESQL_ENVIRONMENT}{CONFIG_EXTENSION}"));
        }

        /// <summary>
        /// This test reads the dab-config.CosmosDb_NoSql.json file and validates that the
        /// deserialization succeeds.
        /// </summary>
        [TestMethod("Validates if deserialization of the CosmosDB_NoSQL config file succeeds."), TestCategory(TestCategory.COSMOSDBNOSQL)]
        public Task TestReadingRuntimeConfigForCosmos()
        {
            return ConfigFileDeserializationValidationHelper(File.ReadAllText($"{CONFIGFILE_NAME}.{COSMOS_ENVIRONMENT}{CONFIG_EXTENSION}"));
        }

        /// <summary>
        /// Helper method to validate the deserialization of the "entities" section of the config file
        /// This is used in unit tests that validate the deserialization of the config files
        /// </summary>
        /// <param name="runtimeConfig"></param>
        private Task ConfigFileDeserializationValidationHelper(string jsonString)
        {
            Assert.IsTrue(RuntimeConfigLoader.TryParseConfig(jsonString, out RuntimeConfig runtimeConfig), "Deserialization of the config file failed.");
            return Verify(runtimeConfig);
        }

        /// <summary>
        /// This function verifies command line configuration provider takes higher
        /// precedence than default configuration file dab-config.json
        /// </summary>
        [TestMethod("Validates command line configuration provider."), TestCategory(TestCategory.COSMOSDBNOSQL)]
        public void TestCommandLineConfigurationProvider()
        {
            Environment.SetEnvironmentVariable(ASP_NET_CORE_ENVIRONMENT_VAR_NAME, MSSQL_ENVIRONMENT);
            string[] args = new[]
            {
            $"--ConfigFileName={CONFIGFILE_NAME}." +
            $"{COSMOS_ENVIRONMENT}{CONFIG_EXTENSION}"
        };

            TestServer server = new(Program.CreateWebHostBuilder(args));

            ValidateCosmosDbSetup(server);
        }

        /// <summary>
        /// This function verifies the environment variable DAB_ENVIRONMENT
        /// takes precedence than ASPNETCORE_ENVIRONMENT for the configuration file.
        /// </summary>
        [TestMethod("Validates precedence is given to DAB_ENVIRONMENT environment variable name."), TestCategory(TestCategory.COSMOSDBNOSQL)]
        public void TestRuntimeEnvironmentVariable()
        {
            Environment.SetEnvironmentVariable(
                ASP_NET_CORE_ENVIRONMENT_VAR_NAME, MSSQL_ENVIRONMENT);
            Environment.SetEnvironmentVariable(
                RUNTIME_ENVIRONMENT_VAR_NAME, COSMOS_ENVIRONMENT);

            TestServer server = new(Program.CreateWebHostBuilder(Array.Empty<string>()));

            ValidateCosmosDbSetup(server);
        }

        /// <summary>
        /// This method tests the config properties like data-source, runtime settings and entities.
        /// </summary>
        [TestMethod("Validates the runtime configuration file properties."), TestCategory(TestCategory.MSSQL)]
        public void TestConfigPropertiesAreValid()
        {
            TestHelper.SetupDatabaseEnvironment(MSSQL_ENVIRONMENT);
            FileSystemRuntimeConfigLoader configPath = TestHelper.GetRuntimeConfigLoader();
            RuntimeConfigProvider configProvider = TestHelper.GetRuntimeConfigProvider(configPath);

            Mock<ILogger<RuntimeConfigValidator>> configValidatorLogger = new();
            RuntimeConfigValidator configValidator =
                new(
                    configProvider,
                    new MockFileSystem(),
                    configValidatorLogger.Object);

            configValidator.ValidateConfigProperties();
        }

        /// <summary>
        /// This method tests that config file is validated correctly and no exceptions are thrown.
        /// This tests gets the json from the integration test config file and then uses that
        /// to validate the complete config file.
        /// </summary>
        [TestMethod("Validates the complete config."), TestCategory(TestCategory.MSSQL)]
        public async Task TestConfigIsValid()
        {
            // Fetch the MS_SQL integration test config file.
            TestHelper.SetupDatabaseEnvironment(MSSQL_ENVIRONMENT);
            FileSystemRuntimeConfigLoader testConfigPath = TestHelper.GetRuntimeConfigLoader();
            RuntimeConfig configuration = TestHelper.GetRuntimeConfigProvider(testConfigPath).GetConfig();
            const string CUSTOM_CONFIG = "custom-config.json";

            MockFileSystem fileSystem = new();

            // write it to the custom-config file and add it to the filesystem.
            fileSystem.AddFile(CUSTOM_CONFIG, new MockFileData(configuration.ToJson()));
            FileSystemRuntimeConfigLoader configLoader = new(fileSystem);
            configLoader.UpdateConfigFilePath(CUSTOM_CONFIG);
            RuntimeConfigProvider configProvider = TestHelper.GetRuntimeConfigProvider(configLoader);

            Mock<ILogger<RuntimeConfigValidator>> configValidatorLogger = new();
            RuntimeConfigValidator configValidator =
                new(
                    configProvider,
                    fileSystem,
                    configValidatorLogger.Object,
                    true);

            try
            {
                // Run the validate on the custom config json file.
                Assert.IsTrue(await configValidator.TryValidateConfig(CUSTOM_CONFIG, TestHelper.ProvisionLoggerFactory()));
            }
            catch (Exception e)
            {
                Assert.Fail(e.Message);
            }
        }

        /// <summary>
        /// Test to verify that provided invalid value of depth-limit in the config file should
        /// result in validation failure during `dab validate` and `dab start`.
        /// </summary>
        [DataTestMethod]
        [DataRow(0, DisplayName = "[FAIL]: Invalid Value: 0 for depth-limit.")]
        [DataRow(-2, DisplayName = "[FAIL]: Invalid Value: -2 for depth-limit.")]
        [TestCategory(TestCategory.MSSQL)]
        public async Task TestValidateConfigForInvalidDepthLimit(int? depthLimit)
        {
            await ValidateConfigWithDepthLimit(depthLimit, expectedSuccess: false);
        }

        /// <summary>
        /// Test to verify that provided valid value of depth-limit in the config file should not
        /// result in any validation failure during `dab validate` and `dab start`.
        /// -1 and null are special values.
        /// -1 can be set to remove the depth limit, while `null` is the default value which means no depth limit check.
        /// </summary>
        [DataTestMethod]
        [DataRow(-1, DisplayName = "[PASS]: Valid Value: -1 to disable depth limit")]
        [DataRow(2, DisplayName = "[PASS]: Valid Value: 2 for depth-limit.")]
        [DataRow(2147483647, DisplayName = "[PASS]: Valid Value: Using Int32.MaxValue(2147483647) for depth-limit.")]
        [DataRow(null, DisplayName = "[PASS]: Default Value: null for depth-limit.")]
        [TestCategory(TestCategory.MSSQL)]
        public async Task TestValidateConfigForValidDepthLimit(int? depthLimit)
        {
            await ValidateConfigWithDepthLimit(depthLimit, expectedSuccess: true);
        }

        /// <summary>
        /// This method validates that depth-limit outside the valid range should fail validation
        /// during `dab validate` and `dab start`.
        /// </summary>
        /// <param name="depthLimit"></param>
        /// <param name="expectedSuccess"></param>
        private static async Task ValidateConfigWithDepthLimit(int? depthLimit, bool expectedSuccess)
        {
            // Arrange: Common setup logic
            TestHelper.SetupDatabaseEnvironment(MSSQL_ENVIRONMENT);
            const string CUSTOM_CONFIG = "custom-config.json";
            FileSystemRuntimeConfigLoader testConfigPath = TestHelper.GetRuntimeConfigLoader();
            RuntimeConfig configuration = TestHelper.GetRuntimeConfigProvider(testConfigPath).GetConfig();
            configuration = configuration with
            {
                Runtime = configuration.Runtime with
                {
                    GraphQL = configuration.Runtime.GraphQL with { DepthLimit = depthLimit, UserProvidedDepthLimit = true }
                }
            };

            MockFileSystem fileSystem = new();
            fileSystem.AddFile(CUSTOM_CONFIG, new MockFileData(configuration.ToJson()));
            FileSystemRuntimeConfigLoader configLoader = new(fileSystem);
            configLoader.UpdateConfigFilePath(CUSTOM_CONFIG);
            RuntimeConfigProvider configProvider = TestHelper.GetRuntimeConfigProvider(configLoader);

            Mock<ILogger<RuntimeConfigValidator>> configValidatorLogger = new();
            RuntimeConfigValidator configValidator = new(configProvider, fileSystem, configValidatorLogger.Object, true);

            // Act
            bool isSuccess = await configValidator.TryValidateConfig(CUSTOM_CONFIG, TestHelper.ProvisionLoggerFactory());

            // Assert based on expected success
            Assert.AreEqual(expectedSuccess, isSuccess);
        }

        /// <summary>
        /// This test method checks a valid config's entities against
        /// the database and ensures they are valid.
        /// </summary>
        [TestMethod("Validation passes for valid entities against database."), TestCategory(TestCategory.MSSQL)]
        public async Task TestSqlMetadataForValidConfigEntities()
        {
            TestHelper.SetupDatabaseEnvironment(MSSQL_ENVIRONMENT);
            FileSystemRuntimeConfigLoader configPath = TestHelper.GetRuntimeConfigLoader();
            RuntimeConfigProvider configProvider = TestHelper.GetRuntimeConfigProvider(configPath);

            Mock<ILogger<RuntimeConfigValidator>> configValidatorLogger = new();
            ILoggerFactory mockLoggerFactory = TestHelper.ProvisionLoggerFactory();

            RuntimeConfigValidator configValidator =
                new(
                    configProvider,
                    new MockFileSystem(),
                    configValidatorLogger.Object,
                    isValidateOnly: true);

            configValidator.ValidateRelationshipConfigCorrectness(configProvider.GetConfig());
            await configValidator.ValidateEntitiesMetadata(configProvider.GetConfig(), mockLoggerFactory);
            Assert.IsTrue(EnumerableUtilities.IsNullOrEmpty(configValidator.ConfigValidationExceptions));
        }

        /// <summary>
        /// This test method checks a valid config's entities against
        /// the database and ensures they are valid.
        /// The config contains an entity source object not present in the database.
        /// It also contains an entity whose source is incorrectly specified as a stored procedure.
        /// </summary>
        [TestMethod("Validation fails for invalid entities against database."), TestCategory(TestCategory.MSSQL)]
        public async Task TestSqlMetadataForInvalidConfigEntities()
        {
            TestHelper.SetupDatabaseEnvironment(MSSQL_ENVIRONMENT);

            DataSource dataSource = new(DatabaseType.MSSQL,
                GetConnectionStringFromEnvironmentConfig(environment: TestCategory.MSSQL),
                Options: null);

            RuntimeConfig configuration = InitMinimalRuntimeConfig(dataSource, new(), new());

            // creating an entity with invalid table name
            Entity entityWithInvalidSourceName = new(
                Source: new("bokos", EntitySourceType.Table, null, null),
                Rest: null,
                GraphQL: new(Singular: "book", Plural: "books"),
                Permissions: new[] { GetMinimalPermissionConfig(AuthorizationResolver.ROLE_ANONYMOUS) },
                Relationships: null,
                Mappings: null
                );

            Entity entityWithInvalidSourceType = new(
                Source: new("publishers", EntitySourceType.StoredProcedure, null, null),
                Rest: null,
                GraphQL: new(Singular: "publisher", Plural: "publishers"),
                Permissions: new[] { GetMinimalPermissionConfig(AuthorizationResolver.ROLE_AUTHENTICATED) },
                Relationships: null,
                Mappings: null
                );

            configuration = configuration with
            {
                Entities = new RuntimeEntities(new Dictionary<string, Entity>()
                    {
                        { "Book", entityWithInvalidSourceName },
                        { "Publisher", entityWithInvalidSourceType}
                    })
            };

            const string CUSTOM_CONFIG = "custom-config.json";
            File.WriteAllText(CUSTOM_CONFIG, configuration.ToJson());

            FileSystemRuntimeConfigLoader configLoader = TestHelper.GetRuntimeConfigLoader();
            configLoader.UpdateConfigFilePath(CUSTOM_CONFIG);
            RuntimeConfigProvider configProvider = TestHelper.GetRuntimeConfigProvider(configLoader);

            Mock<ILogger<RuntimeConfigValidator>> configValidatorLogger = new();
            RuntimeConfigValidator configValidator =
                new(
                    configProvider,
                    new MockFileSystem(),
                    configValidatorLogger.Object,
                    isValidateOnly: true);

            ILoggerFactory mockLoggerFactory = TestHelper.ProvisionLoggerFactory();

            configValidator.ValidateRelationshipConfigCorrectness(configProvider.GetConfig());
            await configValidator.ValidateEntitiesMetadata(configProvider.GetConfig(), mockLoggerFactory);

            Assert.IsTrue(configValidator.ConfigValidationExceptions.Any());
            Assert.AreEqual(2, configValidator.ConfigValidationExceptions.Count);
            List<Exception> exceptionsList = configValidator.ConfigValidationExceptions;
            Assert.AreEqual("Cannot obtain Schema for entity Book with underlying database "
                + "object source: dbo.bokos due to: Invalid object name 'dbo.bokos'.", exceptionsList[0].Message);
            Assert.AreEqual("No stored procedure definition found for the given database object publishers", exceptionsList[1].Message);
        }

        /// <summary>
        /// This Test validates that when the entities in the runtime config have source object as null,
        /// the validation exception handler collects the message and exits gracefully.
        /// </summary>
        [TestMethod("Validate Exception handling for Entities with Source object as null."), TestCategory(TestCategory.MSSQL)]
        public async Task TestSqlMetadataValidationForEntitiesWithInvalidSource()
        {
            TestHelper.SetupDatabaseEnvironment(MSSQL_ENVIRONMENT);

            DataSource dataSource = new(DatabaseType.MSSQL,
                GetConnectionStringFromEnvironmentConfig(environment: TestCategory.MSSQL),
                Options: null);

            RuntimeConfig configuration = InitMinimalRuntimeConfig(dataSource, new(), new());

            // creating an entity with invalid table name
            Entity entityWithInvalidSource = new(
                Source: new(null, EntitySourceType.Table, null, null),
                Rest: null,
                GraphQL: new(Singular: "book", Plural: "books"),
                Permissions: new[] { GetMinimalPermissionConfig(AuthorizationResolver.ROLE_ANONYMOUS) },
                Relationships: null,
                Mappings: null
                );

            // creating an entity with invalid source object and adding relationship with an entity with invalid source
            Entity entityWithInvalidSourceAndRelationship = new(
                Source: new(null, EntitySourceType.Table, null, null),
                Rest: null,
                GraphQL: new(Singular: "publisher", Plural: "publishers"),
                Permissions: new[] { GetMinimalPermissionConfig(AuthorizationResolver.ROLE_ANONYMOUS) },
                Relationships: new Dictionary<string, EntityRelationship>() { {"books", new (
                    Cardinality: Cardinality.Many,
                    TargetEntity: "Book",
                    SourceFields: null,
                    TargetFields: null,
                    LinkingObject: null,
                    LinkingSourceFields: null,
                    LinkingTargetFields: null
                    )}},
                Mappings: null
                );

            configuration = configuration with
            {
                Entities = new RuntimeEntities(new Dictionary<string, Entity>()
                    {
                        { "Book", entityWithInvalidSource },
                        { "Publisher", entityWithInvalidSourceAndRelationship}
                    })
            };

            const string CUSTOM_CONFIG = "custom-config.json";
            File.WriteAllText(CUSTOM_CONFIG, configuration.ToJson());

            FileSystemRuntimeConfigLoader configLoader = TestHelper.GetRuntimeConfigLoader();
            configLoader.UpdateConfigFilePath(CUSTOM_CONFIG);
            RuntimeConfigProvider configProvider = TestHelper.GetRuntimeConfigProvider(configLoader);

            Mock<ILogger<RuntimeConfigValidator>> configValidatorLogger = new();
            RuntimeConfigValidator configValidator =
                new(
                    configProvider,
                    new MockFileSystem(),
                    configValidatorLogger.Object,
                    isValidateOnly: true);

            ILoggerFactory mockLoggerFactory = TestHelper.ProvisionLoggerFactory();

            try
            {
                configValidator.ValidateRelationshipConfigCorrectness(configProvider.GetConfig());
                await configValidator.ValidateEntitiesMetadata(configProvider.GetConfig(), mockLoggerFactory);
            }
            catch
            {
                Assert.Fail("Execution of dab validate should not result in unhandled exceptions.");
            }

            Assert.IsTrue(configValidator.ConfigValidationExceptions.Any());
            List<string> exceptionMessagesList = configValidator.ConfigValidationExceptions.Select(x => x.Message).ToList();
            Assert.IsTrue(exceptionMessagesList.Contains("The entity Book does not have a valid source object."));
            Assert.IsTrue(exceptionMessagesList.Contains("The entity Publisher does not have a valid source object."));
            Assert.IsTrue(exceptionMessagesList.Contains("Table Definition for Book has not been inferred."));
            Assert.IsTrue(exceptionMessagesList.Contains("Table Definition for Publisher has not been inferred."));
            Assert.IsTrue(exceptionMessagesList.Contains("Could not infer database object for source entity: Publisher in relationship: books. Check if the entity: Publisher is correctly defined in the config."));
            Assert.IsTrue(exceptionMessagesList.Contains("Could not infer database object for target entity: Book in relationship: books. Check if the entity: Book is correctly defined in the config."));
        }

        /// <summary>
        /// This test method validates a sample DAB runtime config file against DAB's JSON schema definition.
        /// It asserts that the validation is successful and there are no validation failures.
        /// It also verifies that the expected log message is logged.
        /// </summary>
        [TestMethod("Validates the config file schema."), TestCategory(TestCategory.MSSQL)]
        public async Task TestConfigSchemaIsValid()
        {
            TestHelper.SetupDatabaseEnvironment(MSSQL_ENVIRONMENT);
            FileSystemRuntimeConfigLoader configLoader = TestHelper.GetRuntimeConfigLoader();

            Mock<ILogger<JsonConfigSchemaValidator>> schemaValidatorLogger = new();

            string jsonSchema = File.ReadAllText("dab.draft.schema.json");
            string jsonData = File.ReadAllText(configLoader.ConfigFilePath);

            JsonConfigSchemaValidator jsonSchemaValidator = new(schemaValidatorLogger.Object, new MockFileSystem());

            JsonSchemaValidationResult result = await jsonSchemaValidator.ValidateJsonConfigWithSchemaAsync(jsonSchema, jsonData);
            Assert.IsTrue(result.IsValid);
            Assert.IsTrue(EnumerableUtilities.IsNullOrEmpty(result.ValidationErrors));
            schemaValidatorLogger.Verify(
                x => x.Log(
                    LogLevel.Information,
                    It.IsAny<EventId>(),
                    It.Is<It.IsAnyType>((o, t) => o.ToString()!.Contains($"The config satisfies the schema requirements.")),
                    It.IsAny<Exception>(),
                    (Func<It.IsAnyType, Exception, string>)It.IsAny<object>()),
                Times.Once);
        }

        /// <summary>
        /// This test method validates a sample DAB runtime config file against DAB's JSON schema definition.
        /// It asserts that the validation is successful and there are no validation failures when no optional fields are used.
        /// It also verifies that the expected log message is logged.
        /// </summary>
        [DataTestMethod]
        [DataRow(CONFIG_FILE_WITH_NO_OPTIONAL_FIELD, DisplayName = "Validates schema of the config file with no optional fields.")]
        [DataRow(CONFIG_FILE_WITH_NO_AUTHENTICATION_FIELD, DisplayName = "Validates schema of the config file with no Authentication field.")]
        [DataRow(CONFIG_FILE_WITH_NO_CORS_FIELD, DisplayName = "Validates schema of the config file with no Cors field.")]
        public async Task TestBasicConfigSchemaWithNoOptionalFieldsIsValid(string jsonData)
        {
            Mock<ILogger<JsonConfigSchemaValidator>> schemaValidatorLogger = new();

            string jsonSchema = File.ReadAllText("dab.draft.schema.json");

            JsonConfigSchemaValidator jsonSchemaValidator = new(schemaValidatorLogger.Object, new MockFileSystem());

            JsonSchemaValidationResult result = await jsonSchemaValidator.ValidateJsonConfigWithSchemaAsync(jsonSchema, jsonData);
            Assert.IsTrue(result.IsValid);
            Assert.IsTrue(EnumerableUtilities.IsNullOrEmpty(result.ValidationErrors));
            schemaValidatorLogger.Verify(
                x => x.Log(
                    LogLevel.Information,
                    It.IsAny<EventId>(),
                    It.Is<It.IsAnyType>((o, t) => o.ToString()!.Contains($"The config satisfies the schema requirements.")),
                    It.IsAny<Exception>(),
                    (Func<It.IsAnyType, Exception, string>)It.IsAny<object>()),
                Times.Once);
        }

        /// <summary>
        /// The config file does not contain any entity fields, which is expected to be invalid according to the schema.
        /// The test asserts that the validation fails and there are validation errors.
        /// It also verifies that the expected error message is logged, indicating that the 'entities' property is required.
        [TestMethod]
        public async Task TestBasicConfigSchemaWithNoEntityFieldsIsInvalid()
        {
            string jsonData = @"{
                                    ""$schema"":""https://github.com/Azure/data-api-builder/releases/download/vmajor.minor.patch-alpha/dab.draft.schema.json"",
                                    ""data-source"": {
                                    ""database-type"": ""mssql"",
                                    ""connection-string"": ""sample-conn-string""
                                    }
                                }";

            Mock<ILogger<JsonConfigSchemaValidator>> schemaValidatorLogger = new();

            string jsonSchema = File.ReadAllText("dab.draft.schema.json");

            JsonConfigSchemaValidator jsonSchemaValidator = new(schemaValidatorLogger.Object, new MockFileSystem());

            JsonSchemaValidationResult result = await jsonSchemaValidator.ValidateJsonConfigWithSchemaAsync(jsonSchema, jsonData);
            Assert.IsFalse(result.IsValid);
            Assert.IsFalse(EnumerableUtilities.IsNullOrEmpty(result.ValidationErrors));
            Assert.AreEqual(1, result.ErrorCount);
            Assert.IsTrue(result.ErrorMessage.Contains("Total schema validation errors: 1\n> PropertyRequired: #/entities"));
        }

        /// <summary>
        /// This test tries to validate a runtime config file that is not compliant with the runtime config JSON schema.
        /// It validates no additional properties are defined in the config file.
        /// The config file used here contains `data-source-file` instead of `data-source-files`,
        /// and `graphql` property in runtime is written as `GraphQL` in the Global runtime section.
        /// It also contains an entity where `rest` property is written as `rst`.
        /// </summary>
        [TestMethod("Validates the invalid config file schema."), TestCategory(TestCategory.MSSQL)]
        public async Task TestConfigSchemaIsInvalid()
        {
            Mock<ILogger<JsonConfigSchemaValidator>> schemaValidatorLogger = new();

            string jsonSchema = File.ReadAllText("dab.draft.schema.json");

            JsonConfigSchemaValidator jsonSchemaValidator = new(schemaValidatorLogger.Object, new MockFileSystem());
            JsonSchemaValidationResult result = await jsonSchemaValidator.ValidateJsonConfigWithSchemaAsync(jsonSchema, CONFIG_WITH_INVALID_SCHEMA);
            Assert.IsFalse(result.IsValid);
            Assert.AreEqual(3, result.ValidationErrors.Count);

            string errorMessage = result.ErrorMessage;
            Assert.IsTrue(errorMessage.Contains("Total schema validation errors: 3"));
            Assert.IsTrue(errorMessage.Contains("NoAdditionalPropertiesAllowed: #/data-source-file at 7:31"));
            Assert.IsTrue(errorMessage.Contains("NoAdditionalPropertiesAllowed: #/runtime.Graphql at 13:26"));
            Assert.IsTrue(errorMessage.Contains("AdditionalPropertiesNotValid: #/entities.Publisher\n"
                    + "{\n  NoAdditionalPropertiesAllowed: #/entities.Publisher.rst\n}\n at 32:30"));
        }

        /// <summary>
        /// DAB config doesn't support additional properties in it's config. This test validates that
        /// a config file with additional properties fails the schema validation but still has no effect on engine startup.
        /// </summary>
        [TestMethod("Validates the config with custom properties works with the engine."), TestCategory(TestCategory.MSSQL)]
        public async Task TestEngineCanStartConfigWithCustomProperties()
        {
            const string CUSTOM_CONFIG = "custom-config.json";
            TestHelper.SetupDatabaseEnvironment(MSSQL_ENVIRONMENT);
            FileSystem fileSystem = new();
            FileSystemRuntimeConfigLoader loader = new(fileSystem);
            loader.TryLoadKnownConfig(out RuntimeConfig config);

            string customProperty = @"
                {
                    ""description"": ""This is a custom property""
                }
            ";

            string combinedJson = TestHelper.AddPropertiesToJson(config.ToJson(), customProperty);

            Mock<ILogger<JsonConfigSchemaValidator>> schemaValidatorLogger = new();

            string jsonSchema = File.ReadAllText("dab.draft.schema.json");

            JsonConfigSchemaValidator jsonSchemaValidator = new(schemaValidatorLogger.Object, new MockFileSystem());
            JsonSchemaValidationResult result = await jsonSchemaValidator.ValidateJsonConfigWithSchemaAsync(jsonSchema, combinedJson);
            Assert.IsFalse(result.IsValid);
            Assert.IsTrue(result.ErrorMessage.Contains("Total schema validation errors: 1"));
            Assert.IsTrue(result.ErrorMessage.Contains("NoAdditionalPropertiesAllowed: #/description"));

            File.WriteAllText(CUSTOM_CONFIG, combinedJson);
            string[] args = new[]
            {
                $"--ConfigFileName={CUSTOM_CONFIG}"
            };

            // Non-Hosted Scenario
            using (TestServer server = new(Program.CreateWebHostBuilder(args)))
            using (HttpClient client = server.CreateClient())
            {
                string query = @"{
                    book_by_pk(id: 1) {
                       id,
                       title,
                       publisher_id
                    }
                }";

                object payload = new { query };

                HttpRequestMessage graphQLRequest = new(HttpMethod.Post, "/graphql")
                {
                    Content = JsonContent.Create(payload)
                };

                HttpResponseMessage graphQLResponse = await client.SendAsync(graphQLRequest);
                Assert.AreEqual(HttpStatusCode.OK, graphQLResponse.StatusCode);

                HttpRequestMessage restRequest = new(HttpMethod.Get, "/api/Book");
                HttpResponseMessage restResponse = await client.SendAsync(restRequest);
                Assert.AreEqual(HttpStatusCode.OK, restResponse.StatusCode);
            }
        }

        /// <summary>
        /// This test checks that the GetJsonSchema method of the JsonConfigSchemaValidator class
        /// correctly downloads a JSON schema from a given URL, and that the downloaded schema matches the expected schema.
        /// </summary>
        [TestMethod]
        public async Task GetJsonSchema_DownloadsSchemaFromUrl()
        {
            // Arrange
            Mock<HttpMessageHandler> handlerMock = new(MockBehavior.Strict);
            string jsonSchemaContent = "{\"type\": \"object\", \"properties\": {\"property1\": {\"type\": \"string\"}}}";
            handlerMock
            .Protected()
            .Setup<Task<HttpResponseMessage>>(
                "SendAsync",
                ItExpr.IsAny<HttpRequestMessage>(),
                ItExpr.IsAny<CancellationToken>()
            )
            .ReturnsAsync(new HttpResponseMessage()
            {
                StatusCode = HttpStatusCode.OK,
                Content = new StringContent(jsonSchemaContent, Encoding.UTF8, "application/json"),
            })
            .Verifiable();

            HttpClient mockHttpClient = new(handlerMock.Object);
            Mock<ILogger<JsonConfigSchemaValidator>> schemaValidatorLogger = new();
            JsonConfigSchemaValidator jsonConfigSchemaValidator = new(schemaValidatorLogger.Object, new MockFileSystem(), mockHttpClient);

            string url = "http://example.com/schema.json";
            RuntimeConfig runtimeConfig = new(
                Schema: url,
                DataSource: new(DatabaseType.MSSQL, "connectionString", null),
                new RuntimeEntities(new Dictionary<string, Entity>())
            );

            // Act
            string receivedJsonSchema = await jsonConfigSchemaValidator.GetJsonSchema(runtimeConfig);

            // Assert
            Assert.AreEqual(jsonSchemaContent, receivedJsonSchema);
            handlerMock.Protected().Verify(
            "SendAsync",
            Times.Exactly(1),
            ItExpr.Is<HttpRequestMessage>(req =>
                req.Method == HttpMethod.Get
                && req.RequestUri == new Uri(url)),
            ItExpr.IsAny<CancellationToken>());
        }

        /// <summary>
        /// This test checks that even when the schema download fails, the GetJsonSchema method
        /// fetches the schema from the package succesfully.
        /// </summary>
        [TestMethod]
        public async Task GetJsonSchema_DownloadsSchemaFromUrlFailure()
        {
            // Arrange
            Mock<HttpMessageHandler> handlerMock = new(MockBehavior.Strict);
            handlerMock
            .Protected()
            .Setup<Task<HttpResponseMessage>>(
                "SendAsync",
                ItExpr.IsAny<HttpRequestMessage>(),
                ItExpr.IsAny<CancellationToken>()
            )
            .ReturnsAsync(new HttpResponseMessage()
            {
                StatusCode = HttpStatusCode.InternalServerError,    // Simulate a failure
                Content = new StringContent("", Encoding.UTF8, "application/json"),
            })
            .Verifiable();

            HttpClient mockHttpClient = new(handlerMock.Object);
            Mock<ILogger<JsonConfigSchemaValidator>> schemaValidatorLogger = new();
            JsonConfigSchemaValidator jsonConfigSchemaValidator = new(schemaValidatorLogger.Object, new MockFileSystem(), mockHttpClient);

            string url = "http://example.com/schema.json";
            RuntimeConfig runtimeConfig = new(
                Schema: url,
                DataSource: new(DatabaseType.MSSQL, "connectionString", null),
                new RuntimeEntities(new Dictionary<string, Entity>())
            );

            // Act
            string receivedJsonSchema = await jsonConfigSchemaValidator.GetJsonSchema(runtimeConfig);

            // Assert
            Assert.IsFalse(string.IsNullOrEmpty(receivedJsonSchema));

            // Sanity check to ensure the schema is valid
            Assert.IsTrue(receivedJsonSchema.Contains("$schema"));
            Assert.IsTrue(receivedJsonSchema.Contains("data-source"));
            Assert.IsTrue(receivedJsonSchema.Contains("entities"));
        }

        /// <summary>
        /// Set the connection string to an invalid value and expect the service to be unavailable
        /// since without this env var, it would be available - guaranteeing this env variable
        /// has highest precedence irrespective of what the connection string is in the config file.
        /// Verifying the Exception thrown.
        /// </summary>
        [TestMethod($"Validates that environment variable {RUNTIME_ENV_CONNECTION_STRING} has highest precedence."), TestCategory(TestCategory.COSMOSDBNOSQL)]
        public void TestConnectionStringEnvVarHasHighestPrecedence()
        {
            Environment.SetEnvironmentVariable(ASP_NET_CORE_ENVIRONMENT_VAR_NAME, COSMOS_ENVIRONMENT);
            Environment.SetEnvironmentVariable(
                RUNTIME_ENV_CONNECTION_STRING,
                "Invalid Connection String");

            try
            {
                TestServer server = new(Program.CreateWebHostBuilder(Array.Empty<string>()));
                _ = server.Services.GetService(typeof(CosmosClientProvider)) as CosmosClientProvider;
                Assert.Fail($"{RUNTIME_ENV_CONNECTION_STRING} is not given highest precedence");
            }
            catch (Exception e)
            {
                Assert.AreEqual(typeof(ArgumentException), e.GetType());
                Assert.AreEqual(
                    $"Format of the initialization string does not conform to specification starting at index 0.",
                    e.Message);
            }
        }

        /// <summary>
        /// Test to verify the precedence logic for config file based on Environment variables.
        /// </summary>
        [DataTestMethod]
        [DataRow("HostTest", "Test", false, $"{CONFIGFILE_NAME}.Test{CONFIG_EXTENSION}", DisplayName = "hosting and dab environment set, without considering overrides.")]
        [DataRow("HostTest", "", false, $"{CONFIGFILE_NAME}.HostTest{CONFIG_EXTENSION}", DisplayName = "only hosting environment set, without considering overrides.")]
        [DataRow("", "Test1", false, $"{CONFIGFILE_NAME}.Test1{CONFIG_EXTENSION}", DisplayName = "only dab environment set, without considering overrides.")]
        [DataRow("", "Test2", true, $"{CONFIGFILE_NAME}.Test2.overrides{CONFIG_EXTENSION}", DisplayName = "only dab environment set, considering overrides.")]
        [DataRow("HostTest1", "", true, $"{CONFIGFILE_NAME}.HostTest1.overrides{CONFIG_EXTENSION}", DisplayName = "only hosting environment set, considering overrides.")]
        public void TestGetConfigFileNameForEnvironment(
            string hostingEnvironmentValue,
            string environmentValue,
            bool considerOverrides,
            string expectedRuntimeConfigFile)
        {
            MockFileSystem fileSystem = new();
            fileSystem.AddFile(expectedRuntimeConfigFile, new MockFileData(string.Empty));
            FileSystemRuntimeConfigLoader runtimeConfigLoader = new(fileSystem);

            Environment.SetEnvironmentVariable(ASP_NET_CORE_ENVIRONMENT_VAR_NAME, hostingEnvironmentValue);
            Environment.SetEnvironmentVariable(RUNTIME_ENVIRONMENT_VAR_NAME, environmentValue);
            string actualRuntimeConfigFile = runtimeConfigLoader.GetFileNameForEnvironment(hostingEnvironmentValue, considerOverrides);
            Assert.AreEqual(expectedRuntimeConfigFile, actualRuntimeConfigFile);
        }

        /// <summary>
        /// Test different graphql endpoints in different host modes
        /// when accessed interactively via browser. Note that the
        /// branding for "Banana Cake Pop" has changed to "Nitro", and
        /// we have updated the graphql endpoint test for dev mode to reflect
        /// this change, but it may need to be updated again in the future.
        /// </summary>
        /// <param name="endpoint">The endpoint route</param>
        /// <param name="hostMode">The mode in which the service is executing.</param>
        /// <param name="expectedStatusCode">Expected Status Code.</param>
        /// <param name="expectedContent">The expected phrase in the response body.</param>
        [DataTestMethod]
        [TestCategory(TestCategory.MSSQL)]
        [DataRow("/graphql/", HostMode.Development, HttpStatusCode.OK, "Nitro",
            DisplayName = "GraphQL endpoint with no query in development mode.")]
        [DataRow("/graphql", HostMode.Production, HttpStatusCode.NotFound,
            DisplayName = "GraphQL endpoint with no query in production mode.")]
        [DataRow("/graphql/ui", HostMode.Development, HttpStatusCode.NotFound,
            DisplayName = "Default BananaCakePop in development mode.")]
        [DataRow("/graphql/ui", HostMode.Production, HttpStatusCode.NotFound,
            DisplayName = "Default BananaCakePop in production mode.")]
        [DataRow("/graphql?query={book_by_pk(id: 1){title}}",
            HostMode.Development, HttpStatusCode.OK,
            DisplayName = "GraphQL endpoint with query in development mode.")]
        [DataRow("/graphql?query={book_by_pk(id: 1){title}}",
            HostMode.Production, HttpStatusCode.OK, "data",
            DisplayName = "GraphQL endpoint with query in production mode.")]
        [DataRow(RestController.REDIRECTED_ROUTE, HostMode.Development, HttpStatusCode.NotFound, "Not Found",
            DisplayName = "Redirected endpoint in development mode.")]
        [DataRow(RestController.REDIRECTED_ROUTE, HostMode.Production, HttpStatusCode.NotFound, "Not Found",
            DisplayName = "Redirected endpoint in production mode.")]
        public async Task TestInteractiveGraphQLEndpoints(
            string endpoint,
            HostMode HostMode,
            HttpStatusCode expectedStatusCode,
            string expectedContent = "")
        {
            const string CUSTOM_CONFIG = "custom-config.json";
            TestHelper.SetupDatabaseEnvironment(MSSQL_ENVIRONMENT);
            FileSystem fileSystem = new();
            FileSystemRuntimeConfigLoader loader = new(fileSystem);
            loader.TryLoadKnownConfig(out RuntimeConfig config);

            RuntimeConfig configWithCustomHostMode = config with
            {
                Runtime = config.Runtime with
                {
                    Host = config.Runtime.Host with { Mode = HostMode }
                }
            };
            File.WriteAllText(CUSTOM_CONFIG, configWithCustomHostMode.ToJson());
            string[] args = new[]
            {
                $"--ConfigFileName={CUSTOM_CONFIG}"
            };

            using TestServer server = new(Program.CreateWebHostBuilder(args));
            using HttpClient client = server.CreateClient();
            {
                HttpRequestMessage request = new(HttpMethod.Get, endpoint);

                // Adding the following headers simulates an interactive browser request.
                request.Headers.Add("user-agent", BROWSER_USER_AGENT_HEADER);
                request.Headers.Add("accept", BROWSER_ACCEPT_HEADER);

                HttpResponseMessage response = await client.SendAsync(request);
                Assert.AreEqual(expectedStatusCode, response.StatusCode);
                string actualBody = await response.Content.ReadAsStringAsync();
                Assert.IsTrue(actualBody.Contains(expectedContent));
            }
        }

        /// <summary>
        /// Tests that the custom path rewriting middleware properly rewrites the
        /// first segment of a path (/segment1/.../segmentN) when the segment matches
        /// the custom configured GraphQLEndpoint.
        /// Note: The GraphQL service is always internally mapped to /graphql
        /// </summary>
        /// <param name="graphQLConfiguredPath">The custom configured GraphQL path in configuration</param>
        /// <param name="requestPath">The path used in the web request executed in the test.</param>
        /// <param name="expectedStatusCode">Expected Http success/error code</param>
        [DataTestMethod]
        [TestCategory(TestCategory.MSSQL)]
        [DataRow("/graphql", "/gql", HttpStatusCode.BadRequest, DisplayName = "Request to non-configured graphQL endpoint is handled by REST controller.")]
        [DataRow("/graphql", "/graphql", HttpStatusCode.OK, DisplayName = "Request to configured default GraphQL endpoint succeeds, path not rewritten.")]
        [DataRow("/gql", "/gql/additionalURLsegment", HttpStatusCode.OK, DisplayName = "GraphQL request path (with extra segments) rewritten to match internally set GraphQL endpoint /graphql.")]
        [DataRow("/gql", "/gql", HttpStatusCode.OK, DisplayName = "GraphQL request path rewritten to match internally set GraphQL endpoint /graphql.")]
        [DataRow("/gql", "/api/book", HttpStatusCode.NotFound, DisplayName = "Non-GraphQL request's path is not rewritten and is handled by REST controller.")]
        [DataRow("/gql", "/graphql", HttpStatusCode.NotFound, DisplayName = "Requests to default/internally set graphQL endpoint fail when configured endpoint differs.")]
        public async Task TestPathRewriteMiddlewareForGraphQL(
            string graphQLConfiguredPath,
            string requestPath,
            HttpStatusCode expectedStatusCode)
        {
            GraphQLRuntimeOptions graphqlOptions = new(Path: graphQLConfiguredPath);

            DataSource dataSource = new(DatabaseType.MSSQL,
                GetConnectionStringFromEnvironmentConfig(environment: TestCategory.MSSQL),
                Options: null);

            RuntimeConfig configuration = InitMinimalRuntimeConfig(dataSource, graphqlOptions, new());
            const string CUSTOM_CONFIG = "custom-config.json";
            File.WriteAllText(CUSTOM_CONFIG, configuration.ToJson());

            string[] args = new[] { $"--ConfigFileName={CUSTOM_CONFIG}" };

            using TestServer server = new(Program.CreateWebHostBuilder(args));
            using HttpClient client = server.CreateClient();
            string query = @"{
                    book_by_pk(id: 1) {
                       id,
                       title,
                       publisher_id
                    }
                }";

            var payload = new { query };

            HttpRequestMessage request = new(HttpMethod.Post, requestPath)
            {
                Content = JsonContent.Create(payload)
            };

            HttpResponseMessage response = await client.SendAsync(request);
            string body = await response.Content.ReadAsStringAsync();

            Assert.AreEqual(expectedStatusCode, response.StatusCode);
        }

        /// <summary>
        /// Validates the error message that is returned for REST requests with incorrect parameter type
        /// when the engine is running in Production mode. The error messages in Production mode is
        /// very generic to not reveal information about the underlying database objects backing the entity.
        /// This test runs against a MsSql database. However, generic error messages will be returned in Production
        /// mode when run against PostgreSql and MySql databases.
        /// </summary>
        /// <param name="requestType">Type of REST request</param>
        /// <param name="requestPath">Endpoint for the REST request</param>
        /// <param name="expectedErrorMessage">Right error message that should be shown to the end user</param>
        [DataTestMethod]
        [TestCategory(TestCategory.MSSQL)]
        [DataRow(SupportedHttpVerb.Get, "/api/Book/id/one", null, "Invalid value provided for field: id", DisplayName = "Validates the error message for a GET request with incorrect primary key parameter type on a table in production mode")]
        [DataRow(SupportedHttpVerb.Get, "/api/books_view_all/id/one", null, "Invalid value provided for field: id", DisplayName = "Validates the error message for a GET request with incorrect primary key parameter type on a view in production mode")]
        [DataRow(SupportedHttpVerb.Get, "/api/GetBook?id=one", REQUEST_BODY_WITH_CORRECT_PARAM_TYPES, "Invalid value provided for field: id", DisplayName = "Validates the error message for a GET request on a stored-procedure with incorrect parameter type in production mode")]
        [DataRow(SupportedHttpVerb.Get, "/api/GQLmappings/column1/one", null, "Invalid value provided for field: column1", DisplayName = "Validates the error message for a GET request with incorrect primary key parameter type with alias defined for primary key column on a table in production mode")]
        [DataRow(SupportedHttpVerb.Post, "/api/Book", REQUEST_BODY_WITH_INCORRECT_PARAM_TYPES, "Invalid value provided for field: publisher_id", DisplayName = "Validates the error message for a POST request with incorrect parameter type in the request body on a table in production mode")]
        [DataRow(SupportedHttpVerb.Put, "/api/Book/id/one", REQUEST_BODY_WITH_CORRECT_PARAM_TYPES, "Invalid value provided for field: id", DisplayName = "Validates the error message for a PUT request with incorrect primary key parameter type on a table in production mode")]
        [DataRow(SupportedHttpVerb.Put, "/api/Book/id/1", REQUEST_BODY_WITH_INCORRECT_PARAM_TYPES, "Invalid value provided for field: publisher_id", DisplayName = "Validates the error message for a bad PUT request with incorrect parameter type in the request body on a table in production mode")]
        [DataRow(SupportedHttpVerb.Patch, "/api/Book/id/one", REQUEST_BODY_WITH_CORRECT_PARAM_TYPES, "Invalid value provided for field: id", DisplayName = "Validates the error message for a PATCH request with incorrect primary key parameter type on a table in production mode")]
        [DataRow(SupportedHttpVerb.Patch, "/api/Book/id/1", REQUEST_BODY_WITH_INCORRECT_PARAM_TYPES, "Invalid value provided for field: publisher_id", DisplayName = "Validates the error message for a PATCH request with incorrect parameter type in the request body on a table in production mode")]
        [DataRow(SupportedHttpVerb.Delete, "/api/Book/id/one", REQUEST_BODY_WITH_CORRECT_PARAM_TYPES, "Invalid value provided for field: id", DisplayName = "Validates the error message for a DELETE request with incorrect primary key parameter type on a table in production mode")]
        public async Task TestGenericErrorMessageForRestApiInProductionMode(
            SupportedHttpVerb requestType,
            string requestPath,
            string requestBody,
            string expectedErrorMessage)
        {
            const string CUSTOM_CONFIG = "custom-config.json";
            TestHelper.ConstructNewConfigWithSpecifiedHostMode(CUSTOM_CONFIG, HostMode.Production, TestCategory.MSSQL);
            string[] args = new[]
            {
                $"--ConfigFileName={CUSTOM_CONFIG}"
        };

            using (TestServer server = new(Program.CreateWebHostBuilder(args)))
            using (HttpClient client = server.CreateClient())
            {
                HttpMethod httpMethod = SqlTestHelper.ConvertRestMethodToHttpMethod(requestType);
                HttpRequestMessage request;
                if (requestType is SupportedHttpVerb.Get || requestType is SupportedHttpVerb.Delete)
                {
                    request = new(httpMethod, requestPath);
                }
                else
                {
                    request = new(httpMethod, requestPath)
                    {
                        Content = JsonContent.Create(requestBody)
                    };
                }

                HttpResponseMessage response = await client.SendAsync(request);
                string body = await response.Content.ReadAsStringAsync();
                Assert.AreEqual(HttpStatusCode.BadRequest, response.StatusCode);
                Assert.IsTrue(body.Contains(expectedErrorMessage));
            }
        }

        /// <summary>
        /// Validates the REST HTTP methods that are enabled for Stored Procedures when
        /// some of the default fields are absent in the config file.
        /// When methods section is not defined explicitly in the config file, only POST
        /// method should be enabled for Stored Procedures.
        /// </summary>
        [DataTestMethod]
        [TestCategory(TestCategory.MSSQL)]
        [DataRow(SP_CONFIG_WITH_NO_REST_SETTINGS, SupportedHttpVerb.Post, "/api/GetBooks", HttpStatusCode.Created, DisplayName = "SP - REST POST enabled when no REST section is present")]
        [DataRow(SP_CONFIG_WITH_NO_REST_SETTINGS, SupportedHttpVerb.Get, "/api/GetBooks", HttpStatusCode.MethodNotAllowed, DisplayName = "SP - REST GET disabled when no REST section is present")]
        [DataRow(SP_CONFIG_WITH_NO_REST_SETTINGS, SupportedHttpVerb.Patch, "/api/GetBooks", HttpStatusCode.MethodNotAllowed, DisplayName = "SP - REST PATCH disabled when no REST section is present")]
        [DataRow(SP_CONFIG_WITH_NO_REST_SETTINGS, SupportedHttpVerb.Put, "/api/GetBooks", HttpStatusCode.MethodNotAllowed, DisplayName = "SP - REST PUT disabled when no REST section is present")]
        [DataRow(SP_CONFIG_WITH_NO_REST_SETTINGS, SupportedHttpVerb.Delete, "/api/GetBooks", HttpStatusCode.MethodNotAllowed, DisplayName = "SP - REST DELETE disabled when no REST section is present")]
        [DataRow(SP_CONFIG_WITH_ONLY_PATH_IN_REST_SETTINGS, SupportedHttpVerb.Post, "/api/get_books/", HttpStatusCode.Created, DisplayName = "SP - REST POST enabled when only a custom path is defined")]
        [DataRow(SP_CONFIG_WITH_ONLY_PATH_IN_REST_SETTINGS, SupportedHttpVerb.Get, "/api/get_books/", HttpStatusCode.MethodNotAllowed, DisplayName = "SP - REST GET disabled when only a custom path is defined")]
        [DataRow(SP_CONFIG_WITH_ONLY_PATH_IN_REST_SETTINGS, SupportedHttpVerb.Patch, "/api/get_books/", HttpStatusCode.MethodNotAllowed, DisplayName = "SP - REST PATCH disabled when only a custom path is defined")]
        [DataRow(SP_CONFIG_WITH_ONLY_PATH_IN_REST_SETTINGS, SupportedHttpVerb.Delete, "/api/get_books/", HttpStatusCode.MethodNotAllowed, DisplayName = "SP - REST DELETE disabled when only a custom path is defined")]
        [DataRow(SP_CONFIG_WITH_ONLY_PATH_IN_REST_SETTINGS, SupportedHttpVerb.Put, "/api/get_books/", HttpStatusCode.MethodNotAllowed, DisplayName = "SP - REST PUT disabled when a custom path is defined")]
        [DataRow(SP_CONFIG_WITH_JUST_METHODS_IN_REST_SETTINGS, SupportedHttpVerb.Post, "/api/GetBooks/", HttpStatusCode.MethodNotAllowed, DisplayName = "SP - REST POST disabled by not specifying in the methods section")]
        [DataRow(SP_CONFIG_WITH_JUST_METHODS_IN_REST_SETTINGS, SupportedHttpVerb.Get, "/api/GetBooks/", HttpStatusCode.OK, DisplayName = "SP - REST GET enabled by specifying in the methods section")]
        [DataRow(SP_CONFIG_WITH_JUST_METHODS_IN_REST_SETTINGS, SupportedHttpVerb.Patch, "/api/GetBooks/", HttpStatusCode.MethodNotAllowed, DisplayName = "SP - REST PATCH disabled by not specifying in the methods section")]
        [DataRow(SP_CONFIG_WITH_JUST_METHODS_IN_REST_SETTINGS, SupportedHttpVerb.Put, "/api/GetBooks/", HttpStatusCode.MethodNotAllowed, DisplayName = "SP - REST PUT disabled by not specifying in the methods section")]
        [DataRow(SP_CONFIG_WITH_JUST_METHODS_IN_REST_SETTINGS, SupportedHttpVerb.Delete, "/api/GetBooks/", HttpStatusCode.MethodNotAllowed, DisplayName = "SP - REST DELETE disabled by not specifying in the methods section")]
        [DataRow(SP_CONFIG_WITH_REST_DISABLED, SupportedHttpVerb.Get, "/api/GetBooks", HttpStatusCode.NotFound, DisplayName = "SP - REST GET disabled by configuring enabled as false")]
        [DataRow(SP_CONFIG_WITH_REST_DISABLED, SupportedHttpVerb.Post, "/api/GetBooks", HttpStatusCode.NotFound, DisplayName = "SP - REST POST disabled by configuring enabled as false")]
        [DataRow(SP_CONFIG_WITH_REST_DISABLED, SupportedHttpVerb.Patch, "/api/GetBooks", HttpStatusCode.NotFound, DisplayName = "SP - REST PATCH disabled by configuring enabled as false")]
        [DataRow(SP_CONFIG_WITH_REST_DISABLED, SupportedHttpVerb.Put, "/api/GetBooks", HttpStatusCode.NotFound, DisplayName = "SP - REST PUT disabled by configuring enabled as false")]
        [DataRow(SP_CONFIG_WITH_REST_DISABLED, SupportedHttpVerb.Delete, "/api/GetBooks", HttpStatusCode.NotFound, DisplayName = "SP - REST DELETE disabled by configuring enabled as false")]
        [DataRow(SP_CONFIG_WITH_JUST_REST_ENABLED, SupportedHttpVerb.Get, "/api/GetBooks", HttpStatusCode.MethodNotAllowed, DisplayName = "SP - REST GET is disabled when enabled flag is configured to true")]
        [DataRow(SP_CONFIG_WITH_JUST_REST_ENABLED, SupportedHttpVerb.Post, "/api/GetBooks", HttpStatusCode.Created, DisplayName = "SP - REST POST is enabled when enabled flag is configured to true")]
        [DataRow(SP_CONFIG_WITH_JUST_REST_ENABLED, SupportedHttpVerb.Patch, "/api/GetBooks", HttpStatusCode.MethodNotAllowed, DisplayName = "SP - REST PATCH is disabled when enabled flag is configured to true")]
        [DataRow(SP_CONFIG_WITH_JUST_REST_ENABLED, SupportedHttpVerb.Put, "/api/GetBooks", HttpStatusCode.MethodNotAllowed, DisplayName = "SP - REST PUT is disabled when enabled flag is configured to true")]
        [DataRow(SP_CONFIG_WITH_JUST_REST_ENABLED, SupportedHttpVerb.Delete, "/api/GetBooks", HttpStatusCode.MethodNotAllowed, DisplayName = "SP - REST DELETE is disabled when enabled flag is configured to true")]
        public async Task TestSPRestDefaultsForManuallyConstructedConfigs(
           string entityJson,
           SupportedHttpVerb requestType,
           string requestPath,
           HttpStatusCode expectedResponseStatusCode)
        {
            string configJson = TestHelper.AddPropertiesToJson(TestHelper.BASE_CONFIG, entityJson);
            RuntimeConfigLoader.TryParseConfig(configJson, out RuntimeConfig deserializedConfig, logger: null, GetConnectionStringFromEnvironmentConfig(environment: TestCategory.MSSQL));
            string configFileName = "custom-config.json";
            File.WriteAllText(configFileName, deserializedConfig.ToJson());
            string[] args = new[]
            {
                    $"--ConfigFileName={configFileName}"
            };

            using (TestServer server = new(Program.CreateWebHostBuilder(args)))
            using (HttpClient client = server.CreateClient())
            {
                HttpMethod httpMethod = SqlTestHelper.ConvertRestMethodToHttpMethod(requestType);
                HttpRequestMessage request = new(httpMethod, requestPath);
                HttpResponseMessage response = await client.SendAsync(request);
                Assert.AreEqual(expectedResponseStatusCode, response.StatusCode);
            }
        }

        /// <summary>
        /// Validates that deserialization of config file is successful for the following scenarios:
        /// 1. Multiple Mutations section is null
        /// {
        ///     "multiple-mutations": null
        /// }
        ///
        /// 2. Multiple Mutations section is empty.
        /// {
        ///     "multiple-mutations": {}
        /// }
        ///
        /// 3. Create field within Multiple Mutation section is null.
        /// {
        ///     "multiple-mutations": {
        ///         "create": null
        ///     }
        /// }
        ///
        /// 4. Create field within Multiple Mutation section is empty.
        /// {
        ///     "multiple-mutations": {
        ///         "create": {}
        ///     }
        /// }
        ///
        /// For all the above mentioned scenarios, the expected value for MultipleMutationOptions field is null.
        /// </summary>
        /// <param name="baseConfig">Base Config Json string.</param>
        [DataTestMethod]
        [DataRow(TestHelper.BASE_CONFIG_NULL_MULTIPLE_MUTATIONS_FIELD, DisplayName = "MultipleMutationOptions field deserialized as null when multiple mutation section is null")]
        [DataRow(TestHelper.BASE_CONFIG_EMPTY_MULTIPLE_MUTATIONS_FIELD, DisplayName = "MultipleMutationOptions field deserialized as null when multiple mutation section is empty")]
        [DataRow(TestHelper.BASE_CONFIG_NULL_MULTIPLE_CREATE_FIELD, DisplayName = "MultipleMutationOptions field deserialized as null when create field within multiple mutation section is null")]
        [DataRow(TestHelper.BASE_CONFIG_EMPTY_MULTIPLE_CREATE_FIELD, DisplayName = "MultipleMutationOptions field deserialized as null when create field within multiple mutation section is empty")]
        public void ValidateDeserializationOfConfigWithNullOrEmptyInvalidMultipleMutationSection(string baseConfig)
        {
            string configJson = TestHelper.AddPropertiesToJson(baseConfig, BOOK_ENTITY_JSON);
            Assert.IsTrue(RuntimeConfigLoader.TryParseConfig(configJson, out RuntimeConfig deserializedConfig));
            Assert.IsNotNull(deserializedConfig.Runtime);
            Assert.IsNotNull(deserializedConfig.Runtime.GraphQL);
            Assert.IsNull(deserializedConfig.Runtime.GraphQL.MultipleMutationOptions);
        }

        /// <summary>
        /// Sanity check to validate that DAB engine starts successfully when used with a config file without the multiple
        /// mutations feature flag section.
        /// The runtime graphql section of the config file used looks like this:
        ///
        /// "graphql": {
        ///    "path": "/graphql",
        ///    "allow-introspection": true
        ///  }
        ///
        /// Without the multiple mutations feature flag section, DAB engine should be able to
        ///  1. Successfully deserialize the config file without multiple mutation section.
        ///  2. Process REST and GraphQL API requests.
        ///
        /// </summary>
        [TestMethod]
        [TestCategory(TestCategory.MSSQL)]
        public async Task SanityTestForRestAndGQLRequestsWithoutMultipleMutationFeatureFlagSection()
        {
            // The configuration file is constructed by merging hard-coded JSON strings to simulate the scenario where users manually edit the
            // configuration file (instead of using CLI).
            string configJson = TestHelper.AddPropertiesToJson(TestHelper.BASE_CONFIG, BOOK_ENTITY_JSON);
            Assert.IsTrue(RuntimeConfigLoader.TryParseConfig(configJson, out RuntimeConfig deserializedConfig, logger: null, GetConnectionStringFromEnvironmentConfig(environment: TestCategory.MSSQL)));
            string configFileName = "custom-config.json";
            File.WriteAllText(configFileName, deserializedConfig.ToJson());
            string[] args = new[]
            {
                    $"--ConfigFileName={configFileName}"
            };

            using (TestServer server = new(Program.CreateWebHostBuilder(args)))
            using (HttpClient client = server.CreateClient())
            {
                try
                {

                    // Perform a REST GET API request to validate that REST GET API requests are executed correctly.
                    HttpRequestMessage restRequest = new(HttpMethod.Get, "api/Book");
                    HttpResponseMessage restResponse = await client.SendAsync(restRequest);
                    Assert.AreEqual(HttpStatusCode.OK, restResponse.StatusCode);

                    // Perform a GraphQL API request to validate that DAB engine executes GraphQL requests successfully.
                    string query = @"{
                        book_by_pk(id: 1) {
                           id,
                           title,
                           publisher_id
                        }
                    }";

                    object payload = new { query };

                    HttpRequestMessage graphQLRequest = new(HttpMethod.Post, "/graphql")
                    {
                        Content = JsonContent.Create(payload)
                    };

                    HttpResponseMessage graphQLResponse = await client.SendAsync(graphQLRequest);
                    Assert.AreEqual(HttpStatusCode.OK, graphQLResponse.StatusCode);
                    Assert.IsNotNull(graphQLResponse.Content);
                    string body = await graphQLResponse.Content.ReadAsStringAsync();
                    Assert.IsFalse(body.Contains("errors"));
                }
                catch (Exception ex)
                {
                    Assert.Fail($"Unexpected exception : {ex}");
                }
            }
        }

        /// <summary>
        /// Test to validate that when an entity which will return a paginated response is queried, and a custom runtime base route is configured in the runtime configuration,
        /// then the generated nextLink in the response would contain the rest base-route just before the rest path. For the subsequent query, the rest base-route will be trimmed
        /// by the upstream before the request lands at DAB.
        /// </summary>
        [TestMethod]
        [TestCategory(TestCategory.MSSQL)]
        public async Task TestRuntimeBaseRouteInNextLinkForPaginatedRestResponse()
        {
            const string CUSTOM_CONFIG = "custom-config.json";
            string runtimeBaseRoute = "/base-route";
            TestHelper.ConstructNewConfigWithSpecifiedHostMode(CUSTOM_CONFIG, HostMode.Production, TestCategory.MSSQL, runtimeBaseRoute: runtimeBaseRoute);
            string[] args = new[]
            {
                    $"--ConfigFileName={CUSTOM_CONFIG}"
            };

            using (TestServer server = new(Program.CreateWebHostBuilder(args)))
            using (HttpClient client = server.CreateClient())
            {
                string requestPath = "/api/MappedBookmarks";
                HttpMethod httpMethod = SqlTestHelper.ConvertRestMethodToHttpMethod(SupportedHttpVerb.Get);
                HttpRequestMessage request = new(httpMethod, requestPath);

                HttpResponseMessage response = await client.SendAsync(request);
                string responseBody = await response.Content.ReadAsStringAsync();
                Assert.IsTrue(response.StatusCode is HttpStatusCode.OK);

                JsonElement responseElement = JsonSerializer.Deserialize<JsonElement>(responseBody);
                JsonElement responseValue = responseElement.GetProperty(SqlTestHelper.jsonResultTopLevelKey);
                string nextLink = responseElement.GetProperty("nextLink").ToString();

                // Assert that we got an array response with length equal to the maximum allowed records in a paginated response.
                Assert.AreEqual(JsonValueKind.Array, responseValue.ValueKind);
                Assert.AreEqual(100, responseValue.GetArrayLength());

                // Assert that the nextLink contains the rest base-route just before the request path.
                StringAssert.Contains(nextLink, runtimeBaseRoute + requestPath);
            }
        }

        /// <summary>
        /// Tests that the when Rest or GraphQL is disabled Globally,
        /// any requests made will get a 404 response.
        /// </summary>
        /// <param name="isRestEnabled">The custom configured REST enabled property in configuration.</param>
        /// <param name="isGraphQLEnabled">The custom configured GraphQL enabled property in configuration.</param>
        /// <param name="expectedStatusCodeForREST">Expected HTTP status code code for the Rest request</param>
        /// <param name="expectedStatusCodeForGraphQL">Expected HTTP status code code for the GraphQL request</param>
        [DataTestMethod]
        [TestCategory(TestCategory.MSSQL)]
        [DataRow(true, true, HttpStatusCode.OK, HttpStatusCode.OK, CONFIGURATION_ENDPOINT, DisplayName = "V1 - Both Rest and GraphQL endpoints enabled globally")]
        [DataRow(true, false, HttpStatusCode.OK, HttpStatusCode.NotFound, CONFIGURATION_ENDPOINT, DisplayName = "V1 - Rest enabled and GraphQL endpoints disabled globally")]
        [DataRow(false, true, HttpStatusCode.NotFound, HttpStatusCode.OK, CONFIGURATION_ENDPOINT, DisplayName = "V1 - Rest disabled and GraphQL endpoints enabled globally")]
        [DataRow(true, true, HttpStatusCode.OK, HttpStatusCode.OK, CONFIGURATION_ENDPOINT_V2, DisplayName = "V2 - Both Rest and GraphQL endpoints enabled globally")]
        [DataRow(true, false, HttpStatusCode.OK, HttpStatusCode.NotFound, CONFIGURATION_ENDPOINT_V2, DisplayName = "V2 - Rest enabled and GraphQL endpoints disabled globally")]
        [DataRow(false, true, HttpStatusCode.NotFound, HttpStatusCode.OK, CONFIGURATION_ENDPOINT_V2, DisplayName = "V2 - Rest disabled and GraphQL endpoints enabled globally")]
        public async Task TestGlobalFlagToEnableRestAndGraphQLForHostedAndNonHostedEnvironment(
            bool isRestEnabled,
            bool isGraphQLEnabled,
            HttpStatusCode expectedStatusCodeForREST,
            HttpStatusCode expectedStatusCodeForGraphQL,
            string configurationEndpoint)
        {
            GraphQLRuntimeOptions graphqlOptions = new(Enabled: isGraphQLEnabled);
            RestRuntimeOptions restRuntimeOptions = new(Enabled: isRestEnabled);

            DataSource dataSource = new(DatabaseType.MSSQL,
                GetConnectionStringFromEnvironmentConfig(environment: TestCategory.MSSQL), Options: null);

            RuntimeConfig configuration = InitMinimalRuntimeConfig(dataSource, graphqlOptions, restRuntimeOptions);
            const string CUSTOM_CONFIG = "custom-config.json";
            File.WriteAllText(CUSTOM_CONFIG, configuration.ToJson());

            string[] args = new[]
            {
                $"--ConfigFileName={CUSTOM_CONFIG}"
            };

            // Non-Hosted Scenario
            using (TestServer server = new(Program.CreateWebHostBuilder(args)))
            using (HttpClient client = server.CreateClient())
            {
                string query = @"{
                    book_by_pk(id: 1) {
                       id,
                       title,
                       publisher_id
                    }
                }";

                object payload = new { query };

                HttpRequestMessage graphQLRequest = new(HttpMethod.Post, "/graphql")
                {
                    Content = JsonContent.Create(payload)
                };

                HttpResponseMessage graphQLResponse = await client.SendAsync(graphQLRequest);
                Assert.AreEqual(expectedStatusCodeForGraphQL, graphQLResponse.StatusCode);

                HttpRequestMessage restRequest = new(HttpMethod.Get, "/api/Book");
                HttpResponseMessage restResponse = await client.SendAsync(restRequest);
                Assert.AreEqual(expectedStatusCodeForREST, restResponse.StatusCode);
            }

            // Hosted Scenario
            // Instantiate new server with no runtime config for post-startup configuration hydration tests.
            using (TestServer server = new(Program.CreateWebHostFromInMemoryUpdatableConfBuilder(Array.Empty<string>())))
            using (HttpClient client = server.CreateClient())
            {
                JsonContent content = GetPostStartupConfigParams(MSSQL_ENVIRONMENT, configuration, configurationEndpoint);

                HttpResponseMessage postResult =
                await client.PostAsync(configurationEndpoint, content);
                Assert.AreEqual(HttpStatusCode.OK, postResult.StatusCode);

                HttpStatusCode restResponseCode = await GetRestResponsePostConfigHydration(client);

                Assert.AreEqual(expected: expectedStatusCodeForREST, actual: restResponseCode);

                HttpStatusCode graphqlResponseCode = await GetGraphQLResponsePostConfigHydration(client);

                Assert.AreEqual(expected: expectedStatusCodeForGraphQL, actual: graphqlResponseCode);

            }
        }

        /// <summary>
        /// For mutation operations, both the respective operation(create/update/delete) + read permissions are needed to receive a valid response.
        /// In this test, Anonymous role is configured with only create permission.
        /// So, a create mutation executed in the context of Anonymous role is expected to result in
        /// 1) Creation of a new item in the database
        /// 2) An error response containing the error message : "The mutation operation {operation_name} was successful but the current user is unauthorized to view the response due to lack of read permissions"
        ///
        /// A create mutation operation in the context of Anonymous role is executed and the expected error message is validated.
        /// Authenticated role has read permission configured. A pk query is executed in the context of Authenticated role to validate that a new
        /// record was created in the database.
        /// </summary>
        [TestMethod]
        [TestCategory(TestCategory.MSSQL)]
        public async Task ValidateErrorMessageForMutationWithoutReadPermission()
        {
            GraphQLRuntimeOptions graphqlOptions = new(Enabled: true);
            RestRuntimeOptions restRuntimeOptions = new(Enabled: false);

            DataSource dataSource = new(DatabaseType.MSSQL,
                GetConnectionStringFromEnvironmentConfig(environment: TestCategory.MSSQL), Options: null);

            EntityAction createAction = new(
                Action: EntityActionOperation.Create,
                Fields: null,
                Policy: new());

            EntityAction readAction = new(
                Action: EntityActionOperation.Read,
                Fields: null,
                Policy: new());

            EntityAction deleteAction = new(
                Action: EntityActionOperation.Delete,
                Fields: null,
                Policy: new());

            EntityPermission[] permissions = new[] {new EntityPermission( Role: AuthorizationResolver.ROLE_ANONYMOUS , Actions: new[] { createAction }),
                       new EntityPermission( Role: AuthorizationResolver.ROLE_AUTHENTICATED , Actions: new[] { readAction, createAction, deleteAction })};

            Entity entity = new(Source: new("stocks", EntitySourceType.Table, null, null),
                                  Rest: null,
                                  GraphQL: new(Singular: "Stock", Plural: "Stocks"),
                                  Permissions: permissions,
                                  Relationships: null,
                                  Mappings: null);

            string entityName = "Stock";
            RuntimeConfig configuration = InitMinimalRuntimeConfig(dataSource, graphqlOptions, restRuntimeOptions, entity, entityName);

            const string CUSTOM_CONFIG = "custom-config.json";
            File.WriteAllText(CUSTOM_CONFIG, configuration.ToJson());
            string[] args = new[]
            {
                $"--ConfigFileName={CUSTOM_CONFIG}"
            };

            string authToken = AuthTestHelper.CreateStaticWebAppsEasyAuthToken();
            using (TestServer server = new(Program.CreateWebHostBuilder(args)))
            using (HttpClient client = server.CreateClient())
            {
                try
                {
                    // A create mutation operation is executed in the context of Anonymous role. The Anonymous role has create action configured but lacks
                    // read action. As a result, a new record should be created in the database but the mutation operation should return an error message.
                    string graphQLMutation = @"
                            mutation {
                              createStock(
                                item: {
                                  categoryid: 5001
                                  pieceid: 5001
                                  categoryName: ""SciFi""
                                  piecesAvailable: 100
                                  piecesRequired: 50
                                }
                              ) {
                                categoryid
                                pieceid
                              }
                            }";

                    JsonElement mutationResponse = await GraphQLRequestExecutor.PostGraphQLRequestAsync(
                        client,
                        server.Services.GetRequiredService<RuntimeConfigProvider>(),
                        query: graphQLMutation,
                        queryName: "createStock",
                        variables: null,
                        clientRoleHeader: null
                        );

                    Assert.IsNotNull(mutationResponse);
                    Assert.IsTrue(mutationResponse.ToString().Contains("The mutation operation createStock was successful but the current user is unauthorized to view the response due to lack of read permissions"));

                    // pk_query is executed in the context of Authenticated role to validate that the create mutation executed in the context of Anonymous role
                    // resulted in the creation of a new record in the database.
                    string graphQLQuery = @"
                        {
                          stock_by_pk(categoryid: 5001, pieceid: 5001) {
                            categoryid
                            pieceid
                            categoryName
                          }
                        }";
                    string queryName = "stock_by_pk";

                    ValidateMutationSucceededAtDbLayer(server, client, graphQLQuery, queryName, authToken, AuthorizationResolver.ROLE_AUTHENTICATED);
                }
                finally
                {
                    // Clean-up steps. The record created by the create mutation operation is deleted to reset the database
                    // back to its original state.
                    string deleteMutation = @"
                        mutation {
                            deleteStock(categoryid: 5001, pieceid: 5001) {
                            categoryid
                            pieceid
                            }
                        }";

                    _ = await GraphQLRequestExecutor.PostGraphQLRequestAsync(
                        client,
                        server.Services.GetRequiredService<RuntimeConfigProvider>(),
                        query: deleteMutation,
                        queryName: "deleteStock",
                        variables: null,
                        authToken: authToken,
                        clientRoleHeader: AuthorizationResolver.ROLE_AUTHENTICATED);
                }
            }
        }

        /// <summary>
        /// Multiple mutation operations are disabled through the configuration properties.
        ///
        /// Test to validate that when multiple-create is disabled:
        /// 1. Including a relationship field in the input for create mutation for an entity returns an exception as when multiple mutations are disabled,
        /// we don't add fields for relationships in the input type schema and hence users should not be able to do insertion in the related entities.
        ///
        /// 2. Excluding all the relationship fields i.e. performing insertion in just the top-level entity executes successfully.
        ///
        /// 3. Relationship fields are marked as optional fields in the schema when multiple create operation is enabled. However, when multiple create operations
        /// are disabled, the relationship fields should continue to be marked as required fields.
        /// With multiple create operation disabled, executing a create mutation operation without a relationship field ("publisher_id" in createbook mutation operation) should be caught by
        /// HotChocolate since it is a required field.
        /// </summary>
        [TestMethod]
        [TestCategory(TestCategory.MSSQL)]
        public async Task ValidateMultipleCreateAndCreateMutationWhenMultipleCreateOperationIsDisabled()
        {
            // Generate a custom config file with multiple create operation disabled.
            RuntimeConfig runtimeConfig = InitialzieRuntimeConfigForMultipleCreateTests(isMultipleCreateOperationEnabled: false);

            const string CUSTOM_CONFIG = "custom-config.json";

            File.WriteAllText(CUSTOM_CONFIG, runtimeConfig.ToJson());
            string[] args = new[]
            {
                $"--ConfigFileName={CUSTOM_CONFIG}"
            };

            using (TestServer server = new(Program.CreateWebHostBuilder(args)))
            using (HttpClient client = server.CreateClient())
            {
                // When multiple create operation is disabled, fields belonging to related entities are not generated for the input type objects of create operation.
                // Executing a create mutation with fields belonging to related entities should be caught by Hotchocolate as unrecognized fields.
                string pointMultipleCreateOperation = @"mutation createbook{
                                                            createbook(item: { title: ""Book #1"", publishers: { name: ""The First Publisher"" } }) {
                                                                id
                                                                title
                                                            }
                                                        }";

                JsonElement mutationResponse = await GraphQLRequestExecutor.PostGraphQLRequestAsync(client,
                                                                                                    server.Services.GetRequiredService<RuntimeConfigProvider>(),
                                                                                                    query: pointMultipleCreateOperation,
                                                                                                    queryName: "createbook",
                                                                                                    variables: null,
                                                                                                    clientRoleHeader: null);

                Assert.IsNotNull(mutationResponse);

                SqlTestHelper.TestForErrorInGraphQLResponse(mutationResponse.ToString(),
                                                            message: "The specified input object field `publishers` does not exist.",
                                                            path: @"[""createbook""]");

                // When multiple create operation is enabled, two types of create mutation operations are generated 1) Point create mutation operation 2) Many type create mutation operation.
                // When multiple create operation is disabled, only point create mutation operation is generated.
                // With multiple create operation disabled, executing a many type multiple create operation should be caught by HotChocolate as the many type mutation operation should not exist in the schema.
                string manyTypeMultipleCreateOperation = @"mutation {
                                                              createbooks(
                                                                items: [
                                                                  { title: ""Book #1"", publishers: { name: ""Publisher #1"" } }
                                                                  { title: ""Book #2"", publisher_id: 1234 }
                                                                ]
                                                              ) {
                                                                items {
                                                                  id
                                                                  title
                                                                }
                                                              }
                                                            }";

                mutationResponse = await GraphQLRequestExecutor.PostGraphQLRequestAsync(client,
                                                                                        server.Services.GetRequiredService<RuntimeConfigProvider>(),
                                                                                        query: manyTypeMultipleCreateOperation,
                                                                                        queryName: "createbook",
                                                                                        variables: null,
                                                                                        clientRoleHeader: null);

                Assert.IsNotNull(mutationResponse);
                SqlTestHelper.TestForErrorInGraphQLResponse(mutationResponse.ToString(),
                                                            message: "The field `createbooks` does not exist on the type `Mutation`.");

                // Sanity test to validate that executing a point create mutation with multiple create operation disabled,
                // a) Creates the new item successfully.
                // b) Returns the expected response.
                string pointCreateOperation = @"mutation createbook{
                                                            createbook(item: { title: ""Book #1"", publisher_id: 1234 }) {
                                                                title
                                                                publisher_id
                                                            }
                                                        }";

                mutationResponse = await GraphQLRequestExecutor.PostGraphQLRequestAsync(client,
                                                                                        server.Services.GetRequiredService<RuntimeConfigProvider>(),
                                                                                        query: pointCreateOperation,
                                                                                        queryName: "createbook",
                                                                                        variables: null,
                                                                                        clientRoleHeader: null);

                string expectedResponse = @"{ ""title"":""Book #1"",""publisher_id"":1234}";

                Assert.IsNotNull(mutationResponse);
                SqlTestHelper.PerformTestEqualJsonStrings(expectedResponse, mutationResponse.ToString());

                // When  a create multiple operation is enabled, the "publisher_id" field will be generated as an optional field in the schema. But, when multiple create operation is disabled,
                // "publisher_id" should be a required field.
                // With multiple create operation disabled, executing a createbook mutation operation without the "publisher_id" field is expected to be caught by HotChocolate
                // as the schema should be generated with "publisher_id" as a required field.
                string pointCreateOperationWithMissingFields = @"mutation createbook{
                                                                    createbook(item: { title: ""Book #1""}) {
                                                                        title
                                                                        publisher_id
                                                                    }
                                                                }";

                mutationResponse = await GraphQLRequestExecutor.PostGraphQLRequestAsync(client,
                                                                                        server.Services.GetRequiredService<RuntimeConfigProvider>(),
                                                                                        query: pointCreateOperationWithMissingFields,
                                                                                        queryName: "createbook",
                                                                                        variables: null,
                                                                                        clientRoleHeader: null);

                Assert.IsNotNull(mutationResponse);
                SqlTestHelper.TestForErrorInGraphQLResponse(response: mutationResponse.ToString(),
                                                            message: "`publisher_id` is a required field and cannot be null.");
            }
        }

        /// <summary>
        /// When multiple create operation is enabled, the relationship fields are generated as optional fields in the schema.
        /// However, when not providing the relationship field as well the related object in the create mutation request should result in an error from the database layer.
        /// </summary>
        [TestMethod]
        [TestCategory(TestCategory.MSSQL)]
        public async Task ValidateCreateMutationWithMissingFieldsFailWithMultipleCreateEnabled()
        {
            // Multiple create operations are enabled.
            RuntimeConfig runtimeConfig = InitialzieRuntimeConfigForMultipleCreateTests(isMultipleCreateOperationEnabled: true);

            const string CUSTOM_CONFIG = "custom-config.json";

            File.WriteAllText(CUSTOM_CONFIG, runtimeConfig.ToJson());
            string[] args = new[]
            {
                $"--ConfigFileName={CUSTOM_CONFIG}"
            };

            using (TestServer server = new(Program.CreateWebHostBuilder(args)))
            using (HttpClient client = server.CreateClient())
            {

                // When  a create multiple operation is enabled, the "publisher_id" field will generated as an optional field in the schema. But, when multiple create operation is disabled,
                // "publisher_id" should be a required field.
                // With multiple create operation disabled, executing a createbook mutation operation without the "publisher_id" field is expected to be caught by HotChocolate
                // as the schema should be generated with "publisher_id" as a required field.
                string pointCreateOperationWithMissingFields = @"mutation createbook{
                                                                    createbook(item: { title: ""Book #1""}) {
                                                                        title
                                                                        publisher_id
                                                                    }
                                                                }";

                JsonElement mutationResponse = await GraphQLRequestExecutor.PostGraphQLRequestAsync(client,
                                                                                                    server.Services.GetRequiredService<RuntimeConfigProvider>(),
                                                                                                    query: pointCreateOperationWithMissingFields,
                                                                                                    queryName: "createbook",
                                                                                                    variables: null,
                                                                                                    clientRoleHeader: null);

                Assert.IsNotNull(mutationResponse);
                SqlTestHelper.TestForErrorInGraphQLResponse(response: mutationResponse.ToString(),
                                                            message: "Missing value for required column: publisher_id for entity: Book at level: 1.");
            }
        }

        /// <summary>
        /// For mutation operations, the respective mutation operation type(create/update/delete) + read permissions are needed to receive a valid response.
        /// For graphQL requests, if read permission is configured for Anonymous role, then it is inherited by other roles.
        /// In this test, Anonymous role has read permission configured. Authenticated role has only create permission configured.
        /// A create mutation operation is executed in the context of Authenticated role and the response is expected to have no errors because
        /// the read permission is inherited from Anonymous role.
        /// </summary>
        [TestMethod]
        [TestCategory(TestCategory.MSSQL)]
        public async Task ValidateInheritanceOfReadPermissionFromAnonymous()
        {
            GraphQLRuntimeOptions graphqlOptions = new(Enabled: true);
            RestRuntimeOptions restRuntimeOptions = new(Enabled: false);

            DataSource dataSource = new(DatabaseType.MSSQL,
                GetConnectionStringFromEnvironmentConfig(environment: TestCategory.MSSQL), Options: null);

            EntityAction createAction = new(
                Action: EntityActionOperation.Create,
                Fields: null,
                Policy: new());

            EntityAction readAction = new(
                Action: EntityActionOperation.Read,
                Fields: null,
                Policy: new());

            EntityAction deleteAction = new(
                Action: EntityActionOperation.Delete,
                Fields: null,
                Policy: new());

            EntityPermission[] permissions = new[] {new EntityPermission( Role: AuthorizationResolver.ROLE_ANONYMOUS , Actions: new[] { createAction, readAction, deleteAction }),
                       new EntityPermission( Role: AuthorizationResolver.ROLE_AUTHENTICATED , Actions: new[] { createAction })};

            Entity entity = new(Source: new("stocks", EntitySourceType.Table, null, null),
                                  Rest: null,
                                  GraphQL: new(Singular: "Stock", Plural: "Stocks"),
                                  Permissions: permissions,
                                  Relationships: null,
                                  Mappings: null);

            string entityName = "Stock";
            RuntimeConfig configuration = InitMinimalRuntimeConfig(dataSource, graphqlOptions, restRuntimeOptions, entity, entityName);

            const string CUSTOM_CONFIG = "custom-config.json";
            File.WriteAllText(CUSTOM_CONFIG, configuration.ToJson());
            string[] args = new[]
            {
                $"--ConfigFileName={CUSTOM_CONFIG}"
            };

            using (TestServer server = new(Program.CreateWebHostBuilder(args)))
            using (HttpClient client = server.CreateClient())
            {
                try
                {
                    // A create mutation operation is executed in the context of Authenticated role and the response is expected to be a valid
                    // response without any errors.
                    string graphQLMutation = @"
                        mutation {
                          createStock(
                            item: {
                              categoryid: 5001
                              pieceid: 5001
                              categoryName: ""SciFi""
                              piecesAvailable: 100
                              piecesRequired: 50
                            }
                          ) {
                            categoryid
                            pieceid
                          }
                        }";

                    JsonElement mutationResponse = await GraphQLRequestExecutor.PostGraphQLRequestAsync(
                        client,
                        server.Services.GetRequiredService<RuntimeConfigProvider>(),
                        query: graphQLMutation,
                        queryName: "createStock",
                        variables: null,
                        authToken: AuthTestHelper.CreateStaticWebAppsEasyAuthToken(),
                        clientRoleHeader: AuthorizationResolver.ROLE_AUTHENTICATED
                        );

                    Assert.IsNotNull(mutationResponse);
                    Assert.IsFalse(mutationResponse.TryGetProperty("errors", out _));
                }
                finally
                {
                    // Clean-up steps. The record created by the create mutation operation is deleted to reset the database
                    // back to its original state.
                    string deleteMutation = @"
                        mutation {
                            deleteStock(categoryid: 5001, pieceid: 5001) {
                            categoryid
                            pieceid
                            }
                        }";

                    _ = await GraphQLRequestExecutor.PostGraphQLRequestAsync(
                        client,
                        server.Services.GetRequiredService<RuntimeConfigProvider>(),
                        query: deleteMutation,
                        queryName: "deleteStock",
                        variables: null,
                        clientRoleHeader: null);
                }
            }
        }

        /// <summary>
        /// Helper method to validate that the mutation operation succeded at the database layer by executing a graphQL pk query.
        /// </summary>
        /// <param name="server">Test server created for the test</param>
        /// <param name="client">HTTP client</param>
        /// <param name="query">GraphQL query/mutation text</param>
        /// <param name="queryName">GraphQL query/mutation name</param>
        /// <param name="authToken">Auth token for the graphQL request</param>
        private static async void ValidateMutationSucceededAtDbLayer(TestServer server, HttpClient client, string query, string queryName, string authToken, string clientRoleHeader)
        {
            JsonElement queryResponse = await GraphQLRequestExecutor.PostGraphQLRequestAsync(
                                                client,
                                                server.Services.GetRequiredService<RuntimeConfigProvider>(),
                                                query: query,
                                                queryName: queryName,
                                                variables: null,
                                                authToken: authToken,
                                                clientRoleHeader: clientRoleHeader);

            Assert.IsNotNull(queryResponse);
            Assert.IsFalse(queryResponse.TryGetProperty("errors", out _));
        }

        /// <summary>
        /// Validates the Location header field returned for a POST request when a 201 response is returned. The idea behind returning
        /// a Location header is to provide a URL against which a GET request can be performed to fetch the details of the new item.
        /// Base Route is not configured in the config file used for this test. If base-route is configured, the Location header URL should contain the base-route.
        /// This test performs a POST request, and in the event that it results in a 201 response, it performs a subsequent GET request
        /// with the Location header to validate the correctness of the URL.
        /// </summary>
        /// <param name="entityType">Type of the entity</param>
        /// <param name="requestPath">Request path for performing POST API requests on the entity</param>
        [DataTestMethod]
        [TestCategory(TestCategory.MSSQL)]
        [DataRow(EntitySourceType.Table, "/api/Book", DisplayName = "Location Header validation - Table, Base Route not configured")]
        [DataRow(EntitySourceType.StoredProcedure, "/api/GetBooks", DisplayName = "Location Header validation - Stored Procedures, Base Route not configured")]
        public async Task ValidateLocationHeaderFieldForPostRequests(EntitySourceType entityType, string requestPath)
        {

            GraphQLRuntimeOptions graphqlOptions = new(Enabled: false);
            RestRuntimeOptions restRuntimeOptions = new(Enabled: true);

            DataSource dataSource = new(DatabaseType.MSSQL,
                GetConnectionStringFromEnvironmentConfig(environment: TestCategory.MSSQL), Options: null);

            RuntimeConfig configuration;

            if (entityType is EntitySourceType.StoredProcedure)
            {
                Entity entity = new(Source: new("get_books", EntitySourceType.StoredProcedure, null, null),
                              Rest: new(new SupportedHttpVerb[] { SupportedHttpVerb.Get, SupportedHttpVerb.Post }),
                              GraphQL: null,
                              Permissions: new[] { GetMinimalPermissionConfig(AuthorizationResolver.ROLE_ANONYMOUS) },
                              Relationships: null,
                              Mappings: null
                             );

                string entityName = "GetBooks";
                configuration = InitMinimalRuntimeConfig(dataSource, graphqlOptions, restRuntimeOptions, entity, entityName);
            }
            else
            {
                configuration = InitMinimalRuntimeConfig(dataSource, graphqlOptions, restRuntimeOptions);
            }

            const string CUSTOM_CONFIG = "custom-config.json";
            File.WriteAllText(CUSTOM_CONFIG, configuration.ToJson());
            string[] args = new[]
            {
                $"--ConfigFileName={CUSTOM_CONFIG}"
            };

            using (TestServer server = new(Program.CreateWebHostBuilder(args)))
            using (HttpClient client = server.CreateClient())
            {
                HttpMethod httpMethod = SqlTestHelper.ConvertRestMethodToHttpMethod(SupportedHttpVerb.Post);
                HttpRequestMessage request = new(httpMethod, requestPath);
                if (entityType is not EntitySourceType.StoredProcedure)
                {
                    string requestBody = @"{
                        ""title"": ""Harry Potter and the Order of Phoenix"",
                        ""publisher_id"": 1234
                    }";

                    JsonElement requestBodyElement = JsonDocument.Parse(requestBody).RootElement.Clone();
                    request = new(httpMethod, requestPath)
                    {
                        Content = JsonContent.Create(requestBodyElement)
                    };
                }

                HttpResponseMessage response = await client.SendAsync(request);

                // Location header field is expected only when POST request results in the creation of a new item
                Assert.AreEqual(HttpStatusCode.Created, response.StatusCode);

                string locationHeader = response.Headers.Location.AbsoluteUri;

                // GET request performed using the Location header should be successful.
                HttpRequestMessage followUpRequest = new(HttpMethod.Get, response.Headers.Location);
                HttpResponseMessage followUpResponse = await client.SendAsync(followUpRequest);
                Assert.AreEqual(HttpStatusCode.OK, followUpResponse.StatusCode);

                // Delete the new record created as part of this test
                if (entityType is EntitySourceType.Table)
                {
                    HttpRequestMessage cleanupRequest = new(HttpMethod.Delete, locationHeader);
                    await client.SendAsync(cleanupRequest);
                }
            }
        }

        /// <summary>
        /// Validates the Location header field returned for a POST request when it results in a 201 response. The idea behind returning
        /// a Location header is to provide a URL against which a GET request can be performed to fetch the details of the new item.
        /// Base Route is configured in the config file used for this test. So, it is expected that the Location header returned will contain the base-route.
        /// This test performs a POST request, and checks if it results in a 201 response. If so, the test validates the correctness of the Location header in two steps.
        /// Since base-route has significance only in the SWA-DAB integrated scenario and this test is executed against DAB running independently,
        /// a subsequent GET request against the Location header will result in an error. So, the correctness of the base-route returned is validated with the help of
        /// an expected location header value. The correctness of the PK part of the Location string is validated by performing a GET request after stripping off
        /// the base-route from the Location URL.
        /// </summary>
        /// <param name="entityType">Type of the entity</param>
        /// <param name="requestPath">Request path for performing POST API requests on the entity</param>
        /// <param name="baseRoute">Configured base route</param>
        /// <param name="expectedLocationHeader">Expected value for Location field in the response header. Since, the PK of the new record is not known beforehand,
        /// the expectedLocationHeader excludes the PK. Because of this, the actual location header is validated by checking if it starts with the expectedLocationHeader.</param>
        [DataTestMethod]
        [TestCategory(TestCategory.MSSQL)]
        [DataRow(EntitySourceType.Table, "/api/Book", "/data-api", "http://localhost/data-api/api/Book/id/", DisplayName = "Location Header validation - Table, Base Route configured")]
        [DataRow(EntitySourceType.StoredProcedure, "/api/GetBooks", "/data-api", "http://localhost/data-api/api/GetBooks", DisplayName = "Location Header validation - Stored Procedure, Base Route configured")]
        public async Task ValidateLocationHeaderWhenBaseRouteIsConfigured(
            EntitySourceType entityType,
            string requestPath,
            string baseRoute,
            string expectedLocationHeader)
        {
            GraphQLRuntimeOptions graphqlOptions = new(Enabled: false);
            RestRuntimeOptions restRuntimeOptions = new(Enabled: true);

            DataSource dataSource = new(DatabaseType.MSSQL,
                GetConnectionStringFromEnvironmentConfig(environment: TestCategory.MSSQL), Options: null);

            RuntimeConfig configuration;

            if (entityType is EntitySourceType.StoredProcedure)
            {
                Entity entity = new(Source: new("get_books", EntitySourceType.StoredProcedure, null, null),
                              Rest: new(new SupportedHttpVerb[] { SupportedHttpVerb.Get, SupportedHttpVerb.Post }),
                              GraphQL: null,
                              Permissions: new[] { GetMinimalPermissionConfig(AuthorizationResolver.ROLE_ANONYMOUS) },
                              Relationships: null,
                              Mappings: null
                             );

                string entityName = "GetBooks";
                configuration = InitMinimalRuntimeConfig(dataSource, graphqlOptions, restRuntimeOptions, entity, entityName);
            }
            else
            {
                configuration = InitMinimalRuntimeConfig(dataSource, graphqlOptions, restRuntimeOptions);
            }

            const string CUSTOM_CONFIG = "custom-config.json";

            Config.ObjectModel.AuthenticationOptions authenticationOptions = new(Provider: EasyAuthType.StaticWebApps.ToString(), null);
            HostOptions staticWebAppsHostOptions = new(null, authenticationOptions);

            RuntimeOptions runtimeOptions = configuration.Runtime;
            RuntimeOptions baseRouteEnabledRuntimeOptions = new(runtimeOptions?.Rest, runtimeOptions?.GraphQL, staticWebAppsHostOptions, "/data-api");
            RuntimeConfig baseRouteEnabledConfig = configuration with { Runtime = baseRouteEnabledRuntimeOptions };
            File.WriteAllText(CUSTOM_CONFIG, baseRouteEnabledConfig.ToJson());

            string[] args = new[]
            {
                $"--ConfigFileName={CUSTOM_CONFIG}"
            };

            using (TestServer server = new(Program.CreateWebHostBuilder(args)))
            using (HttpClient client = server.CreateClient())
            {
                HttpMethod httpMethod = SqlTestHelper.ConvertRestMethodToHttpMethod(SupportedHttpVerb.Post);
                HttpRequestMessage request = new(httpMethod, requestPath);
                if (entityType is not EntitySourceType.StoredProcedure)
                {
                    string requestBody = @"{
                        ""title"": ""Harry Potter and the Order of Phoenix"",
                        ""publisher_id"": 1234
                    }";

                    JsonElement requestBodyElement = JsonDocument.Parse(requestBody).RootElement.Clone();
                    request = new(httpMethod, requestPath)
                    {
                        Content = JsonContent.Create(requestBodyElement)
                    };
                }

                HttpResponseMessage response = await client.SendAsync(request);
                Assert.AreEqual(HttpStatusCode.Created, response.StatusCode);

                string locationHeader = response.Headers.Location.AbsoluteUri;
                Assert.IsTrue(locationHeader.StartsWith(expectedLocationHeader));

                // The URL to perform the GET request is constructed by skipping the base-route.
                // Base Route field is applicable only in SWA-DAB integrated scenario. When DAB engine is run independently, all the
                // APIs are hosted on /api. But, the returned Location header in this test will contain the configured base-route. So, this needs to be
                // removed before performing a subsequent GET request.
                string path = response.Headers.Location.AbsolutePath;
                string completeUrl = path.Substring(baseRoute.Length);

                HttpRequestMessage followUpRequest = new(HttpMethod.Get, completeUrl);
                HttpResponseMessage followUpResponse = await client.SendAsync(followUpRequest);
                Assert.AreEqual(HttpStatusCode.OK, followUpResponse.StatusCode);

                // Delete the new record created as part of this test
                if (entityType is EntitySourceType.Table)
                {
                    HttpRequestMessage cleanupRequest = new(HttpMethod.Delete, completeUrl);
                    await client.SendAsync(cleanupRequest);
                }

            }
        }

        /// <summary>
        /// Test to validate that when the property rest.request-body-strict is absent from the rest runtime section in config file, DAB runs in strict mode.
        /// In strict mode, presence of extra fields in the request body is not permitted and leads to HTTP 400 - BadRequest error.
        /// </summary>
        /// <param name="includeExtraneousFieldInRequestBody">Boolean value indicating whether or not to include extraneous field in request body.</param>
        [DataTestMethod]
        [TestCategory(TestCategory.MSSQL)]
        [DataRow(false, DisplayName = "Mutation operation passes when no extraneous field is included in request body and rest.request-body-strict is omitted from the rest runtime section in the config file.")]
        [DataRow(true, DisplayName = "Mutation operation fails when an extraneous field is included in request body and rest.request-body-strict is omitted from the rest runtime section in the config file.")]
        public async Task ValidateStrictModeAsDefaultForRestRequestBody(bool includeExtraneousFieldInRequestBody)
        {
            string entityJson = @"
            {
                ""entities"": {
                    ""Book"": {
                        ""source"": {
                        ""object"": ""books"",
                        ""type"": ""table""
                        },
                        ""permissions"": [
                        {
                            ""role"": ""anonymous"",
                            ""actions"": [
                            {
                                ""action"": ""*""
                            }
                            ]
                        }
                        ]
                    }
                }
            }";

            // The BASE_CONFIG omits the rest.request-body-strict option in the runtime section.
            string configJson = TestHelper.AddPropertiesToJson(TestHelper.BASE_CONFIG, entityJson);
            RuntimeConfigLoader.TryParseConfig(configJson, out RuntimeConfig deserializedConfig, logger: null, GetConnectionStringFromEnvironmentConfig(environment: TestCategory.MSSQL));
            const string CUSTOM_CONFIG = "custom-config.json";
            File.WriteAllText(CUSTOM_CONFIG, deserializedConfig.ToJson());
            string[] args = new[]
            {
                $"--ConfigFileName={CUSTOM_CONFIG}"
            };

            using (TestServer server = new(Program.CreateWebHostBuilder(args)))
            using (HttpClient client = server.CreateClient())
            {
                HttpMethod httpMethod = SqlTestHelper.ConvertRestMethodToHttpMethod(SupportedHttpVerb.Post);
                string requestBody = @"{
                        ""title"": ""Harry Potter and the Order of Phoenix"",
                        ""publisher_id"": 1234";

                if (includeExtraneousFieldInRequestBody)
                {
                    requestBody += @",
                    ""extraField"": 12";
                }

                requestBody += "}";
                JsonElement requestBodyElement = JsonDocument.Parse(requestBody).RootElement.Clone();
                HttpRequestMessage request = new(httpMethod, "api/Book")
                {
                    Content = JsonContent.Create(requestBodyElement)
                };

                HttpResponseMessage response = await client.SendAsync(request);
                if (includeExtraneousFieldInRequestBody)
                {
                    string responseBody = await response.Content.ReadAsStringAsync();
                    // Assert that including an extraneous field in request body while operating in strict mode leads to a bad request exception.
                    Assert.AreEqual(HttpStatusCode.BadRequest, response.StatusCode);
                    Assert.IsTrue(responseBody.Contains("Invalid request body. Contained unexpected fields in body: extraField"));
                }
                else
                {
                    // When no extraneous fields are included in request body, the operation executes successfully.
                    Assert.AreEqual(HttpStatusCode.Created, response.StatusCode);
                    string locationHeader = response.Headers.Location.AbsoluteUri;

                    // Delete the new record created as part of this test.
                    HttpRequestMessage cleanupRequest = new(HttpMethod.Delete, locationHeader);
                    await client.SendAsync(cleanupRequest);
                }
            }
        }

        /// <summary>
        /// Engine supports config with some views that do not have keyfields specified in the config for MsSQL.
        /// This Test validates that support. It creates a custom config with a view and no keyfields specified.
        /// It checks both Rest and GraphQL queries are tested to return Success.
        /// </summary>
        [TestMethod, TestCategory(TestCategory.MSSQL)]
        public async Task TestEngineSupportViewsWithoutKeyFieldsInConfigForMsSQL()
        {
            DataSource dataSource = new(DatabaseType.MSSQL,
                GetConnectionStringFromEnvironmentConfig(environment: TestCategory.MSSQL), Options: null);
            Entity viewEntity = new(
                Source: new("books_view_all", EntitySourceType.Table, null, null),
                Rest: new(Enabled: true),
                GraphQL: new("", ""),
                Permissions: new[] { GetMinimalPermissionConfig(AuthorizationResolver.ROLE_ANONYMOUS) },
                Relationships: null,
                Mappings: null
            );

            RuntimeConfig configuration = InitMinimalRuntimeConfig(dataSource, new(), new(), viewEntity, "books_view_all");

            const string CUSTOM_CONFIG = "custom-config.json";

            File.WriteAllText(
                CUSTOM_CONFIG,
                configuration.ToJson());

            string[] args = new[]
            {
                $"--ConfigFileName={CUSTOM_CONFIG}"
        };

            using (TestServer server = new(Program.CreateWebHostBuilder(args)))
            using (HttpClient client = server.CreateClient())
            {
                string query = @"{
                    books_view_alls {
                        items{
                            id
                            title
                        }
                    }
                }";

                object payload = new { query };

                HttpRequestMessage graphQLRequest = new(HttpMethod.Post, "/graphql")
                {
                    Content = JsonContent.Create(payload)
                };

                HttpResponseMessage graphQLResponse = await client.SendAsync(graphQLRequest);
                Assert.AreEqual(HttpStatusCode.OK, graphQLResponse.StatusCode);
                string body = await graphQLResponse.Content.ReadAsStringAsync();
                Assert.IsFalse(body.Contains("errors")); // In GraphQL, All errors end up in the errors array, no matter what kind of error they are.

                HttpRequestMessage restRequest = new(HttpMethod.Get, "/api/books_view_all");
                HttpResponseMessage restResponse = await client.SendAsync(restRequest);
                Assert.AreEqual(HttpStatusCode.OK, restResponse.StatusCode);
            }
        }

        /// <summary>
        /// Validates that DAB supports a configuration without authentication, as it's optional.
        /// Ensures both REST and GraphQL queries return success when authentication is not configured.
        /// </summary>
        [TestMethod, TestCategory(TestCategory.MSSQL)]
        public async Task TestEngineSupportConfigWithNoAuthentication()
        {
            DataSource dataSource = new(DatabaseType.MSSQL,
                GetConnectionStringFromEnvironmentConfig(environment: TestCategory.MSSQL), Options: null);

            RuntimeConfig configuration = CreateBasicRuntimeConfigWithSingleEntityAndAuthOptions(dataSource: dataSource, authenticationOptions: null);

            const string CUSTOM_CONFIG = "custom-config.json";

            File.WriteAllText(
                CUSTOM_CONFIG,
                configuration.ToJson());

            string[] args = new[]
            {
                $"--ConfigFileName={CUSTOM_CONFIG}"
            };

            using (TestServer server = new(Program.CreateWebHostBuilder(args)))
            using (HttpClient client = server.CreateClient())
            {
                string query = @"{
                    books {
                        items{
                            id
                            title
                        }
                    }
                }";

                object payload = new { query };

                HttpRequestMessage graphQLRequest = new(HttpMethod.Post, "/graphql")
                {
                    Content = JsonContent.Create(payload)
                };

                HttpResponseMessage graphQLResponse = await client.SendAsync(graphQLRequest);
                Assert.AreEqual(HttpStatusCode.OK, graphQLResponse.StatusCode);
                string body = await graphQLResponse.Content.ReadAsStringAsync();
                Assert.IsFalse(body.Contains("errors")); // In GraphQL, All errors end up in the errors array, no matter what kind of error they are.

                HttpRequestMessage restRequest = new(HttpMethod.Get, "/api/Book");
                HttpResponseMessage restResponse = await client.SendAsync(restRequest);
                Assert.AreEqual(HttpStatusCode.OK, restResponse.StatusCode);
            }
        }

        /// <summary>
        /// In CosmosDB NoSQL, we store data in the form of JSON. Practically, JSON can be very complex.
        /// But DAB doesn't support JSON with circular references e.g if 'Character.Moon' is a valid JSON Path, then
        /// 'Moon.Character' should not be there, DAB would throw an exception during the load itself.
        /// </summary>
        /// <exception cref="ApplicationException"></exception>
        [TestMethod, TestCategory(TestCategory.COSMOSDBNOSQL)]
        [DataRow(GRAPHQL_SCHEMA_WITH_CYCLE_OBJECT, DisplayName = "When Circular Reference is there with Object type (i.e. 'Moon' in 'Character' Entity")]
        [DataRow(GRAPHQL_SCHEMA_WITH_CYCLE_ARRAY, DisplayName = "When Circular Reference is there with Array type (i.e. '[Moon]' in 'Character' Entity")]
        public void ValidateGraphQLSchemaForCircularReference(string schema)
        {
            // Read the base config from the file system
            TestHelper.SetupDatabaseEnvironment(TestCategory.COSMOSDBNOSQL);
            FileSystemRuntimeConfigLoader baseLoader = TestHelper.GetRuntimeConfigLoader();
            if (!baseLoader.TryLoadKnownConfig(out RuntimeConfig baseConfig))
            {
                throw new ApplicationException("Failed to load the default CosmosDB_NoSQL config and cannot continue with tests.");
            }

            // Setup a mock file system, and use that one with the loader/provider for the config
            MockFileSystem fileSystem = new(new Dictionary<string, MockFileData>()
            {
                { @"../schema.gql", new MockFileData(schema) },
                { DEFAULT_CONFIG_FILE_NAME, new MockFileData(baseConfig.ToJson()) }
            });
            FileSystemRuntimeConfigLoader loader = new(fileSystem);
            RuntimeConfigProvider provider = new(loader);

            DataApiBuilderException exception =
                Assert.ThrowsException<DataApiBuilderException>(() => new CosmosSqlMetadataProvider(provider, fileSystem));
            Assert.AreEqual("Circular reference detected in the provided GraphQL schema for entity 'Character'.", exception.Message);
            Assert.AreEqual(HttpStatusCode.InternalServerError, exception.StatusCode);
            Assert.AreEqual(DataApiBuilderException.SubStatusCodes.ErrorInInitialization, exception.SubStatusCode);
        }

        /// <summary>
        /// GraphQL Schema types defined -> Character and Planet
        /// DAB runtime config entities defined -> Planet(Not defined: Character)
        /// Mismatch of entities and types between provided GraphQL schema file and DAB config results in actionable error message.
        /// </summary>
        /// <exception cref="ApplicationException"></exception>
        [TestMethod, TestCategory(TestCategory.COSMOSDBNOSQL)]
        public void ValidateGraphQLSchemaEntityPresentInConfig()
        {
            string GRAPHQL_SCHEMA = @"
type Character {
    id : ID,
    name : String,
}

type Planet @model(name:""PlanetAlias"") {
    id : ID!,
    name : String,
    characters : [Character]
}";
            // Read the base config from the file system
            TestHelper.SetupDatabaseEnvironment(TestCategory.COSMOSDBNOSQL);
            FileSystemRuntimeConfigLoader baseLoader = TestHelper.GetRuntimeConfigLoader();
            if (!baseLoader.TryLoadKnownConfig(out RuntimeConfig baseConfig))
            {
                throw new ApplicationException("Failed to load the default CosmosDB_NoSQL config and cannot continue with tests.");
            }

            Dictionary<string, Entity> entities = new(baseConfig.Entities);
            entities.Remove("Character");

            RuntimeConfig runtimeConfig = new(Schema: baseConfig.Schema,
                                             DataSource: baseConfig.DataSource,
                                             Runtime: baseConfig.Runtime,
                                             Entities: new(entities));

            // Setup a mock file system, and use that one with the loader/provider for the config
            MockFileSystem fileSystem = new(new Dictionary<string, MockFileData>()
            {
                { @"../schema.gql", new MockFileData(GRAPHQL_SCHEMA) },
                { DEFAULT_CONFIG_FILE_NAME, new MockFileData(runtimeConfig.ToJson()) }
            });
            FileSystemRuntimeConfigLoader loader = new(fileSystem);
            RuntimeConfigProvider provider = new(loader);

            DataApiBuilderException exception =
                Assert.ThrowsException<DataApiBuilderException>(() => new CosmosSqlMetadataProvider(provider, fileSystem));
            Assert.AreEqual("The entity 'Character' was not found in the runtime config.", exception.Message);
            Assert.AreEqual(HttpStatusCode.ServiceUnavailable, exception.StatusCode);
            Assert.AreEqual(DataApiBuilderException.SubStatusCodes.ConfigValidationError, exception.SubStatusCode);
        }

        /// <summary>
        /// Tests that Startup.cs properly handles EasyAuth authentication configuration.
        /// AppService as Identity Provider while in Production mode will result in startup error.
        /// An Azure AppService environment has environment variables on the host which indicate
        /// the environment is, in fact, an AppService environment.
        /// </summary>
        /// <param name="hostMode">HostMode in Runtime config - Development or Production.</param>
        /// <param name="authType">EasyAuth auth type - AppService or StaticWebApps.</param>
        /// <param name="setEnvVars">Whether to set the AppService host environment variables.</param>
        /// <param name="expectError">Whether an error is expected.</param>
        [DataTestMethod]
        [TestCategory(TestCategory.MSSQL)]
        [DataRow(HostMode.Development, EasyAuthType.AppService, false, false, DisplayName = "AppService Dev - No EnvVars - No Error")]
        [DataRow(HostMode.Development, EasyAuthType.AppService, true, false, DisplayName = "AppService Dev - EnvVars - No Error")]
        [DataRow(HostMode.Production, EasyAuthType.AppService, false, true, DisplayName = "AppService Prod - No EnvVars - Error")]
        [DataRow(HostMode.Production, EasyAuthType.AppService, true, false, DisplayName = "AppService Prod - EnvVars - Error")]
        [DataRow(HostMode.Development, EasyAuthType.StaticWebApps, false, false, DisplayName = "SWA Dev - No EnvVars - No Error")]
        [DataRow(HostMode.Development, EasyAuthType.StaticWebApps, true, false, DisplayName = "SWA Dev - EnvVars - No Error")]
        [DataRow(HostMode.Production, EasyAuthType.StaticWebApps, false, false, DisplayName = "SWA Prod - No EnvVars - No Error")]
        [DataRow(HostMode.Production, EasyAuthType.StaticWebApps, true, false, DisplayName = "SWA Prod - EnvVars - No Error")]
        public void TestProductionModeAppServiceEnvironmentCheck(HostMode hostMode, EasyAuthType authType, bool setEnvVars, bool expectError)
        {
            // Clears or sets App Service Environment Variables based on test input.
            Environment.SetEnvironmentVariable(AppServiceAuthenticationInfo.APPSERVICESAUTH_ENABLED_ENVVAR, setEnvVars ? "true" : null);
            Environment.SetEnvironmentVariable(AppServiceAuthenticationInfo.APPSERVICESAUTH_IDENTITYPROVIDER_ENVVAR, setEnvVars ? "AzureActiveDirectory" : null);
            TestHelper.SetupDatabaseEnvironment(TestCategory.MSSQL);

            FileSystem fileSystem = new();
            FileSystemRuntimeConfigLoader loader = new(fileSystem);

            RuntimeConfigProvider configProvider = TestHelper.GetRuntimeConfigProvider(loader);
            RuntimeConfig config = configProvider.GetConfig();

            // Setup configuration
            Config.ObjectModel.AuthenticationOptions authenticationOptions = new(Provider: authType.ToString(), Jwt: null);
            RuntimeOptions runtimeOptions = new(
                Rest: new(),
                GraphQL: new(),
                Host: new(Cors: null, authenticationOptions, hostMode)
            );
            RuntimeConfig configWithCustomHostMode = config with { Runtime = runtimeOptions };

            const string CUSTOM_CONFIG = "custom-config.json";
            File.WriteAllText(CUSTOM_CONFIG, configWithCustomHostMode.ToJson());
            string[] args = new[]
            {
            $"--ConfigFileName={CUSTOM_CONFIG}"
        };

            // This test only checks for startup errors, so no requests are sent to the test server.
            try
            {
                using TestServer server = new(Program.CreateWebHostBuilder(args));
                Assert.IsFalse(expectError, message: "Expected error faulting AppService config in production mode.");
            }
            catch (DataApiBuilderException ex)
            {
                Assert.IsTrue(expectError, message: ex.Message);
                Assert.AreEqual(AppServiceAuthenticationInfo.APPSERVICE_PROD_MISSING_ENV_CONFIG, ex.Message);
            }
        }

        /// <summary>
        /// Integration test that validates schema introspection requests fail
        /// when allow-introspection is false in the runtime configuration.
        /// TestCategory is required for CI/CD pipeline to inject a connection string.
        /// </summary>
        /// <seealso cref="https://github.com/ChilliCream/hotchocolate/blob/6b2cfc94695cb65e2f68f5d8deb576e48397a98a/src/HotChocolate/Core/src/Abstractions/ErrorCodes.cs#L287"/>
        [TestCategory(TestCategory.MSSQL)]
        [DataTestMethod]
        [DataRow(false, true, "Introspection is not allowed for the current request.", CONFIGURATION_ENDPOINT, DisplayName = "Disabled introspection returns GraphQL error.")]
        [DataRow(true, false, null, CONFIGURATION_ENDPOINT, DisplayName = "Enabled introspection does not return introspection forbidden error.")]
        [DataRow(false, true, "Introspection is not allowed for the current request.", CONFIGURATION_ENDPOINT_V2, DisplayName = "Disabled introspection returns GraphQL error.")]
        [DataRow(true, false, null, CONFIGURATION_ENDPOINT_V2, DisplayName = "Enabled introspection does not return introspection forbidden error.")]
        public async Task TestSchemaIntrospectionQuery(bool enableIntrospection, bool expectError, string errorMessage, string configurationEndpoint)
        {
            GraphQLRuntimeOptions graphqlOptions = new(AllowIntrospection: enableIntrospection);
            RestRuntimeOptions restRuntimeOptions = new();

            DataSource dataSource = new(DatabaseType.MSSQL, GetConnectionStringFromEnvironmentConfig(environment: TestCategory.MSSQL), Options: null);

            RuntimeConfig configuration = InitMinimalRuntimeConfig(dataSource, graphqlOptions, restRuntimeOptions);
            const string CUSTOM_CONFIG = "custom-config.json";
            File.WriteAllText(CUSTOM_CONFIG, configuration.ToJson());

            string[] args = new[]
            {
            $"--ConfigFileName={CUSTOM_CONFIG}"
        };

            using (TestServer server = new(Program.CreateWebHostBuilder(args)))
            using (HttpClient client = server.CreateClient())
            {
                await ExecuteGraphQLIntrospectionQueries(server, client, expectError);
            }

            // Instantiate new server with no runtime config for post-startup configuration hydration tests.
            using (TestServer server = new(Program.CreateWebHostFromInMemoryUpdatableConfBuilder(Array.Empty<string>())))
            using (HttpClient client = server.CreateClient())
            {
                JsonContent content = GetPostStartupConfigParams(MSSQL_ENVIRONMENT, configuration, configurationEndpoint);
                HttpStatusCode responseCode = await HydratePostStartupConfiguration(client, content, configurationEndpoint);

                Assert.AreEqual(expected: HttpStatusCode.OK, actual: responseCode, message: "Configuration hydration failed.");

                await ExecuteGraphQLIntrospectionQueries(server, client, expectError);
            }
        }

        /// <summary>
        /// Indirectly tests IsGraphQLReservedName(). Runtime config provided to engine which will
        /// trigger SqlMetadataProvider PopulateSourceDefinitionAsync() to pull column metadata from
        /// the table "graphql_incompatible." That table contains columns which collide with reserved GraphQL
        /// introspection field names which begin with double underscore (__).
        /// </summary>
        [TestCategory(TestCategory.MSSQL)]
        [DataTestMethod]
        [DataRow(true, true, "__typeName", "__introspectionField", true, DisplayName = "Name violation, fails since no proper mapping set.")]
        [DataRow(true, true, "__typeName", "columnMapping", false, DisplayName = "Name violation, but OK since proper mapping set.")]
        [DataRow(false, true, null, null, false, DisplayName = "Name violation, but OK since GraphQL globally disabled.")]
        [DataRow(true, false, null, null, false, DisplayName = "Name violation, but OK since GraphQL disabled for entity.")]
        public void TestInvalidDatabaseColumnNameHandling(
            bool globalGraphQLEnabled,
            bool entityGraphQLEnabled,
            string columnName,
            string columnMapping,
            bool expectError)
        {
            GraphQLRuntimeOptions graphqlOptions = new(Enabled: globalGraphQLEnabled);
            RestRuntimeOptions restRuntimeOptions = new(Enabled: true);

            DataSource dataSource = new(DatabaseType.MSSQL, GetConnectionStringFromEnvironmentConfig(environment: TestCategory.MSSQL), Options: null);

            // Configure Entity for testing
            Dictionary<string, string> mappings = new()
        {
            { "__introspectionName", "conformingIntrospectionName" }
        };

            if (!string.IsNullOrWhiteSpace(columnMapping))
            {
                mappings.Add(columnName, columnMapping);
            }

            Entity entity = new(
                Source: new("graphql_incompatible", EntitySourceType.Table, null, null),
                Rest: new(Enabled: false),
                GraphQL: new("graphql_incompatible", "graphql_incompatibles", entityGraphQLEnabled),
                Permissions: new[] { GetMinimalPermissionConfig(AuthorizationResolver.ROLE_ANONYMOUS) },
                Relationships: null,
                Mappings: mappings
            );

            RuntimeConfig configuration = InitMinimalRuntimeConfig(dataSource, graphqlOptions, restRuntimeOptions, entity, "graphqlNameCompat");
            const string CUSTOM_CONFIG = "custom-config.json";
            File.WriteAllText(CUSTOM_CONFIG, configuration.ToJson());

            string[] args = new[]
            {
            $"--ConfigFileName={CUSTOM_CONFIG}"
        };

            try
            {
                using TestServer server = new(Program.CreateWebHostBuilder(args));
                Assert.IsFalse(expectError, message: "Expected startup to fail.");
            }
            catch (Exception ex)
            {
                Assert.IsTrue(expectError, message: "Startup was not expected to fail. " + ex.Message);
            }
        }

        /// <summary>
        /// Test different Swagger endpoints in different host modes when accessed interactively via browser.
        /// Two pass request scheme:
        /// 1 - Send get request to expected Swagger endpoint /swagger
        /// Response - Internally Swagger sends HTTP 301 Moved Permanently with Location header
        /// pointing to exact Swagger page (/swagger/index.html)
        /// 2 - Send GET request to path referred to by Location header in previous response
        /// Response - Successful loading of SwaggerUI HTML, with reference to endpoint used
        /// to retrieve OpenAPI document. This test ensures that Swagger components load, but
        /// does not confirm that a proper OpenAPI document was created.
        /// </summary>
        /// <param name="customRestPath">The custom REST route</param>
        /// <param name="hostModeType">The mode in which the service is executing.</param>
        /// <param name="expectsError">Whether to expect an error.</param>
        /// <param name="expectedStatusCode">Expected Status Code.</param>
        /// <param name="expectedOpenApiTargetContent">Snippet of expected HTML to be emitted from successful page load.
        /// This should note the openapi route that Swagger will use to retrieve the OpenAPI document.</param>
        [DataTestMethod]
        [TestCategory(TestCategory.MSSQL)]
        [DataRow("/api", HostMode.Development, false, HttpStatusCode.OK, "{\"urls\":[{\"url\":\"/api/openapi\"", DisplayName = "SwaggerUI enabled in development mode.")]
        [DataRow("/custompath", HostMode.Development, false, HttpStatusCode.OK, "{\"urls\":[{\"url\":\"/custompath/openapi\"", DisplayName = "SwaggerUI enabled with custom REST path in development mode.")]
        [DataRow("/api", HostMode.Production, true, HttpStatusCode.BadRequest, "", DisplayName = "SwaggerUI disabled in production mode.")]
        [DataRow("/custompath", HostMode.Production, true, HttpStatusCode.BadRequest, "", DisplayName = "SwaggerUI disabled in production mode with custom REST path.")]
        public async Task OpenApi_InteractiveSwaggerUI(
            string customRestPath,
            HostMode hostModeType,
            bool expectsError,
            HttpStatusCode expectedStatusCode,
            string expectedOpenApiTargetContent)
        {
            string swaggerEndpoint = "/swagger";
            DataSource dataSource = new(DatabaseType.MSSQL, GetConnectionStringFromEnvironmentConfig(environment: TestCategory.MSSQL), Options: null);

            RuntimeConfig configuration = InitMinimalRuntimeConfig(
                dataSource: dataSource,
                graphqlOptions: new(),
                restOptions: new(Path: customRestPath));

            configuration = configuration
                with
            {
                Runtime = configuration.Runtime
                with
                {
                    Host = configuration.Runtime?.Host
                with
                    { Mode = hostModeType }
                }
            };
            const string CUSTOM_CONFIG = "custom-config.json";
            File.WriteAllText(
                CUSTOM_CONFIG,
                configuration.ToJson());

            string[] args = new[]
            {
                $"--ConfigFileName={CUSTOM_CONFIG}"
        };

            using (TestServer server = new(Program.CreateWebHostBuilder(args)))
            using (HttpClient client = server.CreateClient())
            {
                HttpRequestMessage initialRequest = new(HttpMethod.Get, swaggerEndpoint);

                // Adding the following headers simulates an interactive browser request.
                initialRequest.Headers.Add("user-agent", BROWSER_USER_AGENT_HEADER);
                initialRequest.Headers.Add("accept", BROWSER_ACCEPT_HEADER);

                HttpResponseMessage response = await client.SendAsync(initialRequest);
                if (expectsError)
                {
                    // Redirect(HTTP 301) and follow up request to the returned path
                    // do not occur in a failure scenario. Only HTTP 400 (Bad Request)
                    // is expected.
                    Assert.AreEqual(expectedStatusCode, response.StatusCode);
                }
                else
                {
                    // Swagger endpoint internally configured to reroute from /swagger to /swagger/index.html
                    Assert.AreEqual(HttpStatusCode.MovedPermanently, response.StatusCode);

                    HttpRequestMessage followUpRequest = new(HttpMethod.Get, response.Headers.Location);
                    HttpResponseMessage followUpResponse = await client.SendAsync(followUpRequest);
                    Assert.AreEqual(expectedStatusCode, followUpResponse.StatusCode);

                    // Validate that Swagger requests OpenAPI document using REST path defined in runtime config.
                    string actualBody = await followUpResponse.Content.ReadAsStringAsync();
                    Assert.AreEqual(true, actualBody.Contains(expectedOpenApiTargetContent));
                }
            }
        }

        /// <summary>
        /// Test different loglevel values that are avaliable by deserializing RuntimeConfig with specified LogLevel
        /// and checks if value exists properly inside the deserialized RuntimeConfig.
        /// </summary>
        [DataTestMethod]
        [TestCategory(TestCategory.MSSQL)]
        [DataRow(LogLevel.Trace, DisplayName = "Validates that log level Trace deserialized correctly")]
        [DataRow(LogLevel.Debug, DisplayName = "Validates log level Debug deserialized correctly")]
        [DataRow(LogLevel.Information, DisplayName = "Validates log level Information deserialized correctly")]
        [DataRow(LogLevel.Warning, DisplayName = "Validates log level Warning deserialized correctly")]
        [DataRow(LogLevel.Error, DisplayName = "Validates log level Error deserialized correctly")]
        [DataRow(LogLevel.Critical, DisplayName = "Validates log level Critical deserialized correctly")]
        [DataRow(LogLevel.None, DisplayName = "Validates log level None deserialized correctly")]
        [DataRow(null, DisplayName = "Validates log level Null deserialized correctly")]
        public void TestExistingLogLevels(LogLevel expectedLevel)
        {
            Dictionary<string, LogLevel?> logLevelOptions = new();
            logLevelOptions.Add("default", expectedLevel);
            RuntimeConfig configWithCustomLogLevel = InitializeRuntimeWithLogLevel(logLevelOptions);

            string configWithCustomLogLevelJson = configWithCustomLogLevel.ToJson();
            Assert.IsTrue(RuntimeConfigLoader.TryParseConfig(configWithCustomLogLevelJson, out RuntimeConfig deserializedRuntimeConfig));

            Assert.AreEqual(expectedLevel, deserializedRuntimeConfig.Runtime.Telemetry.LoggerLevel["default"]);
        }

        /// <summary>
        /// Test different loglevel values that do not exist to ensure that the build fails when they are trying to be set up
        /// </summary>
        [DataTestMethod]
        [TestCategory(TestCategory.MSSQL)]
        [DataRow(-1, DisplayName = "Validates that a negative log level value, fails to build")]
        [DataRow(7, DisplayName = "Validates that a positive log level value that does not exist, fails to build")]
        [DataRow(12, DisplayName = "Validates that a bigger positive log level value that does not exist, fails to build")]
        public void TestNonExistingLogLevels(LogLevel expectedLevel)
        {
            Dictionary<string, LogLevel?> logLevelOptions = new();
            logLevelOptions.Add("default", expectedLevel);
            RuntimeConfig configWithCustomLogLevel = InitializeRuntimeWithLogLevel(logLevelOptions);

            // Try should fail and go to catch exception
            try
            {
                string configWithCustomLogLevelJson = configWithCustomLogLevel.ToJson();
                Assert.Fail();
            }
            // Catch verifies that the exception is due to LogLevel having a value that does not exist
            catch (Exception ex)
            {
                Assert.AreEqual(typeof(KeyNotFoundException), ex.GetType());
            }
        }

        /// <summary>
        /// Tests different loglevel values to see if they are serialized correctly to the Json config
        /// </summary>
        [DataTestMethod]
        [TestCategory(TestCategory.MSSQL)]
        [DataRow(LogLevel.Debug)]
        [DataRow(LogLevel.Warning)]
        [DataRow(LogLevel.None)]
        [DataRow(null)]
        public void LogLevelSerialization(LogLevel expectedLevel)
        {
            Dictionary<string, LogLevel?> logLevelOptions = new();
            logLevelOptions.Add("default", expectedLevel);
            RuntimeConfig configWithCustomLogLevel = InitializeRuntimeWithLogLevel(logLevelOptions);
            string configWithCustomLogLevelJson = configWithCustomLogLevel.ToJson();
            Assert.IsTrue(RuntimeConfigLoader.TryParseConfig(configWithCustomLogLevelJson, out RuntimeConfig deserializedRuntimeConfig));

            string serializedConfig = deserializedRuntimeConfig.ToJson();

            using (JsonDocument parsedDocument = JsonDocument.Parse(serializedConfig))
            {
                JsonElement root = parsedDocument.RootElement;
                JsonElement runtimeElement = root.GetProperty("runtime");

                //Validate log-level property exists in runtime
                JsonElement telemetryElement = runtimeElement.GetProperty("telemetry");
                bool logLevelPropertyExists = telemetryElement.TryGetProperty("log-level", out JsonElement logLevelElement);
                Assert.AreEqual(expected: true, actual: logLevelPropertyExists);

                //Validate the dictionary inside the log-level property is of expected value
                bool dictionaryLogLevelExists = logLevelElement.TryGetProperty("default", out JsonElement levelElement);
                Assert.AreEqual(expected: true, actual: dictionaryLogLevelExists);
                Assert.AreEqual(expectedLevel.ToString().ToLower(), levelElement.GetString());
            }
        }

        /// <summary>
        /// Tests different log level filters that are valid and check that they are deserialized correctly
        /// </summary>
        [Ignore]
        [DataTestMethod]
        [TestCategory(TestCategory.MSSQL)]
        [DataRow(LogLevel.Trace, typeof(RuntimeConfigValidator))]
        [DataRow(LogLevel.Debug, typeof(SqlQueryEngine))]
        [DataRow(LogLevel.Information, typeof(IQueryExecutor))]
        [DataRow(LogLevel.Warning, typeof(ISqlMetadataProvider))]
        [DataRow(LogLevel.Error, typeof(BasicHealthReportResponseWriter))]
        [DataRow(LogLevel.Critical, typeof(ComprehensiveHealthReportResponseWriter))]
        [DataRow(LogLevel.None, typeof(RestController))]
        [DataRow(LogLevel.Trace, typeof(ClientRoleHeaderAuthenticationMiddleware))]
        [DataRow(LogLevel.Debug, typeof(ConfigurationController))]
        [DataRow(LogLevel.Information, typeof(IAuthorizationHandler))]
        [DataRow(LogLevel.Warning, typeof(IAuthorizationResolver))]
        public void ValidLogLevelFilters(LogLevel logLevel, Type loggingType)
        {
            string loggingFilter = loggingType.FullName;
            ValidateLogLevelFilters(logLevel, loggingFilter);
        }

        /// <summary>
        /// Tests different log level filters that are valid and check that they are deserialized correctly
        /// This test uses strings as we are checking for values that are not avaliable using the typeof() function
        /// It is the same test as ValidLogLevelFilters.
        /// </summary>
        [DataTestMethod]
        [TestCategory(TestCategory.MSSQL)]
        [DataRow(LogLevel.Trace, "default")]
        [DataRow(LogLevel.Debug, "Azure")]
        [DataRow(LogLevel.Information, "Azure.DataApiBuilder")]
        [DataRow(LogLevel.Warning, "Azure.DataApiBuilder.Core")]
        [DataRow(LogLevel.Error, "Azure.DataApiBuilder.Core.Configurations")]
        [DataRow(LogLevel.Critical, "Azure.DataApiBuilder.Core.Resolvers")]
        [DataRow(LogLevel.None, "Azure.DataApiBuilder.Core.Services")]
        [DataRow(LogLevel.Trace, "Azure.DataApiBuilder.Service")]
        [DataRow(LogLevel.Debug, "Azure.DataApiBuilder.Service.HealthCheck")]
        [DataRow(LogLevel.Information, "Azure.DataApiBuilder.Service.Controllers")]
        [DataRow(LogLevel.Warning, "Microsoft.AspNetCore")]
        public void ValidStringLogLevelFilters(LogLevel logLevel, string loggingFilter)
        {
            ValidateLogLevelFilters(logLevel, loggingFilter);
        }

        /// <summary>
        /// General method that is used to test the valid log level filters.
        /// </summary>
        /// <param name="logLevel"></param>
        /// <param name="loggingFilter"></param>
        private static void ValidateLogLevelFilters(LogLevel logLevel, string loggingFilter)
        {
            // Arrange
            Dictionary<string, LogLevel?> logLevelOptions = new();
            logLevelOptions.Add(loggingFilter, logLevel);
            RuntimeConfig configWithCustomLogLevel = InitializeRuntimeWithLogLevel(logLevelOptions);

            File.WriteAllText(CUSTOM_CONFIG_FILENAME, configWithCustomLogLevel.ToJson());
            string[] args = new[]
            {
                $"--ConfigFileName={CUSTOM_CONFIG_FILENAME}"
            };

            // Start a new server with the custom log level to ensure the
            // instantiation of the valid log level filters works as expected.
            TestServer server = new(Program.CreateWebHostBuilder(args));
            RuntimeConfigProvider runtimeConfigProvider = server.Services.GetService<RuntimeConfigProvider>();

            // RuntimeConfig with instantiated log level filters.
            RuntimeConfig serverRuntimeConfig = runtimeConfigProvider.GetConfig();

            // Act
            try
            {
                RuntimeConfigValidator.ValidateLoggerFilters(serverRuntimeConfig);
            }
            catch
            {
                Assert.Fail();
            }

            // Assert
            string configWithCustomLogLevelJson = configWithCustomLogLevel.ToJson();
            Assert.IsTrue(RuntimeConfigLoader.TryParseConfig(configWithCustomLogLevelJson, out RuntimeConfig deserializedRuntimeConfig));

            Dictionary<string, LogLevel?> actualLoggerLevel = deserializedRuntimeConfig.Runtime.Telemetry.LoggerLevel;
            Assert.IsTrue(actualLoggerLevel.ContainsKey(loggingFilter) && actualLoggerLevel.Count == 1);
            Assert.IsTrue(actualLoggerLevel[loggingFilter] == logLevel);
        }

        /// <summary>
        /// Tests that between multiple log level filters,
        /// the one that is more specific is always given priority.
        /// </summary>
        [DataTestMethod]
        [TestCategory(TestCategory.MSSQL)]
        [DataRow(LogLevel.Debug, "Azure", LogLevel.Warning, "default", typeof(IQueryExecutor))]
        [DataRow(LogLevel.Information, "Azure.DataApiBuilder", LogLevel.Error, "Azure", typeof(IQueryExecutor))]
        [DataRow(LogLevel.Warning, "Azure.DataApiBuilder.Core", LogLevel.Critical, "Azure.DataApiBuilder", typeof(RuntimeConfigValidator))]
        [DataRow(LogLevel.Error, "Azure.DataApiBuilder.Core.Configurations", LogLevel.None, "Azure.DataApiBuilder.Core", typeof(RuntimeConfigValidator))]
        public void PriorityLogLevelFilters(LogLevel highPriLevel, string highPriFilter, LogLevel lowPriLevel, string lowPriFilter, Type type)
        {
            string classString = type.FullName;
            Startup.AddValidFilters();
            Dictionary<string, LogLevel?> logLevelOptions = new();
            logLevelOptions.Add(highPriFilter, highPriLevel);
            logLevelOptions.Add(lowPriFilter, lowPriLevel);
            RuntimeConfig configWithCustomLogLevel = InitializeRuntimeWithLogLevel(logLevelOptions);
            try
            {
                RuntimeConfigValidator.ValidateLoggerFilters(configWithCustomLogLevel);
            }
            catch
            {
                Assert.Fail();
            }

            string configWithCustomLogLevelJson = configWithCustomLogLevel.ToJson();
            Assert.IsTrue(RuntimeConfigLoader.TryParseConfig(configWithCustomLogLevelJson, out RuntimeConfig deserializedRuntimeConfig));

            // If filters are not a subsection from the classString, then the test will not work.
            LogLevel actualLogLevel = deserializedRuntimeConfig.GetConfiguredLogLevel(classString);

            Assert.AreEqual(expected: highPriLevel, actual: actualLogLevel);
        }

        /// <summary>
        /// Tests log level filters that are not available and checks that they give the correct error.
        /// </summary>
        [DataTestMethod]
        [TestCategory(TestCategory.MSSQL)]
        [DataRow("Azure.DataApiBuilder.Core.Configur", DisplayName = "Validates that an incomplete log level keyword fails to build")]
        [DataRow("Azure.DataApiBuilder.Core.Configurations.RuntimeConfigVldtr", DisplayName = "Validates that a wrong name at end of log level keyword fails to build")]
        [DataRow("Azre.DataApiBuilder.Core.Configurations.RuntimeConfigValidator", DisplayName = "Validates that a wrong name at start of log level keyword fails to build")]
        [DataRow("Azure.DataApiBuilder.Core.Configurations.RuntimeConfigValidator.Extra", DisplayName = "Validates that log level keyword with additional path fails to build")]
        [DataRow("Microsoft.AspNetCore.Authorizatin.IAuthorizationHandler", DisplayName = "Validates that a wrong name inside of log level keyword fails to build")]
        [DataRow("defult", DisplayName = "Validates that a wrong name for 'default' log level keyword fails to build")]
        public void InvalidLogLevelFilters(string loggingFilter)
        {
            Dictionary<string, LogLevel?> logLevelOptions = new();
            logLevelOptions.Add(loggingFilter, LogLevel.Debug);
            RuntimeConfig configWithCustomLogLevel = InitializeRuntimeWithLogLevel(logLevelOptions);

            // Try should fail and go to catch exception
            try
            {
                RuntimeConfigValidator.ValidateLoggerFilters(configWithCustomLogLevel);
                Assert.Fail();
            }
            // Catch verifies that the exception is due to LogLevel having a key that is invalid
            catch (Exception ex)
            {
                Assert.AreEqual(typeof(NotSupportedException), ex.GetType());
            }
        }

        /// <summary>
        /// Helper method to create RuntimeConfig with specificed LogLevel value
        /// </summary>
        private static RuntimeConfig InitializeRuntimeWithLogLevel(Dictionary<string, LogLevel?> logLevelOptions)
        {
            TestHelper.SetupDatabaseEnvironment(MSSQL_ENVIRONMENT);

            FileSystemRuntimeConfigLoader baseLoader = TestHelper.GetRuntimeConfigLoader();
            baseLoader.TryLoadKnownConfig(out RuntimeConfig baseConfig);

            RuntimeConfig config = new(
                Schema: baseConfig.Schema,
                DataSource: baseConfig.DataSource,
                Runtime: new(
                    Rest: new(),
                    GraphQL: new(),
                    Host: new(null, null),
                    Telemetry: new(LoggerLevel: logLevelOptions)
                ),
                Entities: baseConfig.Entities
            );

            return config;
        }

        /// <summary>
        /// Validates the OpenAPI documentor behavior when enabling and disabling the global REST endpoint
        /// for the DAB engine.
        /// Global REST enabled:
        /// - GET to /openapi returns the created OpenAPI document and succeeds with 200 OK.
        /// Global REST disabled:
        /// - GET to /openapi fails with 404 Not Found.
        /// </summary>
        [DataTestMethod]
        [DataRow(true, false, DisplayName = "Global REST endpoint enabled - successful OpenAPI doc retrieval")]
        [DataRow(false, true, DisplayName = "Global REST endpoint disabled - OpenAPI doc does not exist - HTTP404 NotFound.")]
        [TestCategory(TestCategory.MSSQL)]
        public async Task OpenApi_GlobalEntityRestPath(bool globalRestEnabled, bool expectsError)
        {
            // At least one entity is required in the runtime config for the engine to start.
            // Even though this entity is not under test, it must be supplied to the config
            // file creation function.
            Entity requiredEntity = new(
                Source: new("books", EntitySourceType.Table, null, null),
                Rest: new(Enabled: false),
                GraphQL: new("book", "books"),
                Permissions: new[] { GetMinimalPermissionConfig(AuthorizationResolver.ROLE_ANONYMOUS) },
                Relationships: null,
                Mappings: null);

            Dictionary<string, Entity> entityMap = new()
        {
            { "Book", requiredEntity }
        };

            CreateCustomConfigFile(entityMap, globalRestEnabled);

            string[] args = new[]
            {
                $"--ConfigFileName={CUSTOM_CONFIG_FILENAME}"
        };

            using TestServer server = new(Program.CreateWebHostBuilder(args));
            using HttpClient client = server.CreateClient();
            // Setup and send GET request
            HttpRequestMessage readOpenApiDocumentRequest = new(HttpMethod.Get, $"{RestRuntimeOptions.DEFAULT_PATH}/{OPENAPI_DOCUMENT_ENDPOINT}");
            HttpResponseMessage response = await client.SendAsync(readOpenApiDocumentRequest);

            // Validate response
            if (expectsError)
            {
                Assert.AreEqual(HttpStatusCode.NotFound, response.StatusCode);
            }
            else
            {
                // Process response body
                string responseBody = await response.Content.ReadAsStringAsync();
                Dictionary<string, JsonElement> responseProperties = JsonSerializer.Deserialize<Dictionary<string, JsonElement>>(responseBody);

                // Validate response body
                Assert.AreEqual(HttpStatusCode.OK, response.StatusCode);
                ValidateOpenApiDocTopLevelPropertiesExist(responseProperties);
            }
        }

        /// <summary>
        /// Simulates a GET request to DAB's health check endpoint ('/') and validates the contents of the response.
        /// The expected format of the response is:
        /// {
        ///     "status": "Healthy",
        ///     "version": "0.12.0",
        ///     "appName": "dab_oss_0.12.0"
        /// }
        /// - the 'version' property format is 'major.minor.patch'
        /// </summary>
        [TestMethod]
        [TestCategory(TestCategory.MSSQL)]
        public async Task HealthEndpoint_ValidateContents()
        {
            // Arrange
            // At least one entity is required in the runtime config for the engine to start.
            // Even though this entity is not under test, it must be supplied enable successfull
            // config file creation.
            Entity requiredEntity = new(
                Source: new("books", EntitySourceType.Table, null, null),
                Rest: new(Enabled: false),
                GraphQL: new("book", "books"),
                Permissions: new[] { GetMinimalPermissionConfig(AuthorizationResolver.ROLE_ANONYMOUS) },
                Relationships: null,
                Mappings: null);

            Dictionary<string, Entity> entityMap = new()
            {
                { "Book", requiredEntity }
            };

            CreateCustomConfigFile(entityMap, enableGlobalRest: true);

            string[] args = new[]
            {
                $"--ConfigFileName={CUSTOM_CONFIG_FILENAME}"
            };

            using TestServer server = new(Program.CreateWebHostBuilder(args));
            using HttpClient client = server.CreateClient();

            // Setup and send GET request to root path.
            HttpRequestMessage getHealthEndpointContents = new(HttpMethod.Get, $"/");

            // Act - Exercise the health check endpoint code by requesting the health endpoint path '/'.
            HttpResponseMessage response = await client.SendAsync(getHealthEndpointContents);

            // Assert - Process response body and validate contents.
            // Validate HTTP return code.
            string responseBody = await response.Content.ReadAsStringAsync();
            Dictionary<string, JsonElement> responseProperties = JsonSerializer.Deserialize<Dictionary<string, JsonElement>>(responseBody);
            Assert.AreEqual(expected: HttpStatusCode.OK, actual: response.StatusCode, message: "Received unexpected HTTP code from health check endpoint.");

<<<<<<< HEAD
            HealthEndpointTests.ValidateBasicDetailsHealthCheckResponse(responseProperties);
=======
            ValidateBasicDetailsHealthCheckResponse(responseProperties);
        }

        /// <summary>
        /// Simulates a GET request to DAB's comprehensive health check endpoint ('/health') and validates the contents of the response.
        /// The expected format of the response is the comprehensive health check response.
        /// This test is currently flakey, failing intermittently in our pipeline, and is therefore ignored.
        /// </summary>
        [Ignore]
        [TestMethod]
        [TestCategory(TestCategory.MSSQL)]
        [DataRow(true, true, true, true, true, true, true, DisplayName = "Validate Health Report all enabled.")]
        [DataRow(false, true, true, true, true, true, true, DisplayName = "Validate when Comprehensive Health Report is disabled")]
        [DataRow(true, true, true, false, true, true, true, DisplayName = "Validate Health Report when data-source health is disabled")]
        [DataRow(true, true, true, true, false, true, true, DisplayName = "Validate Health Report when entity health is disabled")]
        [DataRow(true, false, true, true, true, true, true, DisplayName = "Validate Health Report when global rest health is disabled")]
        [DataRow(true, true, true, true, true, false, true, DisplayName = "Validate Health Report when entity rest health is disabled")]
        [DataRow(true, true, false, true, true, true, true, DisplayName = "Validate Health Report when global graphql health is disabled")]
        [DataRow(true, true, true, true, true, true, false, DisplayName = "Validate Health Report when entity graphql health is disabled")]
        public async Task ComprehensiveHealthEndpoint_ValidateContents(bool enableGlobalHealth, bool enableGlobalRest, bool enableGlobalGraphql, bool enableDatasourceHealth, bool enableEntityHealth, bool enableEntityRest, bool enableEntityGraphQL)
        {
            // Arrange
            // At least one entity is required in the runtime config for the engine to start.
            // Even though this entity is not under test, it must be supplied enable successful
            // config file creation.
            Entity requiredEntity = new(
                Health: new(enabled: enableEntityHealth),
                Source: new("books", EntitySourceType.Table, null, null),
                Rest: new(Enabled: enableEntityRest),
                GraphQL: new("book", "books", enableEntityGraphQL),
                Permissions: new[] { GetMinimalPermissionConfig(AuthorizationResolver.ROLE_ANONYMOUS) },
                Relationships: null,
                Mappings: null);

            Dictionary<string, Entity> entityMap = new()
            {
                { "Book", requiredEntity }
            };

            CreateCustomConfigFile(entityMap, enableGlobalRest, enableGlobalGraphql, enableGlobalHealth, enableDatasourceHealth, HostMode.Development);

            string[] args = new[]
            {
                $"--ConfigFileName={CUSTOM_CONFIG_FILENAME}"
            };

            using (TestServer server = new(Program.CreateWebHostBuilder(args)))
            using (HttpClient client = server.CreateClient())
            {
                HttpRequestMessage healthRequest = new(HttpMethod.Get, "/health");
                HttpResponseMessage response = await client.SendAsync(healthRequest);

                if (!enableGlobalHealth)
                {
                    Assert.AreEqual(expected: HttpStatusCode.NotFound, actual: response.StatusCode, message: "Received unexpected HTTP code from health check endpoint.");
                }
                else
                {
                    string responseBody = await response.Content.ReadAsStringAsync();
                    Dictionary<string, JsonElement> responseProperties = JsonSerializer.Deserialize<Dictionary<string, JsonElement>>(responseBody);
                    Assert.AreEqual(expected: HttpStatusCode.OK, actual: response.StatusCode, message: "Received unexpected HTTP code from health check endpoint.");

                    ValidateBasicDetailsHealthCheckResponse(responseProperties);
                    ValidateConfigurationDetailsHealthCheckResponse(responseProperties, enableGlobalRest, enableGlobalGraphql);
                    ValidateIfAttributePresentInResponse(responseProperties, enableDatasourceHealth, HealthCheckConstants.DATASOURCE);
                    ValidateIfAttributePresentInResponse(responseProperties, enableEntityHealth, HealthCheckConstants.ENDPOINT);
                    if (enableEntityHealth)
                    {
                        ValidateEntityRestAndGraphQLResponse(responseProperties, enableEntityRest, enableEntityGraphQL, enableGlobalRest, enableGlobalGraphql);
                    }
                }
            }
        }

        private static void ValidateEntityRestAndGraphQLResponse(
            Dictionary<string, JsonElement> responseProperties,
            bool enableEntityRest,
            bool enableEntityGraphQL,
            bool enableGlobalRest,
            bool enableGlobalGraphQL)
        {
            bool hasRestTag = false, hasGraphQLTag = false;
            if (responseProperties.TryGetValue("checks", out JsonElement checksElement) && checksElement.ValueKind == JsonValueKind.Array)
            {
                checksElement.EnumerateArray().ToList().ForEach(entityCheck =>
                {
                    // Check if the 'tags' property exists and is of type array
                    if (entityCheck.TryGetProperty("tags", out JsonElement tagsElement) && tagsElement.ValueKind == JsonValueKind.Array)
                    {
                        hasRestTag = hasRestTag || tagsElement.EnumerateArray().Any(tag => tag.ToString() == HealthCheckConstants.REST);
                        hasGraphQLTag = hasGraphQLTag || tagsElement.EnumerateArray().Any(tag => tag.ToString() == HealthCheckConstants.GRAPHQL);
                    }
                });

                if (enableGlobalRest)
                {
                    // When both enableEntityRest and hasRestTag match the same value
                    Assert.AreEqual(enableEntityRest, hasRestTag);
                }
                else
                {
                    Assert.IsFalse(hasRestTag);
                }

                if (enableGlobalGraphQL)
                {
                    // When both enableEntityGraphQL and hasGraphQLTag match the same value
                    Assert.AreEqual(enableEntityGraphQL, hasGraphQLTag);
                }
                else
                {
                    Assert.IsFalse(hasGraphQLTag);
                }
            }
        }

        private static void ValidateIfAttributePresentInResponse(
            Dictionary<string, JsonElement> responseProperties,
            bool enableFlag,
            string checkString)
        {
            if (responseProperties.TryGetValue("checks", out JsonElement checksElement) && checksElement.ValueKind == JsonValueKind.Array)
            {
                bool checksTags = checksElement.EnumerateArray().Any(entityCheck =>
                {
                    if (entityCheck.TryGetProperty("tags", out JsonElement tagsElement) && tagsElement.ValueKind == JsonValueKind.Array)
                    {
                        return tagsElement.EnumerateArray().Any(tag => tag.ToString() == checkString);
                    }

                    return false;
                });

                Assert.AreEqual(enableFlag, checksTags);
            }
            else
            {
                Assert.Fail("Checks array is not present in the Comprehensive Health Check Report.");
            }
        }

        private static void ValidateConfigurationIsNotNull(Dictionary<string, JsonElement> configPropertyValues, string objectKey)
        {
            Assert.IsTrue(configPropertyValues.ContainsKey(objectKey), $"Expected {objectKey} to be present in the configuration object.");
            Assert.IsNotNull(configPropertyValues[objectKey], $"Expected {objectKey} to be non-null.");
        }

        private static void ValidateConfigurationIsCorrectFlag(Dictionary<string, JsonElement> configElement, string objectKey, bool enableFlag)
        {
            Assert.AreEqual(enableFlag, configElement[objectKey].GetBoolean(), $"Expected {objectKey} to be set to {enableFlag}.");
        }

        private static void ValidateConfigurationDetailsHealthCheckResponse(Dictionary<string, JsonElement> responseProperties, bool enableGlobalRest, bool enableGlobalGraphQL)
        {
            if (responseProperties.TryGetValue("configuration", out JsonElement configElement) && configElement.ValueKind == JsonValueKind.Object)
            {
                Dictionary<string, JsonElement> configPropertyValues = new();

                // Enumerate through the configProperty's object properties and add them to the dictionary
                foreach (JsonProperty property in configElement.EnumerateObject().ToList())
                {
                    configPropertyValues[property.Name] = property.Value;
                }

                ValidateConfigurationIsNotNull(configPropertyValues, "rest");
                ValidateConfigurationIsCorrectFlag(configPropertyValues, "rest", enableGlobalRest);
                ValidateConfigurationIsNotNull(configPropertyValues, "graphql");
                ValidateConfigurationIsCorrectFlag(configPropertyValues, "graphql", enableGlobalGraphQL);
                ValidateConfigurationIsNotNull(configPropertyValues, "caching");
                ValidateConfigurationIsNotNull(configPropertyValues, "telemetry");
                ValidateConfigurationIsNotNull(configPropertyValues, "mode");
            }
            else
            {
                Assert.Fail("Missing 'configuration' object in Health Check Response.");
            }
        }

        private static void ValidateBasicDetailsHealthCheckResponse(Dictionary<string, JsonElement> responseProperties)
        {
            // Validate value of 'status' property in reponse.
            if (responseProperties.TryGetValue(key: "status", out JsonElement statusValue))
            {
                Assert.IsTrue(statusValue.ValueKind == JsonValueKind.String, "Unexpected or missing status value as string.");
            }
            else
            {
                Assert.Fail();
            }

            // Validate value of 'version' property in response.
            if (responseProperties.TryGetValue(key: BasicHealthCheck.DAB_VERSION_KEY, out JsonElement versionValue))
            {
                Assert.AreEqual(
                    expected: ProductInfo.GetProductVersion(),
                    actual: versionValue.ToString(),
                    message: "Unexpected or missing version value.");
            }
            else
            {
                Assert.Fail();
            }

            // Validate value of 'app-name' property in response.
            if (responseProperties.TryGetValue(key: BasicHealthCheck.DAB_APPNAME_KEY, out JsonElement appNameValue))
            {
                Assert.AreEqual(
                    expected: ProductInfo.GetDataApiBuilderUserAgent(),
                    actual: appNameValue.ToString(),
                    message: "Unexpected or missing DAB user agent string.");
            }
            else
            {
                Assert.Fail();
            }
>>>>>>> 1161c914
        }

        /// <summary>
        /// Validates the behavior of the OpenApiDocumentor when the runtime config has entities with
        /// REST endpoint enabled and disabled.
        /// Enabled -> path should be created
        /// Disabled -> path not created and is excluded from OpenApi document.
        /// </summary>
        [TestCategory(TestCategory.MSSQL)]
        [TestMethod]
        public async Task OpenApi_EntityLevelRestEndpoint()
        {
            // Create the entities under test.
            Entity restEnabledEntity = new(
                Source: new("books", EntitySourceType.Table, null, null),
                Rest: new(Enabled: true),
                GraphQL: new("", "", false),
                Permissions: new[] { GetMinimalPermissionConfig(AuthorizationResolver.ROLE_ANONYMOUS) },
                Relationships: null,
                Mappings: null);

            Entity restDisabledEntity = new(
                Source: new("publishers", EntitySourceType.Table, null, null),
                Rest: new(Enabled: false),
                GraphQL: new("publisher", "publishers", true),
                Permissions: new[] { GetMinimalPermissionConfig(AuthorizationResolver.ROLE_ANONYMOUS) },
                Relationships: null,
                Mappings: null);

            Dictionary<string, Entity> entityMap = new()
        {
            { "Book", restEnabledEntity },
            { "Publisher", restDisabledEntity }
        };

            CreateCustomConfigFile(entityMap, enableGlobalRest: true);

            string[] args = new[]
            {
                $"--ConfigFileName={CUSTOM_CONFIG_FILENAME}"
        };

            using TestServer server = new(Program.CreateWebHostBuilder(args));
            using HttpClient client = server.CreateClient();
            // Setup and send GET request
            HttpRequestMessage readOpenApiDocumentRequest = new(HttpMethod.Get, $"{RestRuntimeOptions.DEFAULT_PATH}/{OpenApiDocumentor.OPENAPI_ROUTE}");
            HttpResponseMessage response = await client.SendAsync(readOpenApiDocumentRequest);

            // Parse response metadata
            string responseBody = await response.Content.ReadAsStringAsync();
            Dictionary<string, JsonElement> responseProperties = JsonSerializer.Deserialize<Dictionary<string, JsonElement>>(responseBody);

            // Validate response metadata
            ValidateOpenApiDocTopLevelPropertiesExist(responseProperties);
            JsonElement pathsElement = responseProperties[OpenApiDocumentorConstants.TOPLEVELPROPERTY_PATHS];

            // Validate that paths were created for the entity with REST enabled.
            Assert.IsTrue(pathsElement.TryGetProperty("/Book", out _));
            Assert.IsTrue(pathsElement.TryGetProperty("/Book/id/{id}", out _));

            // Validate that paths were not created for the entity with REST disabled.
            Assert.IsFalse(pathsElement.TryGetProperty("/Publisher", out _));
            Assert.IsFalse(pathsElement.TryGetProperty("/Publisher/id/{id}", out _));

            JsonElement componentsElement = responseProperties[OpenApiDocumentorConstants.TOPLEVELPROPERTY_COMPONENTS];
            Assert.IsTrue(componentsElement.TryGetProperty(OpenApiDocumentorConstants.PROPERTY_SCHEMAS, out JsonElement componentSchemasElement));
            // Validate that components were created for the entity with REST enabled.
            Assert.IsTrue(componentSchemasElement.TryGetProperty("Book_NoPK", out _));
            Assert.IsTrue(componentSchemasElement.TryGetProperty("Book", out _));

            // Validate that components were not created for the entity with REST disabled.
            Assert.IsFalse(componentSchemasElement.TryGetProperty("Publisher_NoPK", out _));
            Assert.IsFalse(componentSchemasElement.TryGetProperty("Publisher", out _));
        }

        /// <summary>
        /// This test validates that DAB properly creates and returns a nextLink with a single $after
        /// query parameter when sending paging requests.
        /// The first request initiates a paging workload, meaning the response is expected to have a nextLink.
        /// The validation occurs after the second request which uses the previously acquired nextLink
        /// This test ensures that the second request's response body contains the expected nextLink which:
        /// - is base64 encoded and NOT URI escaped e.g. the trailing "==" are not URI escaped to "%3D%3D"
        /// - is not the same as the first response's nextLink -> DAB is properly injecting a new $after query param
        /// and updating the new nextLink
        /// - does not contain a comma (,) indicating that the URI namevaluecollection tracking the query parameters
        /// did not come across two $after query parameters. This addresses a customer raised issue where two $after
        /// query parameters were returned by DAB.
        /// </summary>
        [TestMethod]
        [TestCategory(TestCategory.MSSQL)]
        public async Task ValidateNextLinkUsage()
        {
            // Arrange - Setup test server with entity that has >1 record so that results can be paged.
            // A short cut to using an entity with >100 records is to just include the $first=1 filter
            // as done in this test, so that paging behavior can be invoked.

            const string ENTITY_NAME = "Bookmark";

            // At least one entity is required in the runtime config for the engine to start.
            // Even though this entity is not under test, it must be supplied to the config
            // file creation function.
            Entity requiredEntity = new(
                Source: new("bookmarks", EntitySourceType.Table, null, null),
                Rest: new(Enabled: true),
                GraphQL: new(Singular: "", Plural: "", Enabled: false),
                Permissions: new[] { GetMinimalPermissionConfig(AuthorizationResolver.ROLE_ANONYMOUS) },
                Relationships: null,
                Mappings: null);

            Dictionary<string, Entity> entityMap = new()
            {
                { ENTITY_NAME, requiredEntity }
            };

            CreateCustomConfigFile(entityMap, enableGlobalRest: true);

            string[] args = new[]
            {
                $"--ConfigFileName={CUSTOM_CONFIG_FILENAME}"
            };

            using TestServer server = new(Program.CreateWebHostBuilder(args));
            using HttpClient client = server.CreateClient();

            // Setup and send GET request
            HttpRequestMessage initialPaginationRequest = new(HttpMethod.Get, $"{RestRuntimeOptions.DEFAULT_PATH}/{ENTITY_NAME}?$first=1");
            HttpResponseMessage initialPaginationResponse = await client.SendAsync(initialPaginationRequest);

            // Process response body for first request and get the nextLink to use on subsequent request
            // which represents what this test is validating.
            string responseBody = await initialPaginationResponse.Content.ReadAsStringAsync();
            Dictionary<string, JsonElement> responseProperties = JsonSerializer.Deserialize<Dictionary<string, JsonElement>>(responseBody);
            string nextLinkUri = responseProperties["nextLink"].ToString();

            // Act - Submit request with nextLink uri as target and capture response

            HttpRequestMessage followNextLinkRequest = new(HttpMethod.Get, nextLinkUri);
            HttpResponseMessage followNextLinkResponse = await client.SendAsync(followNextLinkRequest);

            // Assert

            Assert.AreEqual(HttpStatusCode.OK, followNextLinkResponse.StatusCode, message: "Expected request to succeed.");

            // Process the response body and inspect the "nextLink" property for expected contents.
            string followNextLinkResponseBody = await followNextLinkResponse.Content.ReadAsStringAsync();
            Dictionary<string, JsonElement> followNextLinkResponseProperties = JsonSerializer.Deserialize<Dictionary<string, JsonElement>>(followNextLinkResponseBody);

            string followUpResponseNextLink = followNextLinkResponseProperties["nextLink"].ToString();
            Uri nextLink = new(uriString: followUpResponseNextLink);
            NameValueCollection parsedQueryParameters = HttpUtility.ParseQueryString(query: nextLink.Query);
            Assert.AreEqual(expected: false, actual: parsedQueryParameters["$after"].Contains(','), message: "nextLink erroneously contained two $after query parameters that were joined by HttpUtility.ParseQueryString(queryString).");
            Assert.AreNotEqual(notExpected: nextLinkUri, actual: followUpResponseNextLink, message: "The follow up request erroneously returned the same nextLink value.");

            // Do not use SqlPaginationUtils.Base64Encode()/Decode() here to eliminate test dependency on engine code to perform an assert.
            try
            {
                Convert.FromBase64String(parsedQueryParameters["$after"]);
            }
            catch (FormatException)
            {
                Assert.Fail(message: "$after query parameter was not a valid base64 encoded value.");
            }
        }

        /// <summary>
        /// Tests the enforcement of depth limit restrictions on GraphQL queries and mutations in non-hosted mode.
        /// Verifies that requests exceeding the specified depth limit result in a BadRequest,
        /// while requests within the limit succeed with the expected status code.
        /// Also verifies that the error message contains the current and allowed max depth limit value.
        /// Example:
        /// Query:
        /// query book_by_pk{
        ///     book_by_pk(id: 1) {         // depth: 1
        ///         id,                     // depth: 2
        ///         title,                  // depth: 2
        ///         publisher_id            // depth: 2
        ///     }
        /// }
        /// Mutation:
        /// mutation createbook {
        ///    createbook(item: { title: ""Book #1"", publisher_id: 1234 }) {         // depth: 1
        ///       title,                                                              // depth: 2
        ///       publisher_id                                                        // depth: 2
        ///   }
        /// </summary>
        /// <param name="depthLimit">The maximum allowed depth for GraphQL queries and mutations.</param>
        /// <param name="operationType">Indicates whether the operation is a mutation or a query.</param>
        /// <param name="expectedStatusCodeForGraphQL">The expected HTTP status code for the operation.</param>
        [DataTestMethod]
        [DataRow(1, GraphQLOperation.Query, HttpStatusCode.BadRequest, DisplayName = "Failed Query execution when max depth limit is set to 1")]
        [DataRow(2, GraphQLOperation.Query, HttpStatusCode.OK, DisplayName = "Query execution successful when max depth limit is set to 2")]
        [DataRow(1, GraphQLOperation.Mutation, HttpStatusCode.BadRequest, DisplayName = "Failed Mutation execution when max depth limit is set to 1")]
        [DataRow(2, GraphQLOperation.Mutation, HttpStatusCode.OK, DisplayName = "Mutation execution successful when max depth limit is set to 2")]
        [TestCategory(TestCategory.MSSQL)]
        public async Task TestDepthLimitRestrictionOnGraphQLInNonHostedMode(
            int depthLimit,
            GraphQLOperation operationType,
            HttpStatusCode expectedStatusCodeForGraphQL)
        {
            // Arrange
            GraphQLRuntimeOptions graphqlOptions = new(DepthLimit: depthLimit);
            graphqlOptions = graphqlOptions with { UserProvidedDepthLimit = true };

            DataSource dataSource = new(DatabaseType.MSSQL,
                GetConnectionStringFromEnvironmentConfig(environment: TestCategory.MSSQL), Options: null);

            RuntimeConfig configuration = InitMinimalRuntimeConfig(dataSource, graphqlOptions, restOptions: new());
            const string CUSTOM_CONFIG = "custom-config.json";
            File.WriteAllText(CUSTOM_CONFIG, configuration.ToJson());

            string[] args = new[]
            {
                $"--ConfigFileName={CUSTOM_CONFIG}"
            };

            using (TestServer server = new(Program.CreateWebHostBuilder(args)))
            using (HttpClient client = server.CreateClient())
            {
                string query;
                if (operationType is GraphQLOperation.Mutation)
                {
                    // requested mutation operation has depth of 2
                    query = @"mutation createbook{
                                createbook(item: { title: ""Book #1"", publisher_id: 1234 }) {
                                    title
                                    publisher_id
                                }
                            }";
                }
                else
                {
                    // requested query operation has depth of 2
                    query = @"query book_by_pk{
                                book_by_pk(id: 1) {
                                    id,
                                    title,
                                    publisher_id
                                }
                            }";
                }

                object payload = new { query };

                HttpRequestMessage graphQLRequest = new(HttpMethod.Post, "/graphql")
                {
                    Content = JsonContent.Create(payload)
                };

                // Act
                HttpResponseMessage graphQLResponse = await client.SendAsync(graphQLRequest);

                // Assert
                Assert.AreEqual(expectedStatusCodeForGraphQL, graphQLResponse.StatusCode);
                string body = await graphQLResponse.Content.ReadAsStringAsync();
                JsonElement responseJson = JsonSerializer.Deserialize<JsonElement>(body);
                if (graphQLResponse.StatusCode == HttpStatusCode.OK)
                {
                    Assert.IsTrue(responseJson.TryGetProperty("data", out JsonElement data), "The response should contain data.");
                    Assert.IsFalse(data.TryGetProperty("errors", out _), "The response should not contain any errors.");
                }
                else
                {
                    Assert.IsTrue(responseJson.TryGetProperty("errors", out JsonElement data), "The response should contain errors.");
                    Assert.IsTrue(data.EnumerateArray().Any(), "The response should contain at least one error.");
                    Assert.IsTrue(data.EnumerateArray().FirstOrDefault().TryGetProperty("message", out JsonElement message), "The error should contain a message.");
                    string errorMessage = message.GetString();
                    string expectedErrorMessage = $"The GraphQL document has an execution depth of 2 which exceeds the max allowed execution depth of {depthLimit}.";
                    Assert.AreEqual(expectedErrorMessage, errorMessage, "The error message should contain the current and allowed max depth limit value.");
                }
            }
        }

        /// <summary>
        /// This test verifies that the depth-limit specified for GraphQL does not affect introspection queries.
        /// In this test, we have specified the depth limit as 2 and we are sending introspection query with depth 6.
        /// The expected result is that the query should be successful and should not return any errors.
        /// Example:
        /// {
        ///    __schema {               // depth: 1
        ///       types {               // depth: 2
        ///         name                // depth: 3
        ///         fields {            // depth: 3
        ///           name              // depth: 4
        ///           type {            // depth: 4
        ///            name             // depth: 5
        ///            kind             // depth: 5
        ///            ofType {         // depth: 5
        ///              name           // depth: 6
        ///              kind           // depth: 6
        ///             }
        ///         }
        ///     }
        /// }
        /// </summary>
        [TestCategory(TestCategory.MSSQL)]
        [TestMethod]
        public async Task TestGraphQLIntrospectionQueriesAreNotImpactedByDepthLimit()
        {
            // Arrange
            GraphQLRuntimeOptions graphqlOptions = new(DepthLimit: 2);
            graphqlOptions = graphqlOptions with { UserProvidedDepthLimit = true };

            DataSource dataSource = new(DatabaseType.MSSQL,
                GetConnectionStringFromEnvironmentConfig(environment: TestCategory.MSSQL), Options: null);

            RuntimeConfig configuration = InitMinimalRuntimeConfig(dataSource, graphqlOptions, restOptions: new());
            const string CUSTOM_CONFIG = "custom-config.json";
            File.WriteAllText(CUSTOM_CONFIG, configuration.ToJson());

            string[] args = new[]
            {
                $"--ConfigFileName={CUSTOM_CONFIG}"
            };

            using (TestServer server = new(Program.CreateWebHostBuilder(args)))
            using (HttpClient client = server.CreateClient())
            {
                // nested depth:6
                string query = @"{
                                    __schema {
                                        types {
                                        name
                                        fields {
                                            name
                                            type {
                                                name
                                                kind
                                                    ofType {
                                                        name
                                                        kind
                                                    }
                                                }
                                            }
                                        }
                                    }
                                }";

                object payload = new { query };

                HttpRequestMessage graphQLRequest = new(HttpMethod.Post, "/graphql")
                {
                    Content = JsonContent.Create(payload)
                };

                // Act
                HttpResponseMessage graphQLResponse = await client.SendAsync(graphQLRequest);

                // Assert
                Assert.AreEqual(HttpStatusCode.OK, graphQLResponse.StatusCode);
                string body = await graphQLResponse.Content.ReadAsStringAsync();

                JsonElement responseJson = JsonSerializer.Deserialize<JsonElement>(body);
                Assert.IsNotNull(responseJson, "The response should be a valid JSON.");
                Assert.IsTrue(responseJson.TryGetProperty("data", out JsonElement data), "The response should contain data.");
                Assert.IsFalse(data.TryGetProperty("errors", out _), "The response should not contain any errors.");
                Assert.IsTrue(responseJson.GetProperty("data").TryGetProperty("__schema", out JsonElement schema));
                Assert.IsNotNull(schema, "The response should contain schema information.");
            }
        }

        /// <summary>
        /// Tests the behavior of GraphQL queries in non-hosted mode when the depth limit is explicitly set to -1 or null.
        /// Setting the depth limit to -1 is intended to disable the depth limit check, allowing queries of any depth.
        /// Using null as default value of dab which also disables the depth limit check.
        /// This test verifies that queries are processed successfully without any errors under these configurations.
        /// Example Query:
        /// {
        ///     book_by_pk(id: 1) {         // depth: 1
        ///         id,                     // depth: 2
        ///         title,                  // depth: 2
        ///         publisher_id            // depth: 2
        ///     }
        /// }
        /// </summary>
        /// <param name="depthLimit"> </param>
        [DataTestMethod]
        [DataRow(-1, DisplayName = "Setting -1 for depth-limit will disable the depth limit")]
        [DataRow(null, DisplayName = "Using default value: null for depth-limit which also disables the depth limit check")]
        [TestCategory(TestCategory.MSSQL)]
        public async Task TestNoDepthLimitOnGrahQLInNonHostedMode(int? depthLimit)
        {
            // Arrange
            GraphQLRuntimeOptions graphqlOptions = new(DepthLimit: depthLimit);
            graphqlOptions = graphqlOptions with { UserProvidedDepthLimit = true };

            DataSource dataSource = new(DatabaseType.MSSQL,
                GetConnectionStringFromEnvironmentConfig(environment: TestCategory.MSSQL), Options: null);

            RuntimeConfig configuration = InitMinimalRuntimeConfig(dataSource, graphqlOptions, restOptions: new());
            const string CUSTOM_CONFIG = "custom-config.json";
            File.WriteAllText(CUSTOM_CONFIG, configuration.ToJson());

            string[] args = new[]
            {
                $"--ConfigFileName={CUSTOM_CONFIG}"
            };

            using (TestServer server = new(Program.CreateWebHostBuilder(args)))
            using (HttpClient client = server.CreateClient())
            {
                // requested query operation has depth of 2
                string query = @"{
                                    book_by_pk(id: 1) {
                                        id,
                                        title,
                                        publisher_id
                                    }
                                }";

                object payload = new { query };

                HttpRequestMessage graphQLRequest = new(HttpMethod.Post, "/graphql")
                {
                    Content = JsonContent.Create(payload)
                };

                // Act
                HttpResponseMessage graphQLResponse = await client.SendAsync(graphQLRequest);

                // Assert
                Assert.AreEqual(HttpStatusCode.OK, graphQLResponse.StatusCode);
                string body = await graphQLResponse.Content.ReadAsStringAsync();

                JsonElement responseJson = JsonSerializer.Deserialize<JsonElement>(body);
                Assert.IsNotNull(responseJson, "The response should be a valid JSON.");
                Assert.IsTrue(responseJson.TryGetProperty("data", out JsonElement data), "The response should contain data.");
                Assert.IsFalse(data.TryGetProperty("errors", out _), "The response should not contain any errors.");
                Assert.IsTrue(data.TryGetProperty("book_by_pk", out _), "The response data should contain book_by_pk data.");
            }
        }

        /// <summary>
        /// Helper function to write custom configuration file. with minimal REST/GraphQL global settings
        /// using the supplied entities.
        /// </summary>
        /// <param name="entityMap">Collection of entityName -> Entity object.</param>
        /// <param name="enableGlobalRest">flag to enable or disabled REST globally.</param>
        private static void CreateCustomConfigFile(Dictionary<string, Entity> entityMap, bool enableGlobalRest = true)
        {
            DataSource dataSource = new(
                DatabaseType.MSSQL,
                GetConnectionStringFromEnvironmentConfig(environment: TestCategory.MSSQL),
                Options: null);
            HostOptions hostOptions = new(Cors: null, Authentication: new() { Provider = nameof(EasyAuthType.StaticWebApps) });

            RuntimeConfig runtimeConfig = new(
                Schema: string.Empty,
                DataSource: dataSource,
                Runtime: new(
<<<<<<< HEAD
=======
                    Health: new(enabled: enableGlobalHealth),
>>>>>>> 1161c914
                    Rest: new(Enabled: enableGlobalRest),
                    GraphQL: new(Enabled: true),
                    Host: hostOptions
                ),
                Entities: new(entityMap));

            File.WriteAllText(
                path: CUSTOM_CONFIG_FILENAME,
                contents: runtimeConfig.ToJson());
        }

        /// <summary>
        /// Validates that all the OpenAPI description document's top level properties exist.
        /// A failure here indicates that there was an undetected failure creating the OpenAPI document.
        /// </summary>
        /// <param name="responseComponents">Represent a deserialized JSON result from retrieving the OpenAPI document</param>
        private static void ValidateOpenApiDocTopLevelPropertiesExist(Dictionary<string, JsonElement> responseProperties)
        {
            Assert.IsTrue(responseProperties.ContainsKey(OpenApiDocumentorConstants.TOPLEVELPROPERTY_OPENAPI));
            Assert.IsTrue(responseProperties.ContainsKey(OpenApiDocumentorConstants.TOPLEVELPROPERTY_INFO));
            Assert.IsTrue(responseProperties.ContainsKey(OpenApiDocumentorConstants.TOPLEVELPROPERTY_SERVERS));
            Assert.IsTrue(responseProperties.ContainsKey(OpenApiDocumentorConstants.TOPLEVELPROPERTY_PATHS));
            Assert.IsTrue(responseProperties.ContainsKey(OpenApiDocumentorConstants.TOPLEVELPROPERTY_COMPONENTS));
        }

        /// <summary>
        /// Validates that schema introspection requests fail when allow-introspection is false in the runtime configuration.
        /// </summary>
        /// <seealso cref="https://github.com/ChilliCream/hotchocolate/blob/6b2cfc94695cb65e2f68f5d8deb576e48397a98a/src/HotChocolate/Core/src/Abstractions/ErrorCodes.cs#L287"/>
        private static async Task ExecuteGraphQLIntrospectionQueries(TestServer server, HttpClient client, bool expectError)
        {
            string graphQLQueryName = "__schema";
            string graphQLQuery = @"{
                __schema {
                    types {
                        name
                    }
                }
            }";

            string expectedErrorMessageFragment = "Introspection is not allowed for the current request.";

            try
            {
                RuntimeConfigProvider configProvider = server.Services.GetRequiredService<RuntimeConfigProvider>();

                JsonElement actual = await GraphQLRequestExecutor.PostGraphQLRequestAsync(
                    client,
                    configProvider,
                    query: graphQLQuery,
                    queryName: graphQLQueryName,
                    variables: null,
                    clientRoleHeader: null
                    );

                if (expectError)
                {
                    SqlTestHelper.TestForErrorInGraphQLResponse(
                        response: actual.ToString(),
                        message: expectedErrorMessageFragment,
                        statusCode: ErrorCodes.Validation.IntrospectionNotAllowed
                    );
                }
            }
            catch (Exception ex)
            {
                // ExecuteGraphQLRequestAsync will raise an exception when no "data" key
                // exists in the GraphQL JSON response.
                Assert.Fail(message: "No schema metadata in GraphQL response." + ex.Message);
            }
        }

        private static JsonContent GetJsonContentForCosmosConfigRequest(string endpoint, string config = null, bool useAccessToken = false)
        {
            if (CONFIGURATION_ENDPOINT == endpoint)
            {
                ConfigurationPostParameters configParams = GetCosmosConfigurationParameters();
                if (config is not null)
                {
                    configParams = configParams with { Configuration = config };
                }

                if (useAccessToken)
                {
                    configParams = configParams with
                    {
                        ConnectionString = "AccountEndpoint=https://localhost:8081/;",
                        AccessToken = GenerateMockJwtToken()
                    };
                }

                return JsonContent.Create(configParams);
            }
            else if (CONFIGURATION_ENDPOINT_V2 == endpoint)
            {
                ConfigurationPostParametersV2 configParams = GetCosmosConfigurationParametersV2();
                if (config != null)
                {
                    configParams = configParams with { Configuration = config };
                }

                if (useAccessToken)
                {
                    // With an invalid access token, when a new instance of CosmosClient is created with that token, it
                    // won't throw an exception.  But when a graphql request is coming in, that's when it throws a 401
                    // exception. To prevent this, CosmosClientProvider parses the token and retrieves the "exp" property
                    // from the token, if it's not valid, then we will throw an exception from our code before it
                    // initiating a client. Uses a valid fake JWT access token for testing purposes.
                    RuntimeConfig overrides = new(
                        Schema: null,
                        DataSource: new DataSource(DatabaseType.CosmosDB_NoSQL, "AccountEndpoint=https://localhost:8081/;", new()),
                        Runtime: null,
                        Entities: new(new Dictionary<string, Entity>()));

                    configParams = configParams with
                    {
                        ConfigurationOverrides = overrides.ToJson(),
                        AccessToken = GenerateMockJwtToken()
                    };
                }

                return JsonContent.Create(configParams);
            }
            else
            {
                throw new ArgumentException($"Unexpected configuration endpoint. {endpoint}");
            }
        }

        private static string GenerateMockJwtToken()
        {
            string mySecret = "PlaceholderPlaceholderPlaceholder";
            SymmetricSecurityKey mySecurityKey = new(Encoding.ASCII.GetBytes(mySecret));

            JwtSecurityTokenHandler tokenHandler = new();
            SecurityTokenDescriptor tokenDescriptor = new()
            {
                Subject = new ClaimsIdentity(new Claim[] { }),
                Expires = DateTime.UtcNow.AddMinutes(5),
                Issuer = "http://mysite.com",
                Audience = "http://myaudience.com",
                SigningCredentials = new SigningCredentials(mySecurityKey, SecurityAlgorithms.HmacSha256Signature)
            };

            SecurityToken token = tokenHandler.CreateToken(tokenDescriptor);
            return tokenHandler.WriteToken(token);
        }

        private static ConfigurationPostParameters GetCosmosConfigurationParameters()
        {
            RuntimeConfig configuration = ReadCosmosConfigurationFromFile();
            return new(
                configuration.ToJson(),
                File.ReadAllText("schema.gql"),
                $"AccountEndpoint=https://localhost:8081/;AccountKey=C2y6yDjf5/R+ob0N8A7Cgv30VRDJIWEHLM+4QDU5DE2nQ9nDuVTqobD4b8mGGyPMbIZnqyMsEcaGQy67XIw/Jw==;Database={COSMOS_DATABASE_NAME}",
                AccessToken: null);
        }

        private static ConfigurationPostParametersV2 GetCosmosConfigurationParametersV2()
        {
            RuntimeConfig configuration = ReadCosmosConfigurationFromFile();
            RuntimeConfig overrides = new(
                Schema: null,
                DataSource: new DataSource(DatabaseType.CosmosDB_NoSQL, $"AccountEndpoint=https://localhost:8081/;AccountKey=C2y6yDjf5/R+ob0N8A7Cgv30VRDJIWEHLM+4QDU5DE2nQ9nDuVTqobD4b8mGGyPMbIZnqyMsEcaGQy67XIw/Jw==;Database={COSMOS_DATABASE_NAME}", new()),
                Runtime: null,
                Entities: new(new Dictionary<string, Entity>()));

            return new(
                configuration.ToJson(),
                overrides.ToJson(),
                File.ReadAllText("schema.gql"),
                AccessToken: null);
        }

        /// <summary>
        /// Helper used to create the post-startup configuration payload sent to configuration controller.
        /// Adds entity used to hydrate authorization resolver post-startup and validate that hydration succeeds.
        /// Additional pre-processing performed acquire database connection string from a local file.
        /// </summary>
        /// <returns>ConfigurationPostParameters object.</returns>
        private static JsonContent GetPostStartupConfigParams(string environment, RuntimeConfig runtimeConfig, string configurationEndpoint)
        {
            string connectionString = GetConnectionStringFromEnvironmentConfig(environment);

            string serializedConfiguration = runtimeConfig.ToJson();

            if (configurationEndpoint == CONFIGURATION_ENDPOINT)
            {
                ConfigurationPostParameters returnParams = new(
                    Configuration: serializedConfiguration,
                    Schema: null,
                    ConnectionString: connectionString,
                    AccessToken: null);
                return JsonContent.Create(returnParams);
            }
            else if (configurationEndpoint == CONFIGURATION_ENDPOINT_V2)
            {
                RuntimeConfig overrides = new(
                    Schema: null,
                    DataSource: new DataSource(DatabaseType.MSSQL, connectionString, new()),
                    Entities: new(new Dictionary<string, Entity>()),
                    Runtime: null);

                ConfigurationPostParametersV2 returnParams = new(
                    Configuration: serializedConfiguration,
                    ConfigurationOverrides: overrides.ToJson(),
                    Schema: null,
                    AccessToken: null);

                return JsonContent.Create(returnParams);
            }
            else
            {
                throw new InvalidOperationException("Invalid configurationEndpoint");
            }
        }

        /// <summary>
        /// Hydrates configuration after engine has started and triggers service instantiation
        /// by executing HTTP requests against the engine until a non-503 error is received.
        /// </summary>
        /// <param name="httpClient">Client used for request execution.</param>
        /// <param name="config">Post-startup configuration</param>
        /// <returns>ServiceUnavailable if service is not successfully hydrated with config</returns>
        private static async Task<HttpStatusCode> HydratePostStartupConfiguration(HttpClient httpClient, JsonContent content, string configurationEndpoint)
        {
            // Hydrate configuration post-startup
            HttpResponseMessage postResult =
                await httpClient.PostAsync(configurationEndpoint, content);
            Assert.AreEqual(HttpStatusCode.OK, postResult.StatusCode);

            return await GetRestResponsePostConfigHydration(httpClient);
        }

        /// <summary>
        /// Executing REST requests against the engine until a non-503 error is received.
        /// </summary>
        /// <param name="httpClient">Client used for request execution.</param>
        /// <returns>ServiceUnavailable if service is not successfully hydrated with config,
        /// else the response code from the REST request</returns>
        private static async Task<HttpStatusCode> GetRestResponsePostConfigHydration(HttpClient httpClient)
        {
            // Retry request RETRY_COUNT times in 1 second increments to allow required services
            // time to instantiate and hydrate permissions.
            int retryCount = RETRY_COUNT;
            HttpStatusCode responseCode = HttpStatusCode.ServiceUnavailable;
            while (retryCount > 0)
            {
                // Spot test authorization resolver utilization to ensure configuration is used.
                HttpResponseMessage postConfigHydrationResult =
                    await httpClient.GetAsync($"api/{POST_STARTUP_CONFIG_ENTITY}");
                responseCode = postConfigHydrationResult.StatusCode;

                if (postConfigHydrationResult.StatusCode == HttpStatusCode.ServiceUnavailable)
                {
                    retryCount--;
                    Thread.Sleep(TimeSpan.FromSeconds(RETRY_WAIT_SECONDS));
                    continue;
                }

                break;
            }

            return responseCode;
        }

        /// <summary>
        /// Executing GraphQL POST requests against the engine until a non-503 error is received.
        /// </summary>
        /// <param name="httpClient">Client used for request execution.</param>
        /// <returns>ServiceUnavailable if service is not successfully hydrated with config,
        /// else the response code from the GRAPHQL request</returns>
        private static async Task<HttpStatusCode> GetGraphQLResponsePostConfigHydration(HttpClient httpClient)
        {
            // Retry request RETRY_COUNT times in 1 second increments to allow required services
            // time to instantiate and hydrate permissions.
            int retryCount = RETRY_COUNT;
            HttpStatusCode responseCode = HttpStatusCode.ServiceUnavailable;
            while (retryCount > 0)
            {
                string query = @"{
                    book_by_pk(id: 1) {
                       id,
                       title,
                       publisher_id
                    }
                }";

                object payload = new { query };

                HttpRequestMessage graphQLRequest = new(HttpMethod.Post, "/graphql")
                {
                    Content = JsonContent.Create(payload)
                };

                HttpResponseMessage graphQLResponse = await httpClient.SendAsync(graphQLRequest);
                responseCode = graphQLResponse.StatusCode;

                if (responseCode == HttpStatusCode.ServiceUnavailable)
                {
                    retryCount--;
                    Thread.Sleep(TimeSpan.FromSeconds(RETRY_WAIT_SECONDS));
                    continue;
                }

                break;
            }

            return responseCode;
        }

        /// <summary>
        /// Helper  method to instantiate RuntimeConfig object needed for multiple create tests.
        /// </summary>
        public static RuntimeConfig InitialzieRuntimeConfigForMultipleCreateTests(bool isMultipleCreateOperationEnabled)
        {
            // Multiple create operations are enabled.
            GraphQLRuntimeOptions graphqlOptions = new(Enabled: true, MultipleMutationOptions: new(new(enabled: isMultipleCreateOperationEnabled)));

            RestRuntimeOptions restRuntimeOptions = new(Enabled: false);

            DataSource dataSource = new(DatabaseType.MSSQL, GetConnectionStringFromEnvironmentConfig(environment: TestCategory.MSSQL), Options: null);

            EntityAction createAction = new(
                Action: EntityActionOperation.Create,
                Fields: null,
                Policy: new());

            EntityAction readAction = new(
                Action: EntityActionOperation.Read,
                Fields: null,
                Policy: new());

            EntityPermission[] permissions = new[] { new EntityPermission(Role: AuthorizationResolver.ROLE_ANONYMOUS, Actions: new[] { readAction, createAction }) };

            EntityRelationship bookRelationship = new(Cardinality: Cardinality.One,
                                                      TargetEntity: "Publisher",
                                                      SourceFields: new string[] { },
                                                      TargetFields: new string[] { },
                                                      LinkingObject: null,
                                                      LinkingSourceFields: null,
                                                      LinkingTargetFields: null);

            Entity bookEntity = new(Source: new("books", EntitySourceType.Table, null, null),
                                    Rest: null,
                                    GraphQL: new(Singular: "book", Plural: "books"),
                                    Permissions: permissions,
                                    Relationships: new Dictionary<string, EntityRelationship>() { { "publishers", bookRelationship } },
                                    Mappings: null);

            string bookEntityName = "Book";

            Dictionary<string, Entity> entityMap = new()
            {
                { bookEntityName, bookEntity }
            };

            EntityRelationship publisherRelationship = new(Cardinality: Cardinality.Many,
                                                           TargetEntity: "Book",
                                                           SourceFields: new string[] { },
                                                           TargetFields: new string[] { },
                                                           LinkingObject: null,
                                                           LinkingSourceFields: null,
                                                           LinkingTargetFields: null);

            Entity publisherEntity = new(
                Source: new("publishers", EntitySourceType.Table, null, null),
                Rest: null,
                GraphQL: new(Singular: "publisher", Plural: "publishers"),
                Permissions: permissions,
                Relationships: new Dictionary<string, EntityRelationship>() { { "books", publisherRelationship } },
                Mappings: null);

            entityMap.Add("Publisher", publisherEntity);

            Config.ObjectModel.AuthenticationOptions authenticationOptions = new(Provider: nameof(EasyAuthType.StaticWebApps), null);

            RuntimeConfig runtimeConfig = new(Schema: "IntegrationTestMinimalSchema",
                                              DataSource: dataSource,
                                              Runtime: new(restRuntimeOptions, graphqlOptions, Host: new(Cors: null, Authentication: authenticationOptions, Mode: HostMode.Development), Cache: null),
                                              Entities: new(entityMap));
            return runtimeConfig;
        }

        /// <summary>
        /// Instantiate minimal runtime config with custom global settings.
        /// </summary>
        /// <param name="dataSource">DataSource to pull connection string required for engine start.</param>
        public static RuntimeConfig InitMinimalRuntimeConfig(
            DataSource dataSource,
            GraphQLRuntimeOptions graphqlOptions,
            RestRuntimeOptions restOptions,
            Entity entity = null,
            string entityName = null,
            EntityCacheOptions cacheOptions = null
            )
        {
            entity ??= new(
                Source: new("books", EntitySourceType.Table, null, null),
                Rest: null,
                GraphQL: new(Singular: "book", Plural: "books"),
                Permissions: new[] { GetMinimalPermissionConfig(AuthorizationResolver.ROLE_ANONYMOUS) },
                Relationships: null,
                Mappings: null
                );

            entityName ??= "Book";

            Dictionary<string, Entity> entityMap = new()
            {
                { entityName, entity }
            };

            // Adding an entity with only Authorized Access
            Entity anotherEntity = new(
                Source: new("publishers", EntitySourceType.Table, null, null),
                Rest: null,
                GraphQL: new(Singular: "publisher", Plural: "publishers"),
                Permissions: new[] { GetMinimalPermissionConfig(AuthorizationResolver.ROLE_AUTHENTICATED) },
                Relationships: null,
                Mappings: null
                );
            entityMap.Add("Publisher", anotherEntity);

            Config.ObjectModel.AuthenticationOptions authenticationOptions = new(Provider: nameof(EasyAuthType.StaticWebApps), null);

            return new(
                Schema: "IntegrationTestMinimalSchema",
                DataSource: dataSource,
                Runtime: new(restOptions, graphqlOptions,
                    Host: new(Cors: null, Authentication: authenticationOptions, Mode: HostMode.Development), Cache: cacheOptions),
                Entities: new(entityMap)
            );
        }

        /// <summary>
        /// Gets PermissionSetting object allowed to perform all actions.
        /// </summary>
        /// <param name="roleName">Name of role to assign to permission</param>
        /// <returns>PermissionSetting</returns>
        public static EntityPermission GetMinimalPermissionConfig(string roleName)
        {
            EntityAction actionForRole = new(
                Action: EntityActionOperation.All,
                Fields: null,
                Policy: new()
            );

            return new EntityPermission(
                Role: roleName,
                Actions: new[] { actionForRole }
            );
        }

        /// <summary>
        /// Reads configuration file for defined environment to acquire the connection string.
        /// CI/CD Pipelines and local environments may not have connection string set as environment variable.
        /// </summary>
        /// <param name="environment">Environment such as TestCategory.MSSQL</param>
        /// <returns>Connection string</returns>
        public static string GetConnectionStringFromEnvironmentConfig(string environment)
        {
            FileSystem fileSystem = new();
            string sqlFile = new FileSystemRuntimeConfigLoader(fileSystem).GetFileNameForEnvironment(environment, considerOverrides: true);
            string configPayload = File.ReadAllText(sqlFile);

            RuntimeConfigLoader.TryParseConfig(configPayload, out RuntimeConfig runtimeConfig, replaceEnvVar: true);

            return runtimeConfig.DataSource.ConnectionString;
        }

        private static void ValidateCosmosDbSetup(TestServer server)
        {
            QueryEngineFactory queryEngineFactory = (QueryEngineFactory)server.Services.GetService(typeof(IQueryEngineFactory));
            Assert.IsInstanceOfType(queryEngineFactory.GetQueryEngine(DatabaseType.CosmosDB_NoSQL), typeof(CosmosQueryEngine));

            MutationEngineFactory mutationEngineFactory = (MutationEngineFactory)server.Services.GetService(typeof(IMutationEngineFactory));
            Assert.IsInstanceOfType(mutationEngineFactory.GetMutationEngine(DatabaseType.CosmosDB_NoSQL), typeof(CosmosMutationEngine));

            MetadataProviderFactory metadataProviderFactory = (MetadataProviderFactory)server.Services.GetService(typeof(IMetadataProviderFactory));
            Assert.IsTrue(metadataProviderFactory.ListMetadataProviders().Any(x => x.GetType() == typeof(CosmosSqlMetadataProvider)));

            CosmosClientProvider cosmosClientProvider = server.Services.GetService(typeof(CosmosClientProvider)) as CosmosClientProvider;
            Assert.IsNotNull(cosmosClientProvider);
            Assert.IsNotNull(cosmosClientProvider.Clients);
            Assert.IsTrue(cosmosClientProvider.Clients.Any());
        }

        /// <summary>
        /// Create basic runtime config with given DatabaseType and connectionString with no entity.
        /// </summary>
        private static RuntimeConfig CreateBasicRuntimeConfigWithNoEntity(
            DatabaseType dbType = DatabaseType.MSSQL,
            string connectionString = "")
        {
            DataSource dataSource = new(dbType, connectionString, new());

            RuntimeConfig runtimeConfig = new(
                Schema: "testSchema.json",
                DataSource: dataSource,
                Runtime: new(
                    Rest: new(),
                    GraphQL: new(),
                    Host: new(null, null)
                ),
                Entities: new(new Dictionary<string, Entity>())
            );

            return runtimeConfig;
        }

        /// <summary>
        /// Create basic runtime config with a single entity and given auth options.
        /// </summary>
        private static RuntimeConfig CreateBasicRuntimeConfigWithSingleEntityAndAuthOptions(
            DataSource dataSource,
            AuthenticationOptions authenticationOptions = null)
        {
            Entity entity = new(
                Source: new("books", EntitySourceType.Table, null, null),
                Rest: null,
                GraphQL: new(Singular: "book", Plural: "books"),
                Permissions: new[] { GetMinimalPermissionConfig(AuthorizationResolver.ROLE_ANONYMOUS) },
                Relationships: null,
                Mappings: null
                );

            string entityName = "Book";

            Dictionary<string, Entity> entityMap = new()
            {
                { entityName, entity }
            };

            RuntimeConfig runtimeConfig = new(
                Schema: "testSchema.json",
                DataSource: dataSource,
                Runtime: new(
                    Rest: new(),
                    GraphQL: new(),
                    Host: new(Cors: null, Authentication: authenticationOptions)
                ),
                Entities: new(entityMap)
            );

            return runtimeConfig;
        }

        private bool HandleException<T>(Exception e) where T : Exception
        {
            if (e is AggregateException aggregateException)
            {
                aggregateException.Handle(HandleException<T>);
                return true;
            }
            else if (e is T)
            {
                return true;
            }

            return false;
        }
    }
}<|MERGE_RESOLUTION|>--- conflicted
+++ resolved
@@ -4017,225 +4017,7 @@
             Dictionary<string, JsonElement> responseProperties = JsonSerializer.Deserialize<Dictionary<string, JsonElement>>(responseBody);
             Assert.AreEqual(expected: HttpStatusCode.OK, actual: response.StatusCode, message: "Received unexpected HTTP code from health check endpoint.");
 
-<<<<<<< HEAD
             HealthEndpointTests.ValidateBasicDetailsHealthCheckResponse(responseProperties);
-=======
-            ValidateBasicDetailsHealthCheckResponse(responseProperties);
-        }
-
-        /// <summary>
-        /// Simulates a GET request to DAB's comprehensive health check endpoint ('/health') and validates the contents of the response.
-        /// The expected format of the response is the comprehensive health check response.
-        /// This test is currently flakey, failing intermittently in our pipeline, and is therefore ignored.
-        /// </summary>
-        [Ignore]
-        [TestMethod]
-        [TestCategory(TestCategory.MSSQL)]
-        [DataRow(true, true, true, true, true, true, true, DisplayName = "Validate Health Report all enabled.")]
-        [DataRow(false, true, true, true, true, true, true, DisplayName = "Validate when Comprehensive Health Report is disabled")]
-        [DataRow(true, true, true, false, true, true, true, DisplayName = "Validate Health Report when data-source health is disabled")]
-        [DataRow(true, true, true, true, false, true, true, DisplayName = "Validate Health Report when entity health is disabled")]
-        [DataRow(true, false, true, true, true, true, true, DisplayName = "Validate Health Report when global rest health is disabled")]
-        [DataRow(true, true, true, true, true, false, true, DisplayName = "Validate Health Report when entity rest health is disabled")]
-        [DataRow(true, true, false, true, true, true, true, DisplayName = "Validate Health Report when global graphql health is disabled")]
-        [DataRow(true, true, true, true, true, true, false, DisplayName = "Validate Health Report when entity graphql health is disabled")]
-        public async Task ComprehensiveHealthEndpoint_ValidateContents(bool enableGlobalHealth, bool enableGlobalRest, bool enableGlobalGraphql, bool enableDatasourceHealth, bool enableEntityHealth, bool enableEntityRest, bool enableEntityGraphQL)
-        {
-            // Arrange
-            // At least one entity is required in the runtime config for the engine to start.
-            // Even though this entity is not under test, it must be supplied enable successful
-            // config file creation.
-            Entity requiredEntity = new(
-                Health: new(enabled: enableEntityHealth),
-                Source: new("books", EntitySourceType.Table, null, null),
-                Rest: new(Enabled: enableEntityRest),
-                GraphQL: new("book", "books", enableEntityGraphQL),
-                Permissions: new[] { GetMinimalPermissionConfig(AuthorizationResolver.ROLE_ANONYMOUS) },
-                Relationships: null,
-                Mappings: null);
-
-            Dictionary<string, Entity> entityMap = new()
-            {
-                { "Book", requiredEntity }
-            };
-
-            CreateCustomConfigFile(entityMap, enableGlobalRest, enableGlobalGraphql, enableGlobalHealth, enableDatasourceHealth, HostMode.Development);
-
-            string[] args = new[]
-            {
-                $"--ConfigFileName={CUSTOM_CONFIG_FILENAME}"
-            };
-
-            using (TestServer server = new(Program.CreateWebHostBuilder(args)))
-            using (HttpClient client = server.CreateClient())
-            {
-                HttpRequestMessage healthRequest = new(HttpMethod.Get, "/health");
-                HttpResponseMessage response = await client.SendAsync(healthRequest);
-
-                if (!enableGlobalHealth)
-                {
-                    Assert.AreEqual(expected: HttpStatusCode.NotFound, actual: response.StatusCode, message: "Received unexpected HTTP code from health check endpoint.");
-                }
-                else
-                {
-                    string responseBody = await response.Content.ReadAsStringAsync();
-                    Dictionary<string, JsonElement> responseProperties = JsonSerializer.Deserialize<Dictionary<string, JsonElement>>(responseBody);
-                    Assert.AreEqual(expected: HttpStatusCode.OK, actual: response.StatusCode, message: "Received unexpected HTTP code from health check endpoint.");
-
-                    ValidateBasicDetailsHealthCheckResponse(responseProperties);
-                    ValidateConfigurationDetailsHealthCheckResponse(responseProperties, enableGlobalRest, enableGlobalGraphql);
-                    ValidateIfAttributePresentInResponse(responseProperties, enableDatasourceHealth, HealthCheckConstants.DATASOURCE);
-                    ValidateIfAttributePresentInResponse(responseProperties, enableEntityHealth, HealthCheckConstants.ENDPOINT);
-                    if (enableEntityHealth)
-                    {
-                        ValidateEntityRestAndGraphQLResponse(responseProperties, enableEntityRest, enableEntityGraphQL, enableGlobalRest, enableGlobalGraphql);
-                    }
-                }
-            }
-        }
-
-        private static void ValidateEntityRestAndGraphQLResponse(
-            Dictionary<string, JsonElement> responseProperties,
-            bool enableEntityRest,
-            bool enableEntityGraphQL,
-            bool enableGlobalRest,
-            bool enableGlobalGraphQL)
-        {
-            bool hasRestTag = false, hasGraphQLTag = false;
-            if (responseProperties.TryGetValue("checks", out JsonElement checksElement) && checksElement.ValueKind == JsonValueKind.Array)
-            {
-                checksElement.EnumerateArray().ToList().ForEach(entityCheck =>
-                {
-                    // Check if the 'tags' property exists and is of type array
-                    if (entityCheck.TryGetProperty("tags", out JsonElement tagsElement) && tagsElement.ValueKind == JsonValueKind.Array)
-                    {
-                        hasRestTag = hasRestTag || tagsElement.EnumerateArray().Any(tag => tag.ToString() == HealthCheckConstants.REST);
-                        hasGraphQLTag = hasGraphQLTag || tagsElement.EnumerateArray().Any(tag => tag.ToString() == HealthCheckConstants.GRAPHQL);
-                    }
-                });
-
-                if (enableGlobalRest)
-                {
-                    // When both enableEntityRest and hasRestTag match the same value
-                    Assert.AreEqual(enableEntityRest, hasRestTag);
-                }
-                else
-                {
-                    Assert.IsFalse(hasRestTag);
-                }
-
-                if (enableGlobalGraphQL)
-                {
-                    // When both enableEntityGraphQL and hasGraphQLTag match the same value
-                    Assert.AreEqual(enableEntityGraphQL, hasGraphQLTag);
-                }
-                else
-                {
-                    Assert.IsFalse(hasGraphQLTag);
-                }
-            }
-        }
-
-        private static void ValidateIfAttributePresentInResponse(
-            Dictionary<string, JsonElement> responseProperties,
-            bool enableFlag,
-            string checkString)
-        {
-            if (responseProperties.TryGetValue("checks", out JsonElement checksElement) && checksElement.ValueKind == JsonValueKind.Array)
-            {
-                bool checksTags = checksElement.EnumerateArray().Any(entityCheck =>
-                {
-                    if (entityCheck.TryGetProperty("tags", out JsonElement tagsElement) && tagsElement.ValueKind == JsonValueKind.Array)
-                    {
-                        return tagsElement.EnumerateArray().Any(tag => tag.ToString() == checkString);
-                    }
-
-                    return false;
-                });
-
-                Assert.AreEqual(enableFlag, checksTags);
-            }
-            else
-            {
-                Assert.Fail("Checks array is not present in the Comprehensive Health Check Report.");
-            }
-        }
-
-        private static void ValidateConfigurationIsNotNull(Dictionary<string, JsonElement> configPropertyValues, string objectKey)
-        {
-            Assert.IsTrue(configPropertyValues.ContainsKey(objectKey), $"Expected {objectKey} to be present in the configuration object.");
-            Assert.IsNotNull(configPropertyValues[objectKey], $"Expected {objectKey} to be non-null.");
-        }
-
-        private static void ValidateConfigurationIsCorrectFlag(Dictionary<string, JsonElement> configElement, string objectKey, bool enableFlag)
-        {
-            Assert.AreEqual(enableFlag, configElement[objectKey].GetBoolean(), $"Expected {objectKey} to be set to {enableFlag}.");
-        }
-
-        private static void ValidateConfigurationDetailsHealthCheckResponse(Dictionary<string, JsonElement> responseProperties, bool enableGlobalRest, bool enableGlobalGraphQL)
-        {
-            if (responseProperties.TryGetValue("configuration", out JsonElement configElement) && configElement.ValueKind == JsonValueKind.Object)
-            {
-                Dictionary<string, JsonElement> configPropertyValues = new();
-
-                // Enumerate through the configProperty's object properties and add them to the dictionary
-                foreach (JsonProperty property in configElement.EnumerateObject().ToList())
-                {
-                    configPropertyValues[property.Name] = property.Value;
-                }
-
-                ValidateConfigurationIsNotNull(configPropertyValues, "rest");
-                ValidateConfigurationIsCorrectFlag(configPropertyValues, "rest", enableGlobalRest);
-                ValidateConfigurationIsNotNull(configPropertyValues, "graphql");
-                ValidateConfigurationIsCorrectFlag(configPropertyValues, "graphql", enableGlobalGraphQL);
-                ValidateConfigurationIsNotNull(configPropertyValues, "caching");
-                ValidateConfigurationIsNotNull(configPropertyValues, "telemetry");
-                ValidateConfigurationIsNotNull(configPropertyValues, "mode");
-            }
-            else
-            {
-                Assert.Fail("Missing 'configuration' object in Health Check Response.");
-            }
-        }
-
-        private static void ValidateBasicDetailsHealthCheckResponse(Dictionary<string, JsonElement> responseProperties)
-        {
-            // Validate value of 'status' property in reponse.
-            if (responseProperties.TryGetValue(key: "status", out JsonElement statusValue))
-            {
-                Assert.IsTrue(statusValue.ValueKind == JsonValueKind.String, "Unexpected or missing status value as string.");
-            }
-            else
-            {
-                Assert.Fail();
-            }
-
-            // Validate value of 'version' property in response.
-            if (responseProperties.TryGetValue(key: BasicHealthCheck.DAB_VERSION_KEY, out JsonElement versionValue))
-            {
-                Assert.AreEqual(
-                    expected: ProductInfo.GetProductVersion(),
-                    actual: versionValue.ToString(),
-                    message: "Unexpected or missing version value.");
-            }
-            else
-            {
-                Assert.Fail();
-            }
-
-            // Validate value of 'app-name' property in response.
-            if (responseProperties.TryGetValue(key: BasicHealthCheck.DAB_APPNAME_KEY, out JsonElement appNameValue))
-            {
-                Assert.AreEqual(
-                    expected: ProductInfo.GetDataApiBuilderUserAgent(),
-                    actual: appNameValue.ToString(),
-                    message: "Unexpected or missing DAB user agent string.");
-            }
-            else
-            {
-                Assert.Fail();
-            }
->>>>>>> 1161c914
         }
 
         /// <summary>
@@ -4685,10 +4467,6 @@
                 Schema: string.Empty,
                 DataSource: dataSource,
                 Runtime: new(
-<<<<<<< HEAD
-=======
-                    Health: new(enabled: enableGlobalHealth),
->>>>>>> 1161c914
                     Rest: new(Enabled: enableGlobalRest),
                     GraphQL: new(Enabled: true),
                     Host: hostOptions
