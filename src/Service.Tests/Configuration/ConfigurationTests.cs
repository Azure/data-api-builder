// Copyright (c) Microsoft Corporation.
// Licensed under the MIT License.

using System;
using System.Collections.Generic;
using System.Collections.Specialized;
using System.IdentityModel.Tokens.Jwt;
using System.IO;
using System.IO.Abstractions;
using System.IO.Abstractions.TestingHelpers;
using System.Linq;
using System.Net;
using System.Net.Http;
using System.Net.Http.Json;
using System.Security.Claims;
using System.Text;
using System.Text.Json;
using System.Threading;
using System.Threading.Tasks;
using System.Web;
using Azure.DataApiBuilder.Auth;
using Azure.DataApiBuilder.Config;
using Azure.DataApiBuilder.Config.HealthCheck;
using Azure.DataApiBuilder.Config.ObjectModel;
using Azure.DataApiBuilder.Core;
using Azure.DataApiBuilder.Core.AuthenticationHelpers;
using Azure.DataApiBuilder.Core.Authorization;
using Azure.DataApiBuilder.Core.Configurations;
using Azure.DataApiBuilder.Core.Models;
using Azure.DataApiBuilder.Core.Parsers;
using Azure.DataApiBuilder.Core.Resolvers;
using Azure.DataApiBuilder.Core.Resolvers.Factories;
using Azure.DataApiBuilder.Core.Services;
using Azure.DataApiBuilder.Core.Services.MetadataProviders;
using Azure.DataApiBuilder.Product;
using Azure.DataApiBuilder.Service.Controllers;
using Azure.DataApiBuilder.Service.Exceptions;
using Azure.DataApiBuilder.Service.HealthCheck;
using Azure.DataApiBuilder.Service.Tests.Authorization;
using Azure.DataApiBuilder.Service.Tests.OpenApiIntegration;
using Azure.DataApiBuilder.Service.Tests.SqlTests;
using HotChocolate;
using Microsoft.AspNetCore.Authorization;
using Microsoft.AspNetCore.TestHost;
using Microsoft.Extensions.DependencyInjection;
using Microsoft.Extensions.Logging;
using Microsoft.IdentityModel.Tokens;
using Microsoft.VisualStudio.TestTools.UnitTesting;
using Moq;
using Moq.Protected;
using VerifyMSTest;
using static Azure.DataApiBuilder.Config.FileSystemRuntimeConfigLoader;
using static Azure.DataApiBuilder.Service.Tests.Configuration.ConfigurationEndpoints;
using static Azure.DataApiBuilder.Service.Tests.Configuration.TestConfigFileReader;

namespace Azure.DataApiBuilder.Service.Tests.Configuration
{
    [TestClass]
    public class ConfigurationTests
    : VerifyBase
    {
        private const string COSMOS_ENVIRONMENT = TestCategory.COSMOSDBNOSQL;
        private const string MSSQL_ENVIRONMENT = TestCategory.MSSQL;
        private const string MYSQL_ENVIRONMENT = TestCategory.MYSQL;
        private const string POSTGRESQL_ENVIRONMENT = TestCategory.POSTGRESQL;
        private const string POST_STARTUP_CONFIG_ENTITY = "Book";
        private const string POST_STARTUP_CONFIG_ENTITY_SOURCE = "books";
        private const string POST_STARTUP_CONFIG_ROLE = "PostStartupConfigRole";
        private const string COSMOS_DATABASE_NAME = "config_db";
        private const string CUSTOM_CONFIG_FILENAME = "custom-config.json";
        private const string OPENAPI_SWAGGER_ENDPOINT = "swagger";
        private const string OPENAPI_DOCUMENT_ENDPOINT = "openapi";
        private const string BROWSER_USER_AGENT_HEADER = "Mozilla/5.0 (Windows NT 10.0; Win64; x64) AppleWebKit/537.36 (KHTML, like Gecko) Chrome/105.0.0.0 Safari/537.36";
        private const string BROWSER_ACCEPT_HEADER = "text/html,application/xhtml+xml,application/xml;q=0.9,image/webp,image/apng,*/*;q=0.8,application/signed-exchange;v=b3;q=0.9";

        private const int RETRY_COUNT = 5;
        private const int RETRY_WAIT_SECONDS = 1;

        /// <summary>
        ///
        /// </summary>
        public const string BOOK_ENTITY_JSON = @"
            {
              ""entities"": {
                    ""Book"": {
                    ""source"": {
                        ""object"": ""books"",
                        ""type"": ""table""
                    },
                    ""graphql"": {
                        ""enabled"": true,
                        ""type"": {
                        ""singular"": ""book"",
                        ""plural"": ""books""
                        }
                    },
                    ""rest"":{
                        ""enabled"": true
                    },
                    ""permissions"": [
                        {
                        ""role"": ""anonymous"",
                        ""actions"": [
                                {
                                    ""action"": ""read""
                                }
                            ]
                        }
                    ],
                    ""mappings"": null,
                    ""relationships"": null
                    }
                }
            }";

        /// <summary>
        /// A valid REST API request body with correct parameter types for all the fields.
        /// </summary>
        public const string REQUEST_BODY_WITH_CORRECT_PARAM_TYPES = @"
                    {
                        ""title"": ""New book"",
                        ""publisher_id"": 1234
                    }
                ";

        /// <summary>
        /// An invalid REST API request body with incorrect parameter type for publisher_id field.
        /// </summary>
        public const string REQUEST_BODY_WITH_INCORRECT_PARAM_TYPES = @"
                    {
                        ""title"": ""New book"",
                        ""publisher_id"": ""one""
                    }
                ";

        /// <summary>
        /// A config file with SP entity with no REST section defined.
        /// This config string is used for validating the REST HTTP methods that are enabled.
        /// </summary>
        public const string SP_CONFIG_WITH_NO_REST_SETTINGS = @"
        {
          ""entities"": {
            ""GetBooks"": {
              ""source"": {
                ""object"": ""get_books"",
                ""type"": ""stored-procedure"",
                ""parameters"": null,
                ""key-fields"": null
              },
              ""graphql"": {
                ""enabled"": true,
                ""operation"": ""query"",
                ""type"": {
                  ""singular"": ""GetBooks"",
                  ""plural"": ""GetBooks""
                }
              },
              ""permissions"": [
                {
                  ""role"": ""anonymous"",
                  ""actions"": [
                    {
                      ""action"": ""execute"",
                      ""fields"": null,
                      ""policy"": {
                        ""request"": null,
                        ""database"": null
                      }
                    }
                  ]
                }
              ],
              ""mappings"": null,
              ""relationships"": null
            }
          }
        }";

        /// <summary>
        /// A config file with SP entity with a custom path defined in REST section.
        /// This config string is used for validating the REST HTTP methods that are enabled.
        /// </summary>
        public const string SP_CONFIG_WITH_ONLY_PATH_IN_REST_SETTINGS = @"
        {
            ""entities"": {
                ""GetBooks"": {
                    ""source"": {
                    ""object"": ""get_books"",
                    ""type"": ""stored-procedure"",
                    ""parameters"": null,
                    ""key-fields"": null
                    },
                    ""graphql"": {
                    ""enabled"": true,
                    ""operation"": ""query"",
                    ""type"": {
                        ""singular"": ""GetBooks"",
                        ""plural"": ""GetBooks""
                    }
                    },
                    ""rest"":{
                    ""path"": ""get_books""
                    },
                    ""permissions"": [
                    {
                        ""role"": ""anonymous"",
                        ""actions"": [
                        {
                            ""action"": ""execute"",
                            ""fields"": null,
                            ""policy"": {
                            ""request"": null,
                            ""database"": null
                            }
                        }
                        ]
                    }
                    ],
                    ""mappings"": null,
                    ""relationships"": null
                }
            }
        }";

        /// <summary>
        /// A config file with a SP entity with the supported HTTP methods defined in REST section.
        /// This config string is used for validating the REST HTTP methods that are enabled.
        /// </summary>
        public const string SP_CONFIG_WITH_JUST_METHODS_IN_REST_SETTINGS = @"
            {
              ""entities"": {
                    ""GetBooks"": {
                    ""source"": {
                        ""object"": ""get_books"",
                        ""type"": ""stored-procedure"",
                        ""parameters"": null,
                        ""key-fields"": null
                    },
                    ""graphql"": {
                        ""enabled"": true,
                        ""operation"": ""query"",
                        ""type"": {
                        ""singular"": ""GetBooks"",
                        ""plural"": ""GetBooks""
                        }
                    },
                    ""rest"":{
                        ""methods"": [
                        ""get""
                        ]
                    },
                    ""permissions"": [
                        {
                        ""role"": ""anonymous"",
                        ""actions"": [
                            {
                            ""action"": ""execute"",
                            ""fields"": null,
                            ""policy"": {
                                ""request"": null,
                                ""database"": null
                            }
                            }
                        ]
                        }
                    ],
                    ""mappings"": null,
                    ""relationships"": null
                    }
                }
            }";

        /// <summary>
        /// A config file with a SP entity for which REST APIs are disabled.
        /// This config string is used for validating that none of the REST methods are enabled.
        /// </summary>
        public const string SP_CONFIG_WITH_REST_DISABLED = @"
            {
              ""entities"": {
                    ""GetBooks"": {
                    ""source"": {
                        ""object"": ""get_books"",
                        ""type"": ""stored-procedure"",
                        ""parameters"": null,
                        ""key-fields"": null
                    },
                    ""graphql"": {
                        ""enabled"": true,
                        ""operation"": ""query"",
                        ""type"": {
                        ""singular"": ""GetBooks"",
                        ""plural"": ""GetBooks""
                        }
                    },
                    ""rest"":{
                        ""enabled"": false
                    },
                    ""permissions"": [
                        {
                        ""role"": ""anonymous"",
                        ""actions"": [
                            {
                            ""action"": ""execute"",
                            ""fields"": null,
                            ""policy"": {
                                ""request"": null,
                                ""database"": null
                            }
                            }
                        ]
                        }
                    ],
                    ""mappings"": null,
                    ""relationships"": null
                    }
                }
            }";

        /// <summary>
        /// A config file with a SP entity for which REST path and methods are not explicitly configured.
        /// This config string is used for validating the default REST behavior.
        /// </summary>
        public const string SP_CONFIG_WITH_JUST_REST_ENABLED = @"
            {
              ""entities"": {
                    ""GetBooks"": {
                    ""source"": {
                        ""object"": ""get_books"",
                        ""type"": ""stored-procedure"",
                        ""parameters"": null,
                        ""key-fields"": null
                    },
                    ""graphql"": {
                        ""enabled"": true,
                        ""operation"": ""query"",
                        ""type"": {
                        ""singular"": ""GetBooks"",
                        ""plural"": ""GetBooks""
                        }
                    },
                    ""rest"":{
                        ""enabled"": true
                    },
                    ""permissions"": [
                        {
                        ""role"": ""anonymous"",
                        ""actions"": [
                            {
                            ""action"": ""execute"",
                            ""fields"": null,
                            ""policy"": {
                                ""request"": null,
                                ""database"": null
                            }
                            }
                        ]
                        }
                    ],
                    ""mappings"": null,
                    ""relationships"": null
                    }
                }
            }";

        /// <summary>
        /// Invalid properties:
        /// `data-source-file` instead of `data-source-files`
        /// `GraphQL` instead of `graphql` in the global runtime section.
        /// `rst` instead of `rest` in the entity section.
        /// </summary>
        public const string CONFIG_WITH_INVALID_SCHEMA = @"
        {
            ""data-source"": {
                ""database-type"": ""mssql"",
                ""connection-string"": ""test-connection-string""
            },
            ""data-source-file"": [],
            ""runtime"": {
                ""rest"": {
                    ""enabled"": true,
                    ""path"": ""/api""
                },
                ""Graphql"": {
                    ""enabled"": true,
                    ""path"": ""/graphql"",
                    ""allow-introspection"": true
                },
                ""host"": {
                ""cors"": {
                    ""origins"": [
                    ""http://localhost:5000""
                    ],
                    ""allow-credentials"": false
                },
                ""authentication"": {
                    ""provider"": ""StaticWebApps""
                },
                ""mode"": ""development""
                }
            },
            ""entities"": {
                ""Publisher"": {
                    ""source"": {
                        ""object"": ""publishers"",
                        ""type"": ""table""
                    },
                    ""graphql"": {
                        ""enabled"": true,
                        ""type"": {
                            ""singular"": ""Publisher"",
                            ""plural"": ""Publishers""
                        }
                    },
                    ""rst"": {
                        ""enabled"": true
                    },
                    ""permissions"": [
                        {
                            ""role"": ""anonymous"",
                            ""actions"": [
                                {
                                    ""action"": ""create""
                                }
                            ]
                        }
                    ]
                }
            }
        }";

        internal const string GRAPHQL_SCHEMA_WITH_CYCLE_ARRAY = @"
type Character {
    id : ID,
    name : String,
    moons: [Moon],
}

type Planet @model(name:""PlanetAlias"") {
    id : ID!,
    name : String,
    character: Character
}

type Moon {
    id : ID,
    name : String,
    details : String,
    character: Character
}
";

        internal const string GRAPHQL_SCHEMA_WITH_CYCLE_OBJECT = @"
type Character {
    id : ID,
    name : String,
    moons: Moon,
}

type Planet @model(name:""PlanetAlias"") {
    id : ID!,
    name : String,
    character: Character
}

type Moon {
    id : ID,
    name : String,
    details : String,
    character: Character
}
";

        public const string CONFIG_FILE_WITH_NO_OPTIONAL_FIELD = @"{
                                    ""$schema"":""https://github.com/Azure/data-api-builder/releases/download/vmajor.minor.patch-alpha/dab.draft.schema.json"",
                                    ""data-source"": {
                                    ""database-type"": ""mssql"",
                                    ""connection-string"": ""sample-conn-string""
                                    },
                                    ""entities"":{ }
                                }";

        public const string CONFIG_FILE_WITH_NO_AUTHENTICATION_FIELD = @"{
                                    // Link for latest draft schema.
                                    ""$schema"":""https://github.com/Azure/data-api-builder/releases/download/vmajor.minor.patch-alpha/dab.draft.schema.json"",
                                    ""data-source"": {
                                    ""database-type"": ""mssql"",
                                    ""connection-string"": ""sample-conn-string""
                                    },
                                    ""runtime"": {
                                        ""rest"": {
                                            ""enabled"": true,
                                            ""path"": ""/api""
                                        },
                                        ""graphql"": {
                                            ""enabled"": true,
                                            ""path"": ""/graphql"",
                                            ""allow-introspection"": true
                                        },
                                        ""host"": {
                                            ""cors"": {
                                                ""origins"": [
                                                    ""http://localhost:5000""
                                                ],
                                                ""allow-credentials"": false
                                            }
                                        }
                                    },
                                    ""entities"":{ }
                                }";
        public const string CONFIG_FILE_WITH_NO_CORS_FIELD = @"{
                                    // Link for latest draft schema.
                                    ""$schema"":""https://github.com/Azure/data-api-builder/releases/download/vmajor.minor.patch-alpha/dab.draft.schema.json"",
                                    ""data-source"": {
                                    ""database-type"": ""mssql"",
                                    ""connection-string"": ""sample-conn-string""
                                    },
                                    ""runtime"": {
                                        ""rest"": {
                                            ""enabled"": true,
                                            ""path"": ""/api""
                                        },
                                        ""graphql"": {
                                            ""enabled"": true,
                                            ""path"": ""/graphql"",
                                            ""allow-introspection"": true
                                        },
                                        ""host"": {
                                            ""authentication"": {
                                                ""provider"": ""StaticWebApps""
                                            }
                                        }
                                    },
                                    ""entities"":{ }
                                }";

        [TestCleanup]
        public void CleanupAfterEachTest()
        {
            if (File.Exists(CUSTOM_CONFIG_FILENAME))
            {
                File.Delete(CUSTOM_CONFIG_FILENAME);
            }

            TestHelper.UnsetAllDABEnvironmentVariables();
        }

        /// <summary>
        /// When updating config during runtime is possible, then For invalid config the Application continues to
        /// accept request with status code of 503.
        /// But if invalid config is provided during startup, ApplicationException is thrown
        /// and application exits.
        /// </summary>
        [DataTestMethod]
        [DataRow(new string[] { }, true, DisplayName = "No config returns 503 - config file flag absent")]
        [DataRow(new string[] { "--ConfigFileName=" }, true, DisplayName = "No config returns 503 - empty config file option")]
        [DataRow(new string[] { }, false, DisplayName = "Throws Application exception")]
        [TestMethod("Validates that queries before runtime is configured returns a 503 in hosting scenario whereas an application exception when run through CLI")]
        public async Task TestNoConfigReturnsServiceUnavailable(
            string[] args,
            bool isUpdateableRuntimeConfig)
        {
            TestServer server;

            try
            {
                if (isUpdateableRuntimeConfig)
                {
                    server = new(Program.CreateWebHostFromInMemoryUpdatableConfBuilder(args));
                }
                else
                {
                    server = new(Program.CreateWebHostBuilder(args));
                }

                HttpClient httpClient = server.CreateClient();
                HttpResponseMessage result = await httpClient.GetAsync("/graphql");
                Assert.AreEqual(HttpStatusCode.ServiceUnavailable, result.StatusCode);
            }
            catch (Exception e)
            {
                Assert.IsFalse(isUpdateableRuntimeConfig);
                Assert.AreEqual(typeof(ApplicationException), e.GetType());
                Assert.AreEqual(
                    $"Could not initialize the engine with the runtime config file: {DEFAULT_CONFIG_FILE_NAME}",
                    e.Message);
            }
        }

        /// <summary>
        /// Verify that https redirection is disabled when --no-https-redirect flag is passed  through CLI.
        /// We check if IsHttpsRedirectionDisabled is set to true with --no-https-redirect flag.
        /// </summary>
        [DataTestMethod]
        [DataRow(new string[] { "" }, false, DisplayName = "Https redirection allowed")]
        [DataRow(new string[] { Startup.NO_HTTPS_REDIRECT_FLAG }, true, DisplayName = "Http redirection disabled")]
        [TestMethod("Validates that https redirection is disabled when --no-https-redirect option is used when engine is started through CLI")]
        public void TestDisablingHttpsRedirection(
            string[] args,
            bool expectedIsHttpsRedirectionDisabled)
        {
            Program.CreateWebHostBuilder(args).Build();
            Assert.AreEqual(expectedIsHttpsRedirectionDisabled, Program.IsHttpsRedirectionDisabled);
        }

        /// <summary>
        /// Checks correct serialization and deserialization of Source Type from
        /// Enum to String and vice-versa.
        /// Consider both cases for source as an object and as a string
        /// </summary>
        [DataTestMethod]
        [DataRow(true, EntitySourceType.StoredProcedure, "stored-procedure", DisplayName = "source is a stored-procedure")]
        [DataRow(true, EntitySourceType.Table, "table", DisplayName = "source is a table")]
        [DataRow(true, EntitySourceType.View, "view", DisplayName = "source is a view")]
        [DataRow(false, null, null, DisplayName = "source is just string")]
        public void TestCorrectSerializationOfSourceObject(
            bool isDatabaseObjectSource,
            EntitySourceType sourceObjectType,
            string sourceTypeName)
        {
            RuntimeConfig runtimeConfig;
            if (isDatabaseObjectSource)
            {
                EntitySource entitySource = new(
                    Type: sourceObjectType,
                    Object: "sourceName",
                    Parameters: null,
                    KeyFields: null
                );
                runtimeConfig = AuthorizationHelpers.InitRuntimeConfig(
                    entityName: "MyEntity",
                    entitySource: entitySource,
                    roleName: "Anonymous",
                    operation: EntityActionOperation.All
                );
            }
            else
            {
                string entitySource = "sourceName";
                runtimeConfig = AuthorizationHelpers.InitRuntimeConfig(
                    entityName: "MyEntity",
                    entitySource: entitySource,
                    roleName: "Anonymous",
                    operation: EntityActionOperation.All
                );
            }

            string runtimeConfigJson = runtimeConfig.ToJson();

            if (isDatabaseObjectSource)
            {
                Assert.IsTrue(runtimeConfigJson.Contains(sourceTypeName));
            }

            Assert.IsTrue(RuntimeConfigLoader.TryParseConfig(runtimeConfigJson, out RuntimeConfig deserializedRuntimeConfig));

            Assert.IsTrue(deserializedRuntimeConfig.Entities.ContainsKey("MyEntity"));
            Assert.AreEqual("sourceName", deserializedRuntimeConfig.Entities["MyEntity"].Source.Object);

            if (isDatabaseObjectSource)
            {
                Assert.AreEqual(sourceObjectType, deserializedRuntimeConfig.Entities["MyEntity"].Source.Type);
            }
            else
            {
                Assert.AreEqual(EntitySourceType.Table, deserializedRuntimeConfig.Entities["MyEntity"].Source.Type);
            }
        }

        /// <summary>
        /// Validates that DAB supplements the MSSQL database connection strings with the property "Application Name" and
        /// 1. Adds the property/value "Application Name=dab_oss_Major.Minor.Patch" when the env var DAB_APP_NAME_ENV is not set.
        /// 2. Adds the property/value "Application Name=dab_hosted_Major.Minor.Patch" when the env var DAB_APP_NAME_ENV is set to "dab_hosted".
        /// (DAB_APP_NAME_ENV is set in hosted scenario or when user sets the value.)
        /// NOTE: "#pragma warning disable format" is used here to avoid removing intentional, readability promoting spacing in DataRow display names.
        /// </summary>
        /// <param name="configProvidedConnString">connection string provided in the config.</param>
        /// <param name="expectedDabModifiedConnString">Updated connection string with Application Name.</param>
        /// <param name="dabEnvOverride">Whether DAB_APP_NAME_ENV is set in environment. (Always present in hosted scenario or if user supplies value.)</param>
        #pragma warning disable format
        [DataTestMethod]
        [DataRow("Data Source=<>;"                              , "Data Source=<>;Application Name="             , false, DisplayName = "[MSSQL]: DAB adds version 'dab_oss_major_minor_patch' to non-provided connection string property 'Application Name'.")]
        [DataRow("Data Source=<>;Application Name=CustAppName;" , "Data Source=<>;Application Name=CustAppName," , false, DisplayName = "[MSSQL]: DAB appends version 'dab_oss_major_minor_patch' to user supplied 'Application Name' property.")]
        [DataRow("Data Source=<>;App=CustAppName;"              , "Data Source=<>;Application Name=CustAppName," , false, DisplayName = "[MSSQL]: DAB appends version 'dab_oss_major_minor_patch' to user supplied 'App' property and resolves property to 'Application Name'.")]
        [DataRow("Data Source=<>;"                              , "Data Source=<>;Application Name="             , true , DisplayName = "[MSSQL]: DAB adds DAB_APP_NAME_ENV value 'dab_hosted' and version suffix '_major_minor_patch' to non-provided connection string property 'Application Name'.")]
        [DataRow("Data Source=<>;Application Name=CustAppName;" , "Data Source=<>;Application Name=CustAppName," , true , DisplayName = "[MSSQL]: DAB appends DAB_APP_NAME_ENV value 'dab_hosted' and version suffix '_major_minor_patch' to user supplied 'Application Name' property.")]
        [DataRow("Data Source=<>;App=CustAppName;"              , "Data Source=<>;Application Name=CustAppName," , true , DisplayName = "[MSSQL]: DAB appends version string 'dab_hosted' and version suffix '_major_minor_patch' to user supplied 'App' property and resolves property to 'Application Name'.")]
        #pragma warning restore format
        public void MsSqlConnStringSupplementedWithAppNameProperty(
            string configProvidedConnString,
            string expectedDabModifiedConnString,
            bool dabEnvOverride)
        {
            // Explicitly set the DAB_APP_NAME_ENV to null to ensure that the DAB_APP_NAME_ENV is not set.
            if (dabEnvOverride)
            {
                Environment.SetEnvironmentVariable(ProductInfo.DAB_APP_NAME_ENV, "dab_hosted");
            }
            else
            {
                Environment.SetEnvironmentVariable(ProductInfo.DAB_APP_NAME_ENV, null);
            }

            // Resolve assembly version. Not possible to do in DataRow as DataRows expect compile-time constants.
            string resolvedAssemblyVersion = ProductInfo.GetDataApiBuilderUserAgent();
            expectedDabModifiedConnString += resolvedAssemblyVersion;

            RuntimeConfig runtimeConfig = CreateBasicRuntimeConfigWithNoEntity(DatabaseType.MSSQL, configProvidedConnString);

            // Act
            bool configParsed = RuntimeConfigLoader.TryParseConfig(
                runtimeConfig.ToJson(),
                out RuntimeConfig updatedRuntimeConfig,
                replaceEnvVar: true);

            // Assert
            Assert.AreEqual(
                expected: true,
                actual: configParsed,
                message: "Runtime config unexpectedly failed parsing.");
            Assert.AreEqual(
                expected: expectedDabModifiedConnString,
                actual: updatedRuntimeConfig.DataSource.ConnectionString,
                message: "DAB did not properly set the 'Application Name' connection string property.");
        }

        /// <summary>
        /// Validates that DAB supplements the PgSQL database connection strings with the property "ApplicationName" and
        /// 1. Adds the property/value "Application Name=dab_oss_Major.Minor.Patch" when the env var DAB_APP_NAME_ENV is not set.
        /// 2. Adds the property/value "Application Name=dab_hosted_Major.Minor.Patch" when the env var DAB_APP_NAME_ENV is set to "dab_hosted".
        /// (DAB_APP_NAME_ENV is set in hosted scenario or when user sets the value.)
        /// NOTE: "#pragma warning disable format" is used here to avoid removing intentional, readability promoting spacing in DataRow display names.
        /// </summary>
        /// <param name="configProvidedConnString">connection string provided in the config.</param>
        /// <param name="expectedDabModifiedConnString">Updated connection string with Application Name.</param>
        /// <param name="dabEnvOverride">Whether DAB_APP_NAME_ENV is set in environment. (Always present in hosted scenario or if user supplies value.)</param>
        [DataTestMethod]
        [DataRow("Host=foo;Username=testuser;", "Host=foo;Username=testuser;Application Name=", false, DisplayName = "[PGSQL]:DAB adds version 'dab_oss_major_minor_patch' to non-provided connection string property 'ApplicationName']")]
        [DataRow("Host=foo;Username=testuser;", "Host=foo;Username=testuser;Application Name=", true, DisplayName = "[PGSQL]:DAB adds DAB_APP_NAME_ENV value 'dab_hosted' and version suffix '_major_minor_patch' to non-provided connection string property 'ApplicationName'.]")]
        [DataRow("Host=foo;Username=testuser;Application Name=UserAppName", "Host=foo;Username=testuser;Application Name=UserAppName,", false, DisplayName = "[PGSQL]:DAB appends version 'dab_oss_major_minor_patch' to user supplied 'Application Name' property.]")]
        [DataRow("Host=foo;Username=testuser;Application Name=UserAppName", "Host=foo;Username=testuser;Application Name=UserAppName,", true, DisplayName = "[PGSQL]:DAB appends version string 'dab_hosted' and version suffix '_major_minor_patch' to user supplied 'ApplicationName' property.]")]
        public void PgSqlConnStringSupplementedWithAppNameProperty(
            string configProvidedConnString,
            string expectedDabModifiedConnString,
            bool dabEnvOverride)
        {
            // Explicitly set the DAB_APP_NAME_ENV to null to ensure that the DAB_APP_NAME_ENV is not set.
            if (dabEnvOverride)
            {
                Environment.SetEnvironmentVariable(ProductInfo.DAB_APP_NAME_ENV, "dab_hosted");
            }
            else
            {
                Environment.SetEnvironmentVariable(ProductInfo.DAB_APP_NAME_ENV, null);
            }

            // Resolve assembly version. Not possible to do in DataRow as DataRows expect compile-time constants.
            string resolvedAssemblyVersion = ProductInfo.GetDataApiBuilderUserAgent();
            expectedDabModifiedConnString += resolvedAssemblyVersion;

            RuntimeConfig runtimeConfig = CreateBasicRuntimeConfigWithNoEntity(DatabaseType.PostgreSQL, configProvidedConnString);

            // Act
            bool configParsed = RuntimeConfigLoader.TryParseConfig(
                runtimeConfig.ToJson(),
                out RuntimeConfig updatedRuntimeConfig,
                replaceEnvVar: true);

            // Assert
            Assert.AreEqual(
                expected: true,
                actual: configParsed,
                message: "Runtime config unexpectedly failed parsing.");
            Assert.AreEqual(
                expected: expectedDabModifiedConnString,
                actual: updatedRuntimeConfig.DataSource.ConnectionString,
                message: "DAB did not properly set the 'Application Name' connection string property.");
        }

        /// <summary>
        /// Validates that DAB doesn't append nor modify
        /// - the 'Application Name' or 'App' properties in MySQL database connection strings.
        /// - the 'Application Name' property in
        /// CosmosDB_PostgreSQL, CosmosDB_NoSQL database connection strings.
        /// This test validates that this behavior holds true when the DAB_APP_NAME_ENV environment variable
        /// - is set (dabEnvOverride==true) -> (DAB hosted)
        /// - is not set (dabEnvOverride==false) -> (DAB OSS).
        /// </summary>
        /// <param name="databaseType">database type.</param>
        /// <param name="configProvidedConnString">connection string provided in the config.</param>
        /// <param name="expectedDabModifiedConnString">Updated connection string with Application Name.</param>
        /// <param name="dabEnvOverride">Whether DAB_APP_NAME_ENV is set in environment. (Always present in hosted scenario or if user supplies value.)</param>
        #pragma warning disable format
        [DataTestMethod]
        [DataRow(DatabaseType.MySQL, "Something;"                                 , "Something;"                                 , false, DisplayName = "[MYSQL|DAB OSS]:No addition of 'Application Name' or 'App' property to connection string.")]
        [DataRow(DatabaseType.MySQL, "Something;Application Name=CustAppName;"    , "Something;Application Name=CustAppName;"    , false, DisplayName = "[MYSQL|DAB OSS]:No modification of customer overridden 'Application Name' property.")]
        [DataRow(DatabaseType.MySQL, "Something1;App=CustAppName;Something2;"     , "Something1;App=CustAppName;Something2;"     , false, DisplayName = "[MySQL|DAB OSS]:No modification of customer overridden 'App' property.")]
        [DataRow(DatabaseType.MySQL, "Something;"                                 , "Something;"                                 , true , DisplayName = "[MYSQL|DAB hosted]:No addition of 'Application Name' or 'App' property to connection string.")]
        [DataRow(DatabaseType.MySQL, "Something;Application Name=CustAppName;"    , "Something;Application Name=CustAppName;"    , true , DisplayName = "[MYSQL|DAB hosted]:No modification of customer overridden 'Application Name' property.")]
        [DataRow(DatabaseType.MySQL, "Something1;App=CustAppName;Something2;"     , "Something1;App=CustAppName;Something2;"     , true, DisplayName = "[MySQL|DAB hosted]:No modification of customer overridden 'App' property.")]
        [DataRow(DatabaseType.CosmosDB_NoSQL, "Something;"                             , "Something;"                             , false, DisplayName = "[COSMOSDB_NOSQL|DAB OSS]:No addition of 'Application Name' property to connection string.")]
        [DataRow(DatabaseType.CosmosDB_NoSQL, "Something;Application Name=CustAppName;", "Something;Application Name=CustAppName;", false, DisplayName = "[COSMOSDB_NOSQL|DAB OSS]:No modification of customer overridden 'Application Name' property.")]
        [DataRow(DatabaseType.CosmosDB_NoSQL, "Something;"                             , "Something;"                             , true , DisplayName = "[COSMOSDB_NOSQL|DAB hosted]:No addition of 'Application Name' property to connection string.")]
        [DataRow(DatabaseType.CosmosDB_NoSQL, "Something;Application Name=CustAppName;", "Something;Application Name=CustAppName;", true , DisplayName = "[COSMOSDB_NOSQL|DAB hosted]:No modification of customer overridden 'Application Name' property.")]
        [DataRow(DatabaseType.CosmosDB_PostgreSQL, "Something;"                             , "Something;"                             , false, DisplayName = "[COSMOSDB_PGSQL|DAB OSS]:No addition of 'Application Name' property to connection string.")]
        [DataRow(DatabaseType.CosmosDB_PostgreSQL, "Something;Application Name=CustAppName;", "Something;Application Name=CustAppName;", false, DisplayName = "[COSMOSDB_PGSQL|DAB OSS]:No modification of customer overridden 'Application Name' property.")]
        [DataRow(DatabaseType.CosmosDB_PostgreSQL, "Something;"                             , "Something;"                             , true , DisplayName = "[COSMOSDB_PGSQL|DAB hosted]:No addition of 'Application Name' property to connection string.")]
        [DataRow(DatabaseType.CosmosDB_PostgreSQL, "Something;Application Name=CustAppName;", "Something;Application Name=CustAppName;", true , DisplayName = "[COSMOSDB_PGSQL|DAB hosted]:No modification of customer overridden 'Application Name' property.")]
        #pragma warning restore format
        public void TestConnectionStringIsCorrectlyUpdatedWithApplicationName(
            DatabaseType databaseType,
            string configProvidedConnString,
            string expectedDabModifiedConnString,
            bool dabEnvOverride)
        {
            // Explicitly set the DAB_APP_NAME_ENV to null to ensure that the DAB_APP_NAME_ENV is not set.
            if (dabEnvOverride)
            {
                Environment.SetEnvironmentVariable(ProductInfo.DAB_APP_NAME_ENV, "dab_hosted");
            }
            else
            {
                Environment.SetEnvironmentVariable(ProductInfo.DAB_APP_NAME_ENV, null);
            }

            RuntimeConfig runtimeConfig = CreateBasicRuntimeConfigWithNoEntity(databaseType, configProvidedConnString);

            // Act
            bool configParsed = RuntimeConfigLoader.TryParseConfig(
                runtimeConfig.ToJson(),
                out RuntimeConfig updatedRuntimeConfig,
                replaceEnvVar: true);

            // Assert
            Assert.AreEqual(
                expected: true,
                actual: configParsed,
                message: "Runtime config unexpectedly failed parsing.");
            Assert.AreEqual(
                expected: expectedDabModifiedConnString,
                actual: updatedRuntimeConfig.DataSource.ConnectionString,
                message: "DAB did not properly set the 'Application Name' connection string property.");
        }

        [TestMethod("Validates that once the configuration is set, the config controller isn't reachable."), TestCategory(TestCategory.COSMOSDBNOSQL)]
        [DataRow(CONFIGURATION_ENDPOINT)]
        [DataRow(CONFIGURATION_ENDPOINT_V2)]
        public async Task TestConflictAlreadySetConfiguration(string configurationEndpoint)
        {
            TestServer server = new(Program.CreateWebHostFromInMemoryUpdatableConfBuilder(Array.Empty<string>()));
            HttpClient httpClient = server.CreateClient();

            JsonContent content = GetJsonContentForCosmosConfigRequest(configurationEndpoint);

            _ = await httpClient.PostAsync(configurationEndpoint, content);
            ValidateCosmosDbSetup(server);

            HttpResponseMessage result = await httpClient.PostAsync(configurationEndpoint, content);
            Assert.AreEqual(HttpStatusCode.Conflict, result.StatusCode);
        }

        [TestMethod("Validates that the config controller returns a conflict when using local configuration."), TestCategory(TestCategory.COSMOSDBNOSQL)]
        [DataRow(CONFIGURATION_ENDPOINT)]
        [DataRow(CONFIGURATION_ENDPOINT_V2)]
        public async Task TestConflictLocalConfiguration(string configurationEndpoint)
        {
            Environment.SetEnvironmentVariable
                (ASP_NET_CORE_ENVIRONMENT_VAR_NAME, COSMOS_ENVIRONMENT);
            TestServer server = new(Program.CreateWebHostBuilder(Array.Empty<string>()));
            HttpClient httpClient = server.CreateClient();

            ValidateCosmosDbSetup(server);

            JsonContent content = GetJsonContentForCosmosConfigRequest(configurationEndpoint);

            HttpResponseMessage result =
                await httpClient.PostAsync(configurationEndpoint, content);
            Assert.AreEqual(HttpStatusCode.Conflict, result.StatusCode);
        }

        [TestMethod("Validates setting the configuration at runtime."), TestCategory(TestCategory.COSMOSDBNOSQL)]
        [DataRow(CONFIGURATION_ENDPOINT)]
        [DataRow(CONFIGURATION_ENDPOINT_V2)]
        public async Task TestSettingConfigurations(string configurationEndpoint)
        {
            TestServer server = new(Program.CreateWebHostFromInMemoryUpdatableConfBuilder(Array.Empty<string>()));
            HttpClient httpClient = server.CreateClient();

            JsonContent content = GetJsonContentForCosmosConfigRequest(configurationEndpoint);

            HttpResponseMessage postResult =
                await httpClient.PostAsync(configurationEndpoint, content);
            Assert.AreEqual(HttpStatusCode.OK, postResult.StatusCode);
        }

        [TestMethod("Validates an invalid configuration returns a bad request."), TestCategory(TestCategory.COSMOSDBNOSQL)]
        [DataRow(CONFIGURATION_ENDPOINT)]
        [DataRow(CONFIGURATION_ENDPOINT_V2)]
        public async Task TestInvalidConfigurationAtRuntime(string configurationEndpoint)
        {
            TestServer server = new(Program.CreateWebHostFromInMemoryUpdatableConfBuilder(Array.Empty<string>()));
            HttpClient httpClient = server.CreateClient();

            JsonContent content = GetJsonContentForCosmosConfigRequest(configurationEndpoint, "invalidString");

            HttpResponseMessage postResult =
                await httpClient.PostAsync(configurationEndpoint, content);
            Assert.AreEqual(HttpStatusCode.BadRequest, postResult.StatusCode);
        }

        [TestMethod("Validates a failure in one of the config updated handlers returns a bad request."), TestCategory(TestCategory.COSMOSDBNOSQL)]
        [DataRow(CONFIGURATION_ENDPOINT)]
        [DataRow(CONFIGURATION_ENDPOINT_V2)]
        public async Task TestSettingFailureConfigurations(string configurationEndpoint)
        {
            TestServer server = new(Program.CreateWebHostFromInMemoryUpdatableConfBuilder(Array.Empty<string>()));
            HttpClient httpClient = server.CreateClient();

            JsonContent content = GetJsonContentForCosmosConfigRequest(configurationEndpoint);

            RuntimeConfigProvider runtimeConfigProvider = server.Services.GetService<RuntimeConfigProvider>();
            runtimeConfigProvider.RuntimeConfigLoadedHandlers.Add((_, _) =>
            {
                return Task.FromResult(false);
            });

            HttpResponseMessage postResult =
                await httpClient.PostAsync(configurationEndpoint, content);

            Assert.AreEqual(HttpStatusCode.BadRequest, postResult.StatusCode);
        }

        [TestMethod("Validates that the configuration endpoint doesn't return until all configuration loaded handlers have executed."), TestCategory(TestCategory.COSMOSDBNOSQL)]
        [DataRow(CONFIGURATION_ENDPOINT)]
        [DataRow(CONFIGURATION_ENDPOINT_V2)]
        public async Task TestLongRunningConfigUpdatedHandlerConfigurations(string configurationEndpoint)
        {
            TestServer server = new(Program.CreateWebHostFromInMemoryUpdatableConfBuilder(Array.Empty<string>()));
            HttpClient httpClient = server.CreateClient();

            JsonContent content = GetJsonContentForCosmosConfigRequest(configurationEndpoint);

            RuntimeConfigProvider runtimeConfigProvider = server.Services.GetService<RuntimeConfigProvider>();
            bool taskHasCompleted = false;
            runtimeConfigProvider.RuntimeConfigLoadedHandlers.Add(async (_, _) =>
            {
                await Task.Delay(1000);
                taskHasCompleted = true;
                return true;
            });

            HttpResponseMessage postResult =
                await httpClient.PostAsync(configurationEndpoint, content);

            Assert.AreEqual(HttpStatusCode.OK, postResult.StatusCode);
            Assert.IsTrue(taskHasCompleted);
        }

        /// <summary>
        /// Tests that sending configuration to the DAB engine post-startup will properly hydrate
        /// the AuthorizationResolver by:
        /// 1. Validate that pre-configuration hydration requests result in 503 Service Unavailable
        /// 2. Validate that custom configuration hydration succeeds.
        /// 3. Validate that request to protected entity without role membership triggers Authorization Resolver
        /// to reject the request with HTTP 403 Forbidden.
        /// 4. Validate that request to protected entity with required role membership passes authorization requirements
        /// and succeeds with HTTP 200 OK.
        /// Note: This test is database engine agnostic, though requires denoting a database environment to fetch a usable
        /// connection string to complete the test. Most applicable to CI/CD test execution.
        /// </summary>
        [TestCategory(TestCategory.MSSQL)]
        [TestMethod("Validates setting the AuthN/Z configuration post-startup during runtime.")]
        [DataRow(CONFIGURATION_ENDPOINT)]
        [DataRow(CONFIGURATION_ENDPOINT_V2)]
        public async Task TestSqlSettingPostStartupConfigurations(string configurationEndpoint)
        {
            TestServer server = new(Program.CreateWebHostFromInMemoryUpdatableConfBuilder(Array.Empty<string>()));
            HttpClient httpClient = server.CreateClient();

            RuntimeConfig configuration = AuthorizationHelpers.InitRuntimeConfig(
                entityName: POST_STARTUP_CONFIG_ENTITY,
                entitySource: POST_STARTUP_CONFIG_ENTITY_SOURCE,
                roleName: POST_STARTUP_CONFIG_ROLE,
                operation: EntityActionOperation.Read,
                includedCols: new HashSet<string>() { "*" });

            JsonContent content = GetPostStartupConfigParams(MSSQL_ENVIRONMENT, configuration, configurationEndpoint);

            HttpResponseMessage preConfigHydrationResult =
                await httpClient.GetAsync($"/{POST_STARTUP_CONFIG_ENTITY}");
            Assert.AreEqual(HttpStatusCode.ServiceUnavailable, preConfigHydrationResult.StatusCode);

            HttpResponseMessage preConfigOpenApiDocumentExistence =
                await httpClient.GetAsync($"{RestRuntimeOptions.DEFAULT_PATH}/{OPENAPI_DOCUMENT_ENDPOINT}");
            Assert.AreEqual(HttpStatusCode.ServiceUnavailable, preConfigOpenApiDocumentExistence.StatusCode);

            // SwaggerUI (OpenAPI user interface) is not made available in production/hosting mode.
            HttpResponseMessage preConfigOpenApiSwaggerEndpointAvailability =
                await httpClient.GetAsync($"/{OPENAPI_SWAGGER_ENDPOINT}");
            Assert.AreEqual(HttpStatusCode.ServiceUnavailable, preConfigOpenApiSwaggerEndpointAvailability.StatusCode);

            HttpStatusCode responseCode = await HydratePostStartupConfiguration(httpClient, content, configurationEndpoint);

            // When the authorization resolver is properly configured, authorization will have failed
            // because no auth headers are present.
            Assert.AreEqual(
                expected: HttpStatusCode.Forbidden,
                actual: responseCode,
                message: "Configuration not yet hydrated after retry attempts..");

            // Sends a GET request to a protected entity which requires a specific role to access.
            // Authorization will pass because proper auth headers are present.
            HttpRequestMessage message = new(method: HttpMethod.Get, requestUri: $"api/{POST_STARTUP_CONFIG_ENTITY}");
            string swaTokenPayload = AuthTestHelper.CreateStaticWebAppsEasyAuthToken(
                addAuthenticated: true,
                specificRole: POST_STARTUP_CONFIG_ROLE);
            message.Headers.Add(Config.ObjectModel.AuthenticationOptions.CLIENT_PRINCIPAL_HEADER, swaTokenPayload);
            message.Headers.Add(AuthorizationResolver.CLIENT_ROLE_HEADER, POST_STARTUP_CONFIG_ROLE);
            HttpResponseMessage authorizedResponse = await httpClient.SendAsync(message);
            Assert.AreEqual(expected: HttpStatusCode.OK, actual: authorizedResponse.StatusCode);

            // OpenAPI document is created during config hydration and
            // is made available after config hydration completes.
            HttpResponseMessage postConfigOpenApiDocumentExistence =
                await httpClient.GetAsync($"{RestRuntimeOptions.DEFAULT_PATH}/{OPENAPI_DOCUMENT_ENDPOINT}");
            Assert.AreEqual(HttpStatusCode.OK, postConfigOpenApiDocumentExistence.StatusCode);

            // SwaggerUI (OpenAPI user interface) is not made available in production/hosting mode.
            // HTTP 400 - BadRequest because when SwaggerUI is disabled, the endpoint is not mapped
            // and the request is processed and failed by the RestService.
            HttpResponseMessage postConfigOpenApiSwaggerEndpointAvailability =
                await httpClient.GetAsync($"/{OPENAPI_SWAGGER_ENDPOINT}");
            Assert.AreEqual(HttpStatusCode.BadRequest, postConfigOpenApiSwaggerEndpointAvailability.StatusCode);
        }

        /// <summary>
        /// Tests that sending configuration to the DAB engine post-startup will properly hydrate even with data-source-files specified.
        /// </summary>
        [TestCategory(TestCategory.MSSQL)]
        [TestMethod("Validates RuntimeConfig setup for post-configuraiton hydration with datasource-files specified.")]
        [DataRow(CONFIGURATION_ENDPOINT)]
        [DataRow(CONFIGURATION_ENDPOINT_V2)]
        public async Task TestValidMultiSourceRunTimePostStartupConfigurations(string configurationEndpoint)
        {
            TestServer server = new(Program.CreateWebHostFromInMemoryUpdatableConfBuilder(Array.Empty<string>()));
            HttpClient httpClient = server.CreateClient();

            RuntimeConfig config = AuthorizationHelpers.InitRuntimeConfig(
                entityName: POST_STARTUP_CONFIG_ENTITY,
                entitySource: POST_STARTUP_CONFIG_ENTITY_SOURCE,
                roleName: POST_STARTUP_CONFIG_ROLE,
                operation: EntityActionOperation.Read,
                includedCols: new HashSet<string>() { "*" });

            // Set up Configuration with DataSource files.
            config = config with { DataSourceFiles = new DataSourceFiles(new List<String>() { "file1", "file2" }) };

            JsonContent content = GetPostStartupConfigParams(MSSQL_ENVIRONMENT, config, configurationEndpoint);

            HttpResponseMessage postResult = await httpClient.PostAsync(configurationEndpoint, content);
            Assert.AreEqual(HttpStatusCode.OK, postResult.StatusCode);

            RuntimeConfigProvider configProvider = server.Services.GetService<RuntimeConfigProvider>();

            Assert.IsNotNull(configProvider, "Configuration Provider shouldn't be null after setting the configuration at runtime.");
            Assert.IsTrue(configProvider.TryGetConfig(out RuntimeConfig configuration), "TryGetConfig should return true when the config is set.");
            Assert.IsNotNull(configuration, "Config returned should not be null.");

            Assert.IsNotNull(configuration.DataSource, "The base datasource should get populated in case of late hydration of config in-spite of invalid multi-db files.");
            Assert.AreEqual(1, configuration.ListAllDataSources().Count(), "There should be only 1 datasource populated for late hydration of config with invalid multi-db files.");
        }

        [TestMethod("Validates that local CosmosDB_NoSQL settings can be loaded and the correct classes are in the service provider."), TestCategory(TestCategory.COSMOSDBNOSQL)]
        public void TestLoadingLocalCosmosSettings()
        {
            Environment.SetEnvironmentVariable(ASP_NET_CORE_ENVIRONMENT_VAR_NAME, COSMOS_ENVIRONMENT);
            TestServer server = new(Program.CreateWebHostBuilder(Array.Empty<string>()));

            ValidateCosmosDbSetup(server);
        }

        [TestMethod("Validates access token is correctly loaded when Account Key is not present for Cosmos."), TestCategory(TestCategory.COSMOSDBNOSQL)]
        [DataRow(CONFIGURATION_ENDPOINT)]
        [DataRow(CONFIGURATION_ENDPOINT_V2)]
        public async Task TestLoadingAccessTokenForCosmosClient(string configurationEndpoint)
        {
            TestServer server = new(Program.CreateWebHostFromInMemoryUpdatableConfBuilder(Array.Empty<string>()));
            HttpClient httpClient = server.CreateClient();

            JsonContent content = GetJsonContentForCosmosConfigRequest(configurationEndpoint, null, true);

            HttpResponseMessage authorizedResponse = await httpClient.PostAsync(configurationEndpoint, content);

            Assert.AreEqual(expected: HttpStatusCode.OK, actual: authorizedResponse.StatusCode);
            CosmosClientProvider cosmosClientProvider = server.Services.GetService(typeof(CosmosClientProvider)) as CosmosClientProvider;
            Assert.IsNotNull(cosmosClientProvider);
            Assert.IsNotNull(cosmosClientProvider.Clients);
            Assert.IsTrue(cosmosClientProvider.Clients.Any());
        }

        [TestMethod("Validates that local MsSql settings can be loaded and the correct classes are in the service provider."), TestCategory(TestCategory.MSSQL)]
        public void TestLoadingLocalMsSqlSettings()
        {
            Environment.SetEnvironmentVariable(ASP_NET_CORE_ENVIRONMENT_VAR_NAME, MSSQL_ENVIRONMENT);
            TestServer server = new(Program.CreateWebHostBuilder(Array.Empty<string>()));

            QueryEngineFactory queryEngineFactory = (QueryEngineFactory)server.Services.GetService(typeof(IQueryEngineFactory));
            Assert.IsInstanceOfType(queryEngineFactory.GetQueryEngine(DatabaseType.MSSQL), typeof(SqlQueryEngine));

            MutationEngineFactory mutationEngineFactory = (MutationEngineFactory)server.Services.GetService(typeof(IMutationEngineFactory));
            Assert.IsInstanceOfType(mutationEngineFactory.GetMutationEngine(DatabaseType.MSSQL), typeof(SqlMutationEngine));

            QueryManagerFactory queryManagerFactory = (QueryManagerFactory)server.Services.GetService(typeof(IAbstractQueryManagerFactory));
            Assert.IsInstanceOfType(queryManagerFactory.GetQueryBuilder(DatabaseType.MSSQL), typeof(MsSqlQueryBuilder));
            Assert.IsInstanceOfType(queryManagerFactory.GetQueryExecutor(DatabaseType.MSSQL), typeof(MsSqlQueryExecutor));

            MetadataProviderFactory metadataProviderFactory = (MetadataProviderFactory)server.Services.GetService(typeof(IMetadataProviderFactory));
            Assert.IsTrue(metadataProviderFactory.ListMetadataProviders().Any(x => x.GetType() == typeof(MsSqlMetadataProvider)));
        }

        [TestMethod("Validates that local PostgreSql settings can be loaded and the correct classes are in the service provider."), TestCategory(TestCategory.POSTGRESQL)]
        public void TestLoadingLocalPostgresSettings()
        {
            Environment.SetEnvironmentVariable(ASP_NET_CORE_ENVIRONMENT_VAR_NAME, POSTGRESQL_ENVIRONMENT);
            TestServer server = new(Program.CreateWebHostBuilder(Array.Empty<string>()));

            QueryEngineFactory queryEngineFactory = (QueryEngineFactory)server.Services.GetService(typeof(IQueryEngineFactory));
            Assert.IsInstanceOfType(queryEngineFactory.GetQueryEngine(DatabaseType.PostgreSQL), typeof(SqlQueryEngine));

            MutationEngineFactory mutationEngineFactory = (MutationEngineFactory)server.Services.GetService(typeof(IMutationEngineFactory));
            Assert.IsInstanceOfType(mutationEngineFactory.GetMutationEngine(DatabaseType.PostgreSQL), typeof(SqlMutationEngine));

            QueryManagerFactory queryManagerFactory = (QueryManagerFactory)server.Services.GetService(typeof(IAbstractQueryManagerFactory));
            Assert.IsInstanceOfType(queryManagerFactory.GetQueryBuilder(DatabaseType.PostgreSQL), typeof(PostgresQueryBuilder));
            Assert.IsInstanceOfType(queryManagerFactory.GetQueryExecutor(DatabaseType.PostgreSQL), typeof(PostgreSqlQueryExecutor));

            MetadataProviderFactory metadataProviderFactory = (MetadataProviderFactory)server.Services.GetService(typeof(IMetadataProviderFactory));
            Assert.IsTrue(metadataProviderFactory.ListMetadataProviders().Any(x => x.GetType() == typeof(PostgreSqlMetadataProvider)));
        }

        [TestMethod("Validates that local MySql settings can be loaded and the correct classes are in the service provider."), TestCategory(TestCategory.MYSQL)]
        public void TestLoadingLocalMySqlSettings()
        {
            Environment.SetEnvironmentVariable(ASP_NET_CORE_ENVIRONMENT_VAR_NAME, MYSQL_ENVIRONMENT);
            TestServer server = new(Program.CreateWebHostBuilder(Array.Empty<string>()));

            QueryEngineFactory queryEngineFactory = (QueryEngineFactory)server.Services.GetService(typeof(IQueryEngineFactory));
            Assert.IsInstanceOfType(queryEngineFactory.GetQueryEngine(DatabaseType.MySQL), typeof(SqlQueryEngine));

            MutationEngineFactory mutationEngineFactory = (MutationEngineFactory)server.Services.GetService(typeof(IMutationEngineFactory));
            Assert.IsInstanceOfType(mutationEngineFactory.GetMutationEngine(DatabaseType.MySQL), typeof(SqlMutationEngine));

            QueryManagerFactory queryManagerFactory = (QueryManagerFactory)server.Services.GetService(typeof(IAbstractQueryManagerFactory));
            Assert.IsInstanceOfType(queryManagerFactory.GetQueryBuilder(DatabaseType.MySQL), typeof(MySqlQueryBuilder));
            Assert.IsInstanceOfType(queryManagerFactory.GetQueryExecutor(DatabaseType.MySQL), typeof(MySqlQueryExecutor));

            MetadataProviderFactory metadataProviderFactory = (MetadataProviderFactory)server.Services.GetService(typeof(IMetadataProviderFactory));
            Assert.IsTrue(metadataProviderFactory.ListMetadataProviders().Any(x => x.GetType() == typeof(MySqlMetadataProvider)));
        }

        [TestMethod("Validates that trying to override configs that are already set fail."), TestCategory(TestCategory.COSMOSDBNOSQL)]
        [DataRow(CONFIGURATION_ENDPOINT)]
        [DataRow(CONFIGURATION_ENDPOINT_V2)]
        public async Task TestOverridingLocalSettingsFails(string configurationEndpoint)
        {
            Environment.SetEnvironmentVariable(ASP_NET_CORE_ENVIRONMENT_VAR_NAME, COSMOS_ENVIRONMENT);
            TestServer server = new(Program.CreateWebHostBuilder(Array.Empty<string>()));
            HttpClient client = server.CreateClient();

            JsonContent config = GetJsonContentForCosmosConfigRequest(configurationEndpoint);

            HttpResponseMessage postResult = await client.PostAsync(configurationEndpoint, config);
            Assert.AreEqual(HttpStatusCode.Conflict, postResult.StatusCode);
        }

        [TestMethod("Validates that setting the configuration at runtime will instantiate the proper classes."), TestCategory(TestCategory.COSMOSDBNOSQL)]
        [DataRow(CONFIGURATION_ENDPOINT)]
        [DataRow(CONFIGURATION_ENDPOINT_V2)]
        public async Task TestSettingConfigurationCreatesCorrectClasses(string configurationEndpoint)
        {
            TestServer server = new(Program.CreateWebHostFromInMemoryUpdatableConfBuilder(Array.Empty<string>()));
            HttpClient client = server.CreateClient();

            JsonContent content = GetJsonContentForCosmosConfigRequest(configurationEndpoint);

            HttpResponseMessage postResult = await client.PostAsync(configurationEndpoint, content);
            Assert.AreEqual(HttpStatusCode.OK, postResult.StatusCode);

            ValidateCosmosDbSetup(server);
            RuntimeConfigProvider configProvider = server.Services.GetService<RuntimeConfigProvider>();

            Assert.IsNotNull(configProvider, "Configuration Provider shouldn't be null after setting the configuration at runtime.");
            Assert.IsTrue(configProvider.TryGetConfig(out RuntimeConfig configuration), "TryGetConfig should return true when the config is set.");
            Assert.IsNotNull(configuration, "Config returned should not be null.");

            ConfigurationPostParameters expectedParameters = GetCosmosConfigurationParameters();
            Assert.AreEqual(DatabaseType.CosmosDB_NoSQL, configuration.DataSource.DatabaseType, "Expected CosmosDB_NoSQL database type after configuring the runtime with CosmosDB_NoSQL settings.");
            CosmosDbNoSQLDataSourceOptions options = configuration.DataSource.GetTypedOptions<CosmosDbNoSQLDataSourceOptions>();
            Assert.IsNotNull(options);
            Assert.AreEqual(expectedParameters.Schema, options.GraphQLSchema, "Expected the schema in the configuration to match the one sent to the configuration endpoint.");

            // Don't use Assert.AreEqual, because a failure will print the entire connection string in the error message.
            Assert.IsTrue(expectedParameters.ConnectionString == configuration.DataSource.ConnectionString, "Expected the connection string in the configuration to match the one sent to the configuration endpoint.");
            string db = options.Database;
            Assert.AreEqual(COSMOS_DATABASE_NAME, db, "Expected the database name in the runtime config to match the one sent to the configuration endpoint.");
        }

        [TestMethod("Validates that an exception is thrown if there's a null model in filter parser.")]
        public void VerifyExceptionOnNullModelinFilterParser()
        {
            ODataParser parser = new();
            try
            {
                // FilterParser has no model so we expect exception
                parser.GetFilterClause(filterQueryString: string.Empty, resourcePath: string.Empty);
                Assert.Fail();
            }
            catch (DataApiBuilderException exception)
            {
                Assert.AreEqual("The runtime has not been initialized with an Edm model.", exception.Message);
                Assert.AreEqual(HttpStatusCode.InternalServerError, exception.StatusCode);
                Assert.AreEqual(DataApiBuilderException.SubStatusCodes.UnexpectedError, exception.SubStatusCode);
            }
        }

        /// <summary>
        /// This test reads the dab-config.MsSql.json file and validates that the
        /// deserialization succeeds.
        /// </summary>
        [TestMethod("Validates if deserialization of MsSql config file succeeds."), TestCategory(TestCategory.MSSQL)]
        public Task TestReadingRuntimeConfigForMsSql()
        {
            return ConfigFileDeserializationValidationHelper(File.ReadAllText($"{CONFIGFILE_NAME}.{MSSQL_ENVIRONMENT}{CONFIG_EXTENSION}"));
        }

        /// <summary>
        /// This test reads the dab-config.MySql.json file and validates that the
        /// deserialization succeeds.
        /// </summary>
        [TestMethod("Validates if deserialization of MySql config file succeeds."), TestCategory(TestCategory.MYSQL)]
        public Task TestReadingRuntimeConfigForMySql()
        {
            return ConfigFileDeserializationValidationHelper(File.ReadAllText($"{CONFIGFILE_NAME}.{MYSQL_ENVIRONMENT}{CONFIG_EXTENSION}"));
        }

        /// <summary>
        /// This test reads the dab-config.PostgreSql.json file and validates that the
        /// deserialization succeeds.
        /// </summary>
        [TestMethod("Validates if deserialization of PostgreSql config file succeeds."), TestCategory(TestCategory.POSTGRESQL)]
        public Task TestReadingRuntimeConfigForPostgreSql()
        {
            return ConfigFileDeserializationValidationHelper(File.ReadAllText($"{CONFIGFILE_NAME}.{POSTGRESQL_ENVIRONMENT}{CONFIG_EXTENSION}"));
        }

        /// <summary>
        /// This test reads the dab-config.CosmosDb_NoSql.json file and validates that the
        /// deserialization succeeds.
        /// </summary>
        [TestMethod("Validates if deserialization of the CosmosDB_NoSQL config file succeeds."), TestCategory(TestCategory.COSMOSDBNOSQL)]
        public Task TestReadingRuntimeConfigForCosmos()
        {
            return ConfigFileDeserializationValidationHelper(File.ReadAllText($"{CONFIGFILE_NAME}.{COSMOS_ENVIRONMENT}{CONFIG_EXTENSION}"));
        }

        /// <summary>
        /// Helper method to validate the deserialization of the "entities" section of the config file
        /// This is used in unit tests that validate the deserialization of the config files
        /// </summary>
        /// <param name="runtimeConfig"></param>
        private Task ConfigFileDeserializationValidationHelper(string jsonString)
        {
            Assert.IsTrue(RuntimeConfigLoader.TryParseConfig(jsonString, out RuntimeConfig runtimeConfig), "Deserialization of the config file failed.");
            return Verify(runtimeConfig);
        }

        /// <summary>
        /// This function verifies command line configuration provider takes higher
        /// precedence than default configuration file dab-config.json
        /// </summary>
        [TestMethod("Validates command line configuration provider."), TestCategory(TestCategory.COSMOSDBNOSQL)]
        public void TestCommandLineConfigurationProvider()
        {
            Environment.SetEnvironmentVariable(ASP_NET_CORE_ENVIRONMENT_VAR_NAME, MSSQL_ENVIRONMENT);
            string[] args = new[]
            {
            $"--ConfigFileName={CONFIGFILE_NAME}." +
            $"{COSMOS_ENVIRONMENT}{CONFIG_EXTENSION}"
        };

            TestServer server = new(Program.CreateWebHostBuilder(args));

            ValidateCosmosDbSetup(server);
        }

        /// <summary>
        /// This function verifies the environment variable DAB_ENVIRONMENT
        /// takes precedence than ASPNETCORE_ENVIRONMENT for the configuration file.
        /// </summary>
        [TestMethod("Validates precedence is given to DAB_ENVIRONMENT environment variable name."), TestCategory(TestCategory.COSMOSDBNOSQL)]
        public void TestRuntimeEnvironmentVariable()
        {
            Environment.SetEnvironmentVariable(
                ASP_NET_CORE_ENVIRONMENT_VAR_NAME, MSSQL_ENVIRONMENT);
            Environment.SetEnvironmentVariable(
                RUNTIME_ENVIRONMENT_VAR_NAME, COSMOS_ENVIRONMENT);

            TestServer server = new(Program.CreateWebHostBuilder(Array.Empty<string>()));

            ValidateCosmosDbSetup(server);
        }

        /// <summary>
        /// This method tests the config properties like data-source, runtime settings and entities.
        /// </summary>
        [TestMethod("Validates the runtime configuration file properties."), TestCategory(TestCategory.MSSQL)]
        public void TestConfigPropertiesAreValid()
        {
            TestHelper.SetupDatabaseEnvironment(MSSQL_ENVIRONMENT);
            FileSystemRuntimeConfigLoader configPath = TestHelper.GetRuntimeConfigLoader();
            RuntimeConfigProvider configProvider = TestHelper.GetRuntimeConfigProvider(configPath);

            Mock<ILogger<RuntimeConfigValidator>> configValidatorLogger = new();
            RuntimeConfigValidator configValidator =
                new(
                    configProvider,
                    new MockFileSystem(),
                    configValidatorLogger.Object);

            configValidator.ValidateConfigProperties();
        }

        /// <summary>
        /// This method tests that config file is validated correctly and no exceptions are thrown.
        /// This tests gets the json from the integration test config file and then uses that
        /// to validate the complete config file.
        /// </summary>
        [TestMethod("Validates the complete config."), TestCategory(TestCategory.MSSQL)]
        public async Task TestConfigIsValid()
        {
            // Fetch the MS_SQL integration test config file.
            TestHelper.SetupDatabaseEnvironment(MSSQL_ENVIRONMENT);
            FileSystemRuntimeConfigLoader testConfigPath = TestHelper.GetRuntimeConfigLoader();
            RuntimeConfig configuration = TestHelper.GetRuntimeConfigProvider(testConfigPath).GetConfig();
            const string CUSTOM_CONFIG = "custom-config.json";

            MockFileSystem fileSystem = new();

            // write it to the custom-config file and add it to the filesystem.
            fileSystem.AddFile(CUSTOM_CONFIG, new MockFileData(configuration.ToJson()));
            FileSystemRuntimeConfigLoader configLoader = new(fileSystem);
            configLoader.UpdateConfigFilePath(CUSTOM_CONFIG);
            RuntimeConfigProvider configProvider = TestHelper.GetRuntimeConfigProvider(configLoader);

            Mock<ILogger<RuntimeConfigValidator>> configValidatorLogger = new();
            RuntimeConfigValidator configValidator =
                new(
                    configProvider,
                    fileSystem,
                    configValidatorLogger.Object,
                    true);

            try
            {
                // Run the validate on the custom config json file.
                Assert.IsTrue(await configValidator.TryValidateConfig(CUSTOM_CONFIG, TestHelper.ProvisionLoggerFactory()));
            }
            catch (Exception e)
            {
                Assert.Fail(e.Message);
            }
        }

        /// <summary>
        /// Test to verify that provided invalid value of depth-limit in the config file should
        /// result in validation failure during `dab validate` and `dab start`.
        /// </summary>
        [DataTestMethod]
        [DataRow(0, DisplayName = "[FAIL]: Invalid Value: 0 for depth-limit.")]
        [DataRow(-2, DisplayName = "[FAIL]: Invalid Value: -2 for depth-limit.")]
        [TestCategory(TestCategory.MSSQL)]
        public async Task TestValidateConfigForInvalidDepthLimit(int? depthLimit)
        {
            await ValidateConfigWithDepthLimit(depthLimit, expectedSuccess: false);
        }

        /// <summary>
        /// Test to verify that provided valid value of depth-limit in the config file should not
        /// result in any validation failure during `dab validate` and `dab start`.
        /// -1 and null are special values.
        /// -1 can be set to remove the depth limit, while `null` is the default value which means no depth limit check.
        /// </summary>
        [DataTestMethod]
        [DataRow(-1, DisplayName = "[PASS]: Valid Value: -1 to disable depth limit")]
        [DataRow(2, DisplayName = "[PASS]: Valid Value: 2 for depth-limit.")]
        [DataRow(2147483647, DisplayName = "[PASS]: Valid Value: Using Int32.MaxValue(2147483647) for depth-limit.")]
        [DataRow(null, DisplayName = "[PASS]: Default Value: null for depth-limit.")]
        [TestCategory(TestCategory.MSSQL)]
        public async Task TestValidateConfigForValidDepthLimit(int? depthLimit)
        {
            await ValidateConfigWithDepthLimit(depthLimit, expectedSuccess: true);
        }

        /// <summary>
        /// This method validates that depth-limit outside the valid range should fail validation
        /// during `dab validate` and `dab start`.     
        /// </summary>
        /// <param name="depthLimit"></param>
        /// <param name="expectedSuccess"></param>
        private static async Task ValidateConfigWithDepthLimit(int? depthLimit, bool expectedSuccess)
        {
            // Arrange: Common setup logic
            TestHelper.SetupDatabaseEnvironment(MSSQL_ENVIRONMENT);
            const string CUSTOM_CONFIG = "custom-config.json";
            FileSystemRuntimeConfigLoader testConfigPath = TestHelper.GetRuntimeConfigLoader();
            RuntimeConfig configuration = TestHelper.GetRuntimeConfigProvider(testConfigPath).GetConfig();
            configuration = configuration with
            {
                Runtime = configuration.Runtime with
                {
                    GraphQL = configuration.Runtime.GraphQL with { DepthLimit = depthLimit, UserProvidedDepthLimit = true }
                }
            };

            MockFileSystem fileSystem = new();
            fileSystem.AddFile(CUSTOM_CONFIG, new MockFileData(configuration.ToJson()));
            FileSystemRuntimeConfigLoader configLoader = new(fileSystem);
            configLoader.UpdateConfigFilePath(CUSTOM_CONFIG);
            RuntimeConfigProvider configProvider = TestHelper.GetRuntimeConfigProvider(configLoader);

            Mock<ILogger<RuntimeConfigValidator>> configValidatorLogger = new();
            RuntimeConfigValidator configValidator = new(configProvider, fileSystem, configValidatorLogger.Object, true);

            // Act
            bool isSuccess = await configValidator.TryValidateConfig(CUSTOM_CONFIG, TestHelper.ProvisionLoggerFactory());

            // Assert based on expected success
            Assert.AreEqual(expectedSuccess, isSuccess);
        }

        /// <summary>
        /// This test method checks a valid config's entities against
        /// the database and ensures they are valid.
        /// </summary>
        [TestMethod("Validation passes for valid entities against database."), TestCategory(TestCategory.MSSQL)]
        public async Task TestSqlMetadataForValidConfigEntities()
        {
            TestHelper.SetupDatabaseEnvironment(MSSQL_ENVIRONMENT);
            FileSystemRuntimeConfigLoader configPath = TestHelper.GetRuntimeConfigLoader();
            RuntimeConfigProvider configProvider = TestHelper.GetRuntimeConfigProvider(configPath);

            Mock<ILogger<RuntimeConfigValidator>> configValidatorLogger = new();
            ILoggerFactory mockLoggerFactory = TestHelper.ProvisionLoggerFactory();

            RuntimeConfigValidator configValidator =
                new(
                    configProvider,
                    new MockFileSystem(),
                    configValidatorLogger.Object,
                    isValidateOnly: true);

            configValidator.ValidateRelationshipConfigCorrectness(configProvider.GetConfig());
            await configValidator.ValidateEntitiesMetadata(configProvider.GetConfig(), mockLoggerFactory);
            Assert.IsTrue(EnumerableUtilities.IsNullOrEmpty(configValidator.ConfigValidationExceptions));
        }

        /// <summary>
        /// This test method checks a valid config's entities against
        /// the database and ensures they are valid.
        /// The config contains an entity source object not present in the database.
        /// It also contains an entity whose source is incorrectly specified as a stored procedure.
        /// </summary>
        [TestMethod("Validation fails for invalid entities against database."), TestCategory(TestCategory.MSSQL)]
        public async Task TestSqlMetadataForInvalidConfigEntities()
        {
            TestHelper.SetupDatabaseEnvironment(MSSQL_ENVIRONMENT);

            DataSource dataSource = new(DatabaseType.MSSQL,
                GetConnectionStringFromEnvironmentConfig(environment: TestCategory.MSSQL),
                Options: null);

            RuntimeConfig configuration = InitMinimalRuntimeConfig(dataSource, new(), new());

            // creating an entity with invalid table name
            Entity entityWithInvalidSourceName = new(
                Source: new("bokos", EntitySourceType.Table, null, null),
                Rest: null,
                GraphQL: new(Singular: "book", Plural: "books"),
                Permissions: new[] { GetMinimalPermissionConfig(AuthorizationResolver.ROLE_ANONYMOUS) },
                Relationships: null,
                Mappings: null
                );

            Entity entityWithInvalidSourceType = new(
                Source: new("publishers", EntitySourceType.StoredProcedure, null, null),
                Rest: null,
                GraphQL: new(Singular: "publisher", Plural: "publishers"),
                Permissions: new[] { GetMinimalPermissionConfig(AuthorizationResolver.ROLE_AUTHENTICATED) },
                Relationships: null,
                Mappings: null
                );

            configuration = configuration with
            {
                Entities = new RuntimeEntities(new Dictionary<string, Entity>()
                    {
                        { "Book", entityWithInvalidSourceName },
                        { "Publisher", entityWithInvalidSourceType}
                    })
            };

            const string CUSTOM_CONFIG = "custom-config.json";
            File.WriteAllText(CUSTOM_CONFIG, configuration.ToJson());

            FileSystemRuntimeConfigLoader configLoader = TestHelper.GetRuntimeConfigLoader();
            configLoader.UpdateConfigFilePath(CUSTOM_CONFIG);
            RuntimeConfigProvider configProvider = TestHelper.GetRuntimeConfigProvider(configLoader);

            Mock<ILogger<RuntimeConfigValidator>> configValidatorLogger = new();
            RuntimeConfigValidator configValidator =
                new(
                    configProvider,
                    new MockFileSystem(),
                    configValidatorLogger.Object,
                    isValidateOnly: true);

            ILoggerFactory mockLoggerFactory = TestHelper.ProvisionLoggerFactory();

            configValidator.ValidateRelationshipConfigCorrectness(configProvider.GetConfig());
            await configValidator.ValidateEntitiesMetadata(configProvider.GetConfig(), mockLoggerFactory);

            Assert.IsTrue(configValidator.ConfigValidationExceptions.Any());
            Assert.AreEqual(2, configValidator.ConfigValidationExceptions.Count);
            List<Exception> exceptionsList = configValidator.ConfigValidationExceptions;
            Assert.AreEqual("Cannot obtain Schema for entity Book with underlying database "
                + "object source: dbo.bokos due to: Invalid object name 'dbo.bokos'.", exceptionsList[0].Message);
            Assert.AreEqual("No stored procedure definition found for the given database object publishers", exceptionsList[1].Message);
        }

        /// <summary>
        /// This Test validates that when the entities in the runtime config have source object as null,
        /// the validation exception handler collects the message and exits gracefully.
        /// </summary>
        [TestMethod("Validate Exception handling for Entities with Source object as null."), TestCategory(TestCategory.MSSQL)]
        public async Task TestSqlMetadataValidationForEntitiesWithInvalidSource()
        {
            TestHelper.SetupDatabaseEnvironment(MSSQL_ENVIRONMENT);

            DataSource dataSource = new(DatabaseType.MSSQL,
                GetConnectionStringFromEnvironmentConfig(environment: TestCategory.MSSQL),
                Options: null);

            RuntimeConfig configuration = InitMinimalRuntimeConfig(dataSource, new(), new());

            // creating an entity with invalid table name
            Entity entityWithInvalidSource = new(
                Source: new(null, EntitySourceType.Table, null, null),
                Rest: null,
                GraphQL: new(Singular: "book", Plural: "books"),
                Permissions: new[] { GetMinimalPermissionConfig(AuthorizationResolver.ROLE_ANONYMOUS) },
                Relationships: null,
                Mappings: null
                );

            // creating an entity with invalid source object and adding relationship with an entity with invalid source
            Entity entityWithInvalidSourceAndRelationship = new(
                Source: new(null, EntitySourceType.Table, null, null),
                Rest: null,
                GraphQL: new(Singular: "publisher", Plural: "publishers"),
                Permissions: new[] { GetMinimalPermissionConfig(AuthorizationResolver.ROLE_ANONYMOUS) },
                Relationships: new Dictionary<string, EntityRelationship>() { {"books", new (
                    Cardinality: Cardinality.Many,
                    TargetEntity: "Book",
                    SourceFields: null,
                    TargetFields: null,
                    LinkingObject: null,
                    LinkingSourceFields: null,
                    LinkingTargetFields: null
                    )}},
                Mappings: null
                );

            configuration = configuration with
            {
                Entities = new RuntimeEntities(new Dictionary<string, Entity>()
                    {
                        { "Book", entityWithInvalidSource },
                        { "Publisher", entityWithInvalidSourceAndRelationship}
                    })
            };

            const string CUSTOM_CONFIG = "custom-config.json";
            File.WriteAllText(CUSTOM_CONFIG, configuration.ToJson());

            FileSystemRuntimeConfigLoader configLoader = TestHelper.GetRuntimeConfigLoader();
            configLoader.UpdateConfigFilePath(CUSTOM_CONFIG);
            RuntimeConfigProvider configProvider = TestHelper.GetRuntimeConfigProvider(configLoader);

            Mock<ILogger<RuntimeConfigValidator>> configValidatorLogger = new();
            RuntimeConfigValidator configValidator =
                new(
                    configProvider,
                    new MockFileSystem(),
                    configValidatorLogger.Object,
                    isValidateOnly: true);

            ILoggerFactory mockLoggerFactory = TestHelper.ProvisionLoggerFactory();

            try
            {
                configValidator.ValidateRelationshipConfigCorrectness(configProvider.GetConfig());
                await configValidator.ValidateEntitiesMetadata(configProvider.GetConfig(), mockLoggerFactory);
            }
            catch
            {
                Assert.Fail("Execution of dab validate should not result in unhandled exceptions.");
            }

            Assert.IsTrue(configValidator.ConfigValidationExceptions.Any());
            List<string> exceptionMessagesList = configValidator.ConfigValidationExceptions.Select(x => x.Message).ToList();
            Assert.IsTrue(exceptionMessagesList.Contains("The entity Book does not have a valid source object."));
            Assert.IsTrue(exceptionMessagesList.Contains("The entity Publisher does not have a valid source object."));
            Assert.IsTrue(exceptionMessagesList.Contains("Table Definition for Book has not been inferred."));
            Assert.IsTrue(exceptionMessagesList.Contains("Table Definition for Publisher has not been inferred."));
            Assert.IsTrue(exceptionMessagesList.Contains("Could not infer database object for source entity: Publisher in relationship: books. Check if the entity: Publisher is correctly defined in the config."));
            Assert.IsTrue(exceptionMessagesList.Contains("Could not infer database object for target entity: Book in relationship: books. Check if the entity: Book is correctly defined in the config."));
        }

        /// <summary>
        /// This test method validates a sample DAB runtime config file against DAB's JSON schema definition.
        /// It asserts that the validation is successful and there are no validation failures.
        /// It also verifies that the expected log message is logged.
        /// </summary>
        [TestMethod("Validates the config file schema."), TestCategory(TestCategory.MSSQL)]
        public async Task TestConfigSchemaIsValid()
        {
            TestHelper.SetupDatabaseEnvironment(MSSQL_ENVIRONMENT);
            FileSystemRuntimeConfigLoader configLoader = TestHelper.GetRuntimeConfigLoader();

            Mock<ILogger<JsonConfigSchemaValidator>> schemaValidatorLogger = new();

            string jsonSchema = File.ReadAllText("dab.draft.schema.json");
            string jsonData = File.ReadAllText(configLoader.ConfigFilePath);

            JsonConfigSchemaValidator jsonSchemaValidator = new(schemaValidatorLogger.Object, new MockFileSystem());

            JsonSchemaValidationResult result = await jsonSchemaValidator.ValidateJsonConfigWithSchemaAsync(jsonSchema, jsonData);
            Assert.IsTrue(result.IsValid);
            Assert.IsTrue(EnumerableUtilities.IsNullOrEmpty(result.ValidationErrors));
            schemaValidatorLogger.Verify(
                x => x.Log(
                    LogLevel.Information,
                    It.IsAny<EventId>(),
                    It.Is<It.IsAnyType>((o, t) => o.ToString()!.Contains($"The config satisfies the schema requirements.")),
                    It.IsAny<Exception>(),
                    (Func<It.IsAnyType, Exception, string>)It.IsAny<object>()),
                Times.Once);
        }

        /// <summary>
        /// This test method validates a sample DAB runtime config file against DAB's JSON schema definition.
        /// It asserts that the validation is successful and there are no validation failures when no optional fields are used.
        /// It also verifies that the expected log message is logged.
        /// </summary>
        [DataTestMethod]
        [DataRow(CONFIG_FILE_WITH_NO_OPTIONAL_FIELD, DisplayName = "Validates schema of the config file with no optional fields.")]
        [DataRow(CONFIG_FILE_WITH_NO_AUTHENTICATION_FIELD, DisplayName = "Validates schema of the config file with no Authentication field.")]
        [DataRow(CONFIG_FILE_WITH_NO_CORS_FIELD, DisplayName = "Validates schema of the config file with no Cors field.")]
        public async Task TestBasicConfigSchemaWithNoOptionalFieldsIsValid(string jsonData)
        {
            Mock<ILogger<JsonConfigSchemaValidator>> schemaValidatorLogger = new();

            string jsonSchema = File.ReadAllText("dab.draft.schema.json");

            JsonConfigSchemaValidator jsonSchemaValidator = new(schemaValidatorLogger.Object, new MockFileSystem());

            JsonSchemaValidationResult result = await jsonSchemaValidator.ValidateJsonConfigWithSchemaAsync(jsonSchema, jsonData);
            Assert.IsTrue(result.IsValid);
            Assert.IsTrue(EnumerableUtilities.IsNullOrEmpty(result.ValidationErrors));
            schemaValidatorLogger.Verify(
                x => x.Log(
                    LogLevel.Information,
                    It.IsAny<EventId>(),
                    It.Is<It.IsAnyType>((o, t) => o.ToString()!.Contains($"The config satisfies the schema requirements.")),
                    It.IsAny<Exception>(),
                    (Func<It.IsAnyType, Exception, string>)It.IsAny<object>()),
                Times.Once);
        }

        /// <summary>
        /// The config file does not contain any entity fields, which is expected to be invalid according to the schema.
        /// The test asserts that the validation fails and there are validation errors.
        /// It also verifies that the expected error message is logged, indicating that the 'entities' property is required.
        [TestMethod]
        public async Task TestBasicConfigSchemaWithNoEntityFieldsIsInvalid()
        {
            string jsonData = @"{
                                    ""$schema"":""https://github.com/Azure/data-api-builder/releases/download/vmajor.minor.patch-alpha/dab.draft.schema.json"",
                                    ""data-source"": {
                                    ""database-type"": ""mssql"",
                                    ""connection-string"": ""sample-conn-string""
                                    }
                                }";

            Mock<ILogger<JsonConfigSchemaValidator>> schemaValidatorLogger = new();

            string jsonSchema = File.ReadAllText("dab.draft.schema.json");

            JsonConfigSchemaValidator jsonSchemaValidator = new(schemaValidatorLogger.Object, new MockFileSystem());

            JsonSchemaValidationResult result = await jsonSchemaValidator.ValidateJsonConfigWithSchemaAsync(jsonSchema, jsonData);
            Assert.IsFalse(result.IsValid);
            Assert.IsFalse(EnumerableUtilities.IsNullOrEmpty(result.ValidationErrors));
            Assert.AreEqual(1, result.ErrorCount);
            Assert.IsTrue(result.ErrorMessage.Contains("Total schema validation errors: 1\n> PropertyRequired: #/entities"));
        }

        /// <summary>
        /// This test tries to validate a runtime config file that is not compliant with the runtime config JSON schema.
        /// It validates no additional properties are defined in the config file.
        /// The config file used here contains `data-source-file` instead of `data-source-files`,
        /// and `graphql` property in runtime is written as `GraphQL` in the Global runtime section.
        /// It also contains an entity where `rest` property is written as `rst`.
        /// </summary>
        [TestMethod("Validates the invalid config file schema."), TestCategory(TestCategory.MSSQL)]
        public async Task TestConfigSchemaIsInvalid()
        {
            Mock<ILogger<JsonConfigSchemaValidator>> schemaValidatorLogger = new();

            string jsonSchema = File.ReadAllText("dab.draft.schema.json");

            JsonConfigSchemaValidator jsonSchemaValidator = new(schemaValidatorLogger.Object, new MockFileSystem());
            JsonSchemaValidationResult result = await jsonSchemaValidator.ValidateJsonConfigWithSchemaAsync(jsonSchema, CONFIG_WITH_INVALID_SCHEMA);
            Assert.IsFalse(result.IsValid);
            Assert.AreEqual(3, result.ValidationErrors.Count);

            string errorMessage = result.ErrorMessage;
            Assert.IsTrue(errorMessage.Contains("Total schema validation errors: 3"));
            Assert.IsTrue(errorMessage.Contains("NoAdditionalPropertiesAllowed: #/data-source-file at 7:31"));
            Assert.IsTrue(errorMessage.Contains("NoAdditionalPropertiesAllowed: #/runtime.Graphql at 13:26"));
            Assert.IsTrue(errorMessage.Contains("AdditionalPropertiesNotValid: #/entities.Publisher\n"
                    + "{\n  NoAdditionalPropertiesAllowed: #/entities.Publisher.rst\n}\n at 32:30"));
        }

        /// <summary>
        /// DAB config doesn't support additional properties in it's config. This test validates that
        /// a config file with additional properties fails the schema validation but still has no effect on engine startup.
        /// </summary>
        [TestMethod("Validates the config with custom properties works with the engine."), TestCategory(TestCategory.MSSQL)]
        public async Task TestEngineCanStartConfigWithCustomProperties()
        {
            const string CUSTOM_CONFIG = "custom-config.json";
            TestHelper.SetupDatabaseEnvironment(MSSQL_ENVIRONMENT);
            FileSystem fileSystem = new();
            FileSystemRuntimeConfigLoader loader = new(fileSystem);
            loader.TryLoadKnownConfig(out RuntimeConfig config);

            string customProperty = @"
                {
                    ""description"": ""This is a custom property""
                }
            ";

            string combinedJson = TestHelper.AddPropertiesToJson(config.ToJson(), customProperty);

            Mock<ILogger<JsonConfigSchemaValidator>> schemaValidatorLogger = new();

            string jsonSchema = File.ReadAllText("dab.draft.schema.json");

            JsonConfigSchemaValidator jsonSchemaValidator = new(schemaValidatorLogger.Object, new MockFileSystem());
            JsonSchemaValidationResult result = await jsonSchemaValidator.ValidateJsonConfigWithSchemaAsync(jsonSchema, combinedJson);
            Assert.IsFalse(result.IsValid);
            Assert.IsTrue(result.ErrorMessage.Contains("Total schema validation errors: 1"));
            Assert.IsTrue(result.ErrorMessage.Contains("NoAdditionalPropertiesAllowed: #/description"));

            File.WriteAllText(CUSTOM_CONFIG, combinedJson);
            string[] args = new[]
            {
                $"--ConfigFileName={CUSTOM_CONFIG}"
            };

            // Non-Hosted Scenario
            using (TestServer server = new(Program.CreateWebHostBuilder(args)))
            using (HttpClient client = server.CreateClient())
            {
                string query = @"{
                    book_by_pk(id: 1) {
                       id,
                       title,
                       publisher_id
                    }
                }";

                object payload = new { query };

                HttpRequestMessage graphQLRequest = new(HttpMethod.Post, "/graphql")
                {
                    Content = JsonContent.Create(payload)
                };

                HttpResponseMessage graphQLResponse = await client.SendAsync(graphQLRequest);
                Assert.AreEqual(HttpStatusCode.OK, graphQLResponse.StatusCode);

                HttpRequestMessage restRequest = new(HttpMethod.Get, "/api/Book");
                HttpResponseMessage restResponse = await client.SendAsync(restRequest);
                Assert.AreEqual(HttpStatusCode.OK, restResponse.StatusCode);
            }
        }

        /// <summary>
        /// This test checks that the GetJsonSchema method of the JsonConfigSchemaValidator class
        /// correctly downloads a JSON schema from a given URL, and that the downloaded schema matches the expected schema.
        /// </summary>
        [TestMethod]
        public async Task GetJsonSchema_DownloadsSchemaFromUrl()
        {
            // Arrange
            Mock<HttpMessageHandler> handlerMock = new(MockBehavior.Strict);
            string jsonSchemaContent = "{\"type\": \"object\", \"properties\": {\"property1\": {\"type\": \"string\"}}}";
            handlerMock
            .Protected()
            .Setup<Task<HttpResponseMessage>>(
                "SendAsync",
                ItExpr.IsAny<HttpRequestMessage>(),
                ItExpr.IsAny<CancellationToken>()
            )
            .ReturnsAsync(new HttpResponseMessage()
            {
                StatusCode = HttpStatusCode.OK,
                Content = new StringContent(jsonSchemaContent, Encoding.UTF8, "application/json"),
            })
            .Verifiable();

            HttpClient mockHttpClient = new(handlerMock.Object);
            Mock<ILogger<JsonConfigSchemaValidator>> schemaValidatorLogger = new();
            JsonConfigSchemaValidator jsonConfigSchemaValidator = new(schemaValidatorLogger.Object, new MockFileSystem(), mockHttpClient);

            string url = "http://example.com/schema.json";
            RuntimeConfig runtimeConfig = new(
                Schema: url,
                DataSource: new(DatabaseType.MSSQL, "connectionString", null),
                new RuntimeEntities(new Dictionary<string, Entity>())
            );

            // Act
            string receivedJsonSchema = await jsonConfigSchemaValidator.GetJsonSchema(runtimeConfig);

            // Assert
            Assert.AreEqual(jsonSchemaContent, receivedJsonSchema);
            handlerMock.Protected().Verify(
            "SendAsync",
            Times.Exactly(1),
            ItExpr.Is<HttpRequestMessage>(req =>
                req.Method == HttpMethod.Get
                && req.RequestUri == new Uri(url)),
            ItExpr.IsAny<CancellationToken>());
        }

        /// <summary>
        /// This test checks that even when the schema download fails, the GetJsonSchema method
        /// fetches the schema from the package succesfully.
        /// </summary>
        [TestMethod]
        public async Task GetJsonSchema_DownloadsSchemaFromUrlFailure()
        {
            // Arrange
            Mock<HttpMessageHandler> handlerMock = new(MockBehavior.Strict);
            handlerMock
            .Protected()
            .Setup<Task<HttpResponseMessage>>(
                "SendAsync",
                ItExpr.IsAny<HttpRequestMessage>(),
                ItExpr.IsAny<CancellationToken>()
            )
            .ReturnsAsync(new HttpResponseMessage()
            {
                StatusCode = HttpStatusCode.InternalServerError,    // Simulate a failure
                Content = new StringContent("", Encoding.UTF8, "application/json"),
            })
            .Verifiable();

            HttpClient mockHttpClient = new(handlerMock.Object);
            Mock<ILogger<JsonConfigSchemaValidator>> schemaValidatorLogger = new();
            JsonConfigSchemaValidator jsonConfigSchemaValidator = new(schemaValidatorLogger.Object, new MockFileSystem(), mockHttpClient);

            string url = "http://example.com/schema.json";
            RuntimeConfig runtimeConfig = new(
                Schema: url,
                DataSource: new(DatabaseType.MSSQL, "connectionString", null),
                new RuntimeEntities(new Dictionary<string, Entity>())
            );

            // Act
            string receivedJsonSchema = await jsonConfigSchemaValidator.GetJsonSchema(runtimeConfig);

            // Assert
            Assert.IsFalse(string.IsNullOrEmpty(receivedJsonSchema));

            // Sanity check to ensure the schema is valid
            Assert.IsTrue(receivedJsonSchema.Contains("$schema"));
            Assert.IsTrue(receivedJsonSchema.Contains("data-source"));
            Assert.IsTrue(receivedJsonSchema.Contains("entities"));
        }

        /// <summary>
        /// Set the connection string to an invalid value and expect the service to be unavailable
        /// since without this env var, it would be available - guaranteeing this env variable
        /// has highest precedence irrespective of what the connection string is in the config file.
        /// Verifying the Exception thrown.
        /// </summary>
        [TestMethod($"Validates that environment variable {RUNTIME_ENV_CONNECTION_STRING} has highest precedence."), TestCategory(TestCategory.COSMOSDBNOSQL)]
        public void TestConnectionStringEnvVarHasHighestPrecedence()
        {
            Environment.SetEnvironmentVariable(ASP_NET_CORE_ENVIRONMENT_VAR_NAME, COSMOS_ENVIRONMENT);
            Environment.SetEnvironmentVariable(
                RUNTIME_ENV_CONNECTION_STRING,
                "Invalid Connection String");

            try
            {
                TestServer server = new(Program.CreateWebHostBuilder(Array.Empty<string>()));
                _ = server.Services.GetService(typeof(CosmosClientProvider)) as CosmosClientProvider;
                Assert.Fail($"{RUNTIME_ENV_CONNECTION_STRING} is not given highest precedence");
            }
            catch (Exception e)
            {
                Assert.AreEqual(typeof(ArgumentException), e.GetType());
                Assert.AreEqual(
                    $"Format of the initialization string does not conform to specification starting at index 0.",
                    e.Message);
            }
        }

        /// <summary>
        /// Test to verify the precedence logic for config file based on Environment variables.
        /// </summary>
        [DataTestMethod]
        [DataRow("HostTest", "Test", false, $"{CONFIGFILE_NAME}.Test{CONFIG_EXTENSION}", DisplayName = "hosting and dab environment set, without considering overrides.")]
        [DataRow("HostTest", "", false, $"{CONFIGFILE_NAME}.HostTest{CONFIG_EXTENSION}", DisplayName = "only hosting environment set, without considering overrides.")]
        [DataRow("", "Test1", false, $"{CONFIGFILE_NAME}.Test1{CONFIG_EXTENSION}", DisplayName = "only dab environment set, without considering overrides.")]
        [DataRow("", "Test2", true, $"{CONFIGFILE_NAME}.Test2.overrides{CONFIG_EXTENSION}", DisplayName = "only dab environment set, considering overrides.")]
        [DataRow("HostTest1", "", true, $"{CONFIGFILE_NAME}.HostTest1.overrides{CONFIG_EXTENSION}", DisplayName = "only hosting environment set, considering overrides.")]
        public void TestGetConfigFileNameForEnvironment(
            string hostingEnvironmentValue,
            string environmentValue,
            bool considerOverrides,
            string expectedRuntimeConfigFile)
        {
            MockFileSystem fileSystem = new();
            fileSystem.AddFile(expectedRuntimeConfigFile, new MockFileData(string.Empty));
            FileSystemRuntimeConfigLoader runtimeConfigLoader = new(fileSystem);

            Environment.SetEnvironmentVariable(ASP_NET_CORE_ENVIRONMENT_VAR_NAME, hostingEnvironmentValue);
            Environment.SetEnvironmentVariable(RUNTIME_ENVIRONMENT_VAR_NAME, environmentValue);
            string actualRuntimeConfigFile = runtimeConfigLoader.GetFileNameForEnvironment(hostingEnvironmentValue, considerOverrides);
            Assert.AreEqual(expectedRuntimeConfigFile, actualRuntimeConfigFile);
        }

        /// <summary>
        /// Test different graphql endpoints in different host modes
        /// when accessed interactively via browser. Note that the
        /// branding for "Banana Cake Pop" has changed to "Nitro", and
        /// we have updated the graphql endpoint test for dev mode to reflect
        /// this change, but it may need to be updated again in the future.
        /// </summary>
        /// <param name="endpoint">The endpoint route</param>
        /// <param name="hostMode">The mode in which the service is executing.</param>
        /// <param name="expectedStatusCode">Expected Status Code.</param>
        /// <param name="expectedContent">The expected phrase in the response body.</param>
        [DataTestMethod]
        [TestCategory(TestCategory.MSSQL)]
        [DataRow("/graphql/", HostMode.Development, HttpStatusCode.OK, "Nitro",
            DisplayName = "GraphQL endpoint with no query in development mode.")]
        [DataRow("/graphql", HostMode.Production, HttpStatusCode.NotFound,
            DisplayName = "GraphQL endpoint with no query in production mode.")]
        [DataRow("/graphql/ui", HostMode.Development, HttpStatusCode.NotFound,
            DisplayName = "Default BananaCakePop in development mode.")]
        [DataRow("/graphql/ui", HostMode.Production, HttpStatusCode.NotFound,
            DisplayName = "Default BananaCakePop in production mode.")]
        [DataRow("/graphql?query={book_by_pk(id: 1){title}}",
            HostMode.Development, HttpStatusCode.OK,
            DisplayName = "GraphQL endpoint with query in development mode.")]
        [DataRow("/graphql?query={book_by_pk(id: 1){title}}",
            HostMode.Production, HttpStatusCode.OK, "data",
            DisplayName = "GraphQL endpoint with query in production mode.")]
        [DataRow(RestController.REDIRECTED_ROUTE, HostMode.Development, HttpStatusCode.BadRequest,
            "GraphQL request redirected to favicon.ico.",
            DisplayName = "Redirected endpoint in development mode.")]
        [DataRow(RestController.REDIRECTED_ROUTE, HostMode.Production, HttpStatusCode.BadRequest,
            "GraphQL request redirected to favicon.ico.",
            DisplayName = "Redirected endpoint in production mode.")]
        public async Task TestInteractiveGraphQLEndpoints(
            string endpoint,
            HostMode HostMode,
            HttpStatusCode expectedStatusCode,
            string expectedContent = "")
        {
            const string CUSTOM_CONFIG = "custom-config.json";
            TestHelper.SetupDatabaseEnvironment(MSSQL_ENVIRONMENT);
            FileSystem fileSystem = new();
            FileSystemRuntimeConfigLoader loader = new(fileSystem);
            loader.TryLoadKnownConfig(out RuntimeConfig config);

            RuntimeConfig configWithCustomHostMode = config with
            {
                Runtime = config.Runtime with
                {
                    Host = config.Runtime.Host with { Mode = HostMode }
                }
            };
            File.WriteAllText(CUSTOM_CONFIG, configWithCustomHostMode.ToJson());
            string[] args = new[]
            {
            $"--ConfigFileName={CUSTOM_CONFIG}"
        };

            using TestServer server = new(Program.CreateWebHostBuilder(args));
            using HttpClient client = server.CreateClient();
            {
                HttpRequestMessage request = new(HttpMethod.Get, endpoint);

                // Adding the following headers simulates an interactive browser request.
                request.Headers.Add("user-agent", BROWSER_USER_AGENT_HEADER);
                request.Headers.Add("accept", BROWSER_ACCEPT_HEADER);

                HttpResponseMessage response = await client.SendAsync(request);
                Assert.AreEqual(expectedStatusCode, response.StatusCode);
                string actualBody = await response.Content.ReadAsStringAsync();
                Assert.IsTrue(actualBody.Contains(expectedContent));
            }
        }

        /// <summary>
        /// Tests that the custom path rewriting middleware properly rewrites the
        /// first segment of a path (/segment1/.../segmentN) when the segment matches
        /// the custom configured GraphQLEndpoint.
        /// Note: The GraphQL service is always internally mapped to /graphql
        /// </summary>
        /// <param name="graphQLConfiguredPath">The custom configured GraphQL path in configuration</param>
        /// <param name="requestPath">The path used in the web request executed in the test.</param>
        /// <param name="expectedStatusCode">Expected Http success/error code</param>
        [DataTestMethod]
        [TestCategory(TestCategory.MSSQL)]
        [DataRow("/graphql", "/gql", HttpStatusCode.BadRequest, DisplayName = "Request to non-configured graphQL endpoint is handled by REST controller.")]
        [DataRow("/graphql", "/graphql", HttpStatusCode.OK, DisplayName = "Request to configured default GraphQL endpoint succeeds, path not rewritten.")]
        [DataRow("/gql", "/gql/additionalURLsegment", HttpStatusCode.OK, DisplayName = "GraphQL request path (with extra segments) rewritten to match internally set GraphQL endpoint /graphql.")]
        [DataRow("/gql", "/gql", HttpStatusCode.OK, DisplayName = "GraphQL request path rewritten to match internally set GraphQL endpoint /graphql.")]
        [DataRow("/gql", "/api/book", HttpStatusCode.NotFound, DisplayName = "Non-GraphQL request's path is not rewritten and is handled by REST controller.")]
        [DataRow("/gql", "/graphql", HttpStatusCode.NotFound, DisplayName = "Requests to default/internally set graphQL endpoint fail when configured endpoint differs.")]
        public async Task TestPathRewriteMiddlewareForGraphQL(
            string graphQLConfiguredPath,
            string requestPath,
            HttpStatusCode expectedStatusCode)
        {
            GraphQLRuntimeOptions graphqlOptions = new(Path: graphQLConfiguredPath);

            DataSource dataSource = new(DatabaseType.MSSQL,
                GetConnectionStringFromEnvironmentConfig(environment: TestCategory.MSSQL),
                Options: null);

            RuntimeConfig configuration = InitMinimalRuntimeConfig(dataSource, graphqlOptions, new());
            const string CUSTOM_CONFIG = "custom-config.json";
            File.WriteAllText(CUSTOM_CONFIG, configuration.ToJson());

            string[] args = new[] { $"--ConfigFileName={CUSTOM_CONFIG}" };

            using TestServer server = new(Program.CreateWebHostBuilder(args));
            using HttpClient client = server.CreateClient();
            string query = @"{
                    book_by_pk(id: 1) {
                       id,
                       title,
                       publisher_id
                    }
                }";

            var payload = new { query };

            HttpRequestMessage request = new(HttpMethod.Post, requestPath)
            {
                Content = JsonContent.Create(payload)
            };

            HttpResponseMessage response = await client.SendAsync(request);
            string body = await response.Content.ReadAsStringAsync();

            Assert.AreEqual(expectedStatusCode, response.StatusCode);
        }

        /// <summary>
        /// Validates the error message that is returned for REST requests with incorrect parameter type
        /// when the engine is running in Production mode. The error messages in Production mode is
        /// very generic to not reveal information about the underlying database objects backing the entity.
        /// This test runs against a MsSql database. However, generic error messages will be returned in Production
        /// mode when run against PostgreSql and MySql databases.
        /// </summary>
        /// <param name="requestType">Type of REST request</param>
        /// <param name="requestPath">Endpoint for the REST request</param>
        /// <param name="expectedErrorMessage">Right error message that should be shown to the end user</param>
        [DataTestMethod]
        [TestCategory(TestCategory.MSSQL)]
        [DataRow(SupportedHttpVerb.Get, "/api/Book/id/one", null, "Invalid value provided for field: id", DisplayName = "Validates the error message for a GET request with incorrect primary key parameter type on a table in production mode")]
        [DataRow(SupportedHttpVerb.Get, "/api/books_view_all/id/one", null, "Invalid value provided for field: id", DisplayName = "Validates the error message for a GET request with incorrect primary key parameter type on a view in production mode")]
        [DataRow(SupportedHttpVerb.Get, "/api/GetBook?id=one", REQUEST_BODY_WITH_CORRECT_PARAM_TYPES, "Invalid value provided for field: id", DisplayName = "Validates the error message for a GET request on a stored-procedure with incorrect parameter type in production mode")]
        [DataRow(SupportedHttpVerb.Get, "/api/GQLmappings/column1/one", null, "Invalid value provided for field: column1", DisplayName = "Validates the error message for a GET request with incorrect primary key parameter type with alias defined for primary key column on a table in production mode")]
        [DataRow(SupportedHttpVerb.Post, "/api/Book", REQUEST_BODY_WITH_INCORRECT_PARAM_TYPES, "Invalid value provided for field: publisher_id", DisplayName = "Validates the error message for a POST request with incorrect parameter type in the request body on a table in production mode")]
        [DataRow(SupportedHttpVerb.Put, "/api/Book/id/one", REQUEST_BODY_WITH_CORRECT_PARAM_TYPES, "Invalid value provided for field: id", DisplayName = "Validates the error message for a PUT request with incorrect primary key parameter type on a table in production mode")]
        [DataRow(SupportedHttpVerb.Put, "/api/Book/id/1", REQUEST_BODY_WITH_INCORRECT_PARAM_TYPES, "Invalid value provided for field: publisher_id", DisplayName = "Validates the error message for a bad PUT request with incorrect parameter type in the request body on a table in production mode")]
        [DataRow(SupportedHttpVerb.Patch, "/api/Book/id/one", REQUEST_BODY_WITH_CORRECT_PARAM_TYPES, "Invalid value provided for field: id", DisplayName = "Validates the error message for a PATCH request with incorrect primary key parameter type on a table in production mode")]
        [DataRow(SupportedHttpVerb.Patch, "/api/Book/id/1", REQUEST_BODY_WITH_INCORRECT_PARAM_TYPES, "Invalid value provided for field: publisher_id", DisplayName = "Validates the error message for a PATCH request with incorrect parameter type in the request body on a table in production mode")]
        [DataRow(SupportedHttpVerb.Delete, "/api/Book/id/one", REQUEST_BODY_WITH_CORRECT_PARAM_TYPES, "Invalid value provided for field: id", DisplayName = "Validates the error message for a DELETE request with incorrect primary key parameter type on a table in production mode")]
        public async Task TestGenericErrorMessageForRestApiInProductionMode(
            SupportedHttpVerb requestType,
            string requestPath,
            string requestBody,
            string expectedErrorMessage)
        {
            const string CUSTOM_CONFIG = "custom-config.json";
            TestHelper.ConstructNewConfigWithSpecifiedHostMode(CUSTOM_CONFIG, HostMode.Production, TestCategory.MSSQL);
            string[] args = new[]
            {
                $"--ConfigFileName={CUSTOM_CONFIG}"
        };

            using (TestServer server = new(Program.CreateWebHostBuilder(args)))
            using (HttpClient client = server.CreateClient())
            {
                HttpMethod httpMethod = SqlTestHelper.ConvertRestMethodToHttpMethod(requestType);
                HttpRequestMessage request;
                if (requestType is SupportedHttpVerb.Get || requestType is SupportedHttpVerb.Delete)
                {
                    request = new(httpMethod, requestPath);
                }
                else
                {
                    request = new(httpMethod, requestPath)
                    {
                        Content = JsonContent.Create(requestBody)
                    };
                }

                HttpResponseMessage response = await client.SendAsync(request);
                string body = await response.Content.ReadAsStringAsync();
                Assert.AreEqual(HttpStatusCode.BadRequest, response.StatusCode);
                Assert.IsTrue(body.Contains(expectedErrorMessage));
            }
        }

        /// <summary>
        /// Validates the REST HTTP methods that are enabled for Stored Procedures when
        /// some of the default fields are absent in the config file.
        /// When methods section is not defined explicitly in the config file, only POST
        /// method should be enabled for Stored Procedures.
        /// </summary>
        [DataTestMethod]
        [TestCategory(TestCategory.MSSQL)]
        [DataRow(SP_CONFIG_WITH_NO_REST_SETTINGS, SupportedHttpVerb.Post, "/api/GetBooks", HttpStatusCode.Created, DisplayName = "SP - REST POST enabled when no REST section is present")]
        [DataRow(SP_CONFIG_WITH_NO_REST_SETTINGS, SupportedHttpVerb.Get, "/api/GetBooks", HttpStatusCode.MethodNotAllowed, DisplayName = "SP - REST GET disabled when no REST section is present")]
        [DataRow(SP_CONFIG_WITH_NO_REST_SETTINGS, SupportedHttpVerb.Patch, "/api/GetBooks", HttpStatusCode.MethodNotAllowed, DisplayName = "SP - REST PATCH disabled when no REST section is present")]
        [DataRow(SP_CONFIG_WITH_NO_REST_SETTINGS, SupportedHttpVerb.Put, "/api/GetBooks", HttpStatusCode.MethodNotAllowed, DisplayName = "SP - REST PUT disabled when no REST section is present")]
        [DataRow(SP_CONFIG_WITH_NO_REST_SETTINGS, SupportedHttpVerb.Delete, "/api/GetBooks", HttpStatusCode.MethodNotAllowed, DisplayName = "SP - REST DELETE disabled when no REST section is present")]
        [DataRow(SP_CONFIG_WITH_ONLY_PATH_IN_REST_SETTINGS, SupportedHttpVerb.Post, "/api/get_books/", HttpStatusCode.Created, DisplayName = "SP - REST POST enabled when only a custom path is defined")]
        [DataRow(SP_CONFIG_WITH_ONLY_PATH_IN_REST_SETTINGS, SupportedHttpVerb.Get, "/api/get_books/", HttpStatusCode.MethodNotAllowed, DisplayName = "SP - REST GET disabled when only a custom path is defined")]
        [DataRow(SP_CONFIG_WITH_ONLY_PATH_IN_REST_SETTINGS, SupportedHttpVerb.Patch, "/api/get_books/", HttpStatusCode.MethodNotAllowed, DisplayName = "SP - REST PATCH disabled when only a custom path is defined")]
        [DataRow(SP_CONFIG_WITH_ONLY_PATH_IN_REST_SETTINGS, SupportedHttpVerb.Delete, "/api/get_books/", HttpStatusCode.MethodNotAllowed, DisplayName = "SP - REST DELETE disabled when only a custom path is defined")]
        [DataRow(SP_CONFIG_WITH_ONLY_PATH_IN_REST_SETTINGS, SupportedHttpVerb.Put, "/api/get_books/", HttpStatusCode.MethodNotAllowed, DisplayName = "SP - REST PUT disabled when a custom path is defined")]
        [DataRow(SP_CONFIG_WITH_JUST_METHODS_IN_REST_SETTINGS, SupportedHttpVerb.Post, "/api/GetBooks/", HttpStatusCode.MethodNotAllowed, DisplayName = "SP - REST POST disabled by not specifying in the methods section")]
        [DataRow(SP_CONFIG_WITH_JUST_METHODS_IN_REST_SETTINGS, SupportedHttpVerb.Get, "/api/GetBooks/", HttpStatusCode.OK, DisplayName = "SP - REST GET enabled by specifying in the methods section")]
        [DataRow(SP_CONFIG_WITH_JUST_METHODS_IN_REST_SETTINGS, SupportedHttpVerb.Patch, "/api/GetBooks/", HttpStatusCode.MethodNotAllowed, DisplayName = "SP - REST PATCH disabled by not specifying in the methods section")]
        [DataRow(SP_CONFIG_WITH_JUST_METHODS_IN_REST_SETTINGS, SupportedHttpVerb.Put, "/api/GetBooks/", HttpStatusCode.MethodNotAllowed, DisplayName = "SP - REST PUT disabled by not specifying in the methods section")]
        [DataRow(SP_CONFIG_WITH_JUST_METHODS_IN_REST_SETTINGS, SupportedHttpVerb.Delete, "/api/GetBooks/", HttpStatusCode.MethodNotAllowed, DisplayName = "SP - REST DELETE disabled by not specifying in the methods section")]
        [DataRow(SP_CONFIG_WITH_REST_DISABLED, SupportedHttpVerb.Get, "/api/GetBooks", HttpStatusCode.NotFound, DisplayName = "SP - REST GET disabled by configuring enabled as false")]
        [DataRow(SP_CONFIG_WITH_REST_DISABLED, SupportedHttpVerb.Post, "/api/GetBooks", HttpStatusCode.NotFound, DisplayName = "SP - REST POST disabled by configuring enabled as false")]
        [DataRow(SP_CONFIG_WITH_REST_DISABLED, SupportedHttpVerb.Patch, "/api/GetBooks", HttpStatusCode.NotFound, DisplayName = "SP - REST PATCH disabled by configuring enabled as false")]
        [DataRow(SP_CONFIG_WITH_REST_DISABLED, SupportedHttpVerb.Put, "/api/GetBooks", HttpStatusCode.NotFound, DisplayName = "SP - REST PUT disabled by configuring enabled as false")]
        [DataRow(SP_CONFIG_WITH_REST_DISABLED, SupportedHttpVerb.Delete, "/api/GetBooks", HttpStatusCode.NotFound, DisplayName = "SP - REST DELETE disabled by configuring enabled as false")]
        [DataRow(SP_CONFIG_WITH_JUST_REST_ENABLED, SupportedHttpVerb.Get, "/api/GetBooks", HttpStatusCode.MethodNotAllowed, DisplayName = "SP - REST GET is disabled when enabled flag is configured to true")]
        [DataRow(SP_CONFIG_WITH_JUST_REST_ENABLED, SupportedHttpVerb.Post, "/api/GetBooks", HttpStatusCode.Created, DisplayName = "SP - REST POST is enabled when enabled flag is configured to true")]
        [DataRow(SP_CONFIG_WITH_JUST_REST_ENABLED, SupportedHttpVerb.Patch, "/api/GetBooks", HttpStatusCode.MethodNotAllowed, DisplayName = "SP - REST PATCH is disabled when enabled flag is configured to true")]
        [DataRow(SP_CONFIG_WITH_JUST_REST_ENABLED, SupportedHttpVerb.Put, "/api/GetBooks", HttpStatusCode.MethodNotAllowed, DisplayName = "SP - REST PUT is disabled when enabled flag is configured to true")]
        [DataRow(SP_CONFIG_WITH_JUST_REST_ENABLED, SupportedHttpVerb.Delete, "/api/GetBooks", HttpStatusCode.MethodNotAllowed, DisplayName = "SP - REST DELETE is disabled when enabled flag is configured to true")]
        public async Task TestSPRestDefaultsForManuallyConstructedConfigs(
           string entityJson,
           SupportedHttpVerb requestType,
           string requestPath,
           HttpStatusCode expectedResponseStatusCode)
        {
            string configJson = TestHelper.AddPropertiesToJson(TestHelper.BASE_CONFIG, entityJson);
            RuntimeConfigLoader.TryParseConfig(configJson, out RuntimeConfig deserializedConfig, logger: null, GetConnectionStringFromEnvironmentConfig(environment: TestCategory.MSSQL));
            string configFileName = "custom-config.json";
            File.WriteAllText(configFileName, deserializedConfig.ToJson());
            string[] args = new[]
            {
                    $"--ConfigFileName={configFileName}"
            };

            using (TestServer server = new(Program.CreateWebHostBuilder(args)))
            using (HttpClient client = server.CreateClient())
            {
                HttpMethod httpMethod = SqlTestHelper.ConvertRestMethodToHttpMethod(requestType);
                HttpRequestMessage request = new(httpMethod, requestPath);
                HttpResponseMessage response = await client.SendAsync(request);
                Assert.AreEqual(expectedResponseStatusCode, response.StatusCode);
            }
        }

        /// <summary>
        /// Validates that deserialization of config file is successful for the following scenarios:
        /// 1. Multiple Mutations section is null
        /// {
        ///     "multiple-mutations": null
        /// }
        ///
        /// 2. Multiple Mutations section is empty.
        /// {
        ///     "multiple-mutations": {}
        /// }
        ///
        /// 3. Create field within Multiple Mutation section is null.
        /// {
        ///     "multiple-mutations": {
        ///         "create": null
        ///     }
        /// }
        ///
        /// 4. Create field within Multiple Mutation section is empty.
        /// {
        ///     "multiple-mutations": {
        ///         "create": {}
        ///     }
        /// }
        ///
        /// For all the above mentioned scenarios, the expected value for MultipleMutationOptions field is null.
        /// </summary>
        /// <param name="baseConfig">Base Config Json string.</param>
        [DataTestMethod]
        [DataRow(TestHelper.BASE_CONFIG_NULL_MULTIPLE_MUTATIONS_FIELD, DisplayName = "MultipleMutationOptions field deserialized as null when multiple mutation section is null")]
        [DataRow(TestHelper.BASE_CONFIG_EMPTY_MULTIPLE_MUTATIONS_FIELD, DisplayName = "MultipleMutationOptions field deserialized as null when multiple mutation section is empty")]
        [DataRow(TestHelper.BASE_CONFIG_NULL_MULTIPLE_CREATE_FIELD, DisplayName = "MultipleMutationOptions field deserialized as null when create field within multiple mutation section is null")]
        [DataRow(TestHelper.BASE_CONFIG_EMPTY_MULTIPLE_CREATE_FIELD, DisplayName = "MultipleMutationOptions field deserialized as null when create field within multiple mutation section is empty")]
        public void ValidateDeserializationOfConfigWithNullOrEmptyInvalidMultipleMutationSection(string baseConfig)
        {
            string configJson = TestHelper.AddPropertiesToJson(baseConfig, BOOK_ENTITY_JSON);
            Assert.IsTrue(RuntimeConfigLoader.TryParseConfig(configJson, out RuntimeConfig deserializedConfig));
            Assert.IsNotNull(deserializedConfig.Runtime);
            Assert.IsNotNull(deserializedConfig.Runtime.GraphQL);
            Assert.IsNull(deserializedConfig.Runtime.GraphQL.MultipleMutationOptions);
        }

        /// <summary>
        /// Sanity check to validate that DAB engine starts successfully when used with a config file without the multiple
        /// mutations feature flag section.
        /// The runtime graphql section of the config file used looks like this:
        ///
        /// "graphql": {
        ///    "path": "/graphql",
        ///    "allow-introspection": true
        ///  }
        ///
        /// Without the multiple mutations feature flag section, DAB engine should be able to
        ///  1. Successfully deserialize the config file without multiple mutation section.
        ///  2. Process REST and GraphQL API requests.
        ///
        /// </summary>
        [TestMethod]
        [TestCategory(TestCategory.MSSQL)]
        public async Task SanityTestForRestAndGQLRequestsWithoutMultipleMutationFeatureFlagSection()
        {
            // The configuration file is constructed by merging hard-coded JSON strings to simulate the scenario where users manually edit the
            // configuration file (instead of using CLI).
            string configJson = TestHelper.AddPropertiesToJson(TestHelper.BASE_CONFIG, BOOK_ENTITY_JSON);
            Assert.IsTrue(RuntimeConfigLoader.TryParseConfig(configJson, out RuntimeConfig deserializedConfig, logger: null, GetConnectionStringFromEnvironmentConfig(environment: TestCategory.MSSQL)));
            string configFileName = "custom-config.json";
            File.WriteAllText(configFileName, deserializedConfig.ToJson());
            string[] args = new[]
            {
                    $"--ConfigFileName={configFileName}"
            };

            using (TestServer server = new(Program.CreateWebHostBuilder(args)))
            using (HttpClient client = server.CreateClient())
            {
                try
                {

                    // Perform a REST GET API request to validate that REST GET API requests are executed correctly.
                    HttpRequestMessage restRequest = new(HttpMethod.Get, "api/Book");
                    HttpResponseMessage restResponse = await client.SendAsync(restRequest);
                    Assert.AreEqual(HttpStatusCode.OK, restResponse.StatusCode);

                    // Perform a GraphQL API request to validate that DAB engine executes GraphQL requests successfully.
                    string query = @"{
                        book_by_pk(id: 1) {
                           id,
                           title,
                           publisher_id
                        }
                    }";

                    object payload = new { query };

                    HttpRequestMessage graphQLRequest = new(HttpMethod.Post, "/graphql")
                    {
                        Content = JsonContent.Create(payload)
                    };

                    HttpResponseMessage graphQLResponse = await client.SendAsync(graphQLRequest);
                    Assert.AreEqual(HttpStatusCode.OK, graphQLResponse.StatusCode);
                    Assert.IsNotNull(graphQLResponse.Content);
                    string body = await graphQLResponse.Content.ReadAsStringAsync();
                    Assert.IsFalse(body.Contains("errors"));
                }
                catch (Exception ex)
                {
                    Assert.Fail($"Unexpected exception : {ex}");
                }
            }
        }

        /// <summary>
        /// Test to validate that when an entity which will return a paginated response is queried, and a custom runtime base route is configured in the runtime configuration,
        /// then the generated nextLink in the response would contain the rest base-route just before the rest path. For the subsequent query, the rest base-route will be trimmed
        /// by the upstream before the request lands at DAB.
        /// </summary>
        [TestMethod]
        [TestCategory(TestCategory.MSSQL)]
        public async Task TestRuntimeBaseRouteInNextLinkForPaginatedRestResponse()
        {
            const string CUSTOM_CONFIG = "custom-config.json";
            string runtimeBaseRoute = "/base-route";
            TestHelper.ConstructNewConfigWithSpecifiedHostMode(CUSTOM_CONFIG, HostMode.Production, TestCategory.MSSQL, runtimeBaseRoute: runtimeBaseRoute);
            string[] args = new[]
            {
                    $"--ConfigFileName={CUSTOM_CONFIG}"
            };

            using (TestServer server = new(Program.CreateWebHostBuilder(args)))
            using (HttpClient client = server.CreateClient())
            {
                string requestPath = "/api/MappedBookmarks";
                HttpMethod httpMethod = SqlTestHelper.ConvertRestMethodToHttpMethod(SupportedHttpVerb.Get);
                HttpRequestMessage request = new(httpMethod, requestPath);

                HttpResponseMessage response = await client.SendAsync(request);
                string responseBody = await response.Content.ReadAsStringAsync();
                Assert.IsTrue(response.StatusCode is HttpStatusCode.OK);

                JsonElement responseElement = JsonSerializer.Deserialize<JsonElement>(responseBody);
                JsonElement responseValue = responseElement.GetProperty(SqlTestHelper.jsonResultTopLevelKey);
                string nextLink = responseElement.GetProperty("nextLink").ToString();

                // Assert that we got an array response with length equal to the maximum allowed records in a paginated response.
                Assert.AreEqual(JsonValueKind.Array, responseValue.ValueKind);
                Assert.AreEqual(100, responseValue.GetArrayLength());

                // Assert that the nextLink contains the rest base-route just before the request path.
                StringAssert.Contains(nextLink, runtimeBaseRoute + requestPath);
            }
        }

        /// <summary>
        /// Tests that the when Rest or GraphQL is disabled Globally,
        /// any requests made will get a 404 response.
        /// </summary>
        /// <param name="isRestEnabled">The custom configured REST enabled property in configuration.</param>
        /// <param name="isGraphQLEnabled">The custom configured GraphQL enabled property in configuration.</param>
        /// <param name="expectedStatusCodeForREST">Expected HTTP status code code for the Rest request</param>
        /// <param name="expectedStatusCodeForGraphQL">Expected HTTP status code code for the GraphQL request</param>
        [DataTestMethod]
        [TestCategory(TestCategory.MSSQL)]
        [DataRow(true, true, HttpStatusCode.OK, HttpStatusCode.OK, CONFIGURATION_ENDPOINT, DisplayName = "V1 - Both Rest and GraphQL endpoints enabled globally")]
        [DataRow(true, false, HttpStatusCode.OK, HttpStatusCode.NotFound, CONFIGURATION_ENDPOINT, DisplayName = "V1 - Rest enabled and GraphQL endpoints disabled globally")]
        [DataRow(false, true, HttpStatusCode.NotFound, HttpStatusCode.OK, CONFIGURATION_ENDPOINT, DisplayName = "V1 - Rest disabled and GraphQL endpoints enabled globally")]
        [DataRow(true, true, HttpStatusCode.OK, HttpStatusCode.OK, CONFIGURATION_ENDPOINT_V2, DisplayName = "V2 - Both Rest and GraphQL endpoints enabled globally")]
        [DataRow(true, false, HttpStatusCode.OK, HttpStatusCode.NotFound, CONFIGURATION_ENDPOINT_V2, DisplayName = "V2 - Rest enabled and GraphQL endpoints disabled globally")]
        [DataRow(false, true, HttpStatusCode.NotFound, HttpStatusCode.OK, CONFIGURATION_ENDPOINT_V2, DisplayName = "V2 - Rest disabled and GraphQL endpoints enabled globally")]
        public async Task TestGlobalFlagToEnableRestAndGraphQLForHostedAndNonHostedEnvironment(
            bool isRestEnabled,
            bool isGraphQLEnabled,
            HttpStatusCode expectedStatusCodeForREST,
            HttpStatusCode expectedStatusCodeForGraphQL,
            string configurationEndpoint)
        {
            GraphQLRuntimeOptions graphqlOptions = new(Enabled: isGraphQLEnabled);
            RestRuntimeOptions restRuntimeOptions = new(Enabled: isRestEnabled);

            DataSource dataSource = new(DatabaseType.MSSQL,
                GetConnectionStringFromEnvironmentConfig(environment: TestCategory.MSSQL), Options: null);

            RuntimeConfig configuration = InitMinimalRuntimeConfig(dataSource, graphqlOptions, restRuntimeOptions);
            const string CUSTOM_CONFIG = "custom-config.json";
            File.WriteAllText(CUSTOM_CONFIG, configuration.ToJson());

            string[] args = new[]
            {
                $"--ConfigFileName={CUSTOM_CONFIG}"
            };

            // Non-Hosted Scenario
            using (TestServer server = new(Program.CreateWebHostBuilder(args)))
            using (HttpClient client = server.CreateClient())
            {
                string query = @"{
                    book_by_pk(id: 1) {
                       id,
                       title,
                       publisher_id
                    }
                }";

                object payload = new { query };

                HttpRequestMessage graphQLRequest = new(HttpMethod.Post, "/graphql")
                {
                    Content = JsonContent.Create(payload)
                };

                HttpResponseMessage graphQLResponse = await client.SendAsync(graphQLRequest);
                Assert.AreEqual(expectedStatusCodeForGraphQL, graphQLResponse.StatusCode);

                HttpRequestMessage restRequest = new(HttpMethod.Get, "/api/Book");
                HttpResponseMessage restResponse = await client.SendAsync(restRequest);
                Assert.AreEqual(expectedStatusCodeForREST, restResponse.StatusCode);
            }

            // Hosted Scenario
            // Instantiate new server with no runtime config for post-startup configuration hydration tests.
            using (TestServer server = new(Program.CreateWebHostFromInMemoryUpdatableConfBuilder(Array.Empty<string>())))
            using (HttpClient client = server.CreateClient())
            {
                JsonContent content = GetPostStartupConfigParams(MSSQL_ENVIRONMENT, configuration, configurationEndpoint);

                HttpResponseMessage postResult =
                await client.PostAsync(configurationEndpoint, content);
                Assert.AreEqual(HttpStatusCode.OK, postResult.StatusCode);

                HttpStatusCode restResponseCode = await GetRestResponsePostConfigHydration(client);

                Assert.AreEqual(expected: expectedStatusCodeForREST, actual: restResponseCode);

                HttpStatusCode graphqlResponseCode = await GetGraphQLResponsePostConfigHydration(client);

                Assert.AreEqual(expected: expectedStatusCodeForGraphQL, actual: graphqlResponseCode);

            }
        }

        /// <summary>
        /// For mutation operations, both the respective operation(create/update/delete) + read permissions are needed to receive a valid response.
        /// In this test, Anonymous role is configured with only create permission.
        /// So, a create mutation executed in the context of Anonymous role is expected to result in
        /// 1) Creation of a new item in the database
        /// 2) An error response containing the error message : "The mutation operation {operation_name} was successful but the current user is unauthorized to view the response due to lack of read permissions"
        ///
        /// A create mutation operation in the context of Anonymous role is executed and the expected error message is validated.
        /// Authenticated role has read permission configured. A pk query is executed in the context of Authenticated role to validate that a new
        /// record was created in the database.
        /// </summary>
        [TestMethod]
        [TestCategory(TestCategory.MSSQL)]
        public async Task ValidateErrorMessageForMutationWithoutReadPermission()
        {
            GraphQLRuntimeOptions graphqlOptions = new(Enabled: true);
            RestRuntimeOptions restRuntimeOptions = new(Enabled: false);

            DataSource dataSource = new(DatabaseType.MSSQL,
                GetConnectionStringFromEnvironmentConfig(environment: TestCategory.MSSQL), Options: null);

            EntityAction createAction = new(
                Action: EntityActionOperation.Create,
                Fields: null,
                Policy: new());

            EntityAction readAction = new(
                Action: EntityActionOperation.Read,
                Fields: null,
                Policy: new());

            EntityAction deleteAction = new(
                Action: EntityActionOperation.Delete,
                Fields: null,
                Policy: new());

            EntityPermission[] permissions = new[] {new EntityPermission( Role: AuthorizationResolver.ROLE_ANONYMOUS , Actions: new[] { createAction }),
                       new EntityPermission( Role: AuthorizationResolver.ROLE_AUTHENTICATED , Actions: new[] { readAction, createAction, deleteAction })};

            Entity entity = new(Source: new("stocks", EntitySourceType.Table, null, null),
                                  Rest: null,
                                  GraphQL: new(Singular: "Stock", Plural: "Stocks"),
                                  Permissions: permissions,
                                  Relationships: null,
                                  Mappings: null);

            string entityName = "Stock";
            RuntimeConfig configuration = InitMinimalRuntimeConfig(dataSource, graphqlOptions, restRuntimeOptions, entity, entityName);

            const string CUSTOM_CONFIG = "custom-config.json";
            File.WriteAllText(CUSTOM_CONFIG, configuration.ToJson());
            string[] args = new[]
            {
                $"--ConfigFileName={CUSTOM_CONFIG}"
            };

            string authToken = AuthTestHelper.CreateStaticWebAppsEasyAuthToken();
            using (TestServer server = new(Program.CreateWebHostBuilder(args)))
            using (HttpClient client = server.CreateClient())
            {
                try
                {
                    // A create mutation operation is executed in the context of Anonymous role. The Anonymous role has create action configured but lacks
                    // read action. As a result, a new record should be created in the database but the mutation operation should return an error message.
                    string graphQLMutation = @"
                            mutation {
                              createStock(
                                item: {
                                  categoryid: 5001
                                  pieceid: 5001
                                  categoryName: ""SciFi""
                                  piecesAvailable: 100
                                  piecesRequired: 50
                                }
                              ) {
                                categoryid
                                pieceid
                              }
                            }";

                    JsonElement mutationResponse = await GraphQLRequestExecutor.PostGraphQLRequestAsync(
                        client,
                        server.Services.GetRequiredService<RuntimeConfigProvider>(),
                        query: graphQLMutation,
                        queryName: "createStock",
                        variables: null,
                        clientRoleHeader: null
                        );

                    Assert.IsNotNull(mutationResponse);
                    Assert.IsTrue(mutationResponse.ToString().Contains("The mutation operation createStock was successful but the current user is unauthorized to view the response due to lack of read permissions"));

                    // pk_query is executed in the context of Authenticated role to validate that the create mutation executed in the context of Anonymous role
                    // resulted in the creation of a new record in the database.
                    string graphQLQuery = @"
                        {
                          stock_by_pk(categoryid: 5001, pieceid: 5001) {
                            categoryid
                            pieceid
                            categoryName
                          }
                        }";
                    string queryName = "stock_by_pk";

                    ValidateMutationSucceededAtDbLayer(server, client, graphQLQuery, queryName, authToken, AuthorizationResolver.ROLE_AUTHENTICATED);
                }
                finally
                {
                    // Clean-up steps. The record created by the create mutation operation is deleted to reset the database
                    // back to its original state.
                    string deleteMutation = @"
                        mutation {
                            deleteStock(categoryid: 5001, pieceid: 5001) {
                            categoryid
                            pieceid
                            }
                        }";

                    _ = await GraphQLRequestExecutor.PostGraphQLRequestAsync(
                        client,
                        server.Services.GetRequiredService<RuntimeConfigProvider>(),
                        query: deleteMutation,
                        queryName: "deleteStock",
                        variables: null,
                        authToken: authToken,
                        clientRoleHeader: AuthorizationResolver.ROLE_AUTHENTICATED);
                }
            }
        }

        /// <summary>
        /// Multiple mutation operations are disabled through the configuration properties.
        ///
        /// Test to validate that when multiple-create is disabled:
        /// 1. Including a relationship field in the input for create mutation for an entity returns an exception as when multiple mutations are disabled,
        /// we don't add fields for relationships in the input type schema and hence users should not be able to do insertion in the related entities.
        ///
        /// 2. Excluding all the relationship fields i.e. performing insertion in just the top-level entity executes successfully.
        ///
        /// 3. Relationship fields are marked as optional fields in the schema when multiple create operation is enabled. However, when multiple create operations
        /// are disabled, the relationship fields should continue to be marked as required fields.
        /// With multiple create operation disabled, executing a create mutation operation without a relationship field ("publisher_id" in createbook mutation operation) should be caught by
        /// HotChocolate since it is a required field.
        /// </summary>
        [TestMethod]
        [TestCategory(TestCategory.MSSQL)]
        public async Task ValidateMultipleCreateAndCreateMutationWhenMultipleCreateOperationIsDisabled()
        {
            // Generate a custom config file with multiple create operation disabled.
            RuntimeConfig runtimeConfig = InitialzieRuntimeConfigForMultipleCreateTests(isMultipleCreateOperationEnabled: false);

            const string CUSTOM_CONFIG = "custom-config.json";

            File.WriteAllText(CUSTOM_CONFIG, runtimeConfig.ToJson());
            string[] args = new[]
            {
                $"--ConfigFileName={CUSTOM_CONFIG}"
            };

            using (TestServer server = new(Program.CreateWebHostBuilder(args)))
            using (HttpClient client = server.CreateClient())
            {
                // When multiple create operation is disabled, fields belonging to related entities are not generated for the input type objects of create operation.
                // Executing a create mutation with fields belonging to related entities should be caught by Hotchocolate as unrecognized fields.
                string pointMultipleCreateOperation = @"mutation createbook{
                                                            createbook(item: { title: ""Book #1"", publishers: { name: ""The First Publisher"" } }) {
                                                                id
                                                                title
                                                            }
                                                        }";

                JsonElement mutationResponse = await GraphQLRequestExecutor.PostGraphQLRequestAsync(client,
                                                                                                    server.Services.GetRequiredService<RuntimeConfigProvider>(),
                                                                                                    query: pointMultipleCreateOperation,
                                                                                                    queryName: "createbook",
                                                                                                    variables: null,
                                                                                                    clientRoleHeader: null);

                Assert.IsNotNull(mutationResponse);

                SqlTestHelper.TestForErrorInGraphQLResponse(mutationResponse.ToString(),
                                                            message: "The specified input object field `publishers` does not exist.",
                                                            path: @"[""createbook""]");

                // When multiple create operation is enabled, two types of create mutation operations are generated 1) Point create mutation operation 2) Many type create mutation operation.
                // When multiple create operation is disabled, only point create mutation operation is generated.
                // With multiple create operation disabled, executing a many type multiple create operation should be caught by HotChocolate as the many type mutation operation should not exist in the schema.
                string manyTypeMultipleCreateOperation = @"mutation {
                                                              createbooks(
                                                                items: [
                                                                  { title: ""Book #1"", publishers: { name: ""Publisher #1"" } }
                                                                  { title: ""Book #2"", publisher_id: 1234 }
                                                                ]
                                                              ) {
                                                                items {
                                                                  id
                                                                  title
                                                                }
                                                              }
                                                            }";

                mutationResponse = await GraphQLRequestExecutor.PostGraphQLRequestAsync(client,
                                                                                        server.Services.GetRequiredService<RuntimeConfigProvider>(),
                                                                                        query: manyTypeMultipleCreateOperation,
                                                                                        queryName: "createbook",
                                                                                        variables: null,
                                                                                        clientRoleHeader: null);

                Assert.IsNotNull(mutationResponse);
                SqlTestHelper.TestForErrorInGraphQLResponse(mutationResponse.ToString(),
                                                            message: "The field `createbooks` does not exist on the type `Mutation`.");

                // Sanity test to validate that executing a point create mutation with multiple create operation disabled,
                // a) Creates the new item successfully.
                // b) Returns the expected response.
                string pointCreateOperation = @"mutation createbook{
                                                            createbook(item: { title: ""Book #1"", publisher_id: 1234 }) {
                                                                title
                                                                publisher_id
                                                            }
                                                        }";

                mutationResponse = await GraphQLRequestExecutor.PostGraphQLRequestAsync(client,
                                                                                        server.Services.GetRequiredService<RuntimeConfigProvider>(),
                                                                                        query: pointCreateOperation,
                                                                                        queryName: "createbook",
                                                                                        variables: null,
                                                                                        clientRoleHeader: null);

                string expectedResponse = @"{ ""title"":""Book #1"",""publisher_id"":1234}";

                Assert.IsNotNull(mutationResponse);
                SqlTestHelper.PerformTestEqualJsonStrings(expectedResponse, mutationResponse.ToString());

                // When  a create multiple operation is enabled, the "publisher_id" field will be generated as an optional field in the schema. But, when multiple create operation is disabled,
                // "publisher_id" should be a required field.
                // With multiple create operation disabled, executing a createbook mutation operation without the "publisher_id" field is expected to be caught by HotChocolate
                // as the schema should be generated with "publisher_id" as a required field.
                string pointCreateOperationWithMissingFields = @"mutation createbook{
                                                                    createbook(item: { title: ""Book #1""}) {
                                                                        title
                                                                        publisher_id
                                                                    }
                                                                }";

                mutationResponse = await GraphQLRequestExecutor.PostGraphQLRequestAsync(client,
                                                                                        server.Services.GetRequiredService<RuntimeConfigProvider>(),
                                                                                        query: pointCreateOperationWithMissingFields,
                                                                                        queryName: "createbook",
                                                                                        variables: null,
                                                                                        clientRoleHeader: null);

                Assert.IsNotNull(mutationResponse);
                SqlTestHelper.TestForErrorInGraphQLResponse(response: mutationResponse.ToString(),
                                                            message: "`publisher_id` is a required field and cannot be null.");
            }
        }

        /// <summary>
        /// When multiple create operation is enabled, the relationship fields are generated as optional fields in the schema.
        /// However, when not providing the relationship field as well the related object in the create mutation request should result in an error from the database layer.
        /// </summary>
        [TestMethod]
        [TestCategory(TestCategory.MSSQL)]
        public async Task ValidateCreateMutationWithMissingFieldsFailWithMultipleCreateEnabled()
        {
            // Multiple create operations are enabled.
            RuntimeConfig runtimeConfig = InitialzieRuntimeConfigForMultipleCreateTests(isMultipleCreateOperationEnabled: true);

            const string CUSTOM_CONFIG = "custom-config.json";

            File.WriteAllText(CUSTOM_CONFIG, runtimeConfig.ToJson());
            string[] args = new[]
            {
                $"--ConfigFileName={CUSTOM_CONFIG}"
            };

            using (TestServer server = new(Program.CreateWebHostBuilder(args)))
            using (HttpClient client = server.CreateClient())
            {

                // When  a create multiple operation is enabled, the "publisher_id" field will generated as an optional field in the schema. But, when multiple create operation is disabled,
                // "publisher_id" should be a required field.
                // With multiple create operation disabled, executing a createbook mutation operation without the "publisher_id" field is expected to be caught by HotChocolate
                // as the schema should be generated with "publisher_id" as a required field.
                string pointCreateOperationWithMissingFields = @"mutation createbook{
                                                                    createbook(item: { title: ""Book #1""}) {
                                                                        title
                                                                        publisher_id
                                                                    }
                                                                }";

                JsonElement mutationResponse = await GraphQLRequestExecutor.PostGraphQLRequestAsync(client,
                                                                                                    server.Services.GetRequiredService<RuntimeConfigProvider>(),
                                                                                                    query: pointCreateOperationWithMissingFields,
                                                                                                    queryName: "createbook",
                                                                                                    variables: null,
                                                                                                    clientRoleHeader: null);

                Assert.IsNotNull(mutationResponse);
                SqlTestHelper.TestForErrorInGraphQLResponse(response: mutationResponse.ToString(),
                                                            message: "Missing value for required column: publisher_id for entity: Book at level: 1.");
            }
        }

        /// <summary>
        /// For mutation operations, the respective mutation operation type(create/update/delete) + read permissions are needed to receive a valid response.
        /// For graphQL requests, if read permission is configured for Anonymous role, then it is inherited by other roles.
        /// In this test, Anonymous role has read permission configured. Authenticated role has only create permission configured.
        /// A create mutation operation is executed in the context of Authenticated role and the response is expected to have no errors because
        /// the read permission is inherited from Anonymous role.
        /// </summary>
        [TestMethod]
        [TestCategory(TestCategory.MSSQL)]
        public async Task ValidateInheritanceOfReadPermissionFromAnonymous()
        {
            GraphQLRuntimeOptions graphqlOptions = new(Enabled: true);
            RestRuntimeOptions restRuntimeOptions = new(Enabled: false);

            DataSource dataSource = new(DatabaseType.MSSQL,
                GetConnectionStringFromEnvironmentConfig(environment: TestCategory.MSSQL), Options: null);

            EntityAction createAction = new(
                Action: EntityActionOperation.Create,
                Fields: null,
                Policy: new());

            EntityAction readAction = new(
                Action: EntityActionOperation.Read,
                Fields: null,
                Policy: new());

            EntityAction deleteAction = new(
                Action: EntityActionOperation.Delete,
                Fields: null,
                Policy: new());

            EntityPermission[] permissions = new[] {new EntityPermission( Role: AuthorizationResolver.ROLE_ANONYMOUS , Actions: new[] { createAction, readAction, deleteAction }),
                       new EntityPermission( Role: AuthorizationResolver.ROLE_AUTHENTICATED , Actions: new[] { createAction })};

            Entity entity = new(Source: new("stocks", EntitySourceType.Table, null, null),
                                  Rest: null,
                                  GraphQL: new(Singular: "Stock", Plural: "Stocks"),
                                  Permissions: permissions,
                                  Relationships: null,
                                  Mappings: null);

            string entityName = "Stock";
            RuntimeConfig configuration = InitMinimalRuntimeConfig(dataSource, graphqlOptions, restRuntimeOptions, entity, entityName);

            const string CUSTOM_CONFIG = "custom-config.json";
            File.WriteAllText(CUSTOM_CONFIG, configuration.ToJson());
            string[] args = new[]
            {
                $"--ConfigFileName={CUSTOM_CONFIG}"
            };

            using (TestServer server = new(Program.CreateWebHostBuilder(args)))
            using (HttpClient client = server.CreateClient())
            {
                try
                {
                    // A create mutation operation is executed in the context of Authenticated role and the response is expected to be a valid
                    // response without any errors.
                    string graphQLMutation = @"
                        mutation {
                          createStock(
                            item: {
                              categoryid: 5001
                              pieceid: 5001
                              categoryName: ""SciFi""
                              piecesAvailable: 100
                              piecesRequired: 50
                            }
                          ) {
                            categoryid
                            pieceid
                          }
                        }";

                    JsonElement mutationResponse = await GraphQLRequestExecutor.PostGraphQLRequestAsync(
                        client,
                        server.Services.GetRequiredService<RuntimeConfigProvider>(),
                        query: graphQLMutation,
                        queryName: "createStock",
                        variables: null,
                        authToken: AuthTestHelper.CreateStaticWebAppsEasyAuthToken(),
                        clientRoleHeader: AuthorizationResolver.ROLE_AUTHENTICATED
                        );

                    Assert.IsNotNull(mutationResponse);
                    Assert.IsFalse(mutationResponse.TryGetProperty("errors", out _));
                }
                finally
                {
                    // Clean-up steps. The record created by the create mutation operation is deleted to reset the database
                    // back to its original state.
                    string deleteMutation = @"
                        mutation {
                            deleteStock(categoryid: 5001, pieceid: 5001) {
                            categoryid
                            pieceid
                            }
                        }";

                    _ = await GraphQLRequestExecutor.PostGraphQLRequestAsync(
                        client,
                        server.Services.GetRequiredService<RuntimeConfigProvider>(),
                        query: deleteMutation,
                        queryName: "deleteStock",
                        variables: null,
                        clientRoleHeader: null);
                }
            }
        }

        /// <summary>
        /// Helper method to validate that the mutation operation succeded at the database layer by executing a graphQL pk query.
        /// </summary>
        /// <param name="server">Test server created for the test</param>
        /// <param name="client">HTTP client</param>
        /// <param name="query">GraphQL query/mutation text</param>
        /// <param name="queryName">GraphQL query/mutation name</param>
        /// <param name="authToken">Auth token for the graphQL request</param>
        private static async void ValidateMutationSucceededAtDbLayer(TestServer server, HttpClient client, string query, string queryName, string authToken, string clientRoleHeader)
        {
            JsonElement queryResponse = await GraphQLRequestExecutor.PostGraphQLRequestAsync(
                                                client,
                                                server.Services.GetRequiredService<RuntimeConfigProvider>(),
                                                query: query,
                                                queryName: queryName,
                                                variables: null,
                                                authToken: authToken,
                                                clientRoleHeader: clientRoleHeader);

            Assert.IsNotNull(queryResponse);
            Assert.IsFalse(queryResponse.TryGetProperty("errors", out _));
        }

        /// <summary>
        /// Validates the Location header field returned for a POST request when a 201 response is returned. The idea behind returning
        /// a Location header is to provide a URL against which a GET request can be performed to fetch the details of the new item.
        /// Base Route is not configured in the config file used for this test. If base-route is configured, the Location header URL should contain the base-route.
        /// This test performs a POST request, and in the event that it results in a 201 response, it performs a subsequent GET request
        /// with the Location header to validate the correctness of the URL.
        /// </summary>
        /// <param name="entityType">Type of the entity</param>
        /// <param name="requestPath">Request path for performing POST API requests on the entity</param>
        [DataTestMethod]
        [TestCategory(TestCategory.MSSQL)]
        [DataRow(EntitySourceType.Table, "/api/Book", DisplayName = "Location Header validation - Table, Base Route not configured")]
        [DataRow(EntitySourceType.StoredProcedure, "/api/GetBooks", DisplayName = "Location Header validation - Stored Procedures, Base Route not configured")]
        public async Task ValidateLocationHeaderFieldForPostRequests(EntitySourceType entityType, string requestPath)
        {

            GraphQLRuntimeOptions graphqlOptions = new(Enabled: false);
            RestRuntimeOptions restRuntimeOptions = new(Enabled: true);

            DataSource dataSource = new(DatabaseType.MSSQL,
                GetConnectionStringFromEnvironmentConfig(environment: TestCategory.MSSQL), Options: null);

            RuntimeConfig configuration;

            if (entityType is EntitySourceType.StoredProcedure)
            {
                Entity entity = new(Source: new("get_books", EntitySourceType.StoredProcedure, null, null),
                              Rest: new(new SupportedHttpVerb[] { SupportedHttpVerb.Get, SupportedHttpVerb.Post }),
                              GraphQL: null,
                              Permissions: new[] { GetMinimalPermissionConfig(AuthorizationResolver.ROLE_ANONYMOUS) },
                              Relationships: null,
                              Mappings: null
                             );

                string entityName = "GetBooks";
                configuration = InitMinimalRuntimeConfig(dataSource, graphqlOptions, restRuntimeOptions, entity, entityName);
            }
            else
            {
                configuration = InitMinimalRuntimeConfig(dataSource, graphqlOptions, restRuntimeOptions);
            }

            const string CUSTOM_CONFIG = "custom-config.json";
            File.WriteAllText(CUSTOM_CONFIG, configuration.ToJson());
            string[] args = new[]
            {
                $"--ConfigFileName={CUSTOM_CONFIG}"
            };

            using (TestServer server = new(Program.CreateWebHostBuilder(args)))
            using (HttpClient client = server.CreateClient())
            {
                HttpMethod httpMethod = SqlTestHelper.ConvertRestMethodToHttpMethod(SupportedHttpVerb.Post);
                HttpRequestMessage request = new(httpMethod, requestPath);
                if (entityType is not EntitySourceType.StoredProcedure)
                {
                    string requestBody = @"{
                        ""title"": ""Harry Potter and the Order of Phoenix"",
                        ""publisher_id"": 1234
                    }";

                    JsonElement requestBodyElement = JsonDocument.Parse(requestBody).RootElement.Clone();
                    request = new(httpMethod, requestPath)
                    {
                        Content = JsonContent.Create(requestBodyElement)
                    };
                }

                HttpResponseMessage response = await client.SendAsync(request);

                // Location header field is expected only when POST request results in the creation of a new item
                Assert.AreEqual(HttpStatusCode.Created, response.StatusCode);

                string locationHeader = response.Headers.Location.AbsoluteUri;

                // GET request performed using the Location header should be successful.
                HttpRequestMessage followUpRequest = new(HttpMethod.Get, response.Headers.Location);
                HttpResponseMessage followUpResponse = await client.SendAsync(followUpRequest);
                Assert.AreEqual(HttpStatusCode.OK, followUpResponse.StatusCode);

                // Delete the new record created as part of this test
                if (entityType is EntitySourceType.Table)
                {
                    HttpRequestMessage cleanupRequest = new(HttpMethod.Delete, locationHeader);
                    await client.SendAsync(cleanupRequest);
                }
            }
        }

        /// <summary>
        /// Validates the Location header field returned for a POST request when it results in a 201 response. The idea behind returning
        /// a Location header is to provide a URL against which a GET request can be performed to fetch the details of the new item.
        /// Base Route is configured in the config file used for this test. So, it is expected that the Location header returned will contain the base-route.
        /// This test performs a POST request, and checks if it results in a 201 response. If so, the test validates the correctness of the Location header in two steps.
        /// Since base-route has significance only in the SWA-DAB integrated scenario and this test is executed against DAB running independently,
        /// a subsequent GET request against the Location header will result in an error. So, the correctness of the base-route returned is validated with the help of
        /// an expected location header value. The correctness of the PK part of the Location string is validated by performing a GET request after stripping off
        /// the base-route from the Location URL.
        /// </summary>
        /// <param name="entityType">Type of the entity</param>
        /// <param name="requestPath">Request path for performing POST API requests on the entity</param>
        /// <param name="baseRoute">Configured base route</param>
        /// <param name="expectedLocationHeader">Expected value for Location field in the response header. Since, the PK of the new record is not known beforehand,
        /// the expectedLocationHeader excludes the PK. Because of this, the actual location header is validated by checking if it starts with the expectedLocationHeader.</param>
        [DataTestMethod]
        [TestCategory(TestCategory.MSSQL)]
        [DataRow(EntitySourceType.Table, "/api/Book", "/data-api", "http://localhost/data-api/api/Book/id/", DisplayName = "Location Header validation - Table, Base Route configured")]
        [DataRow(EntitySourceType.StoredProcedure, "/api/GetBooks", "/data-api", "http://localhost/data-api/api/GetBooks", DisplayName = "Location Header validation - Stored Procedure, Base Route configured")]
        public async Task ValidateLocationHeaderWhenBaseRouteIsConfigured(
            EntitySourceType entityType,
            string requestPath,
            string baseRoute,
            string expectedLocationHeader)
        {
            GraphQLRuntimeOptions graphqlOptions = new(Enabled: false);
            RestRuntimeOptions restRuntimeOptions = new(Enabled: true);

            DataSource dataSource = new(DatabaseType.MSSQL,
                GetConnectionStringFromEnvironmentConfig(environment: TestCategory.MSSQL), Options: null);

            RuntimeConfig configuration;

            if (entityType is EntitySourceType.StoredProcedure)
            {
                Entity entity = new(Source: new("get_books", EntitySourceType.StoredProcedure, null, null),
                              Rest: new(new SupportedHttpVerb[] { SupportedHttpVerb.Get, SupportedHttpVerb.Post }),
                              GraphQL: null,
                              Permissions: new[] { GetMinimalPermissionConfig(AuthorizationResolver.ROLE_ANONYMOUS) },
                              Relationships: null,
                              Mappings: null
                             );

                string entityName = "GetBooks";
                configuration = InitMinimalRuntimeConfig(dataSource, graphqlOptions, restRuntimeOptions, entity, entityName);
            }
            else
            {
                configuration = InitMinimalRuntimeConfig(dataSource, graphqlOptions, restRuntimeOptions);
            }

            const string CUSTOM_CONFIG = "custom-config.json";

            Config.ObjectModel.AuthenticationOptions authenticationOptions = new(Provider: EasyAuthType.StaticWebApps.ToString(), null);
            HostOptions staticWebAppsHostOptions = new(null, authenticationOptions);

            RuntimeOptions runtimeOptions = configuration.Runtime;
            RuntimeOptions baseRouteEnabledRuntimeOptions = new(runtimeOptions?.Rest, runtimeOptions?.GraphQL, staticWebAppsHostOptions, "/data-api");
            RuntimeConfig baseRouteEnabledConfig = configuration with { Runtime = baseRouteEnabledRuntimeOptions };
            File.WriteAllText(CUSTOM_CONFIG, baseRouteEnabledConfig.ToJson());

            string[] args = new[]
            {
                $"--ConfigFileName={CUSTOM_CONFIG}"
            };

            using (TestServer server = new(Program.CreateWebHostBuilder(args)))
            using (HttpClient client = server.CreateClient())
            {
                HttpMethod httpMethod = SqlTestHelper.ConvertRestMethodToHttpMethod(SupportedHttpVerb.Post);
                HttpRequestMessage request = new(httpMethod, requestPath);
                if (entityType is not EntitySourceType.StoredProcedure)
                {
                    string requestBody = @"{
                        ""title"": ""Harry Potter and the Order of Phoenix"",
                        ""publisher_id"": 1234
                    }";

                    JsonElement requestBodyElement = JsonDocument.Parse(requestBody).RootElement.Clone();
                    request = new(httpMethod, requestPath)
                    {
                        Content = JsonContent.Create(requestBodyElement)
                    };
                }

                HttpResponseMessage response = await client.SendAsync(request);
                Assert.AreEqual(HttpStatusCode.Created, response.StatusCode);

                string locationHeader = response.Headers.Location.AbsoluteUri;
                Assert.IsTrue(locationHeader.StartsWith(expectedLocationHeader));

                // The URL to perform the GET request is constructed by skipping the base-route.
                // Base Route field is applicable only in SWA-DAB integrated scenario. When DAB engine is run independently, all the
                // APIs are hosted on /api. But, the returned Location header in this test will contain the configured base-route. So, this needs to be
                // removed before performing a subsequent GET request.
                string path = response.Headers.Location.AbsolutePath;
                string completeUrl = path.Substring(baseRoute.Length);

                HttpRequestMessage followUpRequest = new(HttpMethod.Get, completeUrl);
                HttpResponseMessage followUpResponse = await client.SendAsync(followUpRequest);
                Assert.AreEqual(HttpStatusCode.OK, followUpResponse.StatusCode);

                // Delete the new record created as part of this test
                if (entityType is EntitySourceType.Table)
                {
                    HttpRequestMessage cleanupRequest = new(HttpMethod.Delete, completeUrl);
                    await client.SendAsync(cleanupRequest);
                }

            }
        }

        /// <summary>
        /// Test to validate that when the property rest.request-body-strict is absent from the rest runtime section in config file, DAB runs in strict mode.
        /// In strict mode, presence of extra fields in the request body is not permitted and leads to HTTP 400 - BadRequest error.
        /// </summary>
        /// <param name="includeExtraneousFieldInRequestBody">Boolean value indicating whether or not to include extraneous field in request body.</param>
        [DataTestMethod]
        [TestCategory(TestCategory.MSSQL)]
        [DataRow(false, DisplayName = "Mutation operation passes when no extraneous field is included in request body and rest.request-body-strict is omitted from the rest runtime section in the config file.")]
        [DataRow(true, DisplayName = "Mutation operation fails when an extraneous field is included in request body and rest.request-body-strict is omitted from the rest runtime section in the config file.")]
        public async Task ValidateStrictModeAsDefaultForRestRequestBody(bool includeExtraneousFieldInRequestBody)
        {
            string entityJson = @"
            {
                ""entities"": {
                    ""Book"": {
                        ""source"": {
                        ""object"": ""books"",
                        ""type"": ""table""
                        },
                        ""permissions"": [
                        {
                            ""role"": ""anonymous"",
                            ""actions"": [
                            {
                                ""action"": ""*""
                            }
                            ]
                        }
                        ]
                    }
                }
            }";

            // The BASE_CONFIG omits the rest.request-body-strict option in the runtime section.
            string configJson = TestHelper.AddPropertiesToJson(TestHelper.BASE_CONFIG, entityJson);
            RuntimeConfigLoader.TryParseConfig(configJson, out RuntimeConfig deserializedConfig, logger: null, GetConnectionStringFromEnvironmentConfig(environment: TestCategory.MSSQL));
            const string CUSTOM_CONFIG = "custom-config.json";
            File.WriteAllText(CUSTOM_CONFIG, deserializedConfig.ToJson());
            string[] args = new[]
            {
                $"--ConfigFileName={CUSTOM_CONFIG}"
            };

            using (TestServer server = new(Program.CreateWebHostBuilder(args)))
            using (HttpClient client = server.CreateClient())
            {
                HttpMethod httpMethod = SqlTestHelper.ConvertRestMethodToHttpMethod(SupportedHttpVerb.Post);
                string requestBody = @"{
                        ""title"": ""Harry Potter and the Order of Phoenix"",
                        ""publisher_id"": 1234";

                if (includeExtraneousFieldInRequestBody)
                {
                    requestBody += @",
                    ""extraField"": 12";
                }

                requestBody += "}";
                JsonElement requestBodyElement = JsonDocument.Parse(requestBody).RootElement.Clone();
                HttpRequestMessage request = new(httpMethod, "api/Book")
                {
                    Content = JsonContent.Create(requestBodyElement)
                };

                HttpResponseMessage response = await client.SendAsync(request);
                if (includeExtraneousFieldInRequestBody)
                {
                    string responseBody = await response.Content.ReadAsStringAsync();
                    // Assert that including an extraneous field in request body while operating in strict mode leads to a bad request exception.
                    Assert.AreEqual(HttpStatusCode.BadRequest, response.StatusCode);
                    Assert.IsTrue(responseBody.Contains("Invalid request body. Contained unexpected fields in body: extraField"));
                }
                else
                {
                    // When no extraneous fields are included in request body, the operation executes successfully.
                    Assert.AreEqual(HttpStatusCode.Created, response.StatusCode);
                    string locationHeader = response.Headers.Location.AbsoluteUri;

                    // Delete the new record created as part of this test.
                    HttpRequestMessage cleanupRequest = new(HttpMethod.Delete, locationHeader);
                    await client.SendAsync(cleanupRequest);
                }
            }
        }

        /// <summary>
        /// Engine supports config with some views that do not have keyfields specified in the config for MsSQL.
        /// This Test validates that support. It creates a custom config with a view and no keyfields specified.
        /// It checks both Rest and GraphQL queries are tested to return Success.
        /// </summary>
        [TestMethod, TestCategory(TestCategory.MSSQL)]
        public async Task TestEngineSupportViewsWithoutKeyFieldsInConfigForMsSQL()
        {
            DataSource dataSource = new(DatabaseType.MSSQL,
                GetConnectionStringFromEnvironmentConfig(environment: TestCategory.MSSQL), Options: null);
            Entity viewEntity = new(
                Source: new("books_view_all", EntitySourceType.Table, null, null),
                Rest: new(Enabled: true),
                GraphQL: new("", ""),
                Permissions: new[] { GetMinimalPermissionConfig(AuthorizationResolver.ROLE_ANONYMOUS) },
                Relationships: null,
                Mappings: null
            );

            RuntimeConfig configuration = InitMinimalRuntimeConfig(dataSource, new(), new(), viewEntity, "books_view_all");

            const string CUSTOM_CONFIG = "custom-config.json";

            File.WriteAllText(
                CUSTOM_CONFIG,
                configuration.ToJson());

            string[] args = new[]
            {
                $"--ConfigFileName={CUSTOM_CONFIG}"
        };

            using (TestServer server = new(Program.CreateWebHostBuilder(args)))
            using (HttpClient client = server.CreateClient())
            {
                string query = @"{
                    books_view_alls {
                        items{
                            id
                            title
                        }
                    }
                }";

                object payload = new { query };

                HttpRequestMessage graphQLRequest = new(HttpMethod.Post, "/graphql")
                {
                    Content = JsonContent.Create(payload)
                };

                HttpResponseMessage graphQLResponse = await client.SendAsync(graphQLRequest);
                Assert.AreEqual(HttpStatusCode.OK, graphQLResponse.StatusCode);
                string body = await graphQLResponse.Content.ReadAsStringAsync();
                Assert.IsFalse(body.Contains("errors")); // In GraphQL, All errors end up in the errors array, no matter what kind of error they are.

                HttpRequestMessage restRequest = new(HttpMethod.Get, "/api/books_view_all");
                HttpResponseMessage restResponse = await client.SendAsync(restRequest);
                Assert.AreEqual(HttpStatusCode.OK, restResponse.StatusCode);
            }
        }

        /// <summary>
        /// Validates that DAB supports a configuration without authentication, as it's optional.
        /// Ensures both REST and GraphQL queries return success when authentication is not configured.
        /// </summary>
        [TestMethod, TestCategory(TestCategory.MSSQL)]
        public async Task TestEngineSupportConfigWithNoAuthentication()
        {
            DataSource dataSource = new(DatabaseType.MSSQL,
                GetConnectionStringFromEnvironmentConfig(environment: TestCategory.MSSQL), Options: null);

            RuntimeConfig configuration = CreateBasicRuntimeConfigWithSingleEntityAndAuthOptions(dataSource: dataSource, authenticationOptions: null);

            const string CUSTOM_CONFIG = "custom-config.json";

            File.WriteAllText(
                CUSTOM_CONFIG,
                configuration.ToJson());

            string[] args = new[]
            {
                $"--ConfigFileName={CUSTOM_CONFIG}"
            };

            using (TestServer server = new(Program.CreateWebHostBuilder(args)))
            using (HttpClient client = server.CreateClient())
            {
                string query = @"{
                    books {
                        items{
                            id
                            title
                        }
                    }
                }";

                object payload = new { query };

                HttpRequestMessage graphQLRequest = new(HttpMethod.Post, "/graphql")
                {
                    Content = JsonContent.Create(payload)
                };

                HttpResponseMessage graphQLResponse = await client.SendAsync(graphQLRequest);
                Assert.AreEqual(HttpStatusCode.OK, graphQLResponse.StatusCode);
                string body = await graphQLResponse.Content.ReadAsStringAsync();
                Assert.IsFalse(body.Contains("errors")); // In GraphQL, All errors end up in the errors array, no matter what kind of error they are.

                HttpRequestMessage restRequest = new(HttpMethod.Get, "/api/Book");
                HttpResponseMessage restResponse = await client.SendAsync(restRequest);
                Assert.AreEqual(HttpStatusCode.OK, restResponse.StatusCode);
            }
        }

        /// <summary>
        /// In CosmosDB NoSQL, we store data in the form of JSON. Practically, JSON can be very complex.
        /// But DAB doesn't support JSON with circular references e.g if 'Character.Moon' is a valid JSON Path, then
        /// 'Moon.Character' should not be there, DAB would throw an exception during the load itself.
        /// </summary>
        /// <exception cref="ApplicationException"></exception>
        [TestMethod, TestCategory(TestCategory.COSMOSDBNOSQL)]
        [DataRow(GRAPHQL_SCHEMA_WITH_CYCLE_OBJECT, DisplayName = "When Circular Reference is there with Object type (i.e. 'Moon' in 'Character' Entity")]
        [DataRow(GRAPHQL_SCHEMA_WITH_CYCLE_ARRAY, DisplayName = "When Circular Reference is there with Array type (i.e. '[Moon]' in 'Character' Entity")]
        public void ValidateGraphQLSchemaForCircularReference(string schema)
        {
            // Read the base config from the file system
            TestHelper.SetupDatabaseEnvironment(TestCategory.COSMOSDBNOSQL);
            FileSystemRuntimeConfigLoader baseLoader = TestHelper.GetRuntimeConfigLoader();
            if (!baseLoader.TryLoadKnownConfig(out RuntimeConfig baseConfig))
            {
                throw new ApplicationException("Failed to load the default CosmosDB_NoSQL config and cannot continue with tests.");
            }

            // Setup a mock file system, and use that one with the loader/provider for the config
            MockFileSystem fileSystem = new(new Dictionary<string, MockFileData>()
            {
                { @"../schema.gql", new MockFileData(schema) },
                { DEFAULT_CONFIG_FILE_NAME, new MockFileData(baseConfig.ToJson()) }
            });
            FileSystemRuntimeConfigLoader loader = new(fileSystem);
            RuntimeConfigProvider provider = new(loader);

            DataApiBuilderException exception =
                Assert.ThrowsException<DataApiBuilderException>(() => new CosmosSqlMetadataProvider(provider, fileSystem));
            Assert.AreEqual("Circular reference detected in the provided GraphQL schema for entity 'Character'.", exception.Message);
            Assert.AreEqual(HttpStatusCode.InternalServerError, exception.StatusCode);
            Assert.AreEqual(DataApiBuilderException.SubStatusCodes.ErrorInInitialization, exception.SubStatusCode);
        }

        /// <summary>
        /// GraphQL Schema types defined -> Character and Planet
        /// DAB runtime config entities defined -> Planet(Not defined: Character)
        /// Mismatch of entities and types between provided GraphQL schema file and DAB config results in actionable error message.
        /// </summary>
        /// <exception cref="ApplicationException"></exception>
        [TestMethod, TestCategory(TestCategory.COSMOSDBNOSQL)]
        public void ValidateGraphQLSchemaEntityPresentInConfig()
        {
            string GRAPHQL_SCHEMA = @"
type Character {
    id : ID,
    name : String,
}

type Planet @model(name:""PlanetAlias"") {
    id : ID!,
    name : String,
    characters : [Character]
}";
            // Read the base config from the file system
            TestHelper.SetupDatabaseEnvironment(TestCategory.COSMOSDBNOSQL);
            FileSystemRuntimeConfigLoader baseLoader = TestHelper.GetRuntimeConfigLoader();
            if (!baseLoader.TryLoadKnownConfig(out RuntimeConfig baseConfig))
            {
                throw new ApplicationException("Failed to load the default CosmosDB_NoSQL config and cannot continue with tests.");
            }

            Dictionary<string, Entity> entities = new(baseConfig.Entities);
            entities.Remove("Character");

            RuntimeConfig runtimeConfig = new(Schema: baseConfig.Schema,
                                             DataSource: baseConfig.DataSource,
                                             Runtime: baseConfig.Runtime,
                                             Entities: new(entities));

            // Setup a mock file system, and use that one with the loader/provider for the config
            MockFileSystem fileSystem = new(new Dictionary<string, MockFileData>()
            {
                { @"../schema.gql", new MockFileData(GRAPHQL_SCHEMA) },
                { DEFAULT_CONFIG_FILE_NAME, new MockFileData(runtimeConfig.ToJson()) }
            });
            FileSystemRuntimeConfigLoader loader = new(fileSystem);
            RuntimeConfigProvider provider = new(loader);

            DataApiBuilderException exception =
                Assert.ThrowsException<DataApiBuilderException>(() => new CosmosSqlMetadataProvider(provider, fileSystem));
            Assert.AreEqual("The entity 'Character' was not found in the runtime config.", exception.Message);
            Assert.AreEqual(HttpStatusCode.ServiceUnavailable, exception.StatusCode);
            Assert.AreEqual(DataApiBuilderException.SubStatusCodes.ConfigValidationError, exception.SubStatusCode);
        }

        /// <summary>
        /// Tests that Startup.cs properly handles EasyAuth authentication configuration.
        /// AppService as Identity Provider while in Production mode will result in startup error.
        /// An Azure AppService environment has environment variables on the host which indicate
        /// the environment is, in fact, an AppService environment.
        /// </summary>
        /// <param name="hostMode">HostMode in Runtime config - Development or Production.</param>
        /// <param name="authType">EasyAuth auth type - AppService or StaticWebApps.</param>
        /// <param name="setEnvVars">Whether to set the AppService host environment variables.</param>
        /// <param name="expectError">Whether an error is expected.</param>
        [DataTestMethod]
        [TestCategory(TestCategory.MSSQL)]
        [DataRow(HostMode.Development, EasyAuthType.AppService, false, false, DisplayName = "AppService Dev - No EnvVars - No Error")]
        [DataRow(HostMode.Development, EasyAuthType.AppService, true, false, DisplayName = "AppService Dev - EnvVars - No Error")]
        [DataRow(HostMode.Production, EasyAuthType.AppService, false, true, DisplayName = "AppService Prod - No EnvVars - Error")]
        [DataRow(HostMode.Production, EasyAuthType.AppService, true, false, DisplayName = "AppService Prod - EnvVars - Error")]
        [DataRow(HostMode.Development, EasyAuthType.StaticWebApps, false, false, DisplayName = "SWA Dev - No EnvVars - No Error")]
        [DataRow(HostMode.Development, EasyAuthType.StaticWebApps, true, false, DisplayName = "SWA Dev - EnvVars - No Error")]
        [DataRow(HostMode.Production, EasyAuthType.StaticWebApps, false, false, DisplayName = "SWA Prod - No EnvVars - No Error")]
        [DataRow(HostMode.Production, EasyAuthType.StaticWebApps, true, false, DisplayName = "SWA Prod - EnvVars - No Error")]
        public void TestProductionModeAppServiceEnvironmentCheck(HostMode hostMode, EasyAuthType authType, bool setEnvVars, bool expectError)
        {
            // Clears or sets App Service Environment Variables based on test input.
            Environment.SetEnvironmentVariable(AppServiceAuthenticationInfo.APPSERVICESAUTH_ENABLED_ENVVAR, setEnvVars ? "true" : null);
            Environment.SetEnvironmentVariable(AppServiceAuthenticationInfo.APPSERVICESAUTH_IDENTITYPROVIDER_ENVVAR, setEnvVars ? "AzureActiveDirectory" : null);
            TestHelper.SetupDatabaseEnvironment(TestCategory.MSSQL);

            FileSystem fileSystem = new();
            FileSystemRuntimeConfigLoader loader = new(fileSystem);

            RuntimeConfigProvider configProvider = TestHelper.GetRuntimeConfigProvider(loader);
            RuntimeConfig config = configProvider.GetConfig();

            // Setup configuration
            Config.ObjectModel.AuthenticationOptions authenticationOptions = new(Provider: authType.ToString(), Jwt: null);
            RuntimeOptions runtimeOptions = new(
                Rest: new(),
                GraphQL: new(),
                Host: new(Cors: null, authenticationOptions, hostMode)
            );
            RuntimeConfig configWithCustomHostMode = config with { Runtime = runtimeOptions };

            const string CUSTOM_CONFIG = "custom-config.json";
            File.WriteAllText(CUSTOM_CONFIG, configWithCustomHostMode.ToJson());
            string[] args = new[]
            {
            $"--ConfigFileName={CUSTOM_CONFIG}"
        };

            // This test only checks for startup errors, so no requests are sent to the test server.
            try
            {
                using TestServer server = new(Program.CreateWebHostBuilder(args));
                Assert.IsFalse(expectError, message: "Expected error faulting AppService config in production mode.");
            }
            catch (DataApiBuilderException ex)
            {
                Assert.IsTrue(expectError, message: ex.Message);
                Assert.AreEqual(AppServiceAuthenticationInfo.APPSERVICE_PROD_MISSING_ENV_CONFIG, ex.Message);
            }
        }

        /// <summary>
        /// Integration test that validates schema introspection requests fail
        /// when allow-introspection is false in the runtime configuration.
        /// TestCategory is required for CI/CD pipeline to inject a connection string.
        /// </summary>
        /// <seealso cref="https://github.com/ChilliCream/hotchocolate/blob/6b2cfc94695cb65e2f68f5d8deb576e48397a98a/src/HotChocolate/Core/src/Abstractions/ErrorCodes.cs#L287"/>
        [TestCategory(TestCategory.MSSQL)]
        [DataTestMethod]
        [DataRow(false, true, "Introspection is not allowed for the current request.", CONFIGURATION_ENDPOINT, DisplayName = "Disabled introspection returns GraphQL error.")]
        [DataRow(true, false, null, CONFIGURATION_ENDPOINT, DisplayName = "Enabled introspection does not return introspection forbidden error.")]
        [DataRow(false, true, "Introspection is not allowed for the current request.", CONFIGURATION_ENDPOINT_V2, DisplayName = "Disabled introspection returns GraphQL error.")]
        [DataRow(true, false, null, CONFIGURATION_ENDPOINT_V2, DisplayName = "Enabled introspection does not return introspection forbidden error.")]
        public async Task TestSchemaIntrospectionQuery(bool enableIntrospection, bool expectError, string errorMessage, string configurationEndpoint)
        {
            GraphQLRuntimeOptions graphqlOptions = new(AllowIntrospection: enableIntrospection);
            RestRuntimeOptions restRuntimeOptions = new();

            DataSource dataSource = new(DatabaseType.MSSQL, GetConnectionStringFromEnvironmentConfig(environment: TestCategory.MSSQL), Options: null);

            RuntimeConfig configuration = InitMinimalRuntimeConfig(dataSource, graphqlOptions, restRuntimeOptions);
            const string CUSTOM_CONFIG = "custom-config.json";
            File.WriteAllText(CUSTOM_CONFIG, configuration.ToJson());

            string[] args = new[]
            {
            $"--ConfigFileName={CUSTOM_CONFIG}"
        };

            using (TestServer server = new(Program.CreateWebHostBuilder(args)))
            using (HttpClient client = server.CreateClient())
            {
                await ExecuteGraphQLIntrospectionQueries(server, client, expectError);
            }

            // Instantiate new server with no runtime config for post-startup configuration hydration tests.
            using (TestServer server = new(Program.CreateWebHostFromInMemoryUpdatableConfBuilder(Array.Empty<string>())))
            using (HttpClient client = server.CreateClient())
            {
                JsonContent content = GetPostStartupConfigParams(MSSQL_ENVIRONMENT, configuration, configurationEndpoint);
                HttpStatusCode responseCode = await HydratePostStartupConfiguration(client, content, configurationEndpoint);

                Assert.AreEqual(expected: HttpStatusCode.OK, actual: responseCode, message: "Configuration hydration failed.");

                await ExecuteGraphQLIntrospectionQueries(server, client, expectError);
            }
        }

        /// <summary>
        /// Indirectly tests IsGraphQLReservedName(). Runtime config provided to engine which will
        /// trigger SqlMetadataProvider PopulateSourceDefinitionAsync() to pull column metadata from
        /// the table "graphql_incompatible." That table contains columns which collide with reserved GraphQL
        /// introspection field names which begin with double underscore (__).
        /// </summary>
        [TestCategory(TestCategory.MSSQL)]
        [DataTestMethod]
        [DataRow(true, true, "__typeName", "__introspectionField", true, DisplayName = "Name violation, fails since no proper mapping set.")]
        [DataRow(true, true, "__typeName", "columnMapping", false, DisplayName = "Name violation, but OK since proper mapping set.")]
        [DataRow(false, true, null, null, false, DisplayName = "Name violation, but OK since GraphQL globally disabled.")]
        [DataRow(true, false, null, null, false, DisplayName = "Name violation, but OK since GraphQL disabled for entity.")]
        public void TestInvalidDatabaseColumnNameHandling(
            bool globalGraphQLEnabled,
            bool entityGraphQLEnabled,
            string columnName,
            string columnMapping,
            bool expectError)
        {
            GraphQLRuntimeOptions graphqlOptions = new(Enabled: globalGraphQLEnabled);
            RestRuntimeOptions restRuntimeOptions = new(Enabled: true);

            DataSource dataSource = new(DatabaseType.MSSQL, GetConnectionStringFromEnvironmentConfig(environment: TestCategory.MSSQL), Options: null);

            // Configure Entity for testing
            Dictionary<string, string> mappings = new()
        {
            { "__introspectionName", "conformingIntrospectionName" }
        };

            if (!string.IsNullOrWhiteSpace(columnMapping))
            {
                mappings.Add(columnName, columnMapping);
            }

            Entity entity = new(
                Source: new("graphql_incompatible", EntitySourceType.Table, null, null),
                Rest: new(Enabled: false),
                GraphQL: new("graphql_incompatible", "graphql_incompatibles", entityGraphQLEnabled),
                Permissions: new[] { GetMinimalPermissionConfig(AuthorizationResolver.ROLE_ANONYMOUS) },
                Relationships: null,
                Mappings: mappings
            );

            RuntimeConfig configuration = InitMinimalRuntimeConfig(dataSource, graphqlOptions, restRuntimeOptions, entity, "graphqlNameCompat");
            const string CUSTOM_CONFIG = "custom-config.json";
            File.WriteAllText(CUSTOM_CONFIG, configuration.ToJson());

            string[] args = new[]
            {
            $"--ConfigFileName={CUSTOM_CONFIG}"
        };

            try
            {
                using TestServer server = new(Program.CreateWebHostBuilder(args));
                Assert.IsFalse(expectError, message: "Expected startup to fail.");
            }
            catch (Exception ex)
            {
                Assert.IsTrue(expectError, message: "Startup was not expected to fail. " + ex.Message);
            }
        }

        /// <summary>
        /// Test different Swagger endpoints in different host modes when accessed interactively via browser.
        /// Two pass request scheme:
        /// 1 - Send get request to expected Swagger endpoint /swagger
        /// Response - Internally Swagger sends HTTP 301 Moved Permanently with Location header
        /// pointing to exact Swagger page (/swagger/index.html)
        /// 2 - Send GET request to path referred to by Location header in previous response
        /// Response - Successful loading of SwaggerUI HTML, with reference to endpoint used
        /// to retrieve OpenAPI document. This test ensures that Swagger components load, but
        /// does not confirm that a proper OpenAPI document was created.
        /// </summary>
        /// <param name="customRestPath">The custom REST route</param>
        /// <param name="hostModeType">The mode in which the service is executing.</param>
        /// <param name="expectsError">Whether to expect an error.</param>
        /// <param name="expectedStatusCode">Expected Status Code.</param>
        /// <param name="expectedOpenApiTargetContent">Snippet of expected HTML to be emitted from successful page load.
        /// This should note the openapi route that Swagger will use to retrieve the OpenAPI document.</param>
        [DataTestMethod]
        [TestCategory(TestCategory.MSSQL)]
        [DataRow("/api", HostMode.Development, false, HttpStatusCode.OK, "{\"urls\":[{\"url\":\"/api/openapi\"", DisplayName = "SwaggerUI enabled in development mode.")]
        [DataRow("/custompath", HostMode.Development, false, HttpStatusCode.OK, "{\"urls\":[{\"url\":\"/custompath/openapi\"", DisplayName = "SwaggerUI enabled with custom REST path in development mode.")]
        [DataRow("/api", HostMode.Production, true, HttpStatusCode.BadRequest, "", DisplayName = "SwaggerUI disabled in production mode.")]
        [DataRow("/custompath", HostMode.Production, true, HttpStatusCode.BadRequest, "", DisplayName = "SwaggerUI disabled in production mode with custom REST path.")]
        public async Task OpenApi_InteractiveSwaggerUI(
            string customRestPath,
            HostMode hostModeType,
            bool expectsError,
            HttpStatusCode expectedStatusCode,
            string expectedOpenApiTargetContent)
        {
            string swaggerEndpoint = "/swagger";
            DataSource dataSource = new(DatabaseType.MSSQL, GetConnectionStringFromEnvironmentConfig(environment: TestCategory.MSSQL), Options: null);

            RuntimeConfig configuration = InitMinimalRuntimeConfig(
                dataSource: dataSource,
                graphqlOptions: new(),
                restOptions: new(Path: customRestPath));

            configuration = configuration
                with
            {
                Runtime = configuration.Runtime
                with
                {
                    Host = configuration.Runtime?.Host
                with
                    { Mode = hostModeType }
                }
            };
            const string CUSTOM_CONFIG = "custom-config.json";
            File.WriteAllText(
                CUSTOM_CONFIG,
                configuration.ToJson());

            string[] args = new[]
            {
                $"--ConfigFileName={CUSTOM_CONFIG}"
        };

            using (TestServer server = new(Program.CreateWebHostBuilder(args)))
            using (HttpClient client = server.CreateClient())
            {
                HttpRequestMessage initialRequest = new(HttpMethod.Get, swaggerEndpoint);

                // Adding the following headers simulates an interactive browser request.
                initialRequest.Headers.Add("user-agent", BROWSER_USER_AGENT_HEADER);
                initialRequest.Headers.Add("accept", BROWSER_ACCEPT_HEADER);

                HttpResponseMessage response = await client.SendAsync(initialRequest);
                if (expectsError)
                {
                    // Redirect(HTTP 301) and follow up request to the returned path
                    // do not occur in a failure scenario. Only HTTP 400 (Bad Request)
                    // is expected.
                    Assert.AreEqual(expectedStatusCode, response.StatusCode);
                }
                else
                {
                    // Swagger endpoint internally configured to reroute from /swagger to /swagger/index.html
                    Assert.AreEqual(HttpStatusCode.MovedPermanently, response.StatusCode);

                    HttpRequestMessage followUpRequest = new(HttpMethod.Get, response.Headers.Location);
                    HttpResponseMessage followUpResponse = await client.SendAsync(followUpRequest);
                    Assert.AreEqual(expectedStatusCode, followUpResponse.StatusCode);

                    // Validate that Swagger requests OpenAPI document using REST path defined in runtime config.
                    string actualBody = await followUpResponse.Content.ReadAsStringAsync();
                    Assert.AreEqual(true, actualBody.Contains(expectedOpenApiTargetContent));
                }
            }
        }

        /// <summary>
        /// Test different loglevel values that are avaliable by deserializing RuntimeConfig with specified LogLevel
        /// and checks if value exists properly inside the deserialized RuntimeConfig.
        /// </summary>
        [DataTestMethod]
        [TestCategory(TestCategory.MSSQL)]
        [DataRow(LogLevel.Trace, DisplayName = "Validates that log level Trace deserialized correctly")]
        [DataRow(LogLevel.Debug, DisplayName = "Validates log level Debug deserialized correctly")]
        [DataRow(LogLevel.Information, DisplayName = "Validates log level Information deserialized correctly")]
        [DataRow(LogLevel.Warning, DisplayName = "Validates log level Warning deserialized correctly")]
        [DataRow(LogLevel.Error, DisplayName = "Validates log level Error deserialized correctly")]
        [DataRow(LogLevel.Critical, DisplayName = "Validates log level Critical deserialized correctly")]
        [DataRow(LogLevel.None, DisplayName = "Validates log level None deserialized correctly")]
        [DataRow(null, DisplayName = "Validates log level Null deserialized correctly")]
        public void TestExistingLogLevels(LogLevel expectedLevel)
        {
            Dictionary<string, LogLevel?> logLevelOptions = new();
            logLevelOptions.Add("default", expectedLevel);
            RuntimeConfig configWithCustomLogLevel = InitializeRuntimeWithLogLevel(logLevelOptions);

            string configWithCustomLogLevelJson = configWithCustomLogLevel.ToJson();
            Assert.IsTrue(RuntimeConfigLoader.TryParseConfig(configWithCustomLogLevelJson, out RuntimeConfig deserializedRuntimeConfig));

            Assert.AreEqual(expectedLevel, deserializedRuntimeConfig.Runtime.Telemetry.LoggerLevel["default"]);
        }

        /// <summary>
        /// Test different loglevel values that do not exist to ensure that the build fails when they are trying to be set up
        /// </summary>
        [DataTestMethod]
        [TestCategory(TestCategory.MSSQL)]
        [DataRow(-1, DisplayName = "Validates that a negative log level value, fails to build")]
        [DataRow(7, DisplayName = "Validates that a positive log level value that does not exist, fails to build")]
        [DataRow(12, DisplayName = "Validates that a bigger positive log level value that does not exist, fails to build")]
        public void TestNonExistingLogLevels(LogLevel expectedLevel)
        {
            Dictionary<string, LogLevel?> logLevelOptions = new();
            logLevelOptions.Add("default", expectedLevel);
            RuntimeConfig configWithCustomLogLevel = InitializeRuntimeWithLogLevel(logLevelOptions);

            // Try should fail and go to catch exception
            try
            {
                string configWithCustomLogLevelJson = configWithCustomLogLevel.ToJson();
                Assert.Fail();
            }
            // Catch verifies that the exception is due to LogLevel having a value that does not exist
            catch (Exception ex)
            {
                Assert.AreEqual(typeof(KeyNotFoundException), ex.GetType());
            }
        }

        /// <summary>
        /// Tests different loglevel values to see if they are serialized correctly to the Json config
        /// </summary>
        [DataTestMethod]
        [TestCategory(TestCategory.MSSQL)]
        [DataRow(LogLevel.Debug)]
        [DataRow(LogLevel.Warning)]
        [DataRow(LogLevel.None)]
        [DataRow(null)]
        public void LogLevelSerialization(LogLevel expectedLevel)
        {
            Dictionary<string, LogLevel?> logLevelOptions = new();
            logLevelOptions.Add("default", expectedLevel);
            RuntimeConfig configWithCustomLogLevel = InitializeRuntimeWithLogLevel(logLevelOptions);
            string configWithCustomLogLevelJson = configWithCustomLogLevel.ToJson();
            Assert.IsTrue(RuntimeConfigLoader.TryParseConfig(configWithCustomLogLevelJson, out RuntimeConfig deserializedRuntimeConfig));

            string serializedConfig = deserializedRuntimeConfig.ToJson();

            using (JsonDocument parsedDocument = JsonDocument.Parse(serializedConfig))
            {
                JsonElement root = parsedDocument.RootElement;
                JsonElement runtimeElement = root.GetProperty("runtime");

                //Validate log-level property exists in runtime
                JsonElement telemetryElement = runtimeElement.GetProperty("telemetry");
                bool logLevelPropertyExists = telemetryElement.TryGetProperty("log-level", out JsonElement logLevelElement);
                Assert.AreEqual(expected: true, actual: logLevelPropertyExists);

                //Validate the dictionary inside the log-level property is of expected value
                bool dictionaryLogLevelExists = logLevelElement.TryGetProperty("default", out JsonElement levelElement);
                Assert.AreEqual(expected: true, actual: dictionaryLogLevelExists);
                Assert.AreEqual(expectedLevel.ToString().ToLower(), levelElement.GetString());
            }
        }

        /// <summary>
        /// Tests different log level filters that are valid and check that they are deserialized correctly
        /// </summary>
        [DataTestMethod]
        [TestCategory(TestCategory.MSSQL)]
        [DataRow(LogLevel.Trace, typeof(RuntimeConfigValidator))]
        [DataRow(LogLevel.Debug, typeof(SqlQueryEngine))]
        [DataRow(LogLevel.Information, typeof(IQueryExecutor))]
        [DataRow(LogLevel.Warning, typeof(ISqlMetadataProvider))]
        [DataRow(LogLevel.Error, typeof(BasicHealthReportResponseWriter))]
        [DataRow(LogLevel.Critical, typeof(ComprehensiveHealthReportResponseWriter))]
        [DataRow(LogLevel.None, typeof(RestController))]
        [DataRow(LogLevel.Trace, typeof(ClientRoleHeaderAuthenticationMiddleware))]
        [DataRow(LogLevel.Debug, typeof(ConfigurationController))]
        [DataRow(LogLevel.Information, typeof(IAuthorizationHandler))]
        [DataRow(LogLevel.Warning, typeof(IAuthorizationResolver))]
        public void ValidLogLevelFilters(LogLevel logLevel, Type loggingType)
        {
            string loggingFilter = loggingType.FullName;
            ValidateLogLevelFilters(logLevel, loggingFilter);
        }

        /// <summary>
        /// Tests different log level filters that are valid and check that they are deserialized correctly
        /// This test uses strings as we are checking for values that are not avaliable using the typeof() function
        /// It is the same test as ValidLogLevelFilters.
        /// </summary>
        [DataTestMethod]
        [TestCategory(TestCategory.MSSQL)]
        [DataRow(LogLevel.Trace, "default")]
        [DataRow(LogLevel.Debug, "Azure")]
        [DataRow(LogLevel.Information, "Azure.DataApiBuilder")]
        [DataRow(LogLevel.Warning, "Azure.DataApiBuilder.Core")]
        [DataRow(LogLevel.Error, "Azure.DataApiBuilder.Core.Configurations")]
        [DataRow(LogLevel.Critical, "Azure.DataApiBuilder.Core.Resolvers")]
        [DataRow(LogLevel.None, "Azure.DataApiBuilder.Core.Services")]
        [DataRow(LogLevel.Trace, "Azure.DataApiBuilder.Service")]
        [DataRow(LogLevel.Debug, "Azure.DataApiBuilder.Service.HealthCheck")]
        [DataRow(LogLevel.Information, "Azure.DataApiBuilder.Service.Controllers")]
        [DataRow(LogLevel.Warning, "Microsoft.AspNetCore")]
        public void ValidStringLogLevelFilters(LogLevel logLevel, string loggingFilter)
        {
            ValidateLogLevelFilters(logLevel, loggingFilter);
        }

        /// <summary>
        /// General method that is used to test the valid log level filters.
        /// </summary>
        /// <param name="logLevel"></param>
        /// <param name="loggingFilter"></param>
        private static void ValidateLogLevelFilters(LogLevel logLevel, string loggingFilter)
        {
<<<<<<< HEAD
            Startup.AddValidFilters();
            Dictionary<string, LogLevel?> logLevelOptions = new();
            logLevelOptions.Add(loggingFilter, logLevel);
            RuntimeConfig configWithCustomLogLevel = InitializeRuntimeWithLogLevel(logLevelOptions);
            try
            {
                RuntimeConfigValidator.ValidateLoggerFilters(configWithCustomLogLevel);
=======
            // Arrange
            Dictionary<string, LogLevel?> logLevelOptions = new();
            logLevelOptions.Add(loggingFilter, logLevel);
            RuntimeConfig configWithCustomLogLevel = InitializeRuntimeWithLogLevel(logLevelOptions);

            File.WriteAllText(CUSTOM_CONFIG_FILENAME, configWithCustomLogLevel.ToJson());
            string[] args = new[]
            {
                $"--ConfigFileName={CUSTOM_CONFIG_FILENAME}"
            };

            // Start a new server with the custom log level to ensure the
            // instantiation of the valid log level filters works as expected.
            TestServer server = new(Program.CreateWebHostBuilder(args));
            RuntimeConfigProvider runtimeConfigProvider = server.Services.GetService<RuntimeConfigProvider>();

            // RuntimeConfig with instantiated log level filters.
            RuntimeConfig serverRuntimeConfig = runtimeConfigProvider.GetConfig();

            // Act
            try
            {
                RuntimeConfigValidator.ValidateLoggerFilters(serverRuntimeConfig);
>>>>>>> f1f20199
            }
            catch
            {
                Assert.Fail();
            }

<<<<<<< HEAD
=======
            // Assert
>>>>>>> f1f20199
            string configWithCustomLogLevelJson = configWithCustomLogLevel.ToJson();
            Assert.IsTrue(RuntimeConfigLoader.TryParseConfig(configWithCustomLogLevelJson, out RuntimeConfig deserializedRuntimeConfig));

            Dictionary<string, LogLevel?> actualLoggerLevel = deserializedRuntimeConfig.Runtime.Telemetry.LoggerLevel;
            Assert.IsTrue(actualLoggerLevel.ContainsKey(loggingFilter) && actualLoggerLevel.Count == 1);
            Assert.IsTrue(actualLoggerLevel[loggingFilter] == logLevel);
        }

        /// <summary>
        /// Tests that between multiple log level filters,
        /// the one that is more specific is always given priority.
        /// </summary>
        [DataTestMethod]
        [TestCategory(TestCategory.MSSQL)]
        [DataRow(LogLevel.Debug, "Azure", LogLevel.Warning, "default", typeof(IQueryExecutor))]
        [DataRow(LogLevel.Information, "Azure.DataApiBuilder", LogLevel.Error, "Azure", typeof(IQueryExecutor))]
        [DataRow(LogLevel.Warning, "Azure.DataApiBuilder.Core", LogLevel.Critical, "Azure.DataApiBuilder", typeof(RuntimeConfigValidator))]
        [DataRow(LogLevel.Error, "Azure.DataApiBuilder.Core.Configurations", LogLevel.None, "Azure.DataApiBuilder.Core", typeof(RuntimeConfigValidator))]
        public void PriorityLogLevelFilters(LogLevel highPriLevel, string highPriFilter, LogLevel lowPriLevel, string lowPriFilter, Type type)
        {
            string classString = type.FullName;
            Startup.AddValidFilters();
            Dictionary<string, LogLevel?> logLevelOptions = new();
            logLevelOptions.Add(highPriFilter, highPriLevel);
            logLevelOptions.Add(lowPriFilter, lowPriLevel);
            RuntimeConfig configWithCustomLogLevel = InitializeRuntimeWithLogLevel(logLevelOptions);
            try
            {
                RuntimeConfigValidator.ValidateLoggerFilters(configWithCustomLogLevel);
            }
            catch
            {
                Assert.Fail();
            }

            string configWithCustomLogLevelJson = configWithCustomLogLevel.ToJson();
            Assert.IsTrue(RuntimeConfigLoader.TryParseConfig(configWithCustomLogLevelJson, out RuntimeConfig deserializedRuntimeConfig));

            // If filters are not a subsection from the classString, then the test will not work.
            LogLevel actualLogLevel = deserializedRuntimeConfig.GetConfiguredLogLevel(classString);

            Assert.AreEqual(expected: highPriLevel, actual: actualLogLevel);
        }

        /// <summary>
        /// Tests log level filters that are not available and checks that they give the correct error.
        /// </summary>
        [DataTestMethod]
        [TestCategory(TestCategory.MSSQL)]
        [DataRow("Azure.DataApiBuilder.Core.Configur", DisplayName = "Validates that an incomplete log level keyword fails to build")]
        [DataRow("Azure.DataApiBuilder.Core.Configurations.RuntimeConfigVldtr", DisplayName = "Validates that a wrong name at end of log level keyword fails to build")]
        [DataRow("Azre.DataApiBuilder.Core.Configurations.RuntimeConfigValidator", DisplayName = "Validates that a wrong name at start of log level keyword fails to build")]
        [DataRow("Azure.DataApiBuilder.Core.Configurations.RuntimeConfigValidator.Extra", DisplayName = "Validates that log level keyword with additional path fails to build")]
        [DataRow("Microsoft.AspNetCore.Authorizatin.IAuthorizationHandler", DisplayName = "Validates that a wrong name inside of log level keyword fails to build")]
        [DataRow("defult", DisplayName = "Validates that a wrong name for 'default' log level keyword fails to build")]
        public void InvalidLogLevelFilters(string loggingFilter)
        {
            Dictionary<string, LogLevel?> logLevelOptions = new();
            logLevelOptions.Add(loggingFilter, LogLevel.Debug);
            RuntimeConfig configWithCustomLogLevel = InitializeRuntimeWithLogLevel(logLevelOptions);

            // Try should fail and go to catch exception
            try
            {
                RuntimeConfigValidator.ValidateLoggerFilters(configWithCustomLogLevel);
                Assert.Fail();
            }
            // Catch verifies that the exception is due to LogLevel having a key that is invalid
            catch (Exception ex)
            {
                Assert.AreEqual(typeof(NotSupportedException), ex.GetType());
            }
        }

        /// <summary>
        /// Helper method to create RuntimeConfig with specificed LogLevel value
        /// </summary>
        private static RuntimeConfig InitializeRuntimeWithLogLevel(Dictionary<string, LogLevel?> logLevelOptions)
        {
            TestHelper.SetupDatabaseEnvironment(MSSQL_ENVIRONMENT);

            FileSystemRuntimeConfigLoader baseLoader = TestHelper.GetRuntimeConfigLoader();
            baseLoader.TryLoadKnownConfig(out RuntimeConfig baseConfig);

            RuntimeConfig config = new(
                Schema: baseConfig.Schema,
                DataSource: baseConfig.DataSource,
                Runtime: new(
                    Rest: new(),
                    GraphQL: new(),
                    Host: new(null, null),
                    Telemetry: new(LoggerLevel: logLevelOptions)
                ),
                Entities: baseConfig.Entities
            );

            return config;
        }

        /// <summary>
        /// Validates the OpenAPI documentor behavior when enabling and disabling the global REST endpoint
        /// for the DAB engine.
        /// Global REST enabled:
        /// - GET to /openapi returns the created OpenAPI document and succeeds with 200 OK.
        /// Global REST disabled:
        /// - GET to /openapi fails with 404 Not Found.
        /// </summary>
        [DataTestMethod]
        [DataRow(true, false, DisplayName = "Global REST endpoint enabled - successful OpenAPI doc retrieval")]
        [DataRow(false, true, DisplayName = "Global REST endpoint disabled - OpenAPI doc does not exist - HTTP404 NotFound.")]
        [TestCategory(TestCategory.MSSQL)]
        public async Task OpenApi_GlobalEntityRestPath(bool globalRestEnabled, bool expectsError)
        {
            // At least one entity is required in the runtime config for the engine to start.
            // Even though this entity is not under test, it must be supplied to the config
            // file creation function.
            Entity requiredEntity = new(
                Source: new("books", EntitySourceType.Table, null, null),
                Rest: new(Enabled: false),
                GraphQL: new("book", "books"),
                Permissions: new[] { GetMinimalPermissionConfig(AuthorizationResolver.ROLE_ANONYMOUS) },
                Relationships: null,
                Mappings: null);

            Dictionary<string, Entity> entityMap = new()
        {
            { "Book", requiredEntity }
        };

            CreateCustomConfigFile(entityMap, globalRestEnabled);

            string[] args = new[]
            {
                $"--ConfigFileName={CUSTOM_CONFIG_FILENAME}"
        };

            using TestServer server = new(Program.CreateWebHostBuilder(args));
            using HttpClient client = server.CreateClient();
            // Setup and send GET request
            HttpRequestMessage readOpenApiDocumentRequest = new(HttpMethod.Get, $"{RestRuntimeOptions.DEFAULT_PATH}/{OPENAPI_DOCUMENT_ENDPOINT}");
            HttpResponseMessage response = await client.SendAsync(readOpenApiDocumentRequest);

            // Validate response
            if (expectsError)
            {
                Assert.AreEqual(HttpStatusCode.NotFound, response.StatusCode);
            }
            else
            {
                // Process response body
                string responseBody = await response.Content.ReadAsStringAsync();
                Dictionary<string, JsonElement> responseProperties = JsonSerializer.Deserialize<Dictionary<string, JsonElement>>(responseBody);

                // Validate response body
                Assert.AreEqual(HttpStatusCode.OK, response.StatusCode);
                ValidateOpenApiDocTopLevelPropertiesExist(responseProperties);
            }
        }

        /// <summary>
        /// Simulates a GET request to DAB's health check endpoint ('/') and validates the contents of the response.
        /// The expected format of the response is:
        /// {
        ///     "status": "Healthy",
        ///     "version": "0.12.0",
        ///     "appName": "dab_oss_0.12.0"
        /// }
        /// - the 'version' property format is 'major.minor.patch'
        /// </summary>
        [TestMethod]
        [TestCategory(TestCategory.MSSQL)]
        public async Task HealthEndpoint_ValidateContents()
        {
            // Arrange
            // At least one entity is required in the runtime config for the engine to start.
            // Even though this entity is not under test, it must be supplied enable successfull
            // config file creation.
            Entity requiredEntity = new(
                Source: new("books", EntitySourceType.Table, null, null),
                Rest: new(Enabled: false),
                GraphQL: new("book", "books"),
                Permissions: new[] { GetMinimalPermissionConfig(AuthorizationResolver.ROLE_ANONYMOUS) },
                Relationships: null,
                Mappings: null);

            Dictionary<string, Entity> entityMap = new()
            {
                { "Book", requiredEntity }
            };

            CreateCustomConfigFile(entityMap, enableGlobalRest: true);

            string[] args = new[]
            {
                $"--ConfigFileName={CUSTOM_CONFIG_FILENAME}"
            };

            using TestServer server = new(Program.CreateWebHostBuilder(args));
            using HttpClient client = server.CreateClient();

            // Setup and send GET request to root path.
            HttpRequestMessage getHealthEndpointContents = new(HttpMethod.Get, $"/");

            // Act - Exercise the health check endpoint code by requesting the health endpoint path '/'.
            HttpResponseMessage response = await client.SendAsync(getHealthEndpointContents);

            // Assert - Process response body and validate contents.
            // Validate HTTP return code.
            string responseBody = await response.Content.ReadAsStringAsync();
            Dictionary<string, JsonElement> responseProperties = JsonSerializer.Deserialize<Dictionary<string, JsonElement>>(responseBody);
            Assert.AreEqual(expected: HttpStatusCode.OK, actual: response.StatusCode, message: "Received unexpected HTTP code from health check endpoint.");

            ValidateBasicDetailsHealthCheckResponse(responseProperties);
        }

        /// <summary>
        /// Simulates a GET request to DAB's comprehensive health check endpoint ('/health') and validates the contents of the response.
        /// The expected format of the response is the comprehensive health check response.
        /// </summary>
        [TestMethod]
        [TestCategory(TestCategory.MSSQL)]
        [DataRow(true, true, true, true, true, true, true, DisplayName = "Validate Health Report all enabled.")]
        [DataRow(false, true, true, true, true, true, true, DisplayName = "Validate when Comprehensive Health Report is disabled")]
        [DataRow(true, true, true, false, true, true, true, DisplayName = "Validate Health Report when data-source health is disabled")]
        [DataRow(true, true, true, true, false, true, true, DisplayName = "Validate Health Report when entity health is disabled")]
        [DataRow(true, false, true, true, true, true, true, DisplayName = "Validate Health Report when global rest health is disabled")]
        [DataRow(true, true, true, true, true, false, true, DisplayName = "Validate Health Report when entity rest health is disabled")]
        [DataRow(true, true, false, true, true, true, true, DisplayName = "Validate Health Report when global graphql health is disabled")]
        [DataRow(true, true, true, true, true, true, false, DisplayName = "Validate Health Report when entity graphql health is disabled")]
        public async Task ComprehensiveHealthEndpoint_ValidateContents(bool enableGlobalHealth, bool enableGlobalRest, bool enableGlobalGraphql, bool enableDatasourceHealth, bool enableEntityHealth, bool enableEntityRest, bool enableEntityGraphQL)
        {
            // Arrange
            // At least one entity is required in the runtime config for the engine to start.
            // Even though this entity is not under test, it must be supplied enable successful
            // config file creation.
            Entity requiredEntity = new(
                Health: new(Enabled: enableEntityHealth),
                Source: new("books", EntitySourceType.Table, null, null),
                Rest: new(Enabled: enableEntityRest),
                GraphQL: new("book", "books", enableEntityGraphQL),
                Permissions: new[] { GetMinimalPermissionConfig(AuthorizationResolver.ROLE_ANONYMOUS) },
                Relationships: null,
                Mappings: null);

            Dictionary<string, Entity> entityMap = new()
            {
                { "Book", requiredEntity }
            };

            CreateCustomConfigFile(entityMap, enableGlobalRest, enableGlobalGraphql, enableGlobalHealth, enableDatasourceHealth);

            string[] args = new[]
            {
                $"--ConfigFileName={CUSTOM_CONFIG_FILENAME}"
            };

            using (TestServer server = new(Program.CreateWebHostBuilder(args)))
            using (HttpClient client = server.CreateClient())
            {
                HttpRequestMessage healthRequest = new(HttpMethod.Get, "/health");
                HttpResponseMessage response = await client.SendAsync(healthRequest);

                if (!enableGlobalHealth)
                {
                    Assert.AreEqual(expected: HttpStatusCode.NotFound, actual: response.StatusCode, message: "Received unexpected HTTP code from health check endpoint.");
                }
                else
                {
                    string responseBody = await response.Content.ReadAsStringAsync();
                    Dictionary<string, JsonElement> responseProperties = JsonSerializer.Deserialize<Dictionary<string, JsonElement>>(responseBody);
                    Assert.AreEqual(expected: HttpStatusCode.OK, actual: response.StatusCode, message: "Received unexpected HTTP code from health check endpoint.");

                    ValidateBasicDetailsHealthCheckResponse(responseProperties);
                    ValidateConfigurationDetailsHealthCheckResponse(responseProperties, enableGlobalRest, enableGlobalGraphql);
                    ValidateIfAttributePresentInResponse(responseProperties, enableDatasourceHealth, HealthCheckConstants.DATASOURCE);
                    ValidateIfAttributePresentInResponse(responseProperties, enableEntityHealth, HealthCheckConstants.ENDPOINT);
                    if (enableEntityHealth)
                    {
                        ValidateEntityRestAndGraphQLResponse(responseProperties, enableEntityRest, enableEntityGraphQL, enableGlobalRest, enableGlobalGraphql);
                    }
                }
            }
        }

        private static void ValidateEntityRestAndGraphQLResponse(
            Dictionary<string, JsonElement> responseProperties,
            bool enableEntityRest,
            bool enableEntityGraphQL,
            bool enableGlobalRest,
            bool enableGlobalGraphQL)
        {
            bool hasRestTag = false, hasGraphQLTag = false;
            if (responseProperties.TryGetValue("checks", out JsonElement checksElement) && checksElement.ValueKind == JsonValueKind.Array)
            {
                checksElement.EnumerateArray().ToList().ForEach(entityCheck =>
                {
                    // Check if the 'tags' property exists and is of type array
                    if (entityCheck.TryGetProperty("tags", out JsonElement tagsElement) && tagsElement.ValueKind == JsonValueKind.Array)
                    {
                        hasRestTag = hasRestTag || tagsElement.EnumerateArray().Any(tag => tag.ToString() == HealthCheckConstants.REST);
                        hasGraphQLTag = hasGraphQLTag || tagsElement.EnumerateArray().Any(tag => tag.ToString() == HealthCheckConstants.GRAPHQL);
                    }
                });

                if (enableGlobalRest)
                {
                    // When both enableEntityRest and hasRestTag match the same value
                    Assert.AreEqual(enableEntityRest, hasRestTag);
                }
                else
                {
                    Assert.IsFalse(hasRestTag);
                }

                if (enableGlobalGraphQL)
                {
                    // When both enableEntityGraphQL and hasGraphQLTag match the same value
                    Assert.AreEqual(enableEntityGraphQL, hasGraphQLTag);
                }
                else
                {
                    Assert.IsFalse(hasGraphQLTag);
                }
            }
        }

        private static void ValidateIfAttributePresentInResponse(
            Dictionary<string, JsonElement> responseProperties,
            bool enableFlag,
            string checkString)
        {
            if (responseProperties.TryGetValue("checks", out JsonElement checksElement) && checksElement.ValueKind == JsonValueKind.Array)
            {
                bool checksTags = checksElement.EnumerateArray().Any(entityCheck =>
                {
                    if (entityCheck.TryGetProperty("tags", out JsonElement tagsElement) && tagsElement.ValueKind == JsonValueKind.Array)
                    {
                        return tagsElement.EnumerateArray().Any(tag => tag.ToString() == checkString);
                    }

                    return false;
                });

                Assert.AreEqual(enableFlag, checksTags);
            }
            else
            {
                Assert.Fail("Checks array is not present in the Comprehensive Health Check Report.");
            }
        }

        private static void ValidateConfigurationIsNotNull(Dictionary<string, JsonElement> configPropertyValues, string objectKey)
        {
            Assert.IsTrue(configPropertyValues.ContainsKey(objectKey), $"Expected {objectKey} to be present in the configuration object.");
            Assert.IsNotNull(configPropertyValues[objectKey], $"Expected {objectKey} to be non-null.");
        }

        private static void ValidateConfigurationIsCorrectFlag(Dictionary<string, JsonElement> configElement, string objectKey, bool enableFlag)
        {
            Assert.AreEqual(enableFlag, configElement[objectKey].GetBoolean(), $"Expected {objectKey} to be set to {enableFlag}.");
        }

        private static void ValidateConfigurationDetailsHealthCheckResponse(Dictionary<string, JsonElement> responseProperties, bool enableGlobalRest, bool enableGlobalGraphQL)
        {
            if (responseProperties.TryGetValue("configuration", out JsonElement configElement) && configElement.ValueKind == JsonValueKind.Object)
            {
                Dictionary<string, JsonElement> configPropertyValues = new();

                // Enumerate through the configProperty's object properties and add them to the dictionary
                foreach (JsonProperty property in configElement.EnumerateObject().ToList())
                {
                    configPropertyValues[property.Name] = property.Value;
                }

                ValidateConfigurationIsNotNull(configPropertyValues, "rest");
                ValidateConfigurationIsCorrectFlag(configPropertyValues, "rest", enableGlobalRest);
                ValidateConfigurationIsNotNull(configPropertyValues, "graphql");
                ValidateConfigurationIsCorrectFlag(configPropertyValues, "graphql", enableGlobalGraphQL);
                ValidateConfigurationIsNotNull(configPropertyValues, "caching");
                ValidateConfigurationIsNotNull(configPropertyValues, "telemetry");
                ValidateConfigurationIsNotNull(configPropertyValues, "mode");
            }
            else
            {
                Assert.Fail("Missing 'configuration' object in Health Check Response.");
            }
        }

        private static void ValidateBasicDetailsHealthCheckResponse(Dictionary<string, JsonElement> responseProperties)
        {
            // Validate value of 'status' property in reponse.
            if (responseProperties.TryGetValue(key: "status", out JsonElement statusValue))
            {
                Assert.IsTrue(statusValue.ValueKind == JsonValueKind.String, "Unexpected or missing status value as string.");
            }
            else
            {
                Assert.Fail();
            }

            // Validate value of 'version' property in response.
            if (responseProperties.TryGetValue(key: BasicHealthCheck.DAB_VERSION_KEY, out JsonElement versionValue))
            {
                Assert.AreEqual(
                    expected: ProductInfo.GetProductVersion(),
                    actual: versionValue.ToString(),
                    message: "Unexpected or missing version value.");
            }
            else
            {
                Assert.Fail();
            }

            // Validate value of 'app-name' property in response.
            if (responseProperties.TryGetValue(key: BasicHealthCheck.DAB_APPNAME_KEY, out JsonElement appNameValue))
            {
                Assert.AreEqual(
                    expected: ProductInfo.GetDataApiBuilderUserAgent(),
                    actual: appNameValue.ToString(),
                    message: "Unexpected or missing DAB user agent string.");
            }
            else
            {
                Assert.Fail();
            }
        }

        /// <summary>
        /// Validates the behavior of the OpenApiDocumentor when the runtime config has entities with
        /// REST endpoint enabled and disabled.
        /// Enabled -> path should be created
        /// Disabled -> path not created and is excluded from OpenApi document.
        /// </summary>
        [TestCategory(TestCategory.MSSQL)]
        [TestMethod]
        public async Task OpenApi_EntityLevelRestEndpoint()
        {
            // Create the entities under test.
            Entity restEnabledEntity = new(
                Source: new("books", EntitySourceType.Table, null, null),
                Rest: new(Enabled: true),
                GraphQL: new("", "", false),
                Permissions: new[] { GetMinimalPermissionConfig(AuthorizationResolver.ROLE_ANONYMOUS) },
                Relationships: null,
                Mappings: null);

            Entity restDisabledEntity = new(
                Source: new("publishers", EntitySourceType.Table, null, null),
                Rest: new(Enabled: false),
                GraphQL: new("publisher", "publishers", true),
                Permissions: new[] { GetMinimalPermissionConfig(AuthorizationResolver.ROLE_ANONYMOUS) },
                Relationships: null,
                Mappings: null);

            Dictionary<string, Entity> entityMap = new()
        {
            { "Book", restEnabledEntity },
            { "Publisher", restDisabledEntity }
        };

            CreateCustomConfigFile(entityMap, enableGlobalRest: true);

            string[] args = new[]
            {
                $"--ConfigFileName={CUSTOM_CONFIG_FILENAME}"
        };

            using TestServer server = new(Program.CreateWebHostBuilder(args));
            using HttpClient client = server.CreateClient();
            // Setup and send GET request
            HttpRequestMessage readOpenApiDocumentRequest = new(HttpMethod.Get, $"{RestRuntimeOptions.DEFAULT_PATH}/{OpenApiDocumentor.OPENAPI_ROUTE}");
            HttpResponseMessage response = await client.SendAsync(readOpenApiDocumentRequest);

            // Parse response metadata
            string responseBody = await response.Content.ReadAsStringAsync();
            Dictionary<string, JsonElement> responseProperties = JsonSerializer.Deserialize<Dictionary<string, JsonElement>>(responseBody);

            // Validate response metadata
            ValidateOpenApiDocTopLevelPropertiesExist(responseProperties);
            JsonElement pathsElement = responseProperties[OpenApiDocumentorConstants.TOPLEVELPROPERTY_PATHS];

            // Validate that paths were created for the entity with REST enabled.
            Assert.IsTrue(pathsElement.TryGetProperty("/Book", out _));
            Assert.IsTrue(pathsElement.TryGetProperty("/Book/id/{id}", out _));

            // Validate that paths were not created for the entity with REST disabled.
            Assert.IsFalse(pathsElement.TryGetProperty("/Publisher", out _));
            Assert.IsFalse(pathsElement.TryGetProperty("/Publisher/id/{id}", out _));

            JsonElement componentsElement = responseProperties[OpenApiDocumentorConstants.TOPLEVELPROPERTY_COMPONENTS];
            Assert.IsTrue(componentsElement.TryGetProperty(OpenApiDocumentorConstants.PROPERTY_SCHEMAS, out JsonElement componentSchemasElement));
            // Validate that components were created for the entity with REST enabled.
            Assert.IsTrue(componentSchemasElement.TryGetProperty("Book_NoPK", out _));
            Assert.IsTrue(componentSchemasElement.TryGetProperty("Book", out _));

            // Validate that components were not created for the entity with REST disabled.
            Assert.IsFalse(componentSchemasElement.TryGetProperty("Publisher_NoPK", out _));
            Assert.IsFalse(componentSchemasElement.TryGetProperty("Publisher", out _));
        }

        /// <summary>
        /// This test validates that DAB properly creates and returns a nextLink with a single $after
        /// query parameter when sending paging requests.
        /// The first request initiates a paging workload, meaning the response is expected to have a nextLink.
        /// The validation occurs after the second request which uses the previously acquired nextLink
        /// This test ensures that the second request's response body contains the expected nextLink which:
        /// - is base64 encoded and NOT URI escaped e.g. the trailing "==" are not URI escaped to "%3D%3D"
        /// - is not the same as the first response's nextLink -> DAB is properly injecting a new $after query param
        /// and updating the new nextLink
        /// - does not contain a comma (,) indicating that the URI namevaluecollection tracking the query parameters
        /// did not come across two $after query parameters. This addresses a customer raised issue where two $after
        /// query parameters were returned by DAB.
        /// </summary>
        [TestMethod]
        [TestCategory(TestCategory.MSSQL)]
        public async Task ValidateNextLinkUsage()
        {
            // Arrange - Setup test server with entity that has >1 record so that results can be paged.
            // A short cut to using an entity with >100 records is to just include the $first=1 filter
            // as done in this test, so that paging behavior can be invoked.

            const string ENTITY_NAME = "Bookmark";

            // At least one entity is required in the runtime config for the engine to start.
            // Even though this entity is not under test, it must be supplied to the config
            // file creation function.
            Entity requiredEntity = new(
                Source: new("bookmarks", EntitySourceType.Table, null, null),
                Rest: new(Enabled: true),
                GraphQL: new(Singular: "", Plural: "", Enabled: false),
                Permissions: new[] { GetMinimalPermissionConfig(AuthorizationResolver.ROLE_ANONYMOUS) },
                Relationships: null,
                Mappings: null);

            Dictionary<string, Entity> entityMap = new()
            {
                { ENTITY_NAME, requiredEntity }
            };

            CreateCustomConfigFile(entityMap, enableGlobalRest: true);

            string[] args = new[]
            {
                $"--ConfigFileName={CUSTOM_CONFIG_FILENAME}"
            };

            using TestServer server = new(Program.CreateWebHostBuilder(args));
            using HttpClient client = server.CreateClient();

            // Setup and send GET request
            HttpRequestMessage initialPaginationRequest = new(HttpMethod.Get, $"{RestRuntimeOptions.DEFAULT_PATH}/{ENTITY_NAME}?$first=1");
            HttpResponseMessage initialPaginationResponse = await client.SendAsync(initialPaginationRequest);

            // Process response body for first request and get the nextLink to use on subsequent request
            // which represents what this test is validating.
            string responseBody = await initialPaginationResponse.Content.ReadAsStringAsync();
            Dictionary<string, JsonElement> responseProperties = JsonSerializer.Deserialize<Dictionary<string, JsonElement>>(responseBody);
            string nextLinkUri = responseProperties["nextLink"].ToString();

            // Act - Submit request with nextLink uri as target and capture response

            HttpRequestMessage followNextLinkRequest = new(HttpMethod.Get, nextLinkUri);
            HttpResponseMessage followNextLinkResponse = await client.SendAsync(followNextLinkRequest);

            // Assert

            Assert.AreEqual(HttpStatusCode.OK, followNextLinkResponse.StatusCode, message: "Expected request to succeed.");

            // Process the response body and inspect the "nextLink" property for expected contents.
            string followNextLinkResponseBody = await followNextLinkResponse.Content.ReadAsStringAsync();
            Dictionary<string, JsonElement> followNextLinkResponseProperties = JsonSerializer.Deserialize<Dictionary<string, JsonElement>>(followNextLinkResponseBody);

            string followUpResponseNextLink = followNextLinkResponseProperties["nextLink"].ToString();
            Uri nextLink = new(uriString: followUpResponseNextLink);
            NameValueCollection parsedQueryParameters = HttpUtility.ParseQueryString(query: nextLink.Query);
            Assert.AreEqual(expected: false, actual: parsedQueryParameters["$after"].Contains(','), message: "nextLink erroneously contained two $after query parameters that were joined by HttpUtility.ParseQueryString(queryString).");
            Assert.AreNotEqual(notExpected: nextLinkUri, actual: followUpResponseNextLink, message: "The follow up request erroneously returned the same nextLink value.");

            // Do not use SqlPaginationUtils.Base64Encode()/Decode() here to eliminate test dependency on engine code to perform an assert.
            try
            {
                Convert.FromBase64String(parsedQueryParameters["$after"]);
            }
            catch (FormatException)
            {
                Assert.Fail(message: "$after query parameter was not a valid base64 encoded value.");
            }
        }

        /// <summary>
        /// Tests the enforcement of depth limit restrictions on GraphQL queries and mutations in non-hosted mode.
        /// Verifies that requests exceeding the specified depth limit result in a BadRequest, 
        /// while requests within the limit succeed with the expected status code.
        /// Also verifies that the error message contains the current and allowed max depth limit value.
        /// Example:
        /// Query:
        /// query book_by_pk{
        ///     book_by_pk(id: 1) {         // depth: 1
        ///         id,                     // depth: 2
        ///         title,                  // depth: 2
        ///         publisher_id            // depth: 2
        ///     }
        /// }
        /// Mutation:
        /// mutation createbook {
        ///    createbook(item: { title: ""Book #1"", publisher_id: 1234 }) {         // depth: 1
        ///       title,                                                              // depth: 2
        ///       publisher_id                                                        // depth: 2
        ///   }
        /// </summary>
        /// <param name="depthLimit">The maximum allowed depth for GraphQL queries and mutations.</param>
        /// <param name="operationType">Indicates whether the operation is a mutation or a query.</param>
        /// <param name="expectedStatusCodeForGraphQL">The expected HTTP status code for the operation.</param>
        [DataTestMethod]
        [DataRow(1, GraphQLOperation.Query, HttpStatusCode.BadRequest, DisplayName = "Failed Query execution when max depth limit is set to 1")]
        [DataRow(2, GraphQLOperation.Query, HttpStatusCode.OK, DisplayName = "Query execution successful when max depth limit is set to 2")]
        [DataRow(1, GraphQLOperation.Mutation, HttpStatusCode.BadRequest, DisplayName = "Failed Mutation execution when max depth limit is set to 1")]
        [DataRow(2, GraphQLOperation.Mutation, HttpStatusCode.OK, DisplayName = "Mutation execution successful when max depth limit is set to 2")]
        [TestCategory(TestCategory.MSSQL)]
        public async Task TestDepthLimitRestrictionOnGraphQLInNonHostedMode(
            int depthLimit,
            GraphQLOperation operationType,
            HttpStatusCode expectedStatusCodeForGraphQL)
        {
            // Arrange
            GraphQLRuntimeOptions graphqlOptions = new(DepthLimit: depthLimit);
            graphqlOptions = graphqlOptions with { UserProvidedDepthLimit = true };

            DataSource dataSource = new(DatabaseType.MSSQL,
                GetConnectionStringFromEnvironmentConfig(environment: TestCategory.MSSQL), Options: null);

            RuntimeConfig configuration = InitMinimalRuntimeConfig(dataSource, graphqlOptions, restOptions: new());
            const string CUSTOM_CONFIG = "custom-config.json";
            File.WriteAllText(CUSTOM_CONFIG, configuration.ToJson());

            string[] args = new[]
            {
                $"--ConfigFileName={CUSTOM_CONFIG}"
            };

            using (TestServer server = new(Program.CreateWebHostBuilder(args)))
            using (HttpClient client = server.CreateClient())
            {
                string query;
                if (operationType is GraphQLOperation.Mutation)
                {
                    // requested mutation operation has depth of 2
                    query = @"mutation createbook{
                                createbook(item: { title: ""Book #1"", publisher_id: 1234 }) {
                                    title
                                    publisher_id
                                }
                            }";
                }
                else
                {
                    // requested query operation has depth of 2
                    query = @"query book_by_pk{
                                book_by_pk(id: 1) {
                                    id,
                                    title,
                                    publisher_id
                                }
                            }";
                }

                object payload = new { query };

                HttpRequestMessage graphQLRequest = new(HttpMethod.Post, "/graphql")
                {
                    Content = JsonContent.Create(payload)
                };

                // Act
                HttpResponseMessage graphQLResponse = await client.SendAsync(graphQLRequest);

                // Assert
                Assert.AreEqual(expectedStatusCodeForGraphQL, graphQLResponse.StatusCode);
                string body = await graphQLResponse.Content.ReadAsStringAsync();
                JsonElement responseJson = JsonSerializer.Deserialize<JsonElement>(body);
                if (graphQLResponse.StatusCode == HttpStatusCode.OK)
                {
                    Assert.IsTrue(responseJson.TryGetProperty("data", out JsonElement data), "The response should contain data.");
                    Assert.IsFalse(data.TryGetProperty("errors", out _), "The response should not contain any errors.");
                }
                else
                {
                    Assert.IsTrue(responseJson.TryGetProperty("errors", out JsonElement data), "The response should contain errors.");
                    Assert.IsTrue(data.EnumerateArray().Any(), "The response should contain at least one error.");
                    Assert.IsTrue(data.EnumerateArray().FirstOrDefault().TryGetProperty("message", out JsonElement message), "The error should contain a message.");
                    string errorMessage = message.GetString();
                    string expectedErrorMessage = $"The GraphQL document has an execution depth of 2 which exceeds the max allowed execution depth of {depthLimit}.";
                    Assert.AreEqual(expectedErrorMessage, errorMessage, "The error message should contain the current and allowed max depth limit value.");
                }
            }
        }

        /// <summary>
        /// This test verifies that the depth-limit specified for GraphQL does not affect introspection queries.
        /// In this test, we have specified the depth limit as 2 and we are sending introspection query with depth 6.
        /// The expected result is that the query should be successful and should not return any errors.
        /// Example:
        /// {
        ///    __schema {               // depth: 1
        ///       types {               // depth: 2
        ///         name                // depth: 3
        ///         fields {            // depth: 3
        ///           name              // depth: 4
        ///           type {            // depth: 4
        ///            name             // depth: 5
        ///            kind             // depth: 5
        ///            ofType {         // depth: 5
        ///              name           // depth: 6
        ///              kind           // depth: 6
        ///             }
        ///         }
        ///     }
        /// }
        /// </summary>
        [TestCategory(TestCategory.MSSQL)]
        [TestMethod]
        public async Task TestGraphQLIntrospectionQueriesAreNotImpactedByDepthLimit()
        {
            // Arrange
            GraphQLRuntimeOptions graphqlOptions = new(DepthLimit: 2);
            graphqlOptions = graphqlOptions with { UserProvidedDepthLimit = true };

            DataSource dataSource = new(DatabaseType.MSSQL,
                GetConnectionStringFromEnvironmentConfig(environment: TestCategory.MSSQL), Options: null);

            RuntimeConfig configuration = InitMinimalRuntimeConfig(dataSource, graphqlOptions, restOptions: new());
            const string CUSTOM_CONFIG = "custom-config.json";
            File.WriteAllText(CUSTOM_CONFIG, configuration.ToJson());

            string[] args = new[]
            {
                $"--ConfigFileName={CUSTOM_CONFIG}"
            };

            using (TestServer server = new(Program.CreateWebHostBuilder(args)))
            using (HttpClient client = server.CreateClient())
            {
                // nested depth:6
                string query = @"{
                                    __schema {
                                        types {
                                        name
                                        fields {
                                            name
                                            type {
                                                name
                                                kind
                                                    ofType {
                                                        name
                                                        kind
                                                    }
                                                }
                                            }
                                        }
                                    }
                                }";

                object payload = new { query };

                HttpRequestMessage graphQLRequest = new(HttpMethod.Post, "/graphql")
                {
                    Content = JsonContent.Create(payload)
                };

                // Act
                HttpResponseMessage graphQLResponse = await client.SendAsync(graphQLRequest);

                // Assert
                Assert.AreEqual(HttpStatusCode.OK, graphQLResponse.StatusCode);
                string body = await graphQLResponse.Content.ReadAsStringAsync();

                JsonElement responseJson = JsonSerializer.Deserialize<JsonElement>(body);
                Assert.IsNotNull(responseJson, "The response should be a valid JSON.");
                Assert.IsTrue(responseJson.TryGetProperty("data", out JsonElement data), "The response should contain data.");
                Assert.IsFalse(data.TryGetProperty("errors", out _), "The response should not contain any errors.");
                Assert.IsTrue(responseJson.GetProperty("data").TryGetProperty("__schema", out JsonElement schema));
                Assert.IsNotNull(schema, "The response should contain schema information.");
            }
        }

        /// <summary>
        /// Tests the behavior of GraphQL queries in non-hosted mode when the depth limit is explicitly set to -1 or null.
        /// Setting the depth limit to -1 is intended to disable the depth limit check, allowing queries of any depth.
        /// Using null as default value of dab which also disables the depth limit check.
        /// This test verifies that queries are processed successfully without any errors under these configurations.
        /// Example Query:
        /// {
        ///     book_by_pk(id: 1) {         // depth: 1
        ///         id,                     // depth: 2
        ///         title,                  // depth: 2
        ///         publisher_id            // depth: 2
        ///     }
        /// }
        /// </summary>
        /// <param name="depthLimit"> </param>
        [DataTestMethod]
        [DataRow(-1, DisplayName = "Setting -1 for depth-limit will disable the depth limit")]
        [DataRow(null, DisplayName = "Using default value: null for depth-limit which also disables the depth limit check")]
        [TestCategory(TestCategory.MSSQL)]
        public async Task TestNoDepthLimitOnGrahQLInNonHostedMode(int? depthLimit)
        {
            // Arrange
            GraphQLRuntimeOptions graphqlOptions = new(DepthLimit: depthLimit);
            graphqlOptions = graphqlOptions with { UserProvidedDepthLimit = true };

            DataSource dataSource = new(DatabaseType.MSSQL,
                GetConnectionStringFromEnvironmentConfig(environment: TestCategory.MSSQL), Options: null);

            RuntimeConfig configuration = InitMinimalRuntimeConfig(dataSource, graphqlOptions, restOptions: new());
            const string CUSTOM_CONFIG = "custom-config.json";
            File.WriteAllText(CUSTOM_CONFIG, configuration.ToJson());

            string[] args = new[]
            {
                $"--ConfigFileName={CUSTOM_CONFIG}"
            };

            using (TestServer server = new(Program.CreateWebHostBuilder(args)))
            using (HttpClient client = server.CreateClient())
            {
                // requested query operation has depth of 2
                string query = @"{
                                    book_by_pk(id: 1) {
                                        id,
                                        title,
                                        publisher_id
                                    }
                                }";

                object payload = new { query };

                HttpRequestMessage graphQLRequest = new(HttpMethod.Post, "/graphql")
                {
                    Content = JsonContent.Create(payload)
                };

                // Act
                HttpResponseMessage graphQLResponse = await client.SendAsync(graphQLRequest);

                // Assert
                Assert.AreEqual(HttpStatusCode.OK, graphQLResponse.StatusCode);
                string body = await graphQLResponse.Content.ReadAsStringAsync();

                JsonElement responseJson = JsonSerializer.Deserialize<JsonElement>(body);
                Assert.IsNotNull(responseJson, "The response should be a valid JSON.");
                Assert.IsTrue(responseJson.TryGetProperty("data", out JsonElement data), "The response should contain data.");
                Assert.IsFalse(data.TryGetProperty("errors", out _), "The response should not contain any errors.");
                Assert.IsTrue(data.TryGetProperty("book_by_pk", out _), "The response data should contain book_by_pk data.");
            }
        }

        /// <summary>
        /// Helper function to write custom configuration file. with minimal REST/GraphQL global settings
        /// using the supplied entities.
        /// </summary>
        /// <param name="entityMap">Collection of entityName -> Entity object.</param>
        /// <param name="enableGlobalRest">flag to enable or disabled REST globally.</param>
        private static void CreateCustomConfigFile(Dictionary<string, Entity> entityMap, bool enableGlobalRest = true, bool enableGlobalGraphql = true, bool enableGlobalHealth = true, bool enableDatasourceHealth = true)
        {
            DataSource dataSource = new(
                DatabaseType.MSSQL,
                GetConnectionStringFromEnvironmentConfig(environment: TestCategory.MSSQL),
                Options: null,
                Health: new(enableDatasourceHealth));
            HostOptions hostOptions = new(Cors: null, Authentication: new() { Provider = nameof(EasyAuthType.StaticWebApps) });

            RuntimeConfig runtimeConfig = new(
                Schema: string.Empty,
                DataSource: dataSource,
                Runtime: new(
                    Health: new(Enabled: enableGlobalHealth),
                    Rest: new(Enabled: enableGlobalRest),
                    GraphQL: new(Enabled: enableGlobalGraphql),
                    Host: hostOptions
                ),
                Entities: new(entityMap));

            File.WriteAllText(
                path: CUSTOM_CONFIG_FILENAME,
                contents: runtimeConfig.ToJson());
        }

        /// <summary>
        /// Validates that all the OpenAPI description document's top level properties exist.
        /// A failure here indicates that there was an undetected failure creating the OpenAPI document.
        /// </summary>
        /// <param name="responseComponents">Represent a deserialized JSON result from retrieving the OpenAPI document</param>
        private static void ValidateOpenApiDocTopLevelPropertiesExist(Dictionary<string, JsonElement> responseProperties)
        {
            Assert.IsTrue(responseProperties.ContainsKey(OpenApiDocumentorConstants.TOPLEVELPROPERTY_OPENAPI));
            Assert.IsTrue(responseProperties.ContainsKey(OpenApiDocumentorConstants.TOPLEVELPROPERTY_INFO));
            Assert.IsTrue(responseProperties.ContainsKey(OpenApiDocumentorConstants.TOPLEVELPROPERTY_SERVERS));
            Assert.IsTrue(responseProperties.ContainsKey(OpenApiDocumentorConstants.TOPLEVELPROPERTY_PATHS));
            Assert.IsTrue(responseProperties.ContainsKey(OpenApiDocumentorConstants.TOPLEVELPROPERTY_COMPONENTS));
        }

        /// <summary>
        /// Validates that schema introspection requests fail when allow-introspection is false in the runtime configuration.
        /// </summary>
        /// <seealso cref="https://github.com/ChilliCream/hotchocolate/blob/6b2cfc94695cb65e2f68f5d8deb576e48397a98a/src/HotChocolate/Core/src/Abstractions/ErrorCodes.cs#L287"/>
        private static async Task ExecuteGraphQLIntrospectionQueries(TestServer server, HttpClient client, bool expectError)
        {
            string graphQLQueryName = "__schema";
            string graphQLQuery = @"{
                __schema {
                    types {
                        name
                    }
                }
            }";

            string expectedErrorMessageFragment = "Introspection is not allowed for the current request.";

            try
            {
                RuntimeConfigProvider configProvider = server.Services.GetRequiredService<RuntimeConfigProvider>();

                JsonElement actual = await GraphQLRequestExecutor.PostGraphQLRequestAsync(
                    client,
                    configProvider,
                    query: graphQLQuery,
                    queryName: graphQLQueryName,
                    variables: null,
                    clientRoleHeader: null
                    );

                if (expectError)
                {
                    SqlTestHelper.TestForErrorInGraphQLResponse(
                        response: actual.ToString(),
                        message: expectedErrorMessageFragment,
                        statusCode: ErrorCodes.Validation.IntrospectionNotAllowed
                    );
                }
            }
            catch (Exception ex)
            {
                // ExecuteGraphQLRequestAsync will raise an exception when no "data" key
                // exists in the GraphQL JSON response.
                Assert.Fail(message: "No schema metadata in GraphQL response." + ex.Message);
            }
        }

        private static JsonContent GetJsonContentForCosmosConfigRequest(string endpoint, string config = null, bool useAccessToken = false)
        {
            if (CONFIGURATION_ENDPOINT == endpoint)
            {
                ConfigurationPostParameters configParams = GetCosmosConfigurationParameters();
                if (config is not null)
                {
                    configParams = configParams with { Configuration = config };
                }

                if (useAccessToken)
                {
                    configParams = configParams with
                    {
                        ConnectionString = "AccountEndpoint=https://localhost:8081/;",
                        AccessToken = GenerateMockJwtToken()
                    };
                }

                return JsonContent.Create(configParams);
            }
            else if (CONFIGURATION_ENDPOINT_V2 == endpoint)
            {
                ConfigurationPostParametersV2 configParams = GetCosmosConfigurationParametersV2();
                if (config != null)
                {
                    configParams = configParams with { Configuration = config };
                }

                if (useAccessToken)
                {
                    // With an invalid access token, when a new instance of CosmosClient is created with that token, it
                    // won't throw an exception.  But when a graphql request is coming in, that's when it throws a 401
                    // exception. To prevent this, CosmosClientProvider parses the token and retrieves the "exp" property
                    // from the token, if it's not valid, then we will throw an exception from our code before it
                    // initiating a client. Uses a valid fake JWT access token for testing purposes.
                    RuntimeConfig overrides = new(
                        Schema: null,
                        DataSource: new DataSource(DatabaseType.CosmosDB_NoSQL, "AccountEndpoint=https://localhost:8081/;", new()),
                        Runtime: null,
                        Entities: new(new Dictionary<string, Entity>()));

                    configParams = configParams with
                    {
                        ConfigurationOverrides = overrides.ToJson(),
                        AccessToken = GenerateMockJwtToken()
                    };
                }

                return JsonContent.Create(configParams);
            }
            else
            {
                throw new ArgumentException($"Unexpected configuration endpoint. {endpoint}");
            }
        }

        private static string GenerateMockJwtToken()
        {
            string mySecret = "PlaceholderPlaceholderPlaceholder";
            SymmetricSecurityKey mySecurityKey = new(Encoding.ASCII.GetBytes(mySecret));

            JwtSecurityTokenHandler tokenHandler = new();
            SecurityTokenDescriptor tokenDescriptor = new()
            {
                Subject = new ClaimsIdentity(new Claim[] { }),
                Expires = DateTime.UtcNow.AddMinutes(5),
                Issuer = "http://mysite.com",
                Audience = "http://myaudience.com",
                SigningCredentials = new SigningCredentials(mySecurityKey, SecurityAlgorithms.HmacSha256Signature)
            };

            SecurityToken token = tokenHandler.CreateToken(tokenDescriptor);
            return tokenHandler.WriteToken(token);
        }

        private static ConfigurationPostParameters GetCosmosConfigurationParameters()
        {
            RuntimeConfig configuration = ReadCosmosConfigurationFromFile();
            return new(
                configuration.ToJson(),
                File.ReadAllText("schema.gql"),
                $"AccountEndpoint=https://localhost:8081/;AccountKey=C2y6yDjf5/R+ob0N8A7Cgv30VRDJIWEHLM+4QDU5DE2nQ9nDuVTqobD4b8mGGyPMbIZnqyMsEcaGQy67XIw/Jw==;Database={COSMOS_DATABASE_NAME}",
                AccessToken: null);
        }

        private static ConfigurationPostParametersV2 GetCosmosConfigurationParametersV2()
        {
            RuntimeConfig configuration = ReadCosmosConfigurationFromFile();
            RuntimeConfig overrides = new(
                Schema: null,
                DataSource: new DataSource(DatabaseType.CosmosDB_NoSQL, $"AccountEndpoint=https://localhost:8081/;AccountKey=C2y6yDjf5/R+ob0N8A7Cgv30VRDJIWEHLM+4QDU5DE2nQ9nDuVTqobD4b8mGGyPMbIZnqyMsEcaGQy67XIw/Jw==;Database={COSMOS_DATABASE_NAME}", new()),
                Runtime: null,
                Entities: new(new Dictionary<string, Entity>()));

            return new(
                configuration.ToJson(),
                overrides.ToJson(),
                File.ReadAllText("schema.gql"),
                AccessToken: null);
        }

        /// <summary>
        /// Helper used to create the post-startup configuration payload sent to configuration controller.
        /// Adds entity used to hydrate authorization resolver post-startup and validate that hydration succeeds.
        /// Additional pre-processing performed acquire database connection string from a local file.
        /// </summary>
        /// <returns>ConfigurationPostParameters object.</returns>
        private static JsonContent GetPostStartupConfigParams(string environment, RuntimeConfig runtimeConfig, string configurationEndpoint)
        {
            string connectionString = GetConnectionStringFromEnvironmentConfig(environment);

            string serializedConfiguration = runtimeConfig.ToJson();

            if (configurationEndpoint == CONFIGURATION_ENDPOINT)
            {
                ConfigurationPostParameters returnParams = new(
                    Configuration: serializedConfiguration,
                    Schema: null,
                    ConnectionString: connectionString,
                    AccessToken: null);
                return JsonContent.Create(returnParams);
            }
            else if (configurationEndpoint == CONFIGURATION_ENDPOINT_V2)
            {
                RuntimeConfig overrides = new(
                    Schema: null,
                    DataSource: new DataSource(DatabaseType.MSSQL, connectionString, new()),
                    Entities: new(new Dictionary<string, Entity>()),
                    Runtime: null);

                ConfigurationPostParametersV2 returnParams = new(
                    Configuration: serializedConfiguration,
                    ConfigurationOverrides: overrides.ToJson(),
                    Schema: null,
                    AccessToken: null);

                return JsonContent.Create(returnParams);
            }
            else
            {
                throw new InvalidOperationException("Invalid configurationEndpoint");
            }
        }

        /// <summary>
        /// Hydrates configuration after engine has started and triggers service instantiation
        /// by executing HTTP requests against the engine until a non-503 error is received.
        /// </summary>
        /// <param name="httpClient">Client used for request execution.</param>
        /// <param name="config">Post-startup configuration</param>
        /// <returns>ServiceUnavailable if service is not successfully hydrated with config</returns>
        private static async Task<HttpStatusCode> HydratePostStartupConfiguration(HttpClient httpClient, JsonContent content, string configurationEndpoint)
        {
            // Hydrate configuration post-startup
            HttpResponseMessage postResult =
                await httpClient.PostAsync(configurationEndpoint, content);
            Assert.AreEqual(HttpStatusCode.OK, postResult.StatusCode);

            return await GetRestResponsePostConfigHydration(httpClient);
        }

        /// <summary>
        /// Executing REST requests against the engine until a non-503 error is received.
        /// </summary>
        /// <param name="httpClient">Client used for request execution.</param>
        /// <returns>ServiceUnavailable if service is not successfully hydrated with config,
        /// else the response code from the REST request</returns>
        private static async Task<HttpStatusCode> GetRestResponsePostConfigHydration(HttpClient httpClient)
        {
            // Retry request RETRY_COUNT times in 1 second increments to allow required services
            // time to instantiate and hydrate permissions.
            int retryCount = RETRY_COUNT;
            HttpStatusCode responseCode = HttpStatusCode.ServiceUnavailable;
            while (retryCount > 0)
            {
                // Spot test authorization resolver utilization to ensure configuration is used.
                HttpResponseMessage postConfigHydrationResult =
                    await httpClient.GetAsync($"api/{POST_STARTUP_CONFIG_ENTITY}");
                responseCode = postConfigHydrationResult.StatusCode;

                if (postConfigHydrationResult.StatusCode == HttpStatusCode.ServiceUnavailable)
                {
                    retryCount--;
                    Thread.Sleep(TimeSpan.FromSeconds(RETRY_WAIT_SECONDS));
                    continue;
                }

                break;
            }

            return responseCode;
        }

        /// <summary>
        /// Executing GraphQL POST requests against the engine until a non-503 error is received.
        /// </summary>
        /// <param name="httpClient">Client used for request execution.</param>
        /// <returns>ServiceUnavailable if service is not successfully hydrated with config,
        /// else the response code from the GRAPHQL request</returns>
        private static async Task<HttpStatusCode> GetGraphQLResponsePostConfigHydration(HttpClient httpClient)
        {
            // Retry request RETRY_COUNT times in 1 second increments to allow required services
            // time to instantiate and hydrate permissions.
            int retryCount = RETRY_COUNT;
            HttpStatusCode responseCode = HttpStatusCode.ServiceUnavailable;
            while (retryCount > 0)
            {
                string query = @"{
                    book_by_pk(id: 1) {
                       id,
                       title,
                       publisher_id
                    }
                }";

                object payload = new { query };

                HttpRequestMessage graphQLRequest = new(HttpMethod.Post, "/graphql")
                {
                    Content = JsonContent.Create(payload)
                };

                HttpResponseMessage graphQLResponse = await httpClient.SendAsync(graphQLRequest);
                responseCode = graphQLResponse.StatusCode;

                if (responseCode == HttpStatusCode.ServiceUnavailable)
                {
                    retryCount--;
                    Thread.Sleep(TimeSpan.FromSeconds(RETRY_WAIT_SECONDS));
                    continue;
                }

                break;
            }

            return responseCode;
        }

        /// <summary>
        /// Helper  method to instantiate RuntimeConfig object needed for multiple create tests.
        /// </summary>
        public static RuntimeConfig InitialzieRuntimeConfigForMultipleCreateTests(bool isMultipleCreateOperationEnabled)
        {
            // Multiple create operations are enabled.
            GraphQLRuntimeOptions graphqlOptions = new(Enabled: true, MultipleMutationOptions: new(new(enabled: isMultipleCreateOperationEnabled)));

            RestRuntimeOptions restRuntimeOptions = new(Enabled: false);

            DataSource dataSource = new(DatabaseType.MSSQL, GetConnectionStringFromEnvironmentConfig(environment: TestCategory.MSSQL), Options: null);

            EntityAction createAction = new(
                Action: EntityActionOperation.Create,
                Fields: null,
                Policy: new());

            EntityAction readAction = new(
                Action: EntityActionOperation.Read,
                Fields: null,
                Policy: new());

            EntityPermission[] permissions = new[] { new EntityPermission(Role: AuthorizationResolver.ROLE_ANONYMOUS, Actions: new[] { readAction, createAction }) };

            EntityRelationship bookRelationship = new(Cardinality: Cardinality.One,
                                                      TargetEntity: "Publisher",
                                                      SourceFields: new string[] { },
                                                      TargetFields: new string[] { },
                                                      LinkingObject: null,
                                                      LinkingSourceFields: null,
                                                      LinkingTargetFields: null);

            Entity bookEntity = new(Source: new("books", EntitySourceType.Table, null, null),
                                    Rest: null,
                                    GraphQL: new(Singular: "book", Plural: "books"),
                                    Permissions: permissions,
                                    Relationships: new Dictionary<string, EntityRelationship>() { { "publishers", bookRelationship } },
                                    Mappings: null);

            string bookEntityName = "Book";

            Dictionary<string, Entity> entityMap = new()
            {
                { bookEntityName, bookEntity }
            };

            EntityRelationship publisherRelationship = new(Cardinality: Cardinality.Many,
                                                           TargetEntity: "Book",
                                                           SourceFields: new string[] { },
                                                           TargetFields: new string[] { },
                                                           LinkingObject: null,
                                                           LinkingSourceFields: null,
                                                           LinkingTargetFields: null);

            Entity publisherEntity = new(
                Source: new("publishers", EntitySourceType.Table, null, null),
                Rest: null,
                GraphQL: new(Singular: "publisher", Plural: "publishers"),
                Permissions: permissions,
                Relationships: new Dictionary<string, EntityRelationship>() { { "books", publisherRelationship } },
                Mappings: null);

            entityMap.Add("Publisher", publisherEntity);

            Config.ObjectModel.AuthenticationOptions authenticationOptions = new(Provider: nameof(EasyAuthType.StaticWebApps), null);

            RuntimeConfig runtimeConfig = new(Schema: "IntegrationTestMinimalSchema",
                                              DataSource: dataSource,
                                              Runtime: new(restRuntimeOptions, graphqlOptions, Host: new(Cors: null, Authentication: authenticationOptions, Mode: HostMode.Development), Cache: null),
                                              Entities: new(entityMap));
            return runtimeConfig;
        }

        /// <summary>
        /// Instantiate minimal runtime config with custom global settings.
        /// </summary>
        /// <param name="dataSource">DataSource to pull connection string required for engine start.</param>
        public static RuntimeConfig InitMinimalRuntimeConfig(
            DataSource dataSource,
            GraphQLRuntimeOptions graphqlOptions,
            RestRuntimeOptions restOptions,
            Entity entity = null,
            string entityName = null,
            EntityCacheOptions cacheOptions = null
            )
        {
            entity ??= new(
                Source: new("books", EntitySourceType.Table, null, null),
                Rest: null,
                GraphQL: new(Singular: "book", Plural: "books"),
                Permissions: new[] { GetMinimalPermissionConfig(AuthorizationResolver.ROLE_ANONYMOUS) },
                Relationships: null,
                Mappings: null
                );

            entityName ??= "Book";

            Dictionary<string, Entity> entityMap = new()
        {
            { entityName, entity }
        };

            // Adding an entity with only Authorized Access
            Entity anotherEntity = new(
                Source: new("publishers", EntitySourceType.Table, null, null),
                Rest: null,
                GraphQL: new(Singular: "publisher", Plural: "publishers"),
                Permissions: new[] { GetMinimalPermissionConfig(AuthorizationResolver.ROLE_AUTHENTICATED) },
                Relationships: null,
                Mappings: null
                );
            entityMap.Add("Publisher", anotherEntity);

            Config.ObjectModel.AuthenticationOptions authenticationOptions = new(Provider: nameof(EasyAuthType.StaticWebApps), null);

            return new(
                Schema: "IntegrationTestMinimalSchema",
                DataSource: dataSource,
                Runtime: new(restOptions, graphqlOptions,
                    Host: new(Cors: null, Authentication: authenticationOptions, Mode: HostMode.Development), Cache: cacheOptions),
                Entities: new(entityMap)
            );
        }

        /// <summary>
        /// Gets PermissionSetting object allowed to perform all actions.
        /// </summary>
        /// <param name="roleName">Name of role to assign to permission</param>
        /// <returns>PermissionSetting</returns>
        public static EntityPermission GetMinimalPermissionConfig(string roleName)
        {
            EntityAction actionForRole = new(
                Action: EntityActionOperation.All,
                Fields: null,
                Policy: new()
            );

            return new EntityPermission(
                Role: roleName,
                Actions: new[] { actionForRole }
            );
        }

        /// <summary>
        /// Reads configuration file for defined environment to acquire the connection string.
        /// CI/CD Pipelines and local environments may not have connection string set as environment variable.
        /// </summary>
        /// <param name="environment">Environment such as TestCategory.MSSQL</param>
        /// <returns>Connection string</returns>
        public static string GetConnectionStringFromEnvironmentConfig(string environment)
        {
            FileSystem fileSystem = new();
            string sqlFile = new FileSystemRuntimeConfigLoader(fileSystem).GetFileNameForEnvironment(environment, considerOverrides: true);
            string configPayload = File.ReadAllText(sqlFile);

            RuntimeConfigLoader.TryParseConfig(configPayload, out RuntimeConfig runtimeConfig, replaceEnvVar: true);

            return runtimeConfig.DataSource.ConnectionString;
        }

        private static void ValidateCosmosDbSetup(TestServer server)
        {
            QueryEngineFactory queryEngineFactory = (QueryEngineFactory)server.Services.GetService(typeof(IQueryEngineFactory));
            Assert.IsInstanceOfType(queryEngineFactory.GetQueryEngine(DatabaseType.CosmosDB_NoSQL), typeof(CosmosQueryEngine));

            MutationEngineFactory mutationEngineFactory = (MutationEngineFactory)server.Services.GetService(typeof(IMutationEngineFactory));
            Assert.IsInstanceOfType(mutationEngineFactory.GetMutationEngine(DatabaseType.CosmosDB_NoSQL), typeof(CosmosMutationEngine));

            MetadataProviderFactory metadataProviderFactory = (MetadataProviderFactory)server.Services.GetService(typeof(IMetadataProviderFactory));
            Assert.IsTrue(metadataProviderFactory.ListMetadataProviders().Any(x => x.GetType() == typeof(CosmosSqlMetadataProvider)));

            CosmosClientProvider cosmosClientProvider = server.Services.GetService(typeof(CosmosClientProvider)) as CosmosClientProvider;
            Assert.IsNotNull(cosmosClientProvider);
            Assert.IsNotNull(cosmosClientProvider.Clients);
            Assert.IsTrue(cosmosClientProvider.Clients.Any());
        }

        /// <summary>
        /// Create basic runtime config with given DatabaseType and connectionString with no entity.
        /// </summary>
        private static RuntimeConfig CreateBasicRuntimeConfigWithNoEntity(
            DatabaseType dbType = DatabaseType.MSSQL,
            string connectionString = "")
        {
            DataSource dataSource = new(dbType, connectionString, new());

            RuntimeConfig runtimeConfig = new(
                Schema: "testSchema.json",
                DataSource: dataSource,
                Runtime: new(
                    Rest: new(),
                    GraphQL: new(),
                    Host: new(null, null)
                ),
                Entities: new(new Dictionary<string, Entity>())
            );

            return runtimeConfig;
        }

        /// <summary>
        /// Create basic runtime config with a single entity and given auth options.
        /// </summary>
        private static RuntimeConfig CreateBasicRuntimeConfigWithSingleEntityAndAuthOptions(
            DataSource dataSource,
            AuthenticationOptions authenticationOptions = null)
        {
            Entity entity = new(
                Source: new("books", EntitySourceType.Table, null, null),
                Rest: null,
                GraphQL: new(Singular: "book", Plural: "books"),
                Permissions: new[] { GetMinimalPermissionConfig(AuthorizationResolver.ROLE_ANONYMOUS) },
                Relationships: null,
                Mappings: null
                );

            string entityName = "Book";

            Dictionary<string, Entity> entityMap = new()
            {
                { entityName, entity }
            };

            RuntimeConfig runtimeConfig = new(
                Schema: "testSchema.json",
                DataSource: dataSource,
                Runtime: new(
                    Rest: new(),
                    GraphQL: new(),
                    Host: new(Cors: null, Authentication: authenticationOptions)
                ),
                Entities: new(entityMap)
            );

            return runtimeConfig;
        }

        private bool HandleException<T>(Exception e) where T : Exception
        {
            if (e is AggregateException aggregateException)
            {
                aggregateException.Handle(HandleException<T>);
                return true;
            }
            else if (e is T)
            {
                return true;
            }

            return false;
        }
    }
}<|MERGE_RESOLUTION|>--- conflicted
+++ resolved
@@ -3777,15 +3777,6 @@
         /// <param name="loggingFilter"></param>
         private static void ValidateLogLevelFilters(LogLevel logLevel, string loggingFilter)
         {
-<<<<<<< HEAD
-            Startup.AddValidFilters();
-            Dictionary<string, LogLevel?> logLevelOptions = new();
-            logLevelOptions.Add(loggingFilter, logLevel);
-            RuntimeConfig configWithCustomLogLevel = InitializeRuntimeWithLogLevel(logLevelOptions);
-            try
-            {
-                RuntimeConfigValidator.ValidateLoggerFilters(configWithCustomLogLevel);
-=======
             // Arrange
             Dictionary<string, LogLevel?> logLevelOptions = new();
             logLevelOptions.Add(loggingFilter, logLevel);
@@ -3809,17 +3800,13 @@
             try
             {
                 RuntimeConfigValidator.ValidateLoggerFilters(serverRuntimeConfig);
->>>>>>> f1f20199
             }
             catch
             {
                 Assert.Fail();
             }
 
-<<<<<<< HEAD
-=======
             // Assert
->>>>>>> f1f20199
             string configWithCustomLogLevelJson = configWithCustomLogLevel.ToJson();
             Assert.IsTrue(RuntimeConfigLoader.TryParseConfig(configWithCustomLogLevelJson, out RuntimeConfig deserializedRuntimeConfig));
 
