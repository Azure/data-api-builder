// Copyright (c) Microsoft Corporation.
// Licensed under the MIT License.

using System;
using System.Collections.Generic;
using System.IdentityModel.Tokens.Jwt;
using System.IO;
using System.IO.Abstractions;
using System.IO.Abstractions.TestingHelpers;
using System.Net;
using System.Net.Http;
using System.Net.Http.Json;
using System.Security.Claims;
using System.Text;
using System.Text.Json;
using System.Threading;
using System.Threading.Tasks;
using Azure.DataApiBuilder.Config;
using Azure.DataApiBuilder.Config.ObjectModel;
using Azure.DataApiBuilder.Core.AuthenticationHelpers;
using Azure.DataApiBuilder.Core.Authorization;
using Azure.DataApiBuilder.Core.Configurations;
using Azure.DataApiBuilder.Core.Parsers;
using Azure.DataApiBuilder.Core.Resolvers;
using Azure.DataApiBuilder.Core.Services;
using Azure.DataApiBuilder.Core.Services.MetadataProviders;
using Azure.DataApiBuilder.Core.Services.OpenAPI;
using Azure.DataApiBuilder.Service.Controllers;
using Azure.DataApiBuilder.Service.Exceptions;
using Azure.DataApiBuilder.Service.Tests.Authorization;
using Azure.DataApiBuilder.Service.Tests.SqlTests;
using HotChocolate;
using Microsoft.AspNetCore.TestHost;
using Microsoft.Data.SqlClient;
using Microsoft.Extensions.DependencyInjection;
using Microsoft.Extensions.Logging;
using Microsoft.IdentityModel.Tokens;
using Microsoft.VisualStudio.TestTools.UnitTesting;
using Moq;
using MySqlConnector;
using Npgsql;
using VerifyMSTest;
using static Azure.DataApiBuilder.Config.RuntimeConfigLoader;

namespace Azure.DataApiBuilder.Service.Tests.Configuration
{
    [TestClass]
    public class ConfigurationTests
        : VerifyBase
    {
        private const string COSMOS_ENVIRONMENT = TestCategory.COSMOSDBNOSQL;
        private const string MSSQL_ENVIRONMENT = TestCategory.MSSQL;
        private const string MYSQL_ENVIRONMENT = TestCategory.MYSQL;
        private const string POSTGRESQL_ENVIRONMENT = TestCategory.POSTGRESQL;
        private const string POST_STARTUP_CONFIG_ENTITY = "Book";
        private const string POST_STARTUP_CONFIG_ENTITY_SOURCE = "books";
        private const string POST_STARTUP_CONFIG_ROLE = "PostStartupConfigRole";
        private const string COSMOS_DATABASE_NAME = "config_db";
        private const string CUSTOM_CONFIG_FILENAME = "custom-config.json";
        private const string OPENAPI_SWAGGER_ENDPOINT = "swagger";
        private const string OPENAPI_DOCUMENT_ENDPOINT = "openapi";
        private const string BROWSER_USER_AGENT_HEADER = "Mozilla/5.0 (Windows NT 10.0; Win64; x64) AppleWebKit/537.36 (KHTML, like Gecko) Chrome/105.0.0.0 Safari/537.36";
        private const string BROWSER_ACCEPT_HEADER = "text/html,application/xhtml+xml,application/xml;q=0.9,image/webp,image/apng,*/*;q=0.8,application/signed-exchange;v=b3;q=0.9";

        private const int RETRY_COUNT = 5;
        private const int RETRY_WAIT_SECONDS = 1;

        // TODO: Remove the old endpoint once we've updated all callers to use the new one.
        private const string CONFIGURATION_ENDPOINT = "/configuration";
        private const string CONFIGURATION_ENDPOINT_V2 = "/configuration/v2";

        /// <summary>
        /// A valid REST API request body with correct parameter types for all the fields.
        /// </summary>
        public const string REQUEST_BODY_WITH_CORRECT_PARAM_TYPES = @"
                    {
                        ""title"": ""New book"",
                        ""publisher_id"": 1234
                    }
                ";

        /// <summary>
        /// An invalid REST API request body with incorrect parameter type for publisher_id field.
        /// </summary>
        public const string REQUEST_BODY_WITH_INCORRECT_PARAM_TYPES = @"
                    {
                        ""title"": ""New book"",
                        ""publisher_id"": ""one""
                    }
                ";

        /// <summary>
        /// A config file with SP entity with no REST section defined.
        /// This config string is used for validating the REST HTTP methods that are enabled. 
        /// </summary>
        public const string SP_CONFIG_WITH_NO_REST_SETTINGS = @"
        {
          ""entities"": {
            ""GetBooks"": {
              ""source"": {
                ""object"": ""get_books"",
                ""type"": ""stored-procedure"",
                ""parameters"": null,
                ""key-fields"": null
              },
              ""graphql"": {
                ""enabled"": true,
                ""operation"": ""query"",
                ""type"": {
                  ""singular"": ""GetBooks"",
                  ""plural"": ""GetBooks""
                }
              },
              ""permissions"": [
                {
                  ""role"": ""anonymous"",
                  ""actions"": [
                    {
                      ""action"": ""execute"",
                      ""fields"": null,
                      ""policy"": {
                        ""request"": null,
                        ""database"": null
                      }
                    }
                  ]
                }
              ],
              ""mappings"": null,
              ""relationships"": null
            }
          }
        }";

        /// <summary>
        /// A config file with SP entity with a custom path defined in REST section.
        /// This config string is used for validating the REST HTTP methods that are enabled.
        /// </summary>
        public const string SP_CONFIG_WITH_ONLY_PATH_IN_REST_SETTINGS = @"
        {
            ""entities"": {
                ""GetBooks"": {
                    ""source"": {
                    ""object"": ""get_books"",
                    ""type"": ""stored-procedure"",
                    ""parameters"": null,
                    ""key-fields"": null
                    },
                    ""graphql"": {
                    ""enabled"": true,
                    ""operation"": ""query"",
                    ""type"": {
                        ""singular"": ""GetBooks"",
                        ""plural"": ""GetBooks""
                    }
                    },
                    ""rest"":{
                    ""path"": ""get_books""
                    },
                    ""permissions"": [
                    {
                        ""role"": ""anonymous"",
                        ""actions"": [
                        {
                            ""action"": ""execute"",
                            ""fields"": null,
                            ""policy"": {
                            ""request"": null,
                            ""database"": null
                            }
                        }
                        ]
                    }
                    ],
                    ""mappings"": null,
                    ""relationships"": null
                }
            }
        }";

        /// <summary>
        /// A config file with a SP entity with the supported HTTP methods defined in REST section.
        /// This config string is used for validating the REST HTTP methods that are enabled.
        /// </summary>
        public const string SP_CONFIG_WITH_JUST_METHODS_IN_REST_SETTINGS = @"
            {
              ""entities"": {
                    ""GetBooks"": {
                    ""source"": {
                        ""object"": ""get_books"",
                        ""type"": ""stored-procedure"",
                        ""parameters"": null,
                        ""key-fields"": null
                    },
                    ""graphql"": {
                        ""enabled"": true,
                        ""operation"": ""query"",
                        ""type"": {
                        ""singular"": ""GetBooks"",
                        ""plural"": ""GetBooks""
                        }
                    },
                    ""rest"":{
                        ""methods"": [
                        ""get""
                        ]
                    },
                    ""permissions"": [
                        {
                        ""role"": ""anonymous"",
                        ""actions"": [
                            {
                            ""action"": ""execute"",
                            ""fields"": null,
                            ""policy"": {
                                ""request"": null,
                                ""database"": null
                            }
                            }
                        ]
                        }
                    ],
                    ""mappings"": null,
                    ""relationships"": null
                    }
                }
            }";

        /// <summary>
        /// A config file with a SP entity for which REST APIs are disabled.
        /// This config string is used for validating that none of the REST methods are enabled.
        /// </summary>
        public const string SP_CONFIG_WITH_REST_DISABLED = @"
            {
              ""entities"": {
                    ""GetBooks"": {
                    ""source"": {
                        ""object"": ""get_books"",
                        ""type"": ""stored-procedure"",
                        ""parameters"": null,
                        ""key-fields"": null
                    },
                    ""graphql"": {
                        ""enabled"": true,
                        ""operation"": ""query"",
                        ""type"": {
                        ""singular"": ""GetBooks"",
                        ""plural"": ""GetBooks""
                        }
                    },
                    ""rest"":{
                        ""enabled"": false
                    },
                    ""permissions"": [
                        {
                        ""role"": ""anonymous"",
                        ""actions"": [
                            {
                            ""action"": ""execute"",
                            ""fields"": null,
                            ""policy"": {
                                ""request"": null,
                                ""database"": null
                            }
                            }
                        ]
                        }
                    ],
                    ""mappings"": null,
                    ""relationships"": null
                    }
                }
            }";

        /// <summary>
        /// A config file with a SP entity for which REST path and methods are not explicitly configured.
        /// This config string is used for validating the default REST behavior.
        /// </summary>
        public const string SP_CONFIG_WITH_JUST_REST_ENABLED = @"
            {
              ""entities"": {
                    ""GetBooks"": {
                    ""source"": {
                        ""object"": ""get_books"",
                        ""type"": ""stored-procedure"",
                        ""parameters"": null,
                        ""key-fields"": null
                    },
                    ""graphql"": {
                        ""enabled"": true,
                        ""operation"": ""query"",
                        ""type"": {
                        ""singular"": ""GetBooks"",
                        ""plural"": ""GetBooks""
                        }
                    },
                    ""rest"":{
                        ""enabled"": true
                    },
                    ""permissions"": [
                        {
                        ""role"": ""anonymous"",
                        ""actions"": [
                            {
                            ""action"": ""execute"",
                            ""fields"": null,
                            ""policy"": {
                                ""request"": null,
                                ""database"": null
                            }
                            }
                        ]
                        }
                    ],
                    ""mappings"": null,
                    ""relationships"": null
                    }
                }
            }";

        [TestCleanup]
        public void CleanupAfterEachTest()
        {
            TestHelper.UnsetAllDABEnvironmentVariables();
        }

        /// <summary>
        /// When updating config during runtime is possible, then For invalid config the Application continues to
        /// accept request with status code of 503.
        /// But if invalid config is provided during startup, ApplicationException is thrown
        /// and application exits.
        /// </summary>
        [DataTestMethod]
        [DataRow(new string[] { }, true, DisplayName = "No config returns 503 - config file flag absent")]
        [DataRow(new string[] { "--ConfigFileName=" }, true, DisplayName = "No config returns 503 - empty config file option")]
        [DataRow(new string[] { }, false, DisplayName = "Throws Application exception")]
        [TestMethod("Validates that queries before runtime is configured returns a 503 in hosting scenario whereas an application exception when run through CLI")]
        public async Task TestNoConfigReturnsServiceUnavailable(
            string[] args,
            bool isUpdateableRuntimeConfig)
        {
            TestServer server;

            try
            {
                if (isUpdateableRuntimeConfig)
                {
                    server = new(Program.CreateWebHostFromInMemoryUpdateableConfBuilder(args));
                }
                else
                {
                    server = new(Program.CreateWebHostBuilder(args));
                }

                HttpClient httpClient = server.CreateClient();
                HttpResponseMessage result = await httpClient.GetAsync("/graphql");
                Assert.AreEqual(HttpStatusCode.ServiceUnavailable, result.StatusCode);
            }
            catch (Exception e)
            {
                Assert.IsFalse(isUpdateableRuntimeConfig);
                Assert.AreEqual(typeof(ApplicationException), e.GetType());
                Assert.AreEqual(
                    $"Could not initialize the engine with the runtime config file: {DEFAULT_CONFIG_FILE_NAME}",
                    e.Message);
            }
        }

        /// <summary>
        /// Verify that https redirection is disabled when --no-https-redirect flag is passed  through CLI.
        /// We check if IsHttpsRedirectionDisabled is set to true with --no-https-redirect flag.
        /// </summary>
        [DataTestMethod]
        [DataRow(new string[] { "" }, false, DisplayName = "Https redirection allowed")]
        [DataRow(new string[] { Startup.NO_HTTPS_REDIRECT_FLAG }, true, DisplayName = "Http redirection disabled")]
        [TestMethod("Validates that https redirection is disabled when --no-https-redirect option is used when engine is started through CLI")]
        public void TestDisablingHttpsRedirection(
            string[] args,
            bool expectedIsHttpsRedirectionDisabled)
        {
            Program.CreateWebHostBuilder(args).Build();
            Assert.AreEqual(expectedIsHttpsRedirectionDisabled, Program.IsHttpsRedirectionDisabled);
        }

        /// <summary>
        /// Checks correct serialization and deserialization of Source Type from
        /// Enum to String and vice-versa.
        /// Consider both cases for source as an object and as a string
        /// </summary>
        [DataTestMethod]
        [DataRow(true, EntitySourceType.StoredProcedure, "stored-procedure", DisplayName = "source is a stored-procedure")]
        [DataRow(true, EntitySourceType.Table, "table", DisplayName = "source is a table")]
        [DataRow(true, EntitySourceType.View, "view", DisplayName = "source is a view")]
        [DataRow(false, null, null, DisplayName = "source is just string")]
        public void TestCorrectSerializationOfSourceObject(
            bool isDatabaseObjectSource,
            EntitySourceType sourceObjectType,
            string sourceTypeName)
        {
            RuntimeConfig runtimeConfig;
            if (isDatabaseObjectSource)
            {
                EntitySource entitySource = new(
                    Type: sourceObjectType,
                    Object: "sourceName",
                    Parameters: null,
                    KeyFields: null
                );
                runtimeConfig = AuthorizationHelpers.InitRuntimeConfig(
                    entityName: "MyEntity",
                    entitySource: entitySource,
                    roleName: "Anonymous",
                    operation: EntityActionOperation.All
                );
            }
            else
            {
                string entitySource = "sourceName";
                runtimeConfig = AuthorizationHelpers.InitRuntimeConfig(
                    entityName: "MyEntity",
                    entitySource: entitySource,
                    roleName: "Anonymous",
                    operation: EntityActionOperation.All
                );
            }

            string runtimeConfigJson = runtimeConfig.ToJson();

            if (isDatabaseObjectSource)
            {
                Assert.IsTrue(runtimeConfigJson.Contains(sourceTypeName));
            }

            Assert.IsTrue(RuntimeConfigLoader.TryParseConfig(runtimeConfigJson, out RuntimeConfig deserializedRuntimeConfig));

            Assert.IsTrue(deserializedRuntimeConfig.Entities.ContainsKey("MyEntity"));
            Assert.AreEqual("sourceName", deserializedRuntimeConfig.Entities["MyEntity"].Source.Object);

            if (isDatabaseObjectSource)
            {
                Assert.AreEqual(sourceObjectType, deserializedRuntimeConfig.Entities["MyEntity"].Source.Type);
            }
            else
            {
                Assert.AreEqual(EntitySourceType.Table, deserializedRuntimeConfig.Entities["MyEntity"].Source.Type);
            }
        }

        [TestMethod("Validates that once the configuration is set, the config controller isn't reachable."), TestCategory(TestCategory.COSMOSDBNOSQL)]
        [DataRow(CONFIGURATION_ENDPOINT)]
        [DataRow(CONFIGURATION_ENDPOINT_V2)]
        public async Task TestConflictAlreadySetConfiguration(string configurationEndpoint)
        {
            TestServer server = new(Program.CreateWebHostFromInMemoryUpdateableConfBuilder(Array.Empty<string>()));
            HttpClient httpClient = server.CreateClient();

            JsonContent content = GetJsonContentForCosmosConfigRequest(configurationEndpoint);

            _ = await httpClient.PostAsync(configurationEndpoint, content);
            ValidateCosmosDbSetup(server);

            HttpResponseMessage result = await httpClient.PostAsync(configurationEndpoint, content);
            Assert.AreEqual(HttpStatusCode.Conflict, result.StatusCode);
        }

        [TestMethod("Validates that the config controller returns a conflict when using local configuration."), TestCategory(TestCategory.COSMOSDBNOSQL)]
        [DataRow(CONFIGURATION_ENDPOINT)]
        [DataRow(CONFIGURATION_ENDPOINT_V2)]
        public async Task TestConflictLocalConfiguration(string configurationEndpoint)
        {
            Environment.SetEnvironmentVariable
                (ASP_NET_CORE_ENVIRONMENT_VAR_NAME, COSMOS_ENVIRONMENT);
            TestServer server = new(Program.CreateWebHostBuilder(Array.Empty<string>()));
            HttpClient httpClient = server.CreateClient();

            ValidateCosmosDbSetup(server);

            JsonContent content = GetJsonContentForCosmosConfigRequest(configurationEndpoint);

            HttpResponseMessage result =
                await httpClient.PostAsync(configurationEndpoint, content);
            Assert.AreEqual(HttpStatusCode.Conflict, result.StatusCode);
        }

        [TestMethod("Validates setting the configuration at runtime."), TestCategory(TestCategory.COSMOSDBNOSQL)]
        [DataRow(CONFIGURATION_ENDPOINT)]
        [DataRow(CONFIGURATION_ENDPOINT_V2)]
        public async Task TestSettingConfigurations(string configurationEndpoint)
        {
            TestServer server = new(Program.CreateWebHostFromInMemoryUpdateableConfBuilder(Array.Empty<string>()));
            HttpClient httpClient = server.CreateClient();

            JsonContent content = GetJsonContentForCosmosConfigRequest(configurationEndpoint);

            HttpResponseMessage postResult =
                await httpClient.PostAsync(configurationEndpoint, content);
            Assert.AreEqual(HttpStatusCode.OK, postResult.StatusCode);
        }

        [TestMethod("Validates an invalid configuration returns a bad request."), TestCategory(TestCategory.COSMOSDBNOSQL)]
        [DataRow(CONFIGURATION_ENDPOINT)]
        [DataRow(CONFIGURATION_ENDPOINT_V2)]
        public async Task TestInvalidConfigurationAtRuntime(string configurationEndpoint)
        {
            TestServer server = new(Program.CreateWebHostFromInMemoryUpdateableConfBuilder(Array.Empty<string>()));
            HttpClient httpClient = server.CreateClient();

            JsonContent content = GetJsonContentForCosmosConfigRequest(configurationEndpoint, "invalidString");

            HttpResponseMessage postResult =
                await httpClient.PostAsync(configurationEndpoint, content);
            Assert.AreEqual(HttpStatusCode.BadRequest, postResult.StatusCode);
        }

        [TestMethod("Validates a failure in one of the config updated handlers returns a bad request."), TestCategory(TestCategory.COSMOSDBNOSQL)]
        [DataRow(CONFIGURATION_ENDPOINT)]
        [DataRow(CONFIGURATION_ENDPOINT_V2)]
        public async Task TestSettingFailureConfigurations(string configurationEndpoint)
        {
            TestServer server = new(Program.CreateWebHostFromInMemoryUpdateableConfBuilder(Array.Empty<string>()));
            HttpClient httpClient = server.CreateClient();

            JsonContent content = GetJsonContentForCosmosConfigRequest(configurationEndpoint);

            RuntimeConfigProvider runtimeConfigProvider = server.Services.GetService<RuntimeConfigProvider>();
            runtimeConfigProvider.RuntimeConfigLoadedHandlers.Add((_, _) =>
            {
                return Task.FromResult(false);
            });

            HttpResponseMessage postResult =
                await httpClient.PostAsync(configurationEndpoint, content);

            Assert.AreEqual(HttpStatusCode.BadRequest, postResult.StatusCode);
        }

        [TestMethod("Validates that the configuration endpoint doesn't return until all configuration loaded handlers have executed."), TestCategory(TestCategory.COSMOSDBNOSQL)]
        [DataRow(CONFIGURATION_ENDPOINT)]
        [DataRow(CONFIGURATION_ENDPOINT_V2)]
        public async Task TestLongRunningConfigUpdatedHandlerConfigurations(string configurationEndpoint)
        {
            TestServer server = new(Program.CreateWebHostFromInMemoryUpdateableConfBuilder(Array.Empty<string>()));
            HttpClient httpClient = server.CreateClient();

            JsonContent content = GetJsonContentForCosmosConfigRequest(configurationEndpoint);

            RuntimeConfigProvider runtimeConfigProvider = server.Services.GetService<RuntimeConfigProvider>();
            bool taskHasCompleted = false;
            runtimeConfigProvider.RuntimeConfigLoadedHandlers.Add(async (_, _) =>
            {
                await Task.Delay(1000);
                taskHasCompleted = true;
                return true;
            });

            HttpResponseMessage postResult =
                await httpClient.PostAsync(configurationEndpoint, content);

            Assert.AreEqual(HttpStatusCode.OK, postResult.StatusCode);
            Assert.IsTrue(taskHasCompleted);
        }

        /// <summary>
        /// Tests that sending configuration to the DAB engine post-startup will properly hydrate
        /// the AuthorizationResolver by:
        /// 1. Validate that pre-configuration hydration requests result in 503 Service Unavailable
        /// 2. Validate that custom configuration hydration succeeds.
        /// 3. Validate that request to protected entity without role membership triggers Authorization Resolver
        /// to reject the request with HTTP 403 Forbidden.
        /// 4. Validate that request to protected entity with required role membership passes authorization requirements
        /// and succeeds with HTTP 200 OK.
        /// Note: This test is database engine agnostic, though requires denoting a database environment to fetch a usable
        /// connection string to complete the test. Most applicable to CI/CD test execution.
        /// </summary>
        [TestCategory(TestCategory.MSSQL)]
        [TestMethod("Validates setting the AuthN/Z configuration post-startup during runtime.")]
        [DataRow(CONFIGURATION_ENDPOINT)]
        [DataRow(CONFIGURATION_ENDPOINT_V2)]
        public async Task TestSqlSettingPostStartupConfigurations(string configurationEndpoint)
        {
            TestServer server = new(Program.CreateWebHostFromInMemoryUpdateableConfBuilder(Array.Empty<string>()));
            HttpClient httpClient = server.CreateClient();

            RuntimeConfig configuration = AuthorizationHelpers.InitRuntimeConfig(
                entityName: POST_STARTUP_CONFIG_ENTITY,
                entitySource: POST_STARTUP_CONFIG_ENTITY_SOURCE,
                roleName: POST_STARTUP_CONFIG_ROLE,
                operation: EntityActionOperation.Read,
                includedCols: new HashSet<string>() { "*" });

            JsonContent content = GetPostStartupConfigParams(MSSQL_ENVIRONMENT, configuration, configurationEndpoint);

            HttpResponseMessage preConfigHydrationResult =
                await httpClient.GetAsync($"/{POST_STARTUP_CONFIG_ENTITY}");
            Assert.AreEqual(HttpStatusCode.ServiceUnavailable, preConfigHydrationResult.StatusCode);

            HttpResponseMessage preConfigOpenApiDocumentExistence =
                await httpClient.GetAsync($"{RestRuntimeOptions.DEFAULT_PATH}/{OPENAPI_DOCUMENT_ENDPOINT}");
            Assert.AreEqual(HttpStatusCode.ServiceUnavailable, preConfigOpenApiDocumentExistence.StatusCode);

            // SwaggerUI (OpenAPI user interface) is not made available in production/hosting mode.
            HttpResponseMessage preConfigOpenApiSwaggerEndpointAvailability =
                await httpClient.GetAsync($"/{OPENAPI_SWAGGER_ENDPOINT}");
            Assert.AreEqual(HttpStatusCode.ServiceUnavailable, preConfigOpenApiSwaggerEndpointAvailability.StatusCode);

            HttpStatusCode responseCode = await HydratePostStartupConfiguration(httpClient, content, configurationEndpoint);

            // When the authorization resolver is properly configured, authorization will have failed
            // because no auth headers are present.
            Assert.AreEqual(
                expected: HttpStatusCode.Forbidden,
                actual: responseCode,
                message: "Configuration not yet hydrated after retry attempts..");

            // Sends a GET request to a protected entity which requires a specific role to access.
            // Authorization will pass because proper auth headers are present.
            HttpRequestMessage message = new(method: HttpMethod.Get, requestUri: $"api/{POST_STARTUP_CONFIG_ENTITY}");
            string swaTokenPayload = AuthTestHelper.CreateStaticWebAppsEasyAuthToken(
                addAuthenticated: true,
                specificRole: POST_STARTUP_CONFIG_ROLE);
            message.Headers.Add(AuthenticationOptions.CLIENT_PRINCIPAL_HEADER, swaTokenPayload);
            message.Headers.Add(AuthorizationResolver.CLIENT_ROLE_HEADER, POST_STARTUP_CONFIG_ROLE);
            HttpResponseMessage authorizedResponse = await httpClient.SendAsync(message);
            Assert.AreEqual(expected: HttpStatusCode.OK, actual: authorizedResponse.StatusCode);

            // OpenAPI document is created during config hydration and
            // is made available after config hydration completes.
            HttpResponseMessage postConfigOpenApiDocumentExistence =
                await httpClient.GetAsync($"{RestRuntimeOptions.DEFAULT_PATH}/{OPENAPI_DOCUMENT_ENDPOINT}");
            Assert.AreEqual(HttpStatusCode.OK, postConfigOpenApiDocumentExistence.StatusCode);

            // SwaggerUI (OpenAPI user interface) is not made available in production/hosting mode.
            // HTTP 400 - BadRequest because when SwaggerUI is disabled, the endpoint is not mapped
            // and the request is processed and failed by the RestService.
            HttpResponseMessage postConfigOpenApiSwaggerEndpointAvailability =
                await httpClient.GetAsync($"/{OPENAPI_SWAGGER_ENDPOINT}");
            Assert.AreEqual(HttpStatusCode.BadRequest, postConfigOpenApiSwaggerEndpointAvailability.StatusCode);
        }

        [TestMethod("Validates that local CosmosDB_NoSQL settings can be loaded and the correct classes are in the service provider."), TestCategory(TestCategory.COSMOSDBNOSQL)]
        public void TestLoadingLocalCosmosSettings()
        {
            Environment.SetEnvironmentVariable(ASP_NET_CORE_ENVIRONMENT_VAR_NAME, COSMOS_ENVIRONMENT);
            TestServer server = new(Program.CreateWebHostBuilder(Array.Empty<string>()));

            ValidateCosmosDbSetup(server);
        }

        [TestMethod("Validates access token is correctly loaded when Account Key is not present for Cosmos."), TestCategory(TestCategory.COSMOSDBNOSQL)]
        [DataRow(CONFIGURATION_ENDPOINT)]
        [DataRow(CONFIGURATION_ENDPOINT_V2)]
        public async Task TestLoadingAccessTokenForCosmosClient(string configurationEndpoint)
        {
            TestServer server = new(Program.CreateWebHostFromInMemoryUpdateableConfBuilder(Array.Empty<string>()));
            HttpClient httpClient = server.CreateClient();

            JsonContent content = GetJsonContentForCosmosConfigRequest(configurationEndpoint, null, true);

            HttpResponseMessage authorizedResponse = await httpClient.PostAsync(configurationEndpoint, content);

            Assert.AreEqual(expected: HttpStatusCode.OK, actual: authorizedResponse.StatusCode);
            CosmosClientProvider cosmosClientProvider = server.Services.GetService(typeof(CosmosClientProvider)) as CosmosClientProvider;
            Assert.IsNotNull(cosmosClientProvider);
            Assert.IsNotNull(cosmosClientProvider.Client);
        }

        [TestMethod("Validates that local MsSql settings can be loaded and the correct classes are in the service provider."), TestCategory(TestCategory.MSSQL)]
        public void TestLoadingLocalMsSqlSettings()
        {
            Environment.SetEnvironmentVariable(ASP_NET_CORE_ENVIRONMENT_VAR_NAME, MSSQL_ENVIRONMENT);
            TestServer server = new(Program.CreateWebHostBuilder(Array.Empty<string>()));

            object queryEngine = server.Services.GetService(typeof(IQueryEngine));
            Assert.IsInstanceOfType(queryEngine, typeof(SqlQueryEngine));

            object mutationEngine = server.Services.GetService(typeof(IMutationEngine));
            Assert.IsInstanceOfType(mutationEngine, typeof(SqlMutationEngine));

            object queryBuilder = server.Services.GetService(typeof(IQueryBuilder));
            Assert.IsInstanceOfType(queryBuilder, typeof(MsSqlQueryBuilder));

            object queryExecutor = server.Services.GetService(typeof(IQueryExecutor));
            Assert.IsInstanceOfType(queryExecutor, typeof(QueryExecutor<SqlConnection>));

            object sqlMetadataProvider = server.Services.GetService(typeof(ISqlMetadataProvider));
            Assert.IsInstanceOfType(sqlMetadataProvider, typeof(MsSqlMetadataProvider));
        }

        [TestMethod("Validates that local PostgreSql settings can be loaded and the correct classes are in the service provider."), TestCategory(TestCategory.POSTGRESQL)]
        public void TestLoadingLocalPostgresSettings()
        {
            Environment.SetEnvironmentVariable(ASP_NET_CORE_ENVIRONMENT_VAR_NAME, POSTGRESQL_ENVIRONMENT);
            TestServer server = new(Program.CreateWebHostBuilder(Array.Empty<string>()));

            object queryEngine = server.Services.GetService(typeof(IQueryEngine));
            Assert.IsInstanceOfType(queryEngine, typeof(SqlQueryEngine));

            object mutationEngine = server.Services.GetService(typeof(IMutationEngine));
            Assert.IsInstanceOfType(mutationEngine, typeof(SqlMutationEngine));

            object queryBuilder = server.Services.GetService(typeof(IQueryBuilder));
            Assert.IsInstanceOfType(queryBuilder, typeof(PostgresQueryBuilder));

            object queryExecutor = server.Services.GetService(typeof(IQueryExecutor));
            Assert.IsInstanceOfType(queryExecutor, typeof(QueryExecutor<NpgsqlConnection>));

            object sqlMetadataProvider = server.Services.GetService(typeof(ISqlMetadataProvider));
            Assert.IsInstanceOfType(sqlMetadataProvider, typeof(PostgreSqlMetadataProvider));
        }

        [TestMethod("Validates that local MySql settings can be loaded and the correct classes are in the service provider."), TestCategory(TestCategory.MYSQL)]
        public void TestLoadingLocalMySqlSettings()
        {
            Environment.SetEnvironmentVariable(ASP_NET_CORE_ENVIRONMENT_VAR_NAME, MYSQL_ENVIRONMENT);
            TestServer server = new(Program.CreateWebHostBuilder(Array.Empty<string>()));

            object queryEngine = server.Services.GetService(typeof(IQueryEngine));
            Assert.IsInstanceOfType(queryEngine, typeof(SqlQueryEngine));

            object mutationEngine = server.Services.GetService(typeof(IMutationEngine));
            Assert.IsInstanceOfType(mutationEngine, typeof(SqlMutationEngine));

            object queryBuilder = server.Services.GetService(typeof(IQueryBuilder));
            Assert.IsInstanceOfType(queryBuilder, typeof(MySqlQueryBuilder));

            object queryExecutor = server.Services.GetService(typeof(IQueryExecutor));
            Assert.IsInstanceOfType(queryExecutor, typeof(QueryExecutor<MySqlConnection>));

            object sqlMetadataProvider = server.Services.GetService(typeof(ISqlMetadataProvider));
            Assert.IsInstanceOfType(sqlMetadataProvider, typeof(MySqlMetadataProvider));
        }

        [TestMethod("Validates that trying to override configs that are already set fail."), TestCategory(TestCategory.COSMOSDBNOSQL)]
        [DataRow(CONFIGURATION_ENDPOINT)]
        [DataRow(CONFIGURATION_ENDPOINT_V2)]
        public async Task TestOverridingLocalSettingsFails(string configurationEndpoint)
        {
            Environment.SetEnvironmentVariable(ASP_NET_CORE_ENVIRONMENT_VAR_NAME, COSMOS_ENVIRONMENT);
            TestServer server = new(Program.CreateWebHostBuilder(Array.Empty<string>()));
            HttpClient client = server.CreateClient();

            JsonContent config = GetJsonContentForCosmosConfigRequest(configurationEndpoint);

            HttpResponseMessage postResult = await client.PostAsync(configurationEndpoint, config);
            Assert.AreEqual(HttpStatusCode.Conflict, postResult.StatusCode);
        }

        [TestMethod("Validates that setting the configuration at runtime will instantiate the proper classes."), TestCategory(TestCategory.COSMOSDBNOSQL)]
        [DataRow(CONFIGURATION_ENDPOINT)]
        [DataRow(CONFIGURATION_ENDPOINT_V2)]
        public async Task TestSettingConfigurationCreatesCorrectClasses(string configurationEndpoint)
        {
            TestServer server = new(Program.CreateWebHostFromInMemoryUpdateableConfBuilder(Array.Empty<string>()));
            HttpClient client = server.CreateClient();

            JsonContent content = GetJsonContentForCosmosConfigRequest(configurationEndpoint);

            HttpResponseMessage postResult = await client.PostAsync(configurationEndpoint, content);
            Assert.AreEqual(HttpStatusCode.OK, postResult.StatusCode);

            ValidateCosmosDbSetup(server);
            RuntimeConfigProvider configProvider = server.Services.GetService<RuntimeConfigProvider>();

            Assert.IsNotNull(configProvider, "Configuration Provider shouldn't be null after setting the configuration at runtime.");
            Assert.IsTrue(configProvider.TryGetConfig(out RuntimeConfig configuration), "TryGetConfig should return true when the config is set.");
            Assert.IsNotNull(configuration, "Config returned should not be null.");

            ConfigurationPostParameters expectedParameters = GetCosmosConfigurationParameters();
            Assert.AreEqual(DatabaseType.CosmosDB_NoSQL, configuration.DataSource.DatabaseType, "Expected CosmosDB_NoSQL database type after configuring the runtime with CosmosDB_NoSQL settings.");
            Assert.AreEqual(expectedParameters.Schema, configuration.DataSource.GetTypedOptions<CosmosDbNoSQLDataSourceOptions>().GraphQLSchema, "Expected the schema in the configuration to match the one sent to the configuration endpoint.");

            // Don't use Assert.AreEqual, because a failure will print the entire connection string in the error message.
            Assert.IsTrue(expectedParameters.ConnectionString == configuration.DataSource.ConnectionString, "Expected the connection string in the configuration to match the one sent to the configuration endpoint.");
            string db = configuration.DataSource.GetTypedOptions<CosmosDbNoSQLDataSourceOptions>().Database;
            Assert.AreEqual(COSMOS_DATABASE_NAME, db, "Expected the database name in the runtime config to match the one sent to the configuration endpoint.");
        }

        [TestMethod("Validates that an exception is thrown if there's a null model in filter parser.")]
        public void VerifyExceptionOnNullModelinFilterParser()
        {
            ODataParser parser = new();
            try
            {
                // FilterParser has no model so we expect exception
                parser.GetFilterClause(filterQueryString: string.Empty, resourcePath: string.Empty);
                Assert.Fail();
            }
            catch (DataApiBuilderException exception)
            {
                Assert.AreEqual("The runtime has not been initialized with an Edm model.", exception.Message);
                Assert.AreEqual(HttpStatusCode.InternalServerError, exception.StatusCode);
                Assert.AreEqual(DataApiBuilderException.SubStatusCodes.UnexpectedError, exception.SubStatusCode);
            }
        }

        /// <summary>
        /// This test reads the dab-config.MsSql.json file and validates that the
        /// deserialization succeeds.
        /// </summary>
        [TestMethod("Validates if deserialization of MsSql config file succeeds."), TestCategory(TestCategory.MSSQL)]
        public Task TestReadingRuntimeConfigForMsSql()
        {
            return ConfigFileDeserializationValidationHelper(File.ReadAllText($"{RuntimeConfigLoader.CONFIGFILE_NAME}.{MSSQL_ENVIRONMENT}{RuntimeConfigLoader.CONFIG_EXTENSION}"));
        }

        /// <summary>
        /// This test reads the dab-config.MySql.json file and validates that the
        /// deserialization succeeds.
        /// </summary>
        [TestMethod("Validates if deserialization of MySql config file succeeds."), TestCategory(TestCategory.MYSQL)]
        public Task TestReadingRuntimeConfigForMySql()
        {
            return ConfigFileDeserializationValidationHelper(File.ReadAllText($"{RuntimeConfigLoader.CONFIGFILE_NAME}.{MYSQL_ENVIRONMENT}{RuntimeConfigLoader.CONFIG_EXTENSION}"));
        }

        /// <summary>
        /// This test reads the dab-config.PostgreSql.json file and validates that the
        /// deserialization succeeds.
        /// </summary>
        [TestMethod("Validates if deserialization of PostgreSql config file succeeds."), TestCategory(TestCategory.POSTGRESQL)]
        public Task TestReadingRuntimeConfigForPostgreSql()
        {
            return ConfigFileDeserializationValidationHelper(File.ReadAllText($"{RuntimeConfigLoader.CONFIGFILE_NAME}.{POSTGRESQL_ENVIRONMENT}{RuntimeConfigLoader.CONFIG_EXTENSION}"));
        }

        /// <summary>
        /// This test reads the dab-config.CosmosDb_NoSql.json file and validates that the
        /// deserialization succeeds.
        /// </summary>
        [TestMethod("Validates if deserialization of the CosmosDB_NoSQL config file succeeds."), TestCategory(TestCategory.COSMOSDBNOSQL)]
        public Task TestReadingRuntimeConfigForCosmos()
        {
            return ConfigFileDeserializationValidationHelper(File.ReadAllText($"{RuntimeConfigLoader.CONFIGFILE_NAME}.{COSMOS_ENVIRONMENT}{RuntimeConfigLoader.CONFIG_EXTENSION}"));
        }

        /// <summary>
        /// Helper method to validate the deserialization of the "entities" section of the config file
        /// This is used in unit tests that validate the deserialization of the config files
        /// </summary>
        /// <param name="runtimeConfig"></param>
        private Task ConfigFileDeserializationValidationHelper(string jsonString)
        {
            Assert.IsTrue(RuntimeConfigLoader.TryParseConfig(jsonString, out RuntimeConfig runtimeConfig), "Deserialization of the config file failed.");
            return Verify(runtimeConfig);
        }

        /// <summary>
        /// This function verifies command line configuration provider takes higher
        /// precedence than default configuration file dab-config.json
        /// </summary>
        [TestMethod("Validates command line configuration provider."), TestCategory(TestCategory.COSMOSDBNOSQL)]
        public void TestCommandLineConfigurationProvider()
        {
            Environment.SetEnvironmentVariable(ASP_NET_CORE_ENVIRONMENT_VAR_NAME, MSSQL_ENVIRONMENT);
            string[] args = new[]
            {
                $"--ConfigFileName={RuntimeConfigLoader.CONFIGFILE_NAME}." +
                $"{COSMOS_ENVIRONMENT}{RuntimeConfigLoader.CONFIG_EXTENSION}"
            };

            TestServer server = new(Program.CreateWebHostBuilder(args));

            ValidateCosmosDbSetup(server);
        }

        /// <summary>
        /// This function verifies the environment variable DAB_ENVIRONMENT
        /// takes precedence than ASPNETCORE_ENVIRONMENT for the configuration file.
        /// </summary>
        [TestMethod("Validates precedence is given to DAB_ENVIRONMENT environment variable name."), TestCategory(TestCategory.COSMOSDBNOSQL)]
        public void TestRuntimeEnvironmentVariable()
        {
            Environment.SetEnvironmentVariable(
                ASP_NET_CORE_ENVIRONMENT_VAR_NAME, MSSQL_ENVIRONMENT);
            Environment.SetEnvironmentVariable(
                RuntimeConfigLoader.RUNTIME_ENVIRONMENT_VAR_NAME, COSMOS_ENVIRONMENT);

            TestServer server = new(Program.CreateWebHostBuilder(Array.Empty<string>()));

            ValidateCosmosDbSetup(server);
        }

        [TestMethod("Validates the runtime configuration file."), TestCategory(TestCategory.MSSQL)]
        public void TestConfigIsValid()
        {
            TestHelper.SetupDatabaseEnvironment(MSSQL_ENVIRONMENT);
            RuntimeConfigLoader configPath = TestHelper.GetRuntimeConfigLoader();
            RuntimeConfigProvider configProvider = TestHelper.GetRuntimeConfigProvider(configPath);

            Mock<ILogger<RuntimeConfigValidator>> configValidatorLogger = new();
            IConfigValidator configValidator =
                new RuntimeConfigValidator(
                    configProvider,
                    new MockFileSystem(),
                    configValidatorLogger.Object);

            configValidator.ValidateConfig();
            TestHelper.UnsetAllDABEnvironmentVariables();
        }

        /// <summary>
        /// Set the connection string to an invalid value and expect the service to be unavailable
        /// since without this env var, it would be available - guaranteeing this env variable
        /// has highest precedence irrespective of what the connection string is in the config file.
        /// Verifying the Exception thrown.
        /// </summary>
        [TestMethod($"Validates that environment variable {RuntimeConfigLoader.RUNTIME_ENV_CONNECTION_STRING} has highest precedence."), TestCategory(TestCategory.COSMOSDBNOSQL)]
        public void TestConnectionStringEnvVarHasHighestPrecedence()
        {
            Environment.SetEnvironmentVariable(ASP_NET_CORE_ENVIRONMENT_VAR_NAME, COSMOS_ENVIRONMENT);
            Environment.SetEnvironmentVariable(
                RuntimeConfigLoader.RUNTIME_ENV_CONNECTION_STRING,
                "Invalid Connection String");

            try
            {
                TestServer server = new(Program.CreateWebHostBuilder(Array.Empty<string>()));
                _ = server.Services.GetService(typeof(CosmosClientProvider)) as CosmosClientProvider;
                Assert.Fail($"{RuntimeConfigLoader.RUNTIME_ENV_CONNECTION_STRING} is not given highest precedence");
            }
            catch (Exception e)
            {
                Assert.AreEqual(typeof(ApplicationException), e.GetType());
                Assert.AreEqual(
                    $"Could not initialize the engine with the runtime config file: " +
                    $"{RuntimeConfigLoader.CONFIGFILE_NAME}.{COSMOS_ENVIRONMENT}{RuntimeConfigLoader.CONFIG_EXTENSION}",
                    e.Message);
            }
        }

        /// <summary>
        /// Test to verify the precedence logic for config file based on Environment variables.
        /// </summary>
        [DataTestMethod]
        [DataRow("HostTest", "Test", false, $"{CONFIGFILE_NAME}.Test{CONFIG_EXTENSION}", DisplayName = "hosting and dab environment set, without considering overrides.")]
        [DataRow("HostTest", "", false, $"{CONFIGFILE_NAME}.HostTest{CONFIG_EXTENSION}", DisplayName = "only hosting environment set, without considering overrides.")]
        [DataRow("", "Test1", false, $"{CONFIGFILE_NAME}.Test1{CONFIG_EXTENSION}", DisplayName = "only dab environment set, without considering overrides.")]
        [DataRow("", "Test2", true, $"{CONFIGFILE_NAME}.Test2.overrides{CONFIG_EXTENSION}", DisplayName = "only dab environment set, considering overrides.")]
        [DataRow("HostTest1", "", true, $"{CONFIGFILE_NAME}.HostTest1.overrides{CONFIG_EXTENSION}", DisplayName = "only hosting environment set, considering overrides.")]
        public void TestGetConfigFileNameForEnvironment(
            string hostingEnvironmentValue,
            string environmentValue,
            bool considerOverrides,
            string expectedRuntimeConfigFile)
        {
            MockFileSystem fileSystem = new();
            fileSystem.AddFile(expectedRuntimeConfigFile, new MockFileData(string.Empty));
            RuntimeConfigLoader runtimeConfigLoader = new(fileSystem);

            Environment.SetEnvironmentVariable(ASP_NET_CORE_ENVIRONMENT_VAR_NAME, hostingEnvironmentValue);
            Environment.SetEnvironmentVariable(RUNTIME_ENVIRONMENT_VAR_NAME, environmentValue);
            string actualRuntimeConfigFile = runtimeConfigLoader.GetFileNameForEnvironment(hostingEnvironmentValue, considerOverrides);
            Assert.AreEqual(expectedRuntimeConfigFile, actualRuntimeConfigFile);
        }

        /// <summary>
        /// Test different graphql endpoints in different host modes
        /// when accessed interactively via browser.
        /// </summary>
        /// <param name="endpoint">The endpoint route</param>
        /// <param name="hostMode">The mode in which the service is executing.</param>
        /// <param name="expectedStatusCode">Expected Status Code.</param>
        /// <param name="expectedContent">The expected phrase in the response body.</param>
        [DataTestMethod]
        [TestCategory(TestCategory.MSSQL)]
        [DataRow("/graphql/", HostMode.Development, HttpStatusCode.OK, "Banana Cake Pop",
            DisplayName = "GraphQL endpoint with no query in development mode.")]
        [DataRow("/graphql", HostMode.Production, HttpStatusCode.BadRequest,
            "Either the parameter query or the parameter id has to be set",
            DisplayName = "GraphQL endpoint with no query in production mode.")]
        [DataRow("/graphql/ui", HostMode.Development, HttpStatusCode.NotFound,
            DisplayName = "Default BananaCakePop in development mode.")]
        [DataRow("/graphql/ui", HostMode.Production, HttpStatusCode.NotFound,
            DisplayName = "Default BananaCakePop in production mode.")]
        [DataRow("/graphql?query={book_by_pk(id: 1){title}}",
            HostMode.Development, HttpStatusCode.Moved,
            DisplayName = "GraphQL endpoint with query in development mode.")]
        [DataRow("/graphql?query={book_by_pk(id: 1){title}}",
            HostMode.Production, HttpStatusCode.OK, "data",
            DisplayName = "GraphQL endpoint with query in production mode.")]
        [DataRow(RestController.REDIRECTED_ROUTE, HostMode.Development, HttpStatusCode.BadRequest,
            "GraphQL request redirected to favicon.ico.",
            DisplayName = "Redirected endpoint in development mode.")]
        [DataRow(RestController.REDIRECTED_ROUTE, HostMode.Production, HttpStatusCode.BadRequest,
            "GraphQL request redirected to favicon.ico.",
            DisplayName = "Redirected endpoint in production mode.")]
        public async Task TestInteractiveGraphQLEndpoints(
            string endpoint,
            HostMode HostMode,
            HttpStatusCode expectedStatusCode,
            string expectedContent = "")
        {
            const string CUSTOM_CONFIG = "custom-config.json";
            TestHelper.SetupDatabaseEnvironment(MSSQL_ENVIRONMENT);
            FileSystem fileSystem = new();
            RuntimeConfigLoader loader = new(fileSystem);
            loader.TryLoadKnownConfig(out RuntimeConfig config);

            RuntimeConfig configWithCustomHostMode = config with
            {
                Runtime = config.Runtime with
                {
                    Host = config.Runtime.Host with { Mode = HostMode }
                }
            };
            File.WriteAllText(CUSTOM_CONFIG, configWithCustomHostMode.ToJson());
            string[] args = new[]
            {
                $"--ConfigFileName={CUSTOM_CONFIG}"
            };

            using TestServer server = new(Program.CreateWebHostBuilder(args));
            using HttpClient client = server.CreateClient();
            {
                HttpRequestMessage request = new(HttpMethod.Get, endpoint);

                // Adding the following headers simulates an interactive browser request.
                request.Headers.Add("user-agent", BROWSER_USER_AGENT_HEADER);
                request.Headers.Add("accept", BROWSER_ACCEPT_HEADER);

                HttpResponseMessage response = await client.SendAsync(request);
                Assert.AreEqual(expectedStatusCode, response.StatusCode);
                string actualBody = await response.Content.ReadAsStringAsync();
                Assert.IsTrue(actualBody.Contains(expectedContent));

                TestHelper.UnsetAllDABEnvironmentVariables();
            }
        }

        /// <summary>
        /// Tests that the custom path rewriting middleware properly rewrites the
        /// first segment of a path (/segment1/.../segmentN) when the segment matches
        /// the custom configured GraphQLEndpoint.
        /// Note: The GraphQL service is always internally mapped to /graphql
        /// </summary>
        /// <param name="graphQLConfiguredPath">The custom configured GraphQL path in configuration</param>
        /// <param name="requestPath">The path used in the web request executed in the test.</param>
        /// <param name="expectedStatusCode">Expected Http success/error code</param>
        [DataTestMethod]
        [TestCategory(TestCategory.MSSQL)]
        [DataRow("/graphql", "/gql", HttpStatusCode.BadRequest, DisplayName = "Request to non-configured graphQL endpoint is handled by REST controller.")]
        [DataRow("/graphql", "/graphql", HttpStatusCode.OK, DisplayName = "Request to configured default GraphQL endpoint succeeds, path not rewritten.")]
        [DataRow("/gql", "/gql/additionalURLsegment", HttpStatusCode.OK, DisplayName = "GraphQL request path (with extra segments) rewritten to match internally set GraphQL endpoint /graphql.")]
        [DataRow("/gql", "/gql", HttpStatusCode.OK, DisplayName = "GraphQL request path rewritten to match internally set GraphQL endpoint /graphql.")]
        [DataRow("/gql", "/api/book", HttpStatusCode.NotFound, DisplayName = "Non-GraphQL request's path is not rewritten and is handled by REST controller.")]
        [DataRow("/gql", "/graphql", HttpStatusCode.NotFound, DisplayName = "Requests to default/internally set graphQL endpoint fail when configured endpoint differs.")]
        public async Task TestPathRewriteMiddlewareForGraphQL(
            string graphQLConfiguredPath,
            string requestPath,
            HttpStatusCode expectedStatusCode)
        {
            GraphQLRuntimeOptions graphqlOptions = new(Path: graphQLConfiguredPath);

            DataSource dataSource = new(DatabaseType.MSSQL, GetConnectionStringFromEnvironmentConfig(environment: TestCategory.MSSQL), new());

            RuntimeConfig configuration = InitMinimalRuntimeConfig(dataSource, graphqlOptions, new());
            const string CUSTOM_CONFIG = "custom-config.json";
            File.WriteAllText(CUSTOM_CONFIG, configuration.ToJson());

            string[] args = new[] { $"--ConfigFileName={CUSTOM_CONFIG}" };

            using TestServer server = new(Program.CreateWebHostBuilder(args));
            using HttpClient client = server.CreateClient();
            string query = @"{
                    book_by_pk(id: 1) {
                       id,
                       title,
                       publisher_id
                    }
                }";

            var payload = new { query };

            HttpRequestMessage request = new(HttpMethod.Post, requestPath)
            {
                Content = JsonContent.Create(payload)
            };

            HttpResponseMessage response = await client.SendAsync(request);
            string body = await response.Content.ReadAsStringAsync();

            Assert.AreEqual(expectedStatusCode, response.StatusCode);
        }

        /// <summary>
        /// Validates the error message that is returned for REST requests with incorrect parameter type
        /// when the engine is running in Production mode. The error messages in Production mode is
        /// very generic to not reveal information about the underlying database objects backing the entity.
        /// This test runs against a MsSql database. However, generic error messages will be returned in Production
        /// mode when run against PostgreSql and MySql databases.
        /// </summary>
        /// <param name="requestType">Type of REST request</param>
        /// <param name="requestPath">Endpoint for the REST request</param>
        /// <param name="expectedErrorMessage">Right error message that should be shown to the end user</param>
        [DataTestMethod]
        [TestCategory(TestCategory.MSSQL)]
        [DataRow(SupportedHttpVerb.Get, "/api/Book/id/one", null, "Invalid value provided for field: id", DisplayName = "Validates the error message for a GET request with incorrect primary key parameter type on a table in production mode")]
        [DataRow(SupportedHttpVerb.Get, "/api/books_view_all/id/one", null, "Invalid value provided for field: id", DisplayName = "Validates the error message for a GET request with incorrect primary key parameter type on a view in production mode")]
        [DataRow(SupportedHttpVerb.Get, "/api/GetBook?id=one", REQUEST_BODY_WITH_CORRECT_PARAM_TYPES, "Invalid value provided for field: id", DisplayName = "Validates the error message for a GET request on a stored-procedure with incorrect parameter type in production mode")]
        [DataRow(SupportedHttpVerb.Get, "/api/GQLmappings/column1/one", null, "Invalid value provided for field: column1", DisplayName = "Validates the error message for a GET request with incorrect primary key parameter type with alias defined for primary key column on a table in production mode")]
        [DataRow(SupportedHttpVerb.Post, "/api/Book", REQUEST_BODY_WITH_INCORRECT_PARAM_TYPES, "Invalid value provided for field: publisher_id", DisplayName = "Validates the error message for a POST request with incorrect parameter type in the request body on a table in production mode")]
        [DataRow(SupportedHttpVerb.Put, "/api/Book/id/one", REQUEST_BODY_WITH_CORRECT_PARAM_TYPES, "Invalid value provided for field: id", DisplayName = "Validates the error message for a PUT request with incorrect primary key parameter type on a table in production mode")]
        [DataRow(SupportedHttpVerb.Put, "/api/Book/id/1", REQUEST_BODY_WITH_INCORRECT_PARAM_TYPES, "Invalid value provided for field: publisher_id", DisplayName = "Validates the error message for a bad PUT request with incorrect parameter type in the request body on a table in production mode")]
        [DataRow(SupportedHttpVerb.Patch, "/api/Book/id/one", REQUEST_BODY_WITH_CORRECT_PARAM_TYPES, "Invalid value provided for field: id", DisplayName = "Validates the error message for a PATCH request with incorrect primary key parameter type on a table in production mode")]
        [DataRow(SupportedHttpVerb.Patch, "/api/Book/id/1", REQUEST_BODY_WITH_INCORRECT_PARAM_TYPES, "Invalid value provided for field: publisher_id", DisplayName = "Validates the error message for a PATCH request with incorrect parameter type in the request body on a table in production mode")]
        [DataRow(SupportedHttpVerb.Delete, "/api/Book/id/one", REQUEST_BODY_WITH_CORRECT_PARAM_TYPES, "Invalid value provided for field: id", DisplayName = "Validates the error message for a DELETE request with incorrect primary key parameter type on a table in production mode")]
        public async Task TestGenericErrorMessageForRestApiInProductionMode(
            SupportedHttpVerb requestType,
            string requestPath,
            string requestBody,
            string expectedErrorMessage)
        {
            const string CUSTOM_CONFIG = "custom-config.json";
            TestHelper.ConstructNewConfigWithSpecifiedHostMode(CUSTOM_CONFIG, HostMode.Production, TestCategory.MSSQL);
            string[] args = new[]
            {
                    $"--ConfigFileName={CUSTOM_CONFIG}"
            };

            using (TestServer server = new(Program.CreateWebHostBuilder(args)))
            using (HttpClient client = server.CreateClient())
            {
                HttpMethod httpMethod = SqlTestHelper.ConvertRestMethodToHttpMethod(requestType);
                HttpRequestMessage request;
                if (requestType is SupportedHttpVerb.Get || requestType is SupportedHttpVerb.Delete)
                {
                    request = new(httpMethod, requestPath);
                }
                else
                {
                    request = new(httpMethod, requestPath)
                    {
                        Content = JsonContent.Create(requestBody)
                    };
                }

                HttpResponseMessage response = await client.SendAsync(request);
                string body = await response.Content.ReadAsStringAsync();
                Assert.AreEqual(HttpStatusCode.BadRequest, response.StatusCode);
                Assert.IsTrue(body.Contains(expectedErrorMessage));
            }
        }

        /// <summary>
<<<<<<< HEAD
        /// Test to validate that when an entity which will return a paginated response is queried and a custom rest base route is configured in the runtime configuration,
        /// then the generated nextLink in the response would contain the rest base-route just before the rest path. For the subsequent query, the rest base-route will be trimmed
        /// by the upstream before the request lands at DAB.
        /// </summary>
        [TestMethod]
        [TestCategory(TestCategory.MSSQL)]
        public async Task TestRuntimeBaseRouteInNextLinkForPaginatedRestResponse()
        {
            const string CUSTOM_CONFIG = "custom-config.json";
            string runtimeBaseRoute = "/base-route";
            TestHelper.ConstructNewConfigWithSpecifiedHostMode(CUSTOM_CONFIG, HostMode.Production, TestCategory.MSSQL, runtimeBaseRoute: runtimeBaseRoute);
            string[] args = new[]
            {
                    $"--ConfigFileName={CUSTOM_CONFIG}"
=======
        /// Validates the REST HTTP methods that are enabled for Stored Procedures when
        /// some of the default fields are absent in the config file.
        /// When methods section is not defined explicitly in the config file, only POST
        /// method should be enabled for Stored Procedures.
        /// </summary>
        [DataTestMethod]
        [TestCategory(TestCategory.MSSQL)]
        [DataRow(SP_CONFIG_WITH_NO_REST_SETTINGS, SupportedHttpVerb.Post, "/api/GetBooks", HttpStatusCode.Created, DisplayName = "SP - REST POST enabled when no REST section is present")]
        [DataRow(SP_CONFIG_WITH_NO_REST_SETTINGS, SupportedHttpVerb.Get, "/api/GetBooks", HttpStatusCode.MethodNotAllowed, DisplayName = "SP - REST GET disabled when no REST section is present")]
        [DataRow(SP_CONFIG_WITH_NO_REST_SETTINGS, SupportedHttpVerb.Patch, "/api/GetBooks", HttpStatusCode.MethodNotAllowed, DisplayName = "SP - REST PATCH disabled when no REST section is present")]
        [DataRow(SP_CONFIG_WITH_NO_REST_SETTINGS, SupportedHttpVerb.Put, "/api/GetBooks", HttpStatusCode.MethodNotAllowed, DisplayName = "SP - REST PUT disabled when no REST section is present")]
        [DataRow(SP_CONFIG_WITH_NO_REST_SETTINGS, SupportedHttpVerb.Delete, "/api/GetBooks", HttpStatusCode.MethodNotAllowed, DisplayName = "SP - REST DELETE disabled when no REST section is present")]
        [DataRow(SP_CONFIG_WITH_ONLY_PATH_IN_REST_SETTINGS, SupportedHttpVerb.Post, "/api/get_books/", HttpStatusCode.Created, DisplayName = "SP - REST POST enabled when only a custom path is defined")]
        [DataRow(SP_CONFIG_WITH_ONLY_PATH_IN_REST_SETTINGS, SupportedHttpVerb.Get, "/api/get_books/", HttpStatusCode.MethodNotAllowed, DisplayName = "SP - REST GET disabled when only a custom path is defined")]
        [DataRow(SP_CONFIG_WITH_ONLY_PATH_IN_REST_SETTINGS, SupportedHttpVerb.Patch, "/api/get_books/", HttpStatusCode.MethodNotAllowed, DisplayName = "SP - REST PATCH disabled when only a custom path is defined")]
        [DataRow(SP_CONFIG_WITH_ONLY_PATH_IN_REST_SETTINGS, SupportedHttpVerb.Delete, "/api/get_books/", HttpStatusCode.MethodNotAllowed, DisplayName = "SP - REST DELETE disabled when only a custom path is defined")]
        [DataRow(SP_CONFIG_WITH_ONLY_PATH_IN_REST_SETTINGS, SupportedHttpVerb.Put, "/api/get_books/", HttpStatusCode.MethodNotAllowed, DisplayName = "SP - REST PUT disabled when a custom path is defined")]
        [DataRow(SP_CONFIG_WITH_JUST_METHODS_IN_REST_SETTINGS, SupportedHttpVerb.Post, "/api/GetBooks/", HttpStatusCode.MethodNotAllowed, DisplayName = "SP - REST POST disabled by not specifying in the methods section")]
        [DataRow(SP_CONFIG_WITH_JUST_METHODS_IN_REST_SETTINGS, SupportedHttpVerb.Get, "/api/GetBooks/", HttpStatusCode.OK, DisplayName = "SP - REST GET enabled by specifying in the methods section")]
        [DataRow(SP_CONFIG_WITH_JUST_METHODS_IN_REST_SETTINGS, SupportedHttpVerb.Patch, "/api/GetBooks/", HttpStatusCode.MethodNotAllowed, DisplayName = "SP - REST PATCH disabled by not specifying in the methods section")]
        [DataRow(SP_CONFIG_WITH_JUST_METHODS_IN_REST_SETTINGS, SupportedHttpVerb.Put, "/api/GetBooks/", HttpStatusCode.MethodNotAllowed, DisplayName = "SP - REST PUT disabled by not specifying in the methods section")]
        [DataRow(SP_CONFIG_WITH_JUST_METHODS_IN_REST_SETTINGS, SupportedHttpVerb.Delete, "/api/GetBooks/", HttpStatusCode.MethodNotAllowed, DisplayName = "SP - REST DELETE disabled by not specifying in the methods section")]
        [DataRow(SP_CONFIG_WITH_REST_DISABLED, SupportedHttpVerb.Get, "/api/GetBooks", HttpStatusCode.NotFound, DisplayName = "SP - REST GET disabled by configuring enabled as false")]
        [DataRow(SP_CONFIG_WITH_REST_DISABLED, SupportedHttpVerb.Post, "/api/GetBooks", HttpStatusCode.NotFound, DisplayName = "SP - REST POST disabled by configuring enabled as false")]
        [DataRow(SP_CONFIG_WITH_REST_DISABLED, SupportedHttpVerb.Patch, "/api/GetBooks", HttpStatusCode.NotFound, DisplayName = "SP - REST PATCH disabled by configuring enabled as false")]
        [DataRow(SP_CONFIG_WITH_REST_DISABLED, SupportedHttpVerb.Put, "/api/GetBooks", HttpStatusCode.NotFound, DisplayName = "SP - REST PUT disabled by configuring enabled as false")]
        [DataRow(SP_CONFIG_WITH_REST_DISABLED, SupportedHttpVerb.Delete, "/api/GetBooks", HttpStatusCode.NotFound, DisplayName = "SP - REST DELETE disabled by configuring enabled as false")]
        [DataRow(SP_CONFIG_WITH_JUST_REST_ENABLED, SupportedHttpVerb.Get, "/api/GetBooks", HttpStatusCode.MethodNotAllowed, DisplayName = "SP - REST GET is disabled when enabled flag is configured to true")]
        [DataRow(SP_CONFIG_WITH_JUST_REST_ENABLED, SupportedHttpVerb.Post, "/api/GetBooks", HttpStatusCode.Created, DisplayName = "SP - REST POST is enabled when enabled flag is configured to true")]
        [DataRow(SP_CONFIG_WITH_JUST_REST_ENABLED, SupportedHttpVerb.Patch, "/api/GetBooks", HttpStatusCode.MethodNotAllowed, DisplayName = "SP - REST PATCH is disabled when enabled flag is configured to true")]
        [DataRow(SP_CONFIG_WITH_JUST_REST_ENABLED, SupportedHttpVerb.Put, "/api/GetBooks", HttpStatusCode.MethodNotAllowed, DisplayName = "SP - REST PUT is disabled when enabled flag is configured to true")]
        [DataRow(SP_CONFIG_WITH_JUST_REST_ENABLED, SupportedHttpVerb.Delete, "/api/GetBooks", HttpStatusCode.MethodNotAllowed, DisplayName = "SP - REST DELETE is disabled when enabled flag is configured to true")]
        public async Task TestSPRestDefaultsForManuallyConstructedConfigs(
           string entityJson,
           SupportedHttpVerb requestType,
           string requestPath,
           HttpStatusCode expectedResponseStatusCode)
        {
            string configJson = TestHelper.AddPropertiesToJson(TestHelper.BASE_CONFIG, entityJson);
            RuntimeConfigLoader.TryParseConfig(configJson, out RuntimeConfig deserializedConfig, logger: null, GetConnectionStringFromEnvironmentConfig(environment: TestCategory.MSSQL));
            string configFileName = "custom-config.json";
            File.WriteAllText(configFileName, deserializedConfig.ToJson());
            string[] args = new[]
            {
                    $"--ConfigFileName={configFileName}"
>>>>>>> d840baf3
            };

            using (TestServer server = new(Program.CreateWebHostBuilder(args)))
            using (HttpClient client = server.CreateClient())
            {
<<<<<<< HEAD
                string requestPath = "/api/MappedBookmarks";
                HttpMethod httpMethod = SqlTestHelper.ConvertRestMethodToHttpMethod(SupportedHttpVerb.Get);
                HttpRequestMessage request = new(httpMethod, requestPath);

                HttpResponseMessage response = await client.SendAsync(request);
                string responseBody = await response.Content.ReadAsStringAsync();
                Assert.IsTrue(response.StatusCode is HttpStatusCode.OK);

                JsonElement responseElement = JsonSerializer.Deserialize<JsonElement>(responseBody);
                JsonElement responseValue = responseElement.GetProperty(SqlTestHelper.jsonResultTopLevelKey);
                string nextLink = responseElement.GetProperty("nextLink").ToString();

                // Assert that we got an array response with length equal to the maximum allowed records in a paginated response.
                Assert.AreEqual(JsonValueKind.Array, responseValue.ValueKind);
                Assert.AreEqual(100, responseValue.GetArrayLength());

                // Assert that the nextLink contains the rest base-route just before the request path.
                StringAssert.Contains(nextLink, runtimeBaseRoute + requestPath);
=======
                HttpMethod httpMethod = SqlTestHelper.ConvertRestMethodToHttpMethod(requestType);
                HttpRequestMessage request = new(httpMethod, requestPath);
                HttpResponseMessage response = await client.SendAsync(request);
                Assert.AreEqual(expectedResponseStatusCode, response.StatusCode);
>>>>>>> d840baf3
            }
        }

        /// <summary>
        /// Tests that the when Rest or GraphQL is disabled Globally,
        /// any requests made will get a 404 response.
        /// </summary>
        /// <param name="isRestEnabled">The custom configured REST enabled property in configuration.</param>
        /// <param name="isGraphQLEnabled">The custom configured GraphQL enabled property in configuration.</param>
        /// <param name="expectedStatusCodeForREST">Expected HTTP status code code for the Rest request</param>
        /// <param name="expectedStatusCodeForGraphQL">Expected HTTP status code code for the GraphQL request</param>
        [DataTestMethod]
        [TestCategory(TestCategory.MSSQL)]
        [DataRow(true, true, HttpStatusCode.OK, HttpStatusCode.OK, CONFIGURATION_ENDPOINT, DisplayName = "V1 - Both Rest and GraphQL endpoints enabled globally")]
        [DataRow(true, false, HttpStatusCode.OK, HttpStatusCode.NotFound, CONFIGURATION_ENDPOINT, DisplayName = "V1 - Rest enabled and GraphQL endpoints disabled globally")]
        [DataRow(false, true, HttpStatusCode.NotFound, HttpStatusCode.OK, CONFIGURATION_ENDPOINT, DisplayName = "V1 - Rest disabled and GraphQL endpoints enabled globally")]
        [DataRow(true, true, HttpStatusCode.OK, HttpStatusCode.OK, CONFIGURATION_ENDPOINT_V2, DisplayName = "V2 - Both Rest and GraphQL endpoints enabled globally")]
        [DataRow(true, false, HttpStatusCode.OK, HttpStatusCode.NotFound, CONFIGURATION_ENDPOINT_V2, DisplayName = "V2 - Rest enabled and GraphQL endpoints disabled globally")]
        [DataRow(false, true, HttpStatusCode.NotFound, HttpStatusCode.OK, CONFIGURATION_ENDPOINT_V2, DisplayName = "V2 - Rest disabled and GraphQL endpoints enabled globally")]
        public async Task TestGlobalFlagToEnableRestAndGraphQLForHostedAndNonHostedEnvironment(
            bool isRestEnabled,
            bool isGraphQLEnabled,
            HttpStatusCode expectedStatusCodeForREST,
            HttpStatusCode expectedStatusCodeForGraphQL,
            string configurationEndpoint)
        {
            GraphQLRuntimeOptions graphqlOptions = new(Enabled: isGraphQLEnabled);
            RestRuntimeOptions restRuntimeOptions = new(Enabled: isRestEnabled);

            DataSource dataSource = new(DatabaseType.MSSQL, GetConnectionStringFromEnvironmentConfig(environment: TestCategory.MSSQL), new());

            RuntimeConfig configuration = InitMinimalRuntimeConfig(dataSource, graphqlOptions, restRuntimeOptions);
            const string CUSTOM_CONFIG = "custom-config.json";
            File.WriteAllText(CUSTOM_CONFIG, configuration.ToJson());

            string[] args = new[]
            {
                    $"--ConfigFileName={CUSTOM_CONFIG}"
            };

            // Non-Hosted Scenario
            using (TestServer server = new(Program.CreateWebHostBuilder(args)))
            using (HttpClient client = server.CreateClient())
            {
                string query = @"{
                    book_by_pk(id: 1) {
                       id,
                       title,
                       publisher_id
                    }
                }";

                object payload = new { query };

                HttpRequestMessage graphQLRequest = new(HttpMethod.Post, "/graphql")
                {
                    Content = JsonContent.Create(payload)
                };

                HttpResponseMessage graphQLResponse = await client.SendAsync(graphQLRequest);
                Assert.AreEqual(expectedStatusCodeForGraphQL, graphQLResponse.StatusCode);

                HttpRequestMessage restRequest = new(HttpMethod.Get, "/api/Book");
                HttpResponseMessage restResponse = await client.SendAsync(restRequest);
                Assert.AreEqual(expectedStatusCodeForREST, restResponse.StatusCode);
            }

            // Hosted Scenario
            // Instantiate new server with no runtime config for post-startup configuration hydration tests.
            using (TestServer server = new(Program.CreateWebHostFromInMemoryUpdateableConfBuilder(Array.Empty<string>())))
            using (HttpClient client = server.CreateClient())
            {
                JsonContent content = GetPostStartupConfigParams(MSSQL_ENVIRONMENT, configuration, configurationEndpoint);

                HttpResponseMessage postResult =
                await client.PostAsync(configurationEndpoint, content);
                Assert.AreEqual(HttpStatusCode.OK, postResult.StatusCode);

                HttpStatusCode restResponseCode = await GetRestResponsePostConfigHydration(client);

                Assert.AreEqual(expected: expectedStatusCodeForREST, actual: restResponseCode);

                HttpStatusCode graphqlResponseCode = await GetGraphQLResponsePostConfigHydration(client);

                Assert.AreEqual(expected: expectedStatusCodeForGraphQL, actual: graphqlResponseCode);

            }
        }

        /// <summary>
        /// Engine supports config with some views that do not have keyfields specified in the config for MsSQL.
        /// This Test validates that support. It creates a custom config with a view and no keyfields specified.
        /// It checks both Rest and GraphQL queries are tested to return Success.
        /// </summary>
        [TestMethod, TestCategory(TestCategory.MSSQL)]
        public async Task TestEngineSupportViewsWithoutKeyFieldsInConfigForMsSQL()
        {
            DataSource dataSource = new(DatabaseType.MSSQL, GetConnectionStringFromEnvironmentConfig(environment: TestCategory.MSSQL), new());
            Entity viewEntity = new(
                Source: new("books_view_all", EntitySourceType.Table, null, null),
                Rest: new(EntityRestOptions.DEFAULT_SUPPORTED_VERBS),
                GraphQL: new("", ""),
                Permissions: new[] { GetMinimalPermissionConfig(AuthorizationResolver.ROLE_ANONYMOUS) },
                Relationships: null,
                Mappings: null
            );

            RuntimeConfig configuration = InitMinimalRuntimeConfig(dataSource, new(), new(), viewEntity, "books_view_all");

            const string CUSTOM_CONFIG = "custom-config.json";

            File.WriteAllText(
                CUSTOM_CONFIG,
                configuration.ToJson());

            string[] args = new[]
            {
                    $"--ConfigFileName={CUSTOM_CONFIG}"
            };

            using (TestServer server = new(Program.CreateWebHostBuilder(args)))
            using (HttpClient client = server.CreateClient())
            {
                string query = @"{
                    books_view_alls {
                        items{
                            id
                            title
                        }
                    }
                }";

                object payload = new { query };

                HttpRequestMessage graphQLRequest = new(HttpMethod.Post, "/graphql")
                {
                    Content = JsonContent.Create(payload)
                };

                HttpResponseMessage graphQLResponse = await client.SendAsync(graphQLRequest);
                Assert.AreEqual(HttpStatusCode.OK, graphQLResponse.StatusCode);
                string body = await graphQLResponse.Content.ReadAsStringAsync();
                Assert.IsFalse(body.Contains("errors")); // In GraphQL, All errors end up in the errors array, no matter what kind of error they are.

                HttpRequestMessage restRequest = new(HttpMethod.Get, "/api/books_view_all");
                HttpResponseMessage restResponse = await client.SendAsync(restRequest);
                Assert.AreEqual(HttpStatusCode.OK, restResponse.StatusCode);
            }
        }

        /// <summary>
        /// Tests that Startup.cs properly handles EasyAuth authentication configuration.
        /// AppService as Identity Provider while in Production mode will result in startup error.
        /// An Azure AppService environment has environment variables on the host which indicate
        /// the environment is, in fact, an AppService environment.
        /// </summary>
        /// <param name="hostMode">HostMode in Runtime config - Development or Production.</param>
        /// <param name="authType">EasyAuth auth type - AppService or StaticWebApps.</param>
        /// <param name="setEnvVars">Whether to set the AppService host environment variables.</param>
        /// <param name="expectError">Whether an error is expected.</param>
        [DataTestMethod]
        [TestCategory(TestCategory.MSSQL)]
        [DataRow(HostMode.Development, EasyAuthType.AppService, false, false, DisplayName = "AppService Dev - No EnvVars - No Error")]
        [DataRow(HostMode.Development, EasyAuthType.AppService, true, false, DisplayName = "AppService Dev - EnvVars - No Error")]
        [DataRow(HostMode.Production, EasyAuthType.AppService, false, true, DisplayName = "AppService Prod - No EnvVars - Error")]
        [DataRow(HostMode.Production, EasyAuthType.AppService, true, false, DisplayName = "AppService Prod - EnvVars - Error")]
        [DataRow(HostMode.Development, EasyAuthType.StaticWebApps, false, false, DisplayName = "SWA Dev - No EnvVars - No Error")]
        [DataRow(HostMode.Development, EasyAuthType.StaticWebApps, true, false, DisplayName = "SWA Dev - EnvVars - No Error")]
        [DataRow(HostMode.Production, EasyAuthType.StaticWebApps, false, false, DisplayName = "SWA Prod - No EnvVars - No Error")]
        [DataRow(HostMode.Production, EasyAuthType.StaticWebApps, true, false, DisplayName = "SWA Prod - EnvVars - No Error")]
        public void TestProductionModeAppServiceEnvironmentCheck(HostMode hostMode, EasyAuthType authType, bool setEnvVars, bool expectError)
        {
            // Clears or sets App Service Environment Variables based on test input.
            Environment.SetEnvironmentVariable(AppServiceAuthenticationInfo.APPSERVICESAUTH_ENABLED_ENVVAR, setEnvVars ? "true" : null);
            Environment.SetEnvironmentVariable(AppServiceAuthenticationInfo.APPSERVICESAUTH_IDENTITYPROVIDER_ENVVAR, setEnvVars ? "AzureActiveDirectory" : null);
            TestHelper.SetupDatabaseEnvironment(TestCategory.MSSQL);

            FileSystem fileSystem = new();
            RuntimeConfigLoader loader = new(fileSystem);

            RuntimeConfigProvider configProvider = TestHelper.GetRuntimeConfigProvider(loader);
            RuntimeConfig config = configProvider.GetConfig();

            // Setup configuration
            AuthenticationOptions AuthenticationOptions = new(Provider: authType.ToString(), null);
            RuntimeOptions runtimeOptions = new(
                Rest: new(),
                GraphQL: new(),
                Host: new(null, AuthenticationOptions, hostMode)
            );
            RuntimeConfig configWithCustomHostMode = config with { Runtime = runtimeOptions };

            const string CUSTOM_CONFIG = "custom-config.json";
            File.WriteAllText(CUSTOM_CONFIG, configWithCustomHostMode.ToJson());
            string[] args = new[]
            {
                $"--ConfigFileName={CUSTOM_CONFIG}"
            };

            // This test only checks for startup errors, so no requests are sent to the test server.
            try
            {
                using TestServer server = new(Program.CreateWebHostBuilder(args));
                Assert.IsFalse(expectError, message: "Expected error faulting AppService config in production mode.");
            }
            catch (DataApiBuilderException ex)
            {
                Assert.IsTrue(expectError, message: ex.Message);
                Assert.AreEqual(AppServiceAuthenticationInfo.APPSERVICE_PROD_MISSING_ENV_CONFIG, ex.Message);
            }
        }

        /// <summary>
        /// Integration test that validates schema introspection requests fail
        /// when allow-introspection is false in the runtime configuration.
        /// TestCategory is required for CI/CD pipeline to inject a connection string.
        /// </summary>
        /// <seealso cref="https://github.com/ChilliCream/hotchocolate/blob/6b2cfc94695cb65e2f68f5d8deb576e48397a98a/src/HotChocolate/Core/src/Abstractions/ErrorCodes.cs#L287"/>
        [TestCategory(TestCategory.MSSQL)]
        [DataTestMethod]
        [DataRow(false, true, "Introspection is not allowed for the current request.", CONFIGURATION_ENDPOINT, DisplayName = "Disabled introspection returns GraphQL error.")]
        [DataRow(true, false, null, CONFIGURATION_ENDPOINT, DisplayName = "Enabled introspection does not return introspection forbidden error.")]
        [DataRow(false, true, "Introspection is not allowed for the current request.", CONFIGURATION_ENDPOINT_V2, DisplayName = "Disabled introspection returns GraphQL error.")]
        [DataRow(true, false, null, CONFIGURATION_ENDPOINT_V2, DisplayName = "Enabled introspection does not return introspection forbidden error.")]
        public async Task TestSchemaIntrospectionQuery(bool enableIntrospection, bool expectError, string errorMessage, string configurationEndpoint)
        {
            GraphQLRuntimeOptions graphqlOptions = new(AllowIntrospection: enableIntrospection);
            RestRuntimeOptions restRuntimeOptions = new();

            DataSource dataSource = new(DatabaseType.MSSQL, GetConnectionStringFromEnvironmentConfig(environment: TestCategory.MSSQL), new());

            RuntimeConfig configuration = InitMinimalRuntimeConfig(dataSource, graphqlOptions, restRuntimeOptions);
            const string CUSTOM_CONFIG = "custom-config.json";
            File.WriteAllText(CUSTOM_CONFIG, configuration.ToJson());

            string[] args = new[]
            {
                $"--ConfigFileName={CUSTOM_CONFIG}"
            };

            using (TestServer server = new(Program.CreateWebHostBuilder(args)))
            using (HttpClient client = server.CreateClient())
            {
                await ExecuteGraphQLIntrospectionQueries(server, client, expectError);
            }

            // Instantiate new server with no runtime config for post-startup configuration hydration tests.
            using (TestServer server = new(Program.CreateWebHostFromInMemoryUpdateableConfBuilder(Array.Empty<string>())))
            using (HttpClient client = server.CreateClient())
            {
                JsonContent content = GetPostStartupConfigParams(MSSQL_ENVIRONMENT, configuration, configurationEndpoint);
                HttpStatusCode responseCode = await HydratePostStartupConfiguration(client, content, configurationEndpoint);

                Assert.AreEqual(expected: HttpStatusCode.OK, actual: responseCode, message: "Configuration hydration failed.");

                await ExecuteGraphQLIntrospectionQueries(server, client, expectError);
            }
        }

        /// <summary>
        /// Indirectly tests IsGraphQLReservedName(). Runtime config provided to engine which will
        /// trigger SqlMetadataProvider PopulateSourceDefinitionAsync() to pull column metadata from
        /// the table "graphql_incompatible." That table contains columns which collide with reserved GraphQL
        /// introspection field names which begin with double underscore (__).
        /// </summary>
        [TestCategory(TestCategory.MSSQL)]
        [DataTestMethod]
        [DataRow(true, true, "__typeName", "__introspectionField", true, DisplayName = "Name violation, fails since no proper mapping set.")]
        [DataRow(true, true, "__typeName", "columnMapping", false, DisplayName = "Name violation, but OK since proper mapping set.")]
        [DataRow(false, true, null, null, false, DisplayName = "Name violation, but OK since GraphQL globally disabled.")]
        [DataRow(true, false, null, null, false, DisplayName = "Name violation, but OK since GraphQL disabled for entity.")]
        public void TestInvalidDatabaseColumnNameHandling(
            bool globalGraphQLEnabled,
            bool entityGraphQLEnabled,
            string columnName,
            string columnMapping,
            bool expectError)
        {
            GraphQLRuntimeOptions graphqlOptions = new(Enabled: globalGraphQLEnabled);
            RestRuntimeOptions restRuntimeOptions = new(Enabled: true);

            DataSource dataSource = new(DatabaseType.MSSQL, GetConnectionStringFromEnvironmentConfig(environment: TestCategory.MSSQL), new());

            // Configure Entity for testing
            Dictionary<string, string> mappings = new()
            {
                { "__introspectionName", "conformingIntrospectionName" }
            };

            if (!string.IsNullOrWhiteSpace(columnMapping))
            {
                mappings.Add(columnName, columnMapping);
            }

            Entity entity = new(
                Source: new("graphql_incompatible", EntitySourceType.Table, null, null),
                Rest: new(Array.Empty<SupportedHttpVerb>(), Enabled: false),
                GraphQL: new("graphql_incompatible", "graphql_incompatibles", entityGraphQLEnabled),
                Permissions: new[] { GetMinimalPermissionConfig(AuthorizationResolver.ROLE_ANONYMOUS) },
                Relationships: null,
                Mappings: mappings
            );

            RuntimeConfig configuration = InitMinimalRuntimeConfig(dataSource, graphqlOptions, restRuntimeOptions, entity, "graphqlNameCompat");
            const string CUSTOM_CONFIG = "custom-config.json";
            File.WriteAllText(CUSTOM_CONFIG, configuration.ToJson());

            string[] args = new[]
            {
                $"--ConfigFileName={CUSTOM_CONFIG}"
            };

            try
            {
                using TestServer server = new(Program.CreateWebHostBuilder(args));
                Assert.IsFalse(expectError, message: "Expected startup to fail.");
            }
            catch (Exception ex)
            {
                Assert.IsTrue(expectError, message: "Startup was not expected to fail. " + ex.Message);
            }
        }

        /// <summary>
        /// Test different Swagger endpoints in different host modes when accessed interactively via browser.
        /// Two pass request scheme:
        /// 1 - Send get request to expected Swagger endpoint /swagger
        /// Response - Internally Swagger sends HTTP 301 Moved Permanently with Location header
        /// pointing to exact Swagger page (/swagger/index.html)
        /// 2 - Send GET request to path referred to by Location header in previous response
        /// Response - Successful loading of SwaggerUI HTML, with reference to endpoint used
        /// to retrieve OpenAPI document. This test ensures that Swagger components load, but
        /// does not confirm that a proper OpenAPI document was created.
        /// </summary>
        /// <param name="customRestPath">The custom REST route</param>
        /// <param name="hostModeType">The mode in which the service is executing.</param>
        /// <param name="expectsError">Whether to expect an error.</param>
        /// <param name="expectedStatusCode">Expected Status Code.</param>
        /// <param name="expectedOpenApiTargetContent">Snippet of expected HTML to be emitted from successful page load.
        /// This should note the openapi route that Swagger will use to retrieve the OpenAPI document.</param>
        [DataTestMethod]
        [TestCategory(TestCategory.MSSQL)]
        [DataRow("/api", HostMode.Development, false, HttpStatusCode.OK, "{\"urls\":[{\"url\":\"/api/openapi\"", DisplayName = "SwaggerUI enabled in development mode.")]
        [DataRow("/custompath", HostMode.Development, false, HttpStatusCode.OK, "{\"urls\":[{\"url\":\"/custompath/openapi\"", DisplayName = "SwaggerUI enabled with custom REST path in development mode.")]
        [DataRow("/api", HostMode.Production, true, HttpStatusCode.BadRequest, "", DisplayName = "SwaggerUI disabled in production mode.")]
        [DataRow("/custompath", HostMode.Production, true, HttpStatusCode.BadRequest, "", DisplayName = "SwaggerUI disabled in production mode with custom REST path.")]
        public async Task OpenApi_InteractiveSwaggerUI(
            string customRestPath,
            HostMode hostModeType,
            bool expectsError,
            HttpStatusCode expectedStatusCode,
            string expectedOpenApiTargetContent)
        {
            string swaggerEndpoint = "/swagger";
            DataSource dataSource = new(DatabaseType.MSSQL, GetConnectionStringFromEnvironmentConfig(environment: TestCategory.MSSQL), new());

            RuntimeConfig configuration = InitMinimalRuntimeConfig(dataSource: dataSource, new(), new(Path: customRestPath));
            configuration = configuration
                with
            {
                Runtime = configuration.Runtime
                with
                {
                    Host = configuration.Runtime.Host
                with
                    { Mode = hostModeType }
                }
            };
            const string CUSTOM_CONFIG = "custom-config.json";
            File.WriteAllText(
                CUSTOM_CONFIG,
                configuration.ToJson());

            string[] args = new[]
            {
                    $"--ConfigFileName={CUSTOM_CONFIG}"
            };

            using (TestServer server = new(Program.CreateWebHostBuilder(args)))
            using (HttpClient client = server.CreateClient())
            {
                HttpRequestMessage initialRequest = new(HttpMethod.Get, swaggerEndpoint);

                // Adding the following headers simulates an interactive browser request.
                initialRequest.Headers.Add("user-agent", BROWSER_USER_AGENT_HEADER);
                initialRequest.Headers.Add("accept", BROWSER_ACCEPT_HEADER);

                HttpResponseMessage response = await client.SendAsync(initialRequest);
                if (expectsError)
                {
                    // Redirect(HTTP 301) and follow up request to the returned path
                    // do not occur in a failure scenario. Only HTTP 400 (Bad Request)
                    // is expected.
                    Assert.AreEqual(expectedStatusCode, response.StatusCode);
                }
                else
                {
                    // Swagger endpoint internally configured to reroute from /swagger to /swagger/index.html
                    Assert.AreEqual(HttpStatusCode.MovedPermanently, response.StatusCode);

                    HttpRequestMessage followUpRequest = new(HttpMethod.Get, response.Headers.Location);
                    HttpResponseMessage followUpResponse = await client.SendAsync(followUpRequest);
                    Assert.AreEqual(expectedStatusCode, followUpResponse.StatusCode);

                    // Validate that Swagger requests OpenAPI document using REST path defined in runtime config.
                    string actualBody = await followUpResponse.Content.ReadAsStringAsync();
                    Assert.AreEqual(true, actualBody.Contains(expectedOpenApiTargetContent));
                }
            }
        }

        /// <summary>
        /// Validates the OpenAPI documentor behavior when enabling and disabling the global REST endpoint
        /// for the DAB engine.
        /// Global REST enabled:
        /// - GET to /openapi returns the created OpenAPI document and succeeds with 200 OK.
        /// Global REST disabled:
        /// - GET to /openapi fails with 404 Not Found.
        /// </summary>
        [DataTestMethod]
        [DataRow(true, false, DisplayName = "Global REST endpoint enabled - successful OpenAPI doc retrieval")]
        [DataRow(false, true, DisplayName = "Global REST endpoint disabled - OpenAPI doc does not exist - HTTP404 NotFound.")]
        [TestCategory(TestCategory.MSSQL)]
        public async Task OpenApi_GlobalEntityRestPath(bool globalRestEnabled, bool expectsError)
        {
            // At least one entity is required in the runtime config for the engine to start.
            // Even though this entity is not under test, it must be supplied to the config
            // file creation function.
            Entity requiredEntity = new(
                Source: new("books", EntitySourceType.Table, null, null),
                Rest: new(Array.Empty<SupportedHttpVerb>(), Enabled: false),
                GraphQL: new("book", "books"),
                Permissions: new[] { GetMinimalPermissionConfig(AuthorizationResolver.ROLE_ANONYMOUS) },
                Relationships: null,
                Mappings: null);

            Dictionary<string, Entity> entityMap = new()
            {
                { "Book", requiredEntity }
            };

            CreateCustomConfigFile(globalRestEnabled: globalRestEnabled, entityMap);

            string[] args = new[]
            {
                    $"--ConfigFileName={CUSTOM_CONFIG_FILENAME}"
            };

            using TestServer server = new(Program.CreateWebHostBuilder(args));
            using HttpClient client = server.CreateClient();
            // Setup and send GET request
            HttpRequestMessage readOpenApiDocumentRequest = new(HttpMethod.Get, $"{RestRuntimeOptions.DEFAULT_PATH}/{OPENAPI_DOCUMENT_ENDPOINT}");
            HttpResponseMessage response = await client.SendAsync(readOpenApiDocumentRequest);

            // Validate response
            if (expectsError)
            {
                Assert.AreEqual(HttpStatusCode.NotFound, response.StatusCode);
            }
            else
            {
                // Process response body
                string responseBody = await response.Content.ReadAsStringAsync();
                Dictionary<string, JsonElement> responseProperties = JsonSerializer.Deserialize<Dictionary<string, JsonElement>>(responseBody);

                // Validate response body
                Assert.AreEqual(HttpStatusCode.OK, response.StatusCode);
                ValidateOpenApiDocTopLevelPropertiesExist(responseProperties);
            }
        }

        /// <summary>
        /// Validates the behavior of the OpenApiDocumentor when the runtime config has entities with
        /// REST endpoint enabled and disabled.
        /// Enabled -> path should be created
        /// Disabled -> path not created and is excluded from OpenApi document.
        /// </summary>
        [TestCategory(TestCategory.MSSQL)]
        [TestMethod]
        public async Task OpenApi_EntityLevelRestEndpoint()
        {
            // Create the entities under test.
            Entity restEnabledEntity = new(
                Source: new("books", EntitySourceType.Table, null, null),
                Rest: new(EntityRestOptions.DEFAULT_SUPPORTED_VERBS),
                GraphQL: new("", "", false),
                Permissions: new[] { GetMinimalPermissionConfig(AuthorizationResolver.ROLE_ANONYMOUS) },
                Relationships: null,
                Mappings: null);

            Entity restDisabledEntity = new(
                Source: new("publishers", EntitySourceType.Table, null, null),
                Rest: new(EntityRestOptions.DEFAULT_SUPPORTED_VERBS, Enabled: false),
                GraphQL: new("publisher", "publishers", true),
                Permissions: new[] { GetMinimalPermissionConfig(AuthorizationResolver.ROLE_ANONYMOUS) },
                Relationships: null,
                Mappings: null);

            Dictionary<string, Entity> entityMap = new()
            {
                { "Book", restEnabledEntity },
                { "Publisher", restDisabledEntity }
            };

            CreateCustomConfigFile(globalRestEnabled: true, entityMap);

            string[] args = new[]
            {
                    $"--ConfigFileName={CUSTOM_CONFIG_FILENAME}"
            };

            using TestServer server = new(Program.CreateWebHostBuilder(args));
            using HttpClient client = server.CreateClient();
            // Setup and send GET request
            HttpRequestMessage readOpenApiDocumentRequest = new(HttpMethod.Get, $"{RestRuntimeOptions.DEFAULT_PATH}/{OpenApiDocumentor.OPENAPI_ROUTE}");
            HttpResponseMessage response = await client.SendAsync(readOpenApiDocumentRequest);

            // Parse response metadata
            string responseBody = await response.Content.ReadAsStringAsync();
            Dictionary<string, JsonElement> responseProperties = JsonSerializer.Deserialize<Dictionary<string, JsonElement>>(responseBody);

            // Validate response metadata
            ValidateOpenApiDocTopLevelPropertiesExist(responseProperties);
            JsonElement pathsElement = responseProperties[OpenApiDocumentorConstants.TOPLEVELPROPERTY_PATHS];

            // Validate that paths were created for the entity with REST enabled.
            Assert.IsTrue(pathsElement.TryGetProperty("/Book", out _));
            Assert.IsTrue(pathsElement.TryGetProperty("/Book/id/{id}", out _));

            // Validate that paths were not created for the entity with REST disabled.
            Assert.IsFalse(pathsElement.TryGetProperty("/Publisher", out _));
            Assert.IsFalse(pathsElement.TryGetProperty("/Publisher/id/{id}", out _));

            JsonElement componentsElement = responseProperties[OpenApiDocumentorConstants.TOPLEVELPROPERTY_COMPONENTS];
            Assert.IsTrue(componentsElement.TryGetProperty(OpenApiDocumentorConstants.PROPERTY_SCHEMAS, out JsonElement componentSchemasElement));
            // Validate that components were created for the entity with REST enabled.
            Assert.IsTrue(componentSchemasElement.TryGetProperty("Book_NoPK", out _));
            Assert.IsTrue(componentSchemasElement.TryGetProperty("Book", out _));

            // Validate that components were not created for the entity with REST disabled.
            Assert.IsFalse(componentSchemasElement.TryGetProperty("Publisher_NoPK", out _));
            Assert.IsFalse(componentSchemasElement.TryGetProperty("Publisher", out _));
        }

        /// <summary>
        /// Helper function to write custom configuration file. with minimal REST/GraphQL global settings
        /// using the supplied entities.
        /// </summary>
        /// <param name="globalRestEnabled">flag to enable or disabled REST globally.</param>
        /// <param name="entityMap">Collection of entityName -> Entity object.</param>
        private static void CreateCustomConfigFile(bool globalRestEnabled, Dictionary<string, Entity> entityMap)
        {
            DataSource dataSource = new(DatabaseType.MSSQL, GetConnectionStringFromEnvironmentConfig(environment: TestCategory.MSSQL), new());

            RuntimeConfig runtimeConfig = new(
                Schema: string.Empty,
                DataSource: dataSource,
                Runtime: new(
                    Rest: new(Enabled: globalRestEnabled),
                    GraphQL: new(),
                    Host: new(null, null)
                ),
                Entities: new(entityMap));

            File.WriteAllText(
                path: CUSTOM_CONFIG_FILENAME,
                contents: runtimeConfig.ToJson());
        }

        /// <summary>
        /// Validates that all the OpenAPI description document's top level properties exist.
        /// A failure here indicates that there was an undetected failure creating the OpenAPI document.
        /// </summary>
        /// <param name="responseComponents">Represent a deserialized JSON result from retrieving the OpenAPI document</param>
        private static void ValidateOpenApiDocTopLevelPropertiesExist(Dictionary<string, JsonElement> responseProperties)
        {
            Assert.IsTrue(responseProperties.ContainsKey(OpenApiDocumentorConstants.TOPLEVELPROPERTY_OPENAPI));
            Assert.IsTrue(responseProperties.ContainsKey(OpenApiDocumentorConstants.TOPLEVELPROPERTY_INFO));
            Assert.IsTrue(responseProperties.ContainsKey(OpenApiDocumentorConstants.TOPLEVELPROPERTY_SERVERS));
            Assert.IsTrue(responseProperties.ContainsKey(OpenApiDocumentorConstants.TOPLEVELPROPERTY_PATHS));
            Assert.IsTrue(responseProperties.ContainsKey(OpenApiDocumentorConstants.TOPLEVELPROPERTY_COMPONENTS));
        }

        /// <summary>
        /// Validates that schema introspection requests fail when allow-introspection is false in the runtime configuration.
        /// </summary>
        /// <seealso cref="https://github.com/ChilliCream/hotchocolate/blob/6b2cfc94695cb65e2f68f5d8deb576e48397a98a/src/HotChocolate/Core/src/Abstractions/ErrorCodes.cs#L287"/>
        private static async Task ExecuteGraphQLIntrospectionQueries(TestServer server, HttpClient client, bool expectError)
        {
            string graphQLQueryName = "__schema";
            string graphQLQuery = @"{
                __schema {
                    types {
                        name
                    }
                }
            }";

            string expectedErrorMessageFragment = "Introspection is not allowed for the current request.";

            try
            {
                RuntimeConfigProvider configProvider = server.Services.GetRequiredService<RuntimeConfigProvider>();

                JsonElement actual = await GraphQLRequestExecutor.PostGraphQLRequestAsync(
                    client,
                    configProvider,
                    query: graphQLQuery,
                    queryName: graphQLQueryName,
                    variables: null,
                    clientRoleHeader: null
                    );

                if (expectError)
                {
                    SqlTestHelper.TestForErrorInGraphQLResponse(
                        response: actual.ToString(),
                        message: expectedErrorMessageFragment,
                        statusCode: ErrorCodes.Validation.IntrospectionNotAllowed
                    );
                }
            }
            catch (Exception ex)
            {
                // ExecuteGraphQLRequestAsync will raise an exception when no "data" key
                // exists in the GraphQL JSON response.
                Assert.Fail(message: "No schema metadata in GraphQL response." + ex.Message);
            }
        }

        private static JsonContent GetJsonContentForCosmosConfigRequest(string endpoint, string config = null, bool useAccessToken = false)
        {
            if (CONFIGURATION_ENDPOINT == endpoint)
            {
                ConfigurationPostParameters configParams = GetCosmosConfigurationParameters();
                if (config != null)
                {
                    configParams = configParams with { Configuration = config };
                }

                if (useAccessToken)
                {
                    configParams = configParams with
                    {
                        ConnectionString = "AccountEndpoint=https://localhost:8081/;",
                        AccessToken = GenerateMockJwtToken()
                    };
                }

                return JsonContent.Create(configParams);
            }
            else if (CONFIGURATION_ENDPOINT_V2 == endpoint)
            {
                ConfigurationPostParametersV2 configParams = GetCosmosConfigurationParametersV2();
                if (config != null)
                {
                    configParams = configParams with { Configuration = config };
                }

                if (useAccessToken)
                {
                    // With an invalid access token, when a new instance of CosmosClient is created with that token, it
                    // won't throw an exception.  But when a graphql request is coming in, that's when it throws a 401
                    // exception. To prevent this, CosmosClientProvider parses the token and retrieves the "exp" property
                    // from the token, if it's not valid, then we will throw an exception from our code before it
                    // initiating a client. Uses a valid fake JWT access token for testing purposes.
                    RuntimeConfig overrides = new(null, new DataSource(DatabaseType.CosmosDB_NoSQL, "AccountEndpoint=https://localhost:8081/;", new()), null, null);

                    configParams = configParams with
                    {
                        ConfigurationOverrides = overrides.ToJson(),
                        AccessToken = GenerateMockJwtToken()
                    };
                }

                return JsonContent.Create(configParams);
            }
            else
            {
                throw new ArgumentException($"Unexpected configuration endpoint. {endpoint}");
            }
        }

        private static string GenerateMockJwtToken()
        {
            string mySecret = "PlaceholderPlaceholder";
            SymmetricSecurityKey mySecurityKey = new(Encoding.ASCII.GetBytes(mySecret));

            JwtSecurityTokenHandler tokenHandler = new();
            SecurityTokenDescriptor tokenDescriptor = new()
            {
                Subject = new ClaimsIdentity(new Claim[] { }),
                Expires = DateTime.UtcNow.AddMinutes(5),
                Issuer = "http://mysite.com",
                Audience = "http://myaudience.com",
                SigningCredentials = new SigningCredentials(mySecurityKey, SecurityAlgorithms.HmacSha256Signature)
            };

            SecurityToken token = tokenHandler.CreateToken(tokenDescriptor);
            return tokenHandler.WriteToken(token);
        }

        private static ConfigurationPostParameters GetCosmosConfigurationParameters()
        {
            string cosmosFile = $"{RuntimeConfigLoader.CONFIGFILE_NAME}.{COSMOS_ENVIRONMENT}{RuntimeConfigLoader.CONFIG_EXTENSION}";
            return new(
                File.ReadAllText(cosmosFile),
                File.ReadAllText("schema.gql"),
                $"AccountEndpoint=https://localhost:8081/;AccountKey=C2y6yDjf5/R+ob0N8A7Cgv30VRDJIWEHLM+4QDU5DE2nQ9nDuVTqobD4b8mGGyPMbIZnqyMsEcaGQy67XIw/Jw==;Database={COSMOS_DATABASE_NAME}",
                AccessToken: null);
        }

        private static ConfigurationPostParametersV2 GetCosmosConfigurationParametersV2()
        {
            string cosmosFile = $"{RuntimeConfigLoader.CONFIGFILE_NAME}.{COSMOS_ENVIRONMENT}{RuntimeConfigLoader.CONFIG_EXTENSION}";
            RuntimeConfig overrides = new(
                null,
                new DataSource(DatabaseType.CosmosDB_NoSQL, $"AccountEndpoint=https://localhost:8081/;AccountKey=C2y6yDjf5/R+ob0N8A7Cgv30VRDJIWEHLM+4QDU5DE2nQ9nDuVTqobD4b8mGGyPMbIZnqyMsEcaGQy67XIw/Jw==;Database={COSMOS_DATABASE_NAME}", new()),
                null,
                null);

            return new(
                File.ReadAllText(cosmosFile),
                overrides.ToJson(),
                File.ReadAllText("schema.gql"),
                AccessToken: null);
        }

        /// <summary>
        /// Helper used to create the post-startup configuration payload sent to configuration controller.
        /// Adds entity used to hydrate authorization resolver post-startup and validate that hydration succeeds.
        /// Additional pre-processing performed acquire database connection string from a local file.
        /// </summary>
        /// <returns>ConfigurationPostParameters object.</returns>
        private static JsonContent GetPostStartupConfigParams(string environment, RuntimeConfig runtimeConfig, string configurationEndpoint)
        {
            string connectionString = GetConnectionStringFromEnvironmentConfig(environment);

            string serializedConfiguration = runtimeConfig.ToJson();

            if (configurationEndpoint == CONFIGURATION_ENDPOINT)
            {
                ConfigurationPostParameters returnParams = new(
                    Configuration: serializedConfiguration,
                    Schema: null,
                    ConnectionString: connectionString,
                    AccessToken: null);
                return JsonContent.Create(returnParams);
            }
            else if (configurationEndpoint == CONFIGURATION_ENDPOINT_V2)
            {
                RuntimeConfig overrides = new(null, new DataSource(DatabaseType.MSSQL, connectionString, new()), null, null);

                ConfigurationPostParametersV2 returnParams = new(
                    Configuration: serializedConfiguration,
                    ConfigurationOverrides: overrides.ToJson(),
                    Schema: null,
                    AccessToken: null);

                return JsonContent.Create(returnParams);
            }
            else
            {
                throw new InvalidOperationException("Invalid configurationEndpoint");
            }
        }

        /// <summary>
        /// Hydrates configuration after engine has started and triggers service instantiation
        /// by executing HTTP requests against the engine until a non-503 error is received.
        /// </summary>
        /// <param name="httpClient">Client used for request execution.</param>
        /// <param name="config">Post-startup configuration</param>
        /// <returns>ServiceUnavailable if service is not successfully hydrated with config</returns>
        private static async Task<HttpStatusCode> HydratePostStartupConfiguration(HttpClient httpClient, JsonContent content, string configurationEndpoint)
        {
            // Hydrate configuration post-startup
            HttpResponseMessage postResult =
                await httpClient.PostAsync(configurationEndpoint, content);
            Assert.AreEqual(HttpStatusCode.OK, postResult.StatusCode);

            return await GetRestResponsePostConfigHydration(httpClient);
        }

        /// <summary>
        /// Executing REST requests against the engine until a non-503 error is received.
        /// </summary>
        /// <param name="httpClient">Client used for request execution.</param>
        /// <returns>ServiceUnavailable if service is not successfully hydrated with config,
        /// else the response code from the REST request</returns>
        private static async Task<HttpStatusCode> GetRestResponsePostConfigHydration(HttpClient httpClient)
        {
            // Retry request RETRY_COUNT times in 1 second increments to allow required services
            // time to instantiate and hydrate permissions.
            int retryCount = RETRY_COUNT;
            HttpStatusCode responseCode = HttpStatusCode.ServiceUnavailable;
            while (retryCount > 0)
            {
                // Spot test authorization resolver utilization to ensure configuration is used.
                HttpResponseMessage postConfigHydrationResult =
                    await httpClient.GetAsync($"api/{POST_STARTUP_CONFIG_ENTITY}");
                responseCode = postConfigHydrationResult.StatusCode;

                if (postConfigHydrationResult.StatusCode == HttpStatusCode.ServiceUnavailable)
                {
                    retryCount--;
                    Thread.Sleep(TimeSpan.FromSeconds(RETRY_WAIT_SECONDS));
                    continue;
                }

                break;
            }

            return responseCode;
        }

        /// <summary>
        /// Executing GraphQL POST requests against the engine until a non-503 error is received.
        /// </summary>
        /// <param name="httpClient">Client used for request execution.</param>
        /// <returns>ServiceUnavailable if service is not successfully hydrated with config,
        /// else the response code from the GRAPHQL request</returns>
        private static async Task<HttpStatusCode> GetGraphQLResponsePostConfigHydration(HttpClient httpClient)
        {
            // Retry request RETRY_COUNT times in 1 second increments to allow required services
            // time to instantiate and hydrate permissions.
            int retryCount = RETRY_COUNT;
            HttpStatusCode responseCode = HttpStatusCode.ServiceUnavailable;
            while (retryCount > 0)
            {
                string query = @"{
                    book_by_pk(id: 1) {
                       id,
                       title,
                       publisher_id
                    }
                }";

                object payload = new { query };

                HttpRequestMessage graphQLRequest = new(HttpMethod.Post, "/graphql")
                {
                    Content = JsonContent.Create(payload)
                };

                HttpResponseMessage graphQLResponse = await httpClient.SendAsync(graphQLRequest);
                responseCode = graphQLResponse.StatusCode;

                if (responseCode == HttpStatusCode.ServiceUnavailable)
                {
                    retryCount--;
                    Thread.Sleep(TimeSpan.FromSeconds(RETRY_WAIT_SECONDS));
                    continue;
                }

                break;
            }

            return responseCode;
        }

        /// <summary>
        /// Instantiate minimal runtime config with custom global settings.
        /// </summary>
        /// <param name="dataSource">DataSource to pull connection string required for engine start.</param>
        /// <returns></returns>
        public static RuntimeConfig InitMinimalRuntimeConfig(
            DataSource dataSource,
            GraphQLRuntimeOptions graphqlOptions,
            RestRuntimeOptions restOptions,
            Entity entity = null,
            string entityName = null)
        {
            entity ??= new(
                Source: new("books", EntitySourceType.Table, null, null),
                Rest: null,
                GraphQL: new(Singular: "book", Plural: "books"),
                Permissions: new[] { GetMinimalPermissionConfig(AuthorizationResolver.ROLE_ANONYMOUS) },
                Relationships: null,
                Mappings: null
                );

            entityName ??= "Book";

            Dictionary<string, Entity> entityMap = new()
            {
                { entityName, entity }
            };

            return new(
                Schema: "IntegrationTestMinimalSchema",
                DataSource: dataSource,
                Runtime: new(restOptions, graphqlOptions, new(null, null)),
                Entities: new(entityMap)
            );
        }

        /// <summary>
        /// Gets PermissionSetting object allowed to perform all actions.
        /// </summary>
        /// <param name="roleName">Name of role to assign to permission</param>
        /// <returns>PermissionSetting</returns>
        public static EntityPermission GetMinimalPermissionConfig(string roleName)
        {
            EntityAction actionForRole = new(
                Action: EntityActionOperation.All,
                Fields: null,
                Policy: new()
            );

            return new EntityPermission(
                Role: roleName,
                Actions: new[] { actionForRole }
            );
        }

        /// <summary>
        /// Reads configuration file for defined environment to acquire the connection string.
        /// CI/CD Pipelines and local environments may not have connection string set as environment variable.
        /// </summary>
        /// <param name="environment">Environment such as TestCategory.MSSQL</param>
        /// <returns>Connection string</returns>
        public static string GetConnectionStringFromEnvironmentConfig(string environment)
        {
            FileSystem fileSystem = new();
            string sqlFile = new RuntimeConfigLoader(fileSystem).GetFileNameForEnvironment(environment, considerOverrides: true);
            string configPayload = File.ReadAllText(sqlFile);

            RuntimeConfigLoader.TryParseConfig(configPayload, out RuntimeConfig runtimeConfig);

            return runtimeConfig.DataSource.ConnectionString;
        }

        private static void ValidateCosmosDbSetup(TestServer server)
        {
            object metadataProvider = server.Services.GetService(typeof(ISqlMetadataProvider));
            Assert.IsInstanceOfType(metadataProvider, typeof(CosmosSqlMetadataProvider));

            object queryEngine = server.Services.GetService(typeof(IQueryEngine));
            Assert.IsInstanceOfType(queryEngine, typeof(CosmosQueryEngine));

            object mutationEngine = server.Services.GetService(typeof(IMutationEngine));
            Assert.IsInstanceOfType(mutationEngine, typeof(CosmosMutationEngine));

            CosmosClientProvider cosmosClientProvider = server.Services.GetService(typeof(CosmosClientProvider)) as CosmosClientProvider;
            Assert.IsNotNull(cosmosClientProvider);
            Assert.IsNotNull(cosmosClientProvider.Client);
        }

        private bool HandleException<T>(Exception e) where T : Exception
        {
            if (e is AggregateException aggregateException)
            {
                aggregateException.Handle(HandleException<T>);
                return true;
            }
            else if (e is T)
            {
                return true;
            }

            return false;
        }
    }
}<|MERGE_RESOLUTION|>--- conflicted
+++ resolved
@@ -1142,22 +1142,6 @@
         }
 
         /// <summary>
-<<<<<<< HEAD
-        /// Test to validate that when an entity which will return a paginated response is queried and a custom rest base route is configured in the runtime configuration,
-        /// then the generated nextLink in the response would contain the rest base-route just before the rest path. For the subsequent query, the rest base-route will be trimmed
-        /// by the upstream before the request lands at DAB.
-        /// </summary>
-        [TestMethod]
-        [TestCategory(TestCategory.MSSQL)]
-        public async Task TestRuntimeBaseRouteInNextLinkForPaginatedRestResponse()
-        {
-            const string CUSTOM_CONFIG = "custom-config.json";
-            string runtimeBaseRoute = "/base-route";
-            TestHelper.ConstructNewConfigWithSpecifiedHostMode(CUSTOM_CONFIG, HostMode.Production, TestCategory.MSSQL, runtimeBaseRoute: runtimeBaseRoute);
-            string[] args = new[]
-            {
-                    $"--ConfigFileName={CUSTOM_CONFIG}"
-=======
         /// Validates the REST HTTP methods that are enabled for Stored Procedures when
         /// some of the default fields are absent in the config file.
         /// When methods section is not defined explicitly in the config file, only POST
@@ -1203,37 +1187,56 @@
             string[] args = new[]
             {
                     $"--ConfigFileName={configFileName}"
->>>>>>> d840baf3
             };
 
             using (TestServer server = new(Program.CreateWebHostBuilder(args)))
             using (HttpClient client = server.CreateClient())
             {
-<<<<<<< HEAD
-                string requestPath = "/api/MappedBookmarks";
-                HttpMethod httpMethod = SqlTestHelper.ConvertRestMethodToHttpMethod(SupportedHttpVerb.Get);
-                HttpRequestMessage request = new(httpMethod, requestPath);
-
-                HttpResponseMessage response = await client.SendAsync(request);
-                string responseBody = await response.Content.ReadAsStringAsync();
-                Assert.IsTrue(response.StatusCode is HttpStatusCode.OK);
-
-                JsonElement responseElement = JsonSerializer.Deserialize<JsonElement>(responseBody);
-                JsonElement responseValue = responseElement.GetProperty(SqlTestHelper.jsonResultTopLevelKey);
-                string nextLink = responseElement.GetProperty("nextLink").ToString();
-
-                // Assert that we got an array response with length equal to the maximum allowed records in a paginated response.
-                Assert.AreEqual(JsonValueKind.Array, responseValue.ValueKind);
-                Assert.AreEqual(100, responseValue.GetArrayLength());
-
-                // Assert that the nextLink contains the rest base-route just before the request path.
-                StringAssert.Contains(nextLink, runtimeBaseRoute + requestPath);
-=======
                 HttpMethod httpMethod = SqlTestHelper.ConvertRestMethodToHttpMethod(requestType);
                 HttpRequestMessage request = new(httpMethod, requestPath);
                 HttpResponseMessage response = await client.SendAsync(request);
                 Assert.AreEqual(expectedResponseStatusCode, response.StatusCode);
->>>>>>> d840baf3
+            }
+        }
+
+        /// <summary>
+        /// Test to validate that when an entity which will return a paginated response is queried, and a custom runtime base route is configured in the runtime configuration,
+        /// then the generated nextLink in the response would contain the rest base-route just before the rest path. For the subsequent query, the rest base-route will be trimmed
+        /// by the upstream before the request lands at DAB.
+        /// </summary>
+        [TestMethod]
+        [TestCategory(TestCategory.MSSQL)]
+        public async Task TestRuntimeBaseRouteInNextLinkForPaginatedRestResponse()
+        {
+            const string CUSTOM_CONFIG = "custom-config.json";
+            string runtimeBaseRoute = "/base-route";
+            TestHelper.ConstructNewConfigWithSpecifiedHostMode(CUSTOM_CONFIG, HostMode.Production, TestCategory.MSSQL, runtimeBaseRoute: runtimeBaseRoute);
+            string[] args = new[]
+            {
+                    $"--ConfigFileName={CUSTOM_CONFIG}"
+            };
+
+            using (TestServer server = new(Program.CreateWebHostBuilder(args)))
+            using (HttpClient client = server.CreateClient())
+            {
+                string requestPath = "/api/MappedBookmarks";
+                HttpMethod httpMethod = SqlTestHelper.ConvertRestMethodToHttpMethod(SupportedHttpVerb.Get);
+                HttpRequestMessage request = new(httpMethod, requestPath);
+
+                HttpResponseMessage response = await client.SendAsync(request);
+                string responseBody = await response.Content.ReadAsStringAsync();
+                Assert.IsTrue(response.StatusCode is HttpStatusCode.OK);
+
+                JsonElement responseElement = JsonSerializer.Deserialize<JsonElement>(responseBody);
+                JsonElement responseValue = responseElement.GetProperty(SqlTestHelper.jsonResultTopLevelKey);
+                string nextLink = responseElement.GetProperty("nextLink").ToString();
+
+                // Assert that we got an array response with length equal to the maximum allowed records in a paginated response.
+                Assert.AreEqual(JsonValueKind.Array, responseValue.ValueKind);
+                Assert.AreEqual(100, responseValue.GetArrayLength());
+
+                // Assert that the nextLink contains the rest base-route just before the request path.
+                StringAssert.Contains(nextLink, runtimeBaseRoute + requestPath);
             }
         }
 
