// Copyright (c) Microsoft Corporation.
// Licensed under the MIT License.

using System;
using System.IO;
using System.Net;
using System.Net.Http;
using System.Net.Http.Json;
using System.Text.Json;
using System.Threading.Tasks;
using Azure.DataApiBuilder.Config.ObjectModel;
using Azure.DataApiBuilder.Core.Configurations;
using Azure.DataApiBuilder.Service.Tests.SqlTests;
using Microsoft.AspNetCore.TestHost;
using Microsoft.Extensions.DependencyInjection;
using Microsoft.VisualStudio.TestTools.UnitTesting;

namespace Azure.DataApiBuilder.Service.Tests.Configuration.HotReload;

[TestClass]
public class ConfigurationHotReloadTests
{
    private const string MSSQL_ENVIRONMENT = TestCategory.MSSQL;
    private static TestServer _testServer;
    private static HttpClient _testClient;
    private static RuntimeConfigProvider _configProvider;
    private static StringWriter _writer;
    internal const string CONFIG_FILE_NAME = "hot-reload.dab-config.json";
    internal const string GQL_QUERY_NAME = "books";

    internal const string GQL_QUERY = @"{
                books(first: 100) {
                    items {
                        id
                        title
                        publisher_id
                    }
                }
            }";

    internal static string _bookDBOContents;

    private static void GenerateConfigFile(
        DatabaseType databaseType = DatabaseType.MSSQL,
        string sessionContext = "true",
        string connectionString = "",
        string restPath = "rest",
        string restEnabled = "true",
        string gQLPath = "/graphQL",
        string gQLEnabled = "true",
        string entityName = "Book",
        string sourceObject = "books",
        string gQLEntityEnabled = "true",
        string gQLEntitySingular = "book",
        string gQLEntityPlural = "books",
        string restEntityEnabled = "true",
        string entityBackingColumn = "title",
        string entityExposedName = "title",
        string configFileName = CONFIG_FILE_NAME)
    {
        File.WriteAllText(configFileName, @"
              {
                ""$schema"": """",
                    ""data-source"": {
                        ""database-type"": """ + databaseType + @""",
                        ""options"": {
                            ""set-session-context"": " + sessionContext + @"
                        },
                        ""connection-string"": """ + connectionString + @"""
                    },
                    ""runtime"": {
                        ""rest"": {
                          ""enabled"": " + restEnabled + @",
                          ""path"": ""/" + restPath + @""",
                          ""request-body-strict"": true
                        },
                        ""graphql"": {
                          ""enabled"": " + gQLEnabled + @",
                          ""path"": """ + gQLPath + @""",
                          ""allow-introspection"": true
                        },
                        ""host"": {
                          ""cors"": {
                            ""origins"": [
                              ""http://localhost:5000""
                            ],
                            ""allow-credentials"": false
                          },
                          ""authentication"": {
                            ""provider"": ""StaticWebApps""
                          },
                          ""mode"": ""development""
                        }
                      },
                    ""entities"": {
                      """ + entityName + @""": {
                        ""source"": {
                          ""object"": """ + sourceObject + @""",
                          ""type"": ""table""
                        },
                        ""graphql"": {
                          ""enabled"": " + gQLEntityEnabled + @",
                          ""type"": {
                            ""singular"": """ + gQLEntitySingular + @""",
                            ""plural"": """ + gQLEntityPlural + @"""
                          }
                        },
                        ""rest"": {
                          ""enabled"": " + restEntityEnabled + @"
                        },
                        ""permissions"": [
                        {
                          ""role"": ""anonymous"",
                          ""actions"": [
                            {
                              ""action"": ""create""
                            },
                            {
                              ""action"": ""read""
                            },
                            {
                              ""action"": ""update""
                            },
                            {
                              ""action"": ""delete""
                            }
                          ]
                        },
                        {
                          ""role"": ""authenticated"",
                          ""actions"": [
                            {
                              ""action"": ""create""
                            },
                            {
                              ""action"": ""read""
                            },
                            {
                              ""action"": ""update""
                            },
                            {
                              ""action"": ""delete""
                            }
                          ]
                        }
                      ],
                        ""mappings"": {
                          """ + entityBackingColumn + @""": """ + entityExposedName + @"""
                        }
                      }
                  }
              }");
    }

    /// <summary>
    /// Initialize the test fixture by creating the initial configuration file and starting
    /// the test server with it. Validate that the test server returns OK status when handling
    /// valid requests.
    /// </summary>
    [ClassInitialize]
    public static async Task ClassInitializeAsync(TestContext context)
    {
        // Arrange
        GenerateConfigFile(connectionString: $"{ConfigurationTests.GetConnectionStringFromEnvironmentConfig(TestCategory.MSSQL).Replace("\\", "\\\\")}");
        _testServer = new(Program.CreateWebHostBuilder(new string[] { "--ConfigFileName", CONFIG_FILE_NAME }));
        _testClient = _testServer.CreateClient();
        _configProvider = _testServer.Services.GetService<RuntimeConfigProvider>();

        string query = GQL_QUERY;
        object payload =
            new { query };

        HttpRequestMessage request = new(HttpMethod.Post, "/graphQL")
        {
            Content = JsonContent.Create(payload)
        };

        HttpResponseMessage restResult = await _testClient.GetAsync("/rest/Book");
        HttpResponseMessage gQLResult = await _testClient.SendAsync(request);

        // Assert rest and graphQL requests return status OK.
        Assert.AreEqual(HttpStatusCode.OK, restResult.StatusCode);
        Assert.AreEqual(HttpStatusCode.OK, gQLResult.StatusCode);

        // Save the contents from request to validate results after hot-reloads.
        string restContent = await restResult.Content.ReadAsStringAsync();
        using JsonDocument doc = JsonDocument.Parse(restContent);
        _bookDBOContents = doc.RootElement.GetProperty("value").ToString();
    }

    [ClassCleanup]
    public static void ClassCleanup()
    {
        if (File.Exists(CONFIG_FILE_NAME))
        {
            File.Delete(CONFIG_FILE_NAME);
        }

        _testServer.Dispose();
        _testClient.Dispose();
    }

    /// <summary>
    /// Hot reload the configuration by saving a new file with different rest and graphQL paths.
    /// Validate that the response is correct when making a request with the newly hot-reloaded paths.
    /// </summary>
    [TestCategory(MSSQL_ENVIRONMENT)]
    [TestMethod("Hot-reload runtime paths.")]
    public async Task HotReloadConfigRuntimePathsEndToEndTest()
    {
        // Arrange
        string restBookContents = $"{{\"value\":{_bookDBOContents}}}";
        string restPath = "restApi";
        string gQLPath = "/gQLApi";
        string query = GQL_QUERY;
        object payload =
            new { query };

        HttpRequestMessage request = new(HttpMethod.Post, "/graphQL")
        {
            Content = JsonContent.Create(payload)
        };

        GenerateConfigFile(
            connectionString: $"{ConfigurationTests.GetConnectionStringFromEnvironmentConfig(TestCategory.MSSQL).Replace("\\", "\\\\")}",
            restPath: restPath,
            gQLPath: gQLPath);
        System.Threading.Thread.Sleep(2000);

        // Act
        HttpResponseMessage badPathRestResult = await _testClient.GetAsync($"rest/Book");
        HttpResponseMessage badPathGQLResult = await _testClient.SendAsync(request);

        HttpResponseMessage result = await _testClient.GetAsync($"{restPath}/Book");
        string reloadRestContent = await result.Content.ReadAsStringAsync();
        JsonElement reloadGQLContents = await GraphQLRequestExecutor.PostGraphQLRequestAsync(
            _testClient,
            _configProvider,
            GQL_QUERY_NAME,
            GQL_QUERY);

        // Assert
        // Old paths are not found.
        Assert.AreEqual(HttpStatusCode.BadRequest, badPathRestResult.StatusCode);
        Assert.AreEqual(HttpStatusCode.NotFound, badPathGQLResult.StatusCode);
        // Hot reloaded paths return correct response.
        Assert.IsTrue(SqlTestHelper.JsonStringsDeepEqual(restBookContents, reloadRestContent));
        SqlTestHelper.PerformTestEqualJsonStrings(_bookDBOContents, reloadGQLContents.GetProperty("items").ToString());
    }

    /// <summary>
    /// Hot reload the configuration file by saving a new file with the rest enabled property
    /// set to false. Validate that the response from the server is NOT FOUND when making a request after
    /// the hot reload.
    /// </summary>
    [TestCategory(MSSQL_ENVIRONMENT)]
    [TestMethod("Hot-reload rest enabled.")]
    public async Task HotReloadConfigRuntimeRestEnabledEndToEndTest()
    {
        // Arrange
        string restEnabled = "false";

        GenerateConfigFile(
            connectionString: $"{ConfigurationTests.GetConnectionStringFromEnvironmentConfig(TestCategory.MSSQL).Replace("\\", "\\\\")}",
            restEnabled: restEnabled);
        System.Threading.Thread.Sleep(2000);

        // Act
        HttpResponseMessage restResult = await _testClient.GetAsync($"rest/Book");

        // Assert
        Assert.AreEqual(HttpStatusCode.NotFound, restResult.StatusCode);
    }

    /// <summary>
    /// Hot reload the configuration file by saving a new file with the graphQL enabled property
    /// set to false. Validate that the response from the server is NOT FOUND when making a request after
    /// the hot reload.
    /// </summary>
    [TestCategory(MSSQL_ENVIRONMENT)]
    [TestMethod("Hot-reload gql enabled.")]
    public async Task HotReloadConfigRuntimeGQLEnabledEndToEndTest()
    {
        // Arrange
        string gQLEnabled = "false";
        string query = GQL_QUERY;
        object payload =
            new { query };

        HttpRequestMessage request = new(HttpMethod.Post, "/graphQL")
        {
            Content = JsonContent.Create(payload)
        };
        GenerateConfigFile(
            connectionString: $"{ConfigurationTests.GetConnectionStringFromEnvironmentConfig(TestCategory.MSSQL).Replace("\\", "\\\\")}",
            gQLEnabled: gQLEnabled);
        System.Threading.Thread.Sleep(2000);

        // Act
        HttpResponseMessage gQLResult = await _testClient.SendAsync(request);

        // Assert
        Assert.AreEqual(HttpStatusCode.NotFound, gQLResult.StatusCode);
    }

    /// <summary>
<<<<<<< HEAD
    /// Creates a hot reload scenario in which the schema file is invalid which causes
    /// hot reload to fail, then we check that the program is still able to work
    /// properly by validating that the DAB engine is still using the same configuration file
    /// from before the hot reload.
    /// </summary>
    [TestMethod]
    [TestCategory(TestCategory.MSSQL)]
    public void HotReloadValidationFail()
    {
        // Arrange
        string schemaName = "testSchema.json";
        string configName = "hotreload-config.json";
        if (File.Exists(configName))
        {
            File.Delete(configName);
        }

        if (File.Exists(schemaName))
        {
            File.Delete(schemaName);
        }

        bool initialRestEnabled = true;
        bool updatedRestEnabled = false;

        bool initialGQLEnabled = true;
        bool updatedGQLEnabled = false;

        DataSource dataSource = new(DatabaseType.MSSQL,
            ConfigurationTests.GetConnectionStringFromEnvironmentConfig(environment: TestCategory.MSSQL), Options: null);

        RuntimeConfig initialConfig = InitRuntimeConfigForHotReload(schemaName, dataSource, initialRestEnabled, initialGQLEnabled);

        RuntimeConfig updatedConfig = InitRuntimeConfigForHotReload(schemaName, dataSource, updatedRestEnabled, updatedGQLEnabled);

        string schemaConfig = TestHelper.GenerateInvalidSchema();

        // Not using mocked filesystem so we pick up real file changes for hot reload
        FileSystem fileSystem = new();
        fileSystem.File.WriteAllText(configName, runtimeConfig.ToJson());
        FileSystemRuntimeConfigLoader configLoader = new(fileSystem, handler: null, configName, string.Empty);
        RuntimeConfigProvider configProvider = new(configLoader);
        RuntimeConfig lkgRuntimeConfig = configProvider.GetConfig();

        Assert.IsNotNull(lkgRuntimeConfig);

        // Act
        // Simulate an invalid change to the schema file while the config is updated to a valid state
        fileSystem.File.WriteAllText(schemaName, schemaConfig);
        fileSystem.File.WriteAllText(configName, updatedConfig.ToJson());

        // Give ConfigFileWatcher enough time to hot reload the change
        System.Threading.Thread.Sleep(6000);

        RuntimeConfig newRuntimeConfig = configProvider.GetConfig();
        Assert.AreEqual(expected: lkgRuntimeConfig, actual: newRuntimeConfig);

        if (File.Exists(configName))
        {
            File.Delete(configName);
        }

        if (File.Exists(schemaName))
        {
            File.Delete(schemaName);
        }
    }

    /// <summary>
    /// Creates a hot reload scenario in which the updated configuration file is invalid causing
    /// hot reload to fail as the schema can't be used by DAB, then we check that the
    /// program is still able to work properly by showing us that it is still using the
    /// same configuration file from before the hot reload.
    /// </summary>
    [TestMethod]
    [TestCategory(TestCategory.MSSQL)]
    public void HotReloadParsingFail()
    {
        // Arrange
        string schemaName = "dab.draft.schema.json";
        string configName = "hotreload-config.json";
        if (File.Exists(configName))
        {
            File.Delete(configName);
        }

        bool initialRestEnabled = true;

        bool initialGQLEnabled = true;

        DataSource dataSource = new(DatabaseType.MSSQL,
            ConfigurationTests.GetConnectionStringFromEnvironmentConfig(environment: TestCategory.MSSQL), Options: null);

        RuntimeConfig initialConfig = InitRuntimeConfigForHotReload(schemaName, dataSource, initialRestEnabled, initialGQLEnabled);

        string updatedConfig = TestHelper.GenerateInvalidRuntimeSection();

        // Not using mocked filesystem so we pick up real file changes for hot reload
        FileSystem fileSystem = new();
        fileSystem.File.WriteAllText(configName, runtimeConfig.ToJson());
        FileSystemRuntimeConfigLoader configLoader = new(fileSystem, handler: null, configName, string.Empty);
        RuntimeConfigProvider configProvider = new(configLoader);
        RuntimeConfig lkgRuntimeConfig = configProvider.GetConfig();

        Assert.IsNotNull(lkgRuntimeConfig);

        // Act
        // Simulate an invalid change to the config file
        fileSystem.File.WriteAllText(configName, updatedConfig);

        // Give ConfigFileWatcher enough time to hot reload the change
        System.Threading.Thread.Sleep(1000);

        RuntimeConfig newRuntimeConfig = configProvider.GetConfig();
        Assert.AreEqual(expected: lkgRuntimeConfig, actual: newRuntimeConfig);

        if (File.Exists(configName))
        {
            File.Delete(configName);
        }
=======
    /// Hot reload the configuration file by saving a new session-context and connection string.
    /// Validate that the response from the server is correct, by ensuring that the session-context
    /// inside the DataSource parameter is different from the session-context before hot reload.
    /// By asserting that hot reload worked properly for the session-context it also implies that
    /// the new connection string with additional parameters is also valid.
    /// </summary>
    [TestCategory(MSSQL_ENVIRONMENT)]
    [TestMethod]
    public async Task HotReloadConfigDataSource()
    {
        // Arrange
        RuntimeConfig previousRuntimeConfig = _configProvider.GetConfig();
        MsSqlOptions previousSessionContext = previousRuntimeConfig.DataSource.GetTypedOptions<MsSqlOptions>();

        // String has additions that are not in original connection string
        string expectedConnectionString = $"{ConfigurationTests.GetConnectionStringFromEnvironmentConfig(TestCategory.MSSQL).Replace("\\", "\\\\")}" + "Trusted_Connection=True;";

        // Act
        GenerateConfigFile(
            sessionContext: "false",
            connectionString: expectedConnectionString);
        System.Threading.Thread.Sleep(3000);

        RuntimeConfig updatedRuntimeConfig = _configProvider.GetConfig();
        MsSqlOptions actualSessionContext = updatedRuntimeConfig.DataSource.GetTypedOptions<MsSqlOptions>();
        JsonElement reloadGQLContents = await GraphQLRequestExecutor.PostGraphQLRequestAsync(
            _testClient,
            _configProvider,
            GQL_QUERY_NAME,
            GQL_QUERY);

        // Assert
        Assert.AreNotEqual(previousSessionContext, actualSessionContext);
        Assert.AreEqual(false, actualSessionContext.SetSessionContext);
        SqlTestHelper.PerformTestEqualJsonStrings(_bookDBOContents, reloadGQLContents.GetProperty("items").ToString());
    }

    /// <summary>
    /// Hot reload the configuration file so that it changes from one connection string
    /// to an invalid connection string, then it hot reloads once more to the original
    /// connection string. Lastly, we assert that the first reload fails while the second one succeeds.
    /// </summary>
    [TestCategory(MSSQL_ENVIRONMENT)]
    [TestMethod]
    public async Task HotReloadConfigConnectionString()
    {
        // Arrange
        _writer = new StringWriter();
        Console.SetOut(_writer);

        string failedKeyWord = "Unable to hot reload configuration file due to";
        string succeedKeyWord = "Validated hot-reloaded configuration file";

        // Act
        // Hot Reload should fail here
        GenerateConfigFile(
            connectionString: $"WrongConnectionString");
        await ConfigurationHotReloadTests.WaitForConditionAsync(
          () => _writer.ToString().Contains(failedKeyWord),
          TimeSpan.FromSeconds(12),
          TimeSpan.FromMilliseconds(500));

        // Log that shows that hot-reload was not able to validate properly
        string failedConfigLog = $"{_writer.ToString()}";
        _writer.GetStringBuilder().Clear();

        // Hot Reload should succeed here
        GenerateConfigFile(
            connectionString: $"{ConfigurationTests.GetConnectionStringFromEnvironmentConfig(TestCategory.MSSQL).Replace("\\", "\\\\")}");
        await ConfigurationHotReloadTests.WaitForConditionAsync(
          () => _writer.ToString().Contains(succeedKeyWord),
          TimeSpan.FromSeconds(12),
          TimeSpan.FromMilliseconds(500));

        // Log that shows that hot-reload validated properly
        string succeedConfigLog = $"{_writer.ToString()}";

        HttpResponseMessage restResult = await _testClient.GetAsync("/rest/Book");

        // Assert
        Assert.IsTrue(failedConfigLog.Contains(failedKeyWord));
        Assert.IsTrue(succeedConfigLog.Contains(succeedKeyWord));
        Assert.AreEqual(HttpStatusCode.OK, restResult.StatusCode);
    }

    /// <summary>
    /// /// (Warning: This test only currently works in the pipeline due to constrains of not
    /// being able to change from one database type to another, under normal circumstances
    /// hot reload allows changes from one database type to another)
    /// Hot reload the configuration file so that it changes from one database type to another.
    /// Then it hot reloads once more to the original database type. We assert that the
    /// first reload fails while the second one succeeds.
    /// </summary>
    [TestCategory(MSSQL_ENVIRONMENT)]
    [TestMethod]
    public async Task HotReloadConfigDatabaseType()
    {
        // Arrange
        _writer = new StringWriter();
        Console.SetOut(_writer);

        string failedKeyWord = "Unable to hot reload configuration file due to";
        string succeedKeyWord = "Validated hot-reloaded configuration file";

        // Act
        // Hot Reload should fail here
        GenerateConfigFile(
            databaseType: DatabaseType.PostgreSQL,
            connectionString: $"{ConfigurationTests.GetConnectionStringFromEnvironmentConfig(TestCategory.POSTGRESQL).Replace("\\", "\\\\")}");
        await ConfigurationHotReloadTests.WaitForConditionAsync(
          () => _writer.ToString().Contains(failedKeyWord),
          TimeSpan.FromSeconds(12),
          TimeSpan.FromMilliseconds(500));

        // Log that shows that hot-reload was not able to validate properly
        string failedConfigLog = $"{_writer.ToString()}";
        _writer.GetStringBuilder().Clear();

        // Hot Reload should succeed here
        GenerateConfigFile(
            databaseType: DatabaseType.MSSQL,
            connectionString: $"{ConfigurationTests.GetConnectionStringFromEnvironmentConfig(TestCategory.MSSQL).Replace("\\", "\\\\")}");
        await ConfigurationHotReloadTests.WaitForConditionAsync(
          () => _writer.ToString().Contains(succeedKeyWord),
          TimeSpan.FromSeconds(12),
          TimeSpan.FromMilliseconds(500));

        // Log that shows that hot-reload validated properly
        string succeedConfigLog = $"{_writer.ToString()}";

        HttpResponseMessage restResult = await _testClient.GetAsync("/rest/Book");

        // Assert
        Assert.IsTrue(failedConfigLog.Contains(failedKeyWord));
        Assert.IsTrue(succeedConfigLog.Contains(succeedKeyWord));
        Assert.AreEqual(HttpStatusCode.OK, restResult.StatusCode);
    }

    /// <summary>
    /// 
    /// </summary>
    private static async Task WaitForConditionAsync(Func<bool> condition, TimeSpan timeout, TimeSpan pollingInterval)
    {
        System.Diagnostics.Stopwatch stopwatch = System.Diagnostics.Stopwatch.StartNew();
        while (stopwatch.Elapsed < timeout)
        {
            if (condition())
            {
                return;
            }

            await Task.Delay(pollingInterval);
        }

        throw new TimeoutException("The condition was not met within the timeout period.");
>>>>>>> 304f8d29
    }
}<|MERGE_RESOLUTION|>--- conflicted
+++ resolved
@@ -41,6 +41,7 @@
     internal static string _bookDBOContents;
 
     private static void GenerateConfigFile(
+        string schema = "",
         DatabaseType databaseType = DatabaseType.MSSQL,
         string sessionContext = "true",
         string connectionString = "",
@@ -60,7 +61,7 @@
     {
         File.WriteAllText(configFileName, @"
               {
-                ""$schema"": """",
+                ""$schema"": """ + schema + @""",
                     ""data-source"": {
                         ""database-type"": """ + databaseType + @""",
                         ""options"": {
@@ -304,128 +305,6 @@
     }
 
     /// <summary>
-<<<<<<< HEAD
-    /// Creates a hot reload scenario in which the schema file is invalid which causes
-    /// hot reload to fail, then we check that the program is still able to work
-    /// properly by validating that the DAB engine is still using the same configuration file
-    /// from before the hot reload.
-    /// </summary>
-    [TestMethod]
-    [TestCategory(TestCategory.MSSQL)]
-    public void HotReloadValidationFail()
-    {
-        // Arrange
-        string schemaName = "testSchema.json";
-        string configName = "hotreload-config.json";
-        if (File.Exists(configName))
-        {
-            File.Delete(configName);
-        }
-
-        if (File.Exists(schemaName))
-        {
-            File.Delete(schemaName);
-        }
-
-        bool initialRestEnabled = true;
-        bool updatedRestEnabled = false;
-
-        bool initialGQLEnabled = true;
-        bool updatedGQLEnabled = false;
-
-        DataSource dataSource = new(DatabaseType.MSSQL,
-            ConfigurationTests.GetConnectionStringFromEnvironmentConfig(environment: TestCategory.MSSQL), Options: null);
-
-        RuntimeConfig initialConfig = InitRuntimeConfigForHotReload(schemaName, dataSource, initialRestEnabled, initialGQLEnabled);
-
-        RuntimeConfig updatedConfig = InitRuntimeConfigForHotReload(schemaName, dataSource, updatedRestEnabled, updatedGQLEnabled);
-
-        string schemaConfig = TestHelper.GenerateInvalidSchema();
-
-        // Not using mocked filesystem so we pick up real file changes for hot reload
-        FileSystem fileSystem = new();
-        fileSystem.File.WriteAllText(configName, runtimeConfig.ToJson());
-        FileSystemRuntimeConfigLoader configLoader = new(fileSystem, handler: null, configName, string.Empty);
-        RuntimeConfigProvider configProvider = new(configLoader);
-        RuntimeConfig lkgRuntimeConfig = configProvider.GetConfig();
-
-        Assert.IsNotNull(lkgRuntimeConfig);
-
-        // Act
-        // Simulate an invalid change to the schema file while the config is updated to a valid state
-        fileSystem.File.WriteAllText(schemaName, schemaConfig);
-        fileSystem.File.WriteAllText(configName, updatedConfig.ToJson());
-
-        // Give ConfigFileWatcher enough time to hot reload the change
-        System.Threading.Thread.Sleep(6000);
-
-        RuntimeConfig newRuntimeConfig = configProvider.GetConfig();
-        Assert.AreEqual(expected: lkgRuntimeConfig, actual: newRuntimeConfig);
-
-        if (File.Exists(configName))
-        {
-            File.Delete(configName);
-        }
-
-        if (File.Exists(schemaName))
-        {
-            File.Delete(schemaName);
-        }
-    }
-
-    /// <summary>
-    /// Creates a hot reload scenario in which the updated configuration file is invalid causing
-    /// hot reload to fail as the schema can't be used by DAB, then we check that the
-    /// program is still able to work properly by showing us that it is still using the
-    /// same configuration file from before the hot reload.
-    /// </summary>
-    [TestMethod]
-    [TestCategory(TestCategory.MSSQL)]
-    public void HotReloadParsingFail()
-    {
-        // Arrange
-        string schemaName = "dab.draft.schema.json";
-        string configName = "hotreload-config.json";
-        if (File.Exists(configName))
-        {
-            File.Delete(configName);
-        }
-
-        bool initialRestEnabled = true;
-
-        bool initialGQLEnabled = true;
-
-        DataSource dataSource = new(DatabaseType.MSSQL,
-            ConfigurationTests.GetConnectionStringFromEnvironmentConfig(environment: TestCategory.MSSQL), Options: null);
-
-        RuntimeConfig initialConfig = InitRuntimeConfigForHotReload(schemaName, dataSource, initialRestEnabled, initialGQLEnabled);
-
-        string updatedConfig = TestHelper.GenerateInvalidRuntimeSection();
-
-        // Not using mocked filesystem so we pick up real file changes for hot reload
-        FileSystem fileSystem = new();
-        fileSystem.File.WriteAllText(configName, runtimeConfig.ToJson());
-        FileSystemRuntimeConfigLoader configLoader = new(fileSystem, handler: null, configName, string.Empty);
-        RuntimeConfigProvider configProvider = new(configLoader);
-        RuntimeConfig lkgRuntimeConfig = configProvider.GetConfig();
-
-        Assert.IsNotNull(lkgRuntimeConfig);
-
-        // Act
-        // Simulate an invalid change to the config file
-        fileSystem.File.WriteAllText(configName, updatedConfig);
-
-        // Give ConfigFileWatcher enough time to hot reload the change
-        System.Threading.Thread.Sleep(1000);
-
-        RuntimeConfig newRuntimeConfig = configProvider.GetConfig();
-        Assert.AreEqual(expected: lkgRuntimeConfig, actual: newRuntimeConfig);
-
-        if (File.Exists(configName))
-        {
-            File.Delete(configName);
-        }
-=======
     /// Hot reload the configuration file by saving a new session-context and connection string.
     /// Validate that the response from the server is correct, by ensuring that the session-context
     /// inside the DataSource parameter is different from the session-context before hot reload.
@@ -581,6 +460,67 @@
         }
 
         throw new TimeoutException("The condition was not met within the timeout period.");
->>>>>>> 304f8d29
+    }
+
+    /// <summary>
+    /// Creates a hot reload scenario in which the schema file is invalid which causes
+    /// hot reload to fail, then we check that the program is still able to work
+    /// properly by validating that the DAB engine is still using the same configuration file
+    /// from before the hot reload.
+    /// </summary>
+    [TestCategory(MSSQL_ENVIRONMENT)]
+    [TestMethod]
+    public void HotReloadValidationFail()
+    {
+        // Arrange
+        string schema = "testSchema.json";
+        string schemaConfig = TestHelper.GenerateInvalidSchema();
+
+        File.WriteAllText(schema, schemaConfig);
+        RuntimeConfig lkgRuntimeConfig = _configProvider.GetConfig();
+        Assert.IsNotNull(lkgRuntimeConfig);
+
+        // Act
+        // Simulate an invalid change to the schema file while the config is updated to a valid state
+        GenerateConfigFile(
+            schema: schema,
+            restEnabled: "false",
+            gQLEnabled: "false");
+        System.Threading.Thread.Sleep(6000);
+
+        RuntimeConfig newRuntimeConfig = _configProvider.GetConfig();
+
+        // Assert
+        Assert.AreEqual(expected: lkgRuntimeConfig, actual: newRuntimeConfig);
+
+        if (File.Exists(schema))
+        {
+            File.Delete(schema);
+        }
+    }
+
+    /// <summary>
+    /// Creates a hot reload scenario in which the updated configuration file is invalid causing
+    /// hot reload to fail, then we check that the program is still able to work properly by
+    /// showing us that it is still using the same configuration file from before the hot reload.
+    /// </summary>
+    [TestCategory(MSSQL_ENVIRONMENT)]
+    [TestMethod]
+    public void HotReloadParsingFail()
+    {
+        // Arrange
+        RuntimeConfig lkgRuntimeConfig = _configProvider.GetConfig();
+        Assert.IsNotNull(lkgRuntimeConfig);
+
+        // Act
+        GenerateConfigFile(
+            restEnabled: "invalid",
+            gQLEnabled: "invalid");
+        System.Threading.Thread.Sleep(1000);
+
+        RuntimeConfig newRuntimeConfig = _configProvider.GetConfig();
+
+        // Assert
+        Assert.AreEqual(expected: lkgRuntimeConfig, actual: newRuntimeConfig);
     }
 }