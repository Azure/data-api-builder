--- conflicted
+++ resolved
@@ -36,11 +36,7 @@
         public async Task TestStringFiltersEq()
         {
             string gqlQuery = @"{
-<<<<<<< HEAD
-                Planetrocks(first: 10, " + QueryBuilder.FILTER_FIELD_NAME +
-=======
                 Planets(first: 10, " + QueryBuilder.FILTER_FIELD_NAME +
->>>>>>> 55b6a9f0
                 @" : {name: {eq: ""Endor""}})
                 {
                     items {
@@ -77,11 +73,7 @@
         {
 
             string gqlQuery = @"{
-<<<<<<< HEAD
-                Planetrocks(first: 10," + QueryBuilder.FILTER_FIELD_NAME +
-=======
                 Planets(first: 10," + QueryBuilder.FILTER_FIELD_NAME +
->>>>>>> 55b6a9f0
                 @" : {name: {neq: ""Endor""}})
                 {
                     items {
@@ -102,11 +94,7 @@
         public async Task TestStringFiltersStartsWith()
         {
             string gqlQuery = @"{
-<<<<<<< HEAD
-                Planetrocks(first: 10," + QueryBuilder.FILTER_FIELD_NAME +
-=======
                 Planets(first: 10," + QueryBuilder.FILTER_FIELD_NAME +
->>>>>>> 55b6a9f0
                 @" : {name: {startsWith: ""En""}})
                 {
                     items {
@@ -127,11 +115,7 @@
         public async Task TestStringFiltersEndsWith()
         {
             string gqlQuery = @"{
-<<<<<<< HEAD
-                Planetrocks(first: 10," + QueryBuilder.FILTER_FIELD_NAME +
-=======
                 Planets(first: 10," + QueryBuilder.FILTER_FIELD_NAME +
->>>>>>> 55b6a9f0
                 @" : {name: {endsWith: ""h""}})
                 {
                     items {
@@ -152,11 +136,7 @@
         public async Task TestStringFiltersContains()
         {
             string gqlQuery = @"{
-<<<<<<< HEAD
-                Planetrocks(first: 10, " + QueryBuilder.FILTER_FIELD_NAME +
-=======
                 Planets(first: 10, " + QueryBuilder.FILTER_FIELD_NAME +
->>>>>>> 55b6a9f0
                 @" : {name: {contains: ""pi""}})
                 {
                     items {
@@ -177,11 +157,7 @@
         public async Task TestStringFiltersNotContains()
         {
             string gqlQuery = @"{
-<<<<<<< HEAD
-                Planetrocks(first: 10, " + QueryBuilder.FILTER_FIELD_NAME +
-=======
                 Planets(first: 10, " + QueryBuilder.FILTER_FIELD_NAME +
->>>>>>> 55b6a9f0
                 @" : {name: {notContains: ""pi""}})
                 {
                     items {
@@ -204,11 +180,7 @@
         public async Task TestStringFiltersContainsWithSpecialChars()
         {
             string gqlQuery = @"{
-<<<<<<< HEAD
-                Planetrocks(first: 10, " + QueryBuilder.FILTER_FIELD_NAME + @" : {name: {contains: ""%""}})
-=======
                 Planets(first: 10, " + QueryBuilder.FILTER_FIELD_NAME + @" : {name: {contains: ""%""}})
->>>>>>> 55b6a9f0
                 {
                     items {
                         name
@@ -228,11 +200,7 @@
         public async Task TestIntFiltersEq()
         {
             string gqlQuery = @"{
-<<<<<<< HEAD
-                Planetrocks(first: 10, " + QueryBuilder.FILTER_FIELD_NAME + @" : {age: {eq: 4}})
-=======
                 Planets(first: 10, " + QueryBuilder.FILTER_FIELD_NAME + @" : {age: {eq: 4}})
->>>>>>> 55b6a9f0
                 {
                     items {
                         age
@@ -251,11 +219,7 @@
         public async Task TestIntFiltersNeq()
         {
             string gqlQuery = @"{
-<<<<<<< HEAD
-                Planetrocks(first: 10, " + QueryBuilder.FILTER_FIELD_NAME + @" : {age: {neq: 4}})
-=======
                 Planets(first: 10, " + QueryBuilder.FILTER_FIELD_NAME + @" : {age: {neq: 4}})
->>>>>>> 55b6a9f0
                 {
                     items {
                         age
@@ -274,11 +238,7 @@
         public async Task TestIntFiltersGtLt()
         {
             string gqlQuery = @"{
-<<<<<<< HEAD
-                Planetrocks(first: 10, " + QueryBuilder.FILTER_FIELD_NAME + @" : {age: {gt: 2 lt: 5}})
-=======
                 Planets(first: 10, " + QueryBuilder.FILTER_FIELD_NAME + @" : {age: {gt: 2 lt: 5}})
->>>>>>> 55b6a9f0
                 {
                     items {
                         age
@@ -297,11 +257,7 @@
         public async Task TestIntFiltersGteLte()
         {
             string gqlQuery = @"{
-<<<<<<< HEAD
-                Planetrocks(first: 10, " + QueryBuilder.FILTER_FIELD_NAME + @" : {age: {gte: 2 lte: 5}})
-=======
                 Planets(first: 10, " + QueryBuilder.FILTER_FIELD_NAME + @" : {age: {gte: 2 lte: 5}})
->>>>>>> 55b6a9f0
                 {
                     items {
                         age
@@ -328,11 +284,7 @@
         public async Task TestCreatingParenthesis1()
         {
             string gqlQuery = @"{
-<<<<<<< HEAD
-                Planetrocks(first: 10, " + QueryBuilder.FILTER_FIELD_NAME + @" : {
-=======
                 Planets(first: 10, " + QueryBuilder.FILTER_FIELD_NAME + @" : {
->>>>>>> 55b6a9f0
                                     name: {contains: ""En""}
                                     or: [
                                         {age:{gt: 2 lt: 4}},
@@ -368,11 +320,7 @@
         public async Task TestCreatingParenthesis2()
         {
             string gqlQuery = @"{
-<<<<<<< HEAD
-                Planetrocks(first: 10, " + QueryBuilder.FILTER_FIELD_NAME + @" : {
-=======
                 Planets(first: 10, " + QueryBuilder.FILTER_FIELD_NAME + @" : {
->>>>>>> 55b6a9f0
                                     or: [
                                         {age: {gt: 2} and: [{age: {lt: 4}}]},
                                         {age: {gte: 2} name: {contains: ""En""}}
@@ -403,11 +351,7 @@
         public async Task TestComplicatedFilter()
         {
             string gqlQuery = @"{
-<<<<<<< HEAD
-                Planetrocks(first: 10, " + QueryBuilder.FILTER_FIELD_NAME + @" : {
-=======
                 Planets(first: 10, " + QueryBuilder.FILTER_FIELD_NAME + @" : {
->>>>>>> 55b6a9f0
                                     age: {gte: 1}
                                     name: {notContains: ""En""}
                                     and: [
@@ -446,15 +390,9 @@
         [TestMethod]
         public async Task TestOnlyEmptyAnd()
         {
-<<<<<<< HEAD
-            string graphQLQueryName = "planetrocks";
-            string gqlQuery = @"{
-                Planetrocks(first: 10, " + QueryBuilder.FILTER_FIELD_NAME + @" : {and: []})
-=======
             string graphQLQueryName = "Planets";
             string gqlQuery = @"{
                 Planets(first: 10, " + QueryBuilder.FILTER_FIELD_NAME + @" : {and: []})
->>>>>>> 55b6a9f0
                 {
                     items {
                         id
@@ -472,15 +410,9 @@
         [TestMethod]
         public async Task TestOnlyEmptyOr()
         {
-<<<<<<< HEAD
-            string graphQLQueryName = "planetrocks";
-            string gqlQuery = @"{
-                Planetrocks(first: 10, " + QueryBuilder.FILTER_FIELD_NAME + @" : {or: []})
-=======
             string graphQLQueryName = "Planets";
             string gqlQuery = @"{
                 Planets(first: 10, " + QueryBuilder.FILTER_FIELD_NAME + @" : {or: []})
->>>>>>> 55b6a9f0
                 {
                     items {
                         id
@@ -499,11 +431,7 @@
         public async Task TestGetNullIntFields()
         {
             string gqlQuery = @"{
-<<<<<<< HEAD
-                Planetrocks(first: 10, " + QueryBuilder.FILTER_FIELD_NAME + @" : {age: {isNull: false}})
-=======
                 Planets(first: 10, " + QueryBuilder.FILTER_FIELD_NAME + @" : {age: {isNull: false}})
->>>>>>> 55b6a9f0
                 {
                     items {
                         name
@@ -523,11 +451,7 @@
         public async Task TestGetNonNullIntFields()
         {
             string gqlQuery = @"{
-<<<<<<< HEAD
-                Planetrocks(first: 10, " + QueryBuilder.FILTER_FIELD_NAME + @" : {age: {isNull: true}})
-=======
                 Planets(first: 10, " + QueryBuilder.FILTER_FIELD_NAME + @" : {age: {isNull: true}})
->>>>>>> 55b6a9f0
                 {
                     items {
                         name
@@ -547,11 +471,7 @@
         public async Task TestGetNullStringFields()
         {
             string gqlQuery = @"{
-<<<<<<< HEAD
-                Planetrocks(first: 10, " + QueryBuilder.FILTER_FIELD_NAME + @" : {name: {isNull: true}})
-=======
                 Planets(first: 10, " + QueryBuilder.FILTER_FIELD_NAME + @" : {name: {isNull: true}})
->>>>>>> 55b6a9f0
                 {
                     items {
                         name
@@ -571,11 +491,7 @@
         public async Task TestGetNonNullStringFields()
         {
             string gqlQuery = @"{
-<<<<<<< HEAD
-                Planetrocks(first: 10, " + QueryBuilder.FILTER_FIELD_NAME + @" : {name: {isNull: false}})
-=======
                 Planets(first: 10, " + QueryBuilder.FILTER_FIELD_NAME + @" : {name: {isNull: false}})
->>>>>>> 55b6a9f0
                 {
                     items {
                         name
@@ -597,11 +513,7 @@
         public async Task TestExplicitNullFieldsAreIgnored()
         {
             string gqlQuery = @"{
-<<<<<<< HEAD
-                Planetrocks(first: 10, " + QueryBuilder.FILTER_FIELD_NAME + @" : {age: {gte:2 lte: null}
-=======
                 Planets(first: 10, " + QueryBuilder.FILTER_FIELD_NAME + @" : {age: {gte:2 lte: null}
->>>>>>> 55b6a9f0
                                                            name: null
                                                            or: null })
                 {
@@ -623,11 +535,7 @@
         public async Task TestInputObjectWithOnlyNullFieldsEvaluatesToFalse()
         {
             string gqlQuery = @"{
-<<<<<<< HEAD
-                Planetrocks(first: 10, " + QueryBuilder.FILTER_FIELD_NAME + @" : {age: {lte: null}})
-=======
                 Planets(first: 10, " + QueryBuilder.FILTER_FIELD_NAME + @" : {age: {lte: null}})
->>>>>>> 55b6a9f0
                 {
                     items {
                         name
