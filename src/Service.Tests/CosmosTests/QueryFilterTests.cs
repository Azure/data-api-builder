--- conflicted
+++ resolved
@@ -572,9 +572,6 @@
             }";
 
             string dbQuery = "SELECT top 1 c.id, c.name, c.character FROM c where c.character.name = \"planet character\"";
-<<<<<<< HEAD
-            //string dbQuery = "select c.name from c where c.character.name = \"planet character\"";
-=======
             await ExecuteAndValidateResult(_graphQLQueryName, gqlQuery, dbQuery);
         }
 
@@ -603,7 +600,6 @@
             }";
 
             string dbQuery = "SELECT top 1 c.id, c.name, c.character FROM c where c.character.name = \"planet character\" and c.name=\"Endor\"";
->>>>>>> f9f7f53b
             await ExecuteAndValidateResult(_graphQLQueryName, gqlQuery, dbQuery);
         }
 
