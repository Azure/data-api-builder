// Copyright (c) Microsoft Corporation.
// Licensed under the MIT License.

<<<<<<< HEAD
=======
using System;
using System.Collections.Generic;
>>>>>>> 4d7ec328
using System.Text.Json;
using System.Threading.Tasks;
using Azure.DataApiBuilder.Config;
using Azure.DataApiBuilder.Service.Exceptions;
using Azure.DataApiBuilder.Service.Resolvers;
using Microsoft.Azure.Cosmos;
using Microsoft.Extensions.DependencyInjection;
using Microsoft.VisualStudio.TestTools.UnitTesting;
using Newtonsoft.Json.Linq;
using QueryBuilder = Azure.DataApiBuilder.Service.GraphQLBuilder.Queries.QueryBuilder;

namespace Azure.DataApiBuilder.Service.Tests.CosmosTests
{

    [TestClass, TestCategory(TestCategory.COSMOSDBNOSQL)]
    public class QueryFilterTests : TestBase
    {
        private static int _pageSize = 10;
        private static readonly string _graphQLQueryName = "planets";
        private static List<string> _idList;

        [TestInitialize]
        public void TestFixtureSetup()
        {
            CosmosClient cosmosClient = _application.Services.GetService<CosmosClientProvider>().Client;
            cosmosClient.CreateDatabaseIfNotExistsAsync(DATABASE_NAME).Wait();
            cosmosClient.GetDatabase(DATABASE_NAME).CreateContainerIfNotExistsAsync(_containerName, "/id").Wait();
<<<<<<< HEAD
            CreateItems(DATABASE_NAME, _containerName, 10);
=======
            _idList = CreateItems(DATABASE_NAME, _containerName, 10);
            OverrideEntityContainer("Planet", _containerName);
            OverrideEntityContainer("Earth", _containerName);
            OverrideEntityContainer("StarAlias", _containerName);
            OverrideEntityContainer("TagAlias", _containerName);
>>>>>>> 4d7ec328
        }

        /// <summary>
        /// Tests eq of StringFilterInput
        /// </summary>
        [TestMethod]
        public async Task TestStringFiltersEq()
        {
            string gqlQuery = @"{
                planets(first: 10, " + QueryBuilder.FILTER_FIELD_NAME +
                @" : {name: {eq: ""Endor""}})
                {
                    items {
                        name
                    }
                }
            }";

            string dbQuery = "select c.name from c where c.name = \"Endor\"";

            await ExecuteAndValidateResult(_graphQLQueryName, gqlQuery, dbQuery);

        }

        private async Task ExecuteAndValidateResult(string graphQLQueryName, string gqlQuery, string dbQuery)
        {
            JsonElement actual = await ExecuteGraphQLRequestAsync(graphQLQueryName, query: gqlQuery);
            JsonDocument expected = await ExecuteCosmosRequestAsync(dbQuery, _pageSize, null, _containerName);
            ValidateResults(actual.GetProperty("items"), expected.RootElement);
        }

        private static void ValidateResults(JsonElement actual, JsonElement expected)
        {
            Assert.IsNotNull(expected);
            Assert.IsNotNull(actual);
            Assert.IsTrue(JToken.DeepEquals(JToken.Parse(actual.ToString()), JToken.Parse(expected.ToString())));
        }

        /// <summary>
        /// Tests neq of StringFilterInput
        /// </summary>
        [TestMethod]
        public async Task TestStringFiltersNeq()
        {

            string gqlQuery = @"{
                planets(first: 10," + QueryBuilder.FILTER_FIELD_NAME +
                @" : {name: {neq: ""Endor""}})
                {
                    items {
                        name
                    }
                }
            }";

            string dbQuery = "select c.name from c where c.name != \"Endor\"";

            await ExecuteAndValidateResult(_graphQLQueryName, gqlQuery, dbQuery);
        }

        /// <summary>
        /// Tests startsWith of StringFilterInput
        /// </summary>
        [TestMethod]
        public async Task TestStringFiltersStartsWith()
        {
            string gqlQuery = @"{
                planets(first: 10," + QueryBuilder.FILTER_FIELD_NAME +
                @" : {name: {startsWith: ""En""}})
                {
                    items {
                        name
                    }
                }
            }";

            string dbQuery = "select c.name from c where c.name LIKE \"En%\"";

            await ExecuteAndValidateResult(_graphQLQueryName, gqlQuery, dbQuery);
        }

        /// <summary>
        /// Tests endsWith of StringFilterInput
        /// </summary>
        [TestMethod]
        public async Task TestStringFiltersEndsWith()
        {
            string gqlQuery = @"{
                planets(first: 10," + QueryBuilder.FILTER_FIELD_NAME +
                @" : {name: {endsWith: ""h""}})
                {
                    items {
                        name
                    }
                }
            }";

            string dbQuery = "select c.name from c where c.name LIKE \"%h\"";

            await ExecuteAndValidateResult(_graphQLQueryName, gqlQuery, dbQuery);
        }

        /// <summary>
        /// Tests contains of StringFilterInput
        /// </summary>
        [TestMethod]
        public async Task TestStringFiltersContains()
        {
            string gqlQuery = @"{
                planets(first: 10, " + QueryBuilder.FILTER_FIELD_NAME +
                @" : {name: {contains: ""pi""}})
                {
                    items {
                        name
                    }
                }
            }";

            string dbQuery = "select c.name from c where c.name LIKE \"%pi%\"";

            await ExecuteAndValidateResult(_graphQLQueryName, gqlQuery, dbQuery);
        }

        /// <summary>
        /// Tests notContains of StringFilterInput
        /// </summary>
        [TestMethod]
        public async Task TestStringFiltersNotContains()
        {
            string gqlQuery = @"{
                planets(first: 10, " + QueryBuilder.FILTER_FIELD_NAME +
                @" : {name: {notContains: ""pi""}})
                {
                    items {
                        name
                    }
                }
            }";

            string dbQuery = "select c.name from c where c.name NOT LIKE \"%pi%\"";

            await ExecuteAndValidateResult(_graphQLQueryName, gqlQuery, dbQuery);
        }

        /// <summary>
        /// Tests that special characters are escaped in operations involving LIKE
        /// Special chars not working so ignoring for now!
        /// </summary>
        [Ignore]
        [TestMethod]
        public async Task TestStringFiltersContainsWithSpecialChars()
        {
            string gqlQuery = @"{
                planets(first: 10, " + QueryBuilder.FILTER_FIELD_NAME + @" : {name: {contains: ""%""}})
                {
                    items {
                        name
                    }
                }
            }";

            string dbQuery = "select c.name from c where c.name LIKE \"%\"";

            await ExecuteAndValidateResult(_graphQLQueryName, gqlQuery, dbQuery);
        }

        /// <summary>
        /// Tests eq of IntFilterInput
        /// </summary>
        [TestMethod]
        public async Task TestIntFiltersEq()
        {
            string gqlQuery = @"{
                planets(first: 10, " + QueryBuilder.FILTER_FIELD_NAME + @" : {age: {eq: 4}})
                {
                    items {
                        age
                    }
                }
            }";

            string dbQuery = "select c.age from c where c.age = 4";
            await ExecuteAndValidateResult(_graphQLQueryName, gqlQuery, dbQuery);
        }

        /// <summary>
        /// Tests neq of IntFilterInput
        /// </summary>
        [TestMethod]
        public async Task TestIntFiltersNeq()
        {
            string gqlQuery = @"{
                planets(first: 10, " + QueryBuilder.FILTER_FIELD_NAME + @" : {age: {neq: 4}})
                {
                    items {
                        age
                    }
                }
            }";

            string dbQuery = "select c.age from c where c.age != 4";
            await ExecuteAndValidateResult(_graphQLQueryName, gqlQuery, dbQuery);
        }

        /// <summary>
        /// Tests gt and lt of IntFilterInput
        /// </summary>
        [TestMethod]
        public async Task TestIntFiltersGtLt()
        {
            string gqlQuery = @"{
                planets(first: 10, " + QueryBuilder.FILTER_FIELD_NAME + @" : {age: {gt: 2 lt: 5}})
                {
                    items {
                        age
                    }
                }
            }";

            string dbQuery = "select c.age from c where c.age > 2 and c.age < 5";
            await ExecuteAndValidateResult(_graphQLQueryName, gqlQuery, dbQuery);
        }

        /// <summary>
        /// Tests gte and lte of IntFilterInput
        /// </summary>
        [TestMethod]
        public async Task TestIntFiltersGteLte()
        {
            string gqlQuery = @"{
                planets(first: 10, " + QueryBuilder.FILTER_FIELD_NAME + @" : {age: {gte: 2 lte: 5}})
                {
                    items {
                        age
                    }
                }
            }";

            string dbQuery = "select c.age from c where c.age >= 2 and c.age <= 5";
            await ExecuteAndValidateResult(_graphQLQueryName, gqlQuery, dbQuery);
        }

        /// <summary>
        /// Test that:
        /// - the predicate equivalent of *FilterInput input types is put in parenthesis if the
        ///   predicate
        /// - the predicate equivalent of and / or field is put in parenthesis if the predicate
        ///   contains only one operation
        /// </summary>
        /// <remarks>
        /// one operation predicate: id == 2
        /// multiple operation predicate: id == 2 AND publisher_id < 3
        /// </remarks>
        [TestMethod]
        public async Task TestCreatingParenthesis1()
        {
            string gqlQuery = @"{
                planets(first: 10, " + QueryBuilder.FILTER_FIELD_NAME + @" : {
                                    name: {contains: ""En""}
                                    or: [
                                        {age:{gt: 2 lt: 4}},
                                        {age: {gte: 2}},
                                    ]
                                })
                {
                    items{
                        name
                        age
                    }
                }
            }";

            string dbQuery = "SELECT c.name, c.age FROM c WHERE (c.name LIKE \"En%\" " +
                "AND ((c.age > 2 AND c.age < 4) OR c.age >=2))";

            await ExecuteAndValidateResult(_graphQLQueryName, gqlQuery, dbQuery);
        }

        /// <summary>
        /// Test that:
        /// - the predicate equivalent of *FilterInput input types is put in parenthesis if the
        ///   predicate
        /// - the predicate equivalent of and / or field is put in parenthesis if the predicate
        ///   contains only one operation
        /// </summary>
        /// <remarks>
        /// one operation predicate: id == 2
        /// multiple operation predicate: id == 2 AND publisher_id < 3
        /// </remarks>
        [TestMethod]
        public async Task TestCreatingParenthesis2()
        {
            string gqlQuery = @"{
                planets(first: 10, " + QueryBuilder.FILTER_FIELD_NAME + @" : {
                                    or: [
                                        {age: {gt: 2} and: [{age: {lt: 4}}]},
                                        {age: {gte: 2} name: {contains: ""En""}}
                                    ]
                                })
                {
                    items{
                        name
                        age
                    }
                }
            }";
            string dbQuery = "SELECT c.name, c.age FROM c WHERE" +
                " ((c.age > 2 AND c.age < 4) OR (c.age >= 2 AND c.name LIKE \"En%\"))";

            await ExecuteAndValidateResult(_graphQLQueryName, gqlQuery, dbQuery);
        }

        /// <summary>
        /// Test that a complicated filter is evaluated as:
        /// - all non and/or fields of each *FilterInput are AND-ed together and put in parenthesis
        /// - each *FilterInput inside an and/or team is AND/OR-ed together and put in parenthesis
        /// - the final predicate is:
        ///   ((<AND-ed non and/or predicates>) AND (<AND-ed predicates in and filed>) OR <OR-ed predicates in or field>)
        /// </summart>
        /// 
        [TestMethod]
        public async Task TestComplicatedFilter()
        {
            string gqlQuery = @"{
                planets(first: 10, " + QueryBuilder.FILTER_FIELD_NAME + @" : {
                                    age: {gte: 1}
                                    name: {notContains: ""En""}
                                    and: [
                                        {
                                            age: {lt: 6}
                                            name: {startsWith: ""Ma""}
                                        },
                                        {
                                            name: {endsWith: ""s""}
                                            age: {neq: 5}
                                        }
                                    ]
                                    or: [
                                        {dimension: {eq: ""space""}}
                                    ]
                                })
                {
                    items {
                        age
                        name
                        dimension
                    }
                }
            }";

            string dbQuery = "SELECT c.age, c.name, c.dimension FROM c " +
                "WHERE (c.age >= 1 AND c.name NOT LIKE \"%En\" AND" +
                " ((c.age < 6 AND c.name LIKE \"Ma%\") AND (c.name LIKE \"%s\" AND c.age != 5)) AND c.dimension = \"space\")";

            await ExecuteAndValidateResult(_graphQLQueryName, gqlQuery, dbQuery);
        }

        /// <summary>
        /// Test that an empty and evaluates to False
        /// </summary>
        [TestMethod]
        public async Task TestOnlyEmptyAnd()
        {
            string graphQLQueryName = "planets";
            string gqlQuery = @"{
                planets(first: 10, " + QueryBuilder.FILTER_FIELD_NAME + @" : {and: []})
                {
                    items {
                        id
                    }
                }
            }";

            JsonElement actual = await ExecuteGraphQLRequestAsync(graphQLQueryName, query: gqlQuery);
            Assert.IsTrue(JToken.DeepEquals(actual.GetProperty("items").ToString(), "[]"));
        }

        /// <summary>
        /// Test that an empty or evaluates to False
        /// </summary>
        [TestMethod]
        public async Task TestOnlyEmptyOr()
        {
            string graphQLQueryName = "planets";
            string gqlQuery = @"{
                planets(first: 10, " + QueryBuilder.FILTER_FIELD_NAME + @" : {or: []})
                {
                    items {
                        id
                    }
                }
            }";

            JsonElement actual = await ExecuteGraphQLRequestAsync(graphQLQueryName, query: gqlQuery);
            Assert.IsTrue(JToken.DeepEquals(actual.GetProperty("items").ToString(), "[]"));
        }

        /// <summary>
        /// Test filtering null integer fields
        /// </summary>
        [TestMethod]
        public async Task TestGetNullIntFields()
        {
            string gqlQuery = @"{
                planets(first: 10, " + QueryBuilder.FILTER_FIELD_NAME + @" : {age: {isNull: false}})
                {
                    items {
                        name
                        age
                    }
                }
            }";

            string dbQuery = "select c.name, c.age from c where NOT IS_NULL(c.age)";
            await ExecuteAndValidateResult(_graphQLQueryName, gqlQuery, dbQuery);
        }

        /// <summary>
        /// Test filtering non null integer fields
        /// </summary>
        [TestMethod]
        public async Task TestGetNonNullIntFields()
        {
            string gqlQuery = @"{
                planets(first: 10, " + QueryBuilder.FILTER_FIELD_NAME + @" : {age: {isNull: true}})
                {
                    items {
                        name
                        age
                    }
                }
            }";

            string dbQuery = "select c.name, c.age from c where IS_NULL(c.age)";
            await ExecuteAndValidateResult(_graphQLQueryName, gqlQuery, dbQuery);
        }

        /// <summary>
        /// Test filtering null string fields
        /// </summary>
        [TestMethod]
        public async Task TestGetNullStringFields()
        {
            string gqlQuery = @"{
                planets(first: 10, " + QueryBuilder.FILTER_FIELD_NAME + @" : {name: {isNull: true}})
                {
                    items {
                        name
                        age
                    }
                }
            }";

            string dbQuery = "select c.name, c.age from c where IS_NULL(c.name)";
            await ExecuteAndValidateResult(_graphQLQueryName, gqlQuery, dbQuery);
        }

        /// <summary>
        /// Test filtering not null string fields
        /// </summary>
        [TestMethod]
        public async Task TestGetNonNullStringFields()
        {
            string gqlQuery = @"{
                planets(first: 10, " + QueryBuilder.FILTER_FIELD_NAME + @" : {name: {isNull: false}})
                {
                    items {
                        name
                        age
                    }
                }
            }";

            string dbQuery = "select c.name, c.age from c where NOT IS_NULL(c.name)";
            await ExecuteAndValidateResult(_graphQLQueryName, gqlQuery, dbQuery);
        }

        /// <summary>
        /// Passes null to nullable fields and makes sure they are ignored
        /// </summary>
        ///
        [Ignore] //Todo: This test fails on linux/mac due to some string comparisoin issues. 
        [TestMethod]
        public async Task TestExplicitNullFieldsAreIgnored()
        {
            string gqlQuery = @"{
                planets(first: 10, " + QueryBuilder.FILTER_FIELD_NAME + @" : {age: {gte:2 lte: null}
                                                           name: null
                                                           or: null })
                {
                    items {
                        name
                        age
                    }
                }
            }";

            string dbQuery = "select c.name, c.age from c where c.age >= 2";
            await ExecuteAndValidateResult(_graphQLQueryName, gqlQuery, dbQuery);
        }

        /// <summary>
        /// Passes null to nullable fields and makes sure they are ignored
        /// </summary>
        [TestMethod]
        public async Task TestInputObjectWithOnlyNullFieldsEvaluatesToFalse()
        {
            string gqlQuery = @"{
                planets(first: 10, " + QueryBuilder.FILTER_FIELD_NAME + @" : {age: {lte: null}})
                {
                    items {
                        name
                        age
                    }
                }
            }";

            string dbQuery = "SELECT c.name, c.age FROM c WHERE 1 != 1";
            await ExecuteAndValidateResult(_graphQLQueryName, gqlQuery, dbQuery);
        }

        /// <summary>
        /// Test filters on nested object
        /// </summary>
        [TestMethod]
        public async Task TestFilterOnNestedFields()
        {
            string gqlQuery = @"{
                planets(first: 1, " + QueryBuilder.FILTER_FIELD_NAME + @" : {character : {name : {eq : ""planet character""}}})
                { 
                    items {
                        id
                        name
                        character {
                                id
                                type
                                name
                                homePlanet
                                primaryFunction
                                star{
                                   name
                                }
                            }
                    }
                 }
            }";

            string dbQuery = "SELECT top 1 c.id, c.name, c.character FROM c where c.character.name = \"planet character\"";
            await ExecuteAndValidateResult(_graphQLQueryName, gqlQuery, dbQuery);
        }

        /// <summary>
        /// Test filters on nested object with and
        /// </summary>
        [TestMethod]
        public async Task TestFilterOnNestedFieldsWithAnd()
        {
            string gqlQuery = @"{
                planets(first: 1, " + QueryBuilder.FILTER_FIELD_NAME + @" : {character : {name : {eq : ""planet character""}}
                    and: [{name: {eq: ""Endor""}} ]  })
                { 
                    items {
                        id
                        name
                        character {
                                id
                                type
                                name
                                homePlanet
                                primaryFunction
                                star{
                                   name
                                }
                            }
                    }
                 }
            }";

            string dbQuery = "SELECT top 1 c.id, c.name, c.character FROM c where c.character.name = \"planet character\" and c.name=\"Endor\"";
            await ExecuteAndValidateResult(_graphQLQueryName, gqlQuery, dbQuery);
        }

        /// <summary>
        /// Test filters on nested object
        /// </summary>
        [TestMethod]
        public async Task TestFilterOnInnerNestedFields()
        {
            string gqlQuery = @"{
                planets(first: 1, " + QueryBuilder.FILTER_FIELD_NAME + @" : {character : {star : {name : {eq : ""Endor_star""}}}})
                { 
                    items {
                        id
                        name
                        character {
                                id
                                type
                                name
                                homePlanet
                                primaryFunction
                                star{
                                    name
                                }
                            }
                    }
                 }
            }";

            string dbQuery = "SELECT top 1 c.id, c.name, c.character FROM c where c.character.star.name = \"Endor_star\"";
            await ExecuteAndValidateResult(_graphQLQueryName, gqlQuery, dbQuery);
        }

<<<<<<< HEAD
        [TestCleanup]
        public void TestFixtureTearDown()
=======
        /// <summary>
        /// Test filters when entity names are using alias.
        /// This exercises the scenario when top level entity name is using an alias,
        /// as well as the nested level entity name is using an alias,
        /// in both layers, the entity name to GraphQL type lookup is successfully performed.
        /// </summary>
        [TestMethod]
        public async Task TestFilterWithEntityNameAlias()
        {
            string gqlQuery = @"{
                stars(first: 1, " + QueryBuilder.FILTER_FIELD_NAME + @" : {tag : {name : {eq : ""test name""}}})
                { 
                    items {
                        tag {
                            id
                            name
                        }
                    }
                 }
            }";

            string dbQuery = "SELECT top 1 c.tag FROM c where c.tag.name = \"test name\"";
            await ExecuteAndValidateResult("stars", gqlQuery, dbQuery);
        }

        #region Field Level Auth
        /// <summary>
        /// Tests that the field level query filter succeeds requests when filter fields are authorized
        /// </summary>
        [TestMethod]
        public async Task TestQueryFilterFieldAuth_AuthorizedField()
        {
            string gqlQuery = @"{
                earths(first: 1, " + QueryBuilder.FILTER_FIELD_NAME + @" : {id : {eq : """ + _idList[0] + @"""}})
                { 
                    items {
                        id
                    }
                }
            }";

            string dbQuery = $"SELECT top 1 c.id FROM c where c.id = \"{_idList[0]}\"";
            await ExecuteAndValidateResult("earths", gqlQuery, dbQuery);
        }

        /// <summary>
        /// Tests that the field level query filter fails authorization when filter fields are
        /// unauthorized because the field 'name' on object type 'earth' is an excluded field of the read
        /// operation permissions defined for the anonymous role.
        /// </summary>
        [TestMethod]
        public async Task TestQueryFilterFieldAuth_UnauthorizedField()
        {
            // Run query
            string gqlQuery = @"{
                earths(first: 1, " + QueryBuilder.FILTER_FIELD_NAME + @" : {name : {eq : ""test name""}})
                { 
                    items {
                        name
                    }
                }
            }";
            string clientRoleHeader = AuthorizationType.Anonymous.ToString();
            JsonElement response = await ExecuteGraphQLRequestAsync(
                queryName: "earths",
                query: gqlQuery,
                variables: new() { { "name", "test name" } },
                authToken: AuthTestHelper.CreateStaticWebAppsEasyAuthToken(specificRole: clientRoleHeader),
                clientRoleHeader: clientRoleHeader);

            // Validate the result contains the GraphQL authorization error code.
            string errorMessage = response.ToString();
            Assert.IsTrue(errorMessage.Contains(DataApiBuilderException.GRAPHQL_FILTER_FIELD_AUTHZ_FAILURE));
        }

        /// <summary>
        /// Tests that the field level query filter succeeds requests when filter fields are authorized
        /// </summary>
        [TestMethod]
        public async Task TestQueryFilterFieldAuth_AuthorizedWildCard()
        {
            // Run query
            string gqlQuery = @"{
                planets(first: 1, " + QueryBuilder.FILTER_FIELD_NAME + @" : {name : {eq : ""Earth""}})
                { 
                    items {
                        name
                    }
                }
            }";
            string clientRoleHeader = AuthorizationType.Anonymous.ToString();
            JsonElement response = await ExecuteGraphQLRequestAsync(
                queryName: "planets",
                query: gqlQuery,
                variables: new() { },
                authToken: AuthTestHelper.CreateStaticWebAppsEasyAuthToken(specificRole: clientRoleHeader),
                clientRoleHeader: clientRoleHeader);

            Assert.AreEqual(response.GetProperty("items")[0].GetProperty("name").ToString(), "Earth");
        }

        /// <summary>
        /// Tests that the nested field level query filter passes authorization when nested filter fields are authorized
        /// because the field 'id' on object type 'earth' is an included field of the read operation 
        /// permissions defined for the anonymous role.
        /// </summary>
        [TestMethod]
        public async Task TestQueryFilterNestedFieldAuth_AuthorizedNestedField()
        {
            string gqlQuery = @"{
                planets(first: 1, " + QueryBuilder.FILTER_FIELD_NAME + @" : {earth : {id : {eq : """ + _idList[0] + @"""}}})
                { 
                    items {
                        earth {
                                id
                              }
                    }
                }
            }";

            JsonElement actual = await ExecuteGraphQLRequestAsync(_graphQLQueryName, query: gqlQuery);
            Assert.AreEqual(actual.GetProperty("items")[0].GetProperty("earth").GetProperty("id").ToString(), _idList[0]);
        }

        /// <summary>
        /// Tests that the nested field level query filter fails authorization when nested filter fields are 
        /// unauthorized because the field 'name' on object type 'earth' is an excluded field of the read
        /// operation permissions defined for the anonymous role.
        /// </summary>
        [TestMethod]
        public async Task TestQueryFilterNestedFieldAuth_UnauthorizedNestedField()
        {
            // Run query
            string gqlQuery = @"{
                planets(first: 1, " + QueryBuilder.FILTER_FIELD_NAME + @" : {earth : {name : {eq : ""test name""}}})
                { 
                    items {
                        id
                        name
                        earth {
                                name
                              }
                    }
                }
            }";

            string clientRoleHeader = AuthorizationType.Anonymous.ToString();
            JsonElement response = await ExecuteGraphQLRequestAsync(
                queryName: _graphQLQueryName,
                query: gqlQuery,
                variables: new() { { "name", "test name" } },
                authToken: AuthTestHelper.CreateStaticWebAppsEasyAuthToken(specificRole: clientRoleHeader),
                clientRoleHeader: clientRoleHeader);

            // Validate the result contains the GraphQL authorization error code.
            string errorMessage = response.ToString();
            Assert.IsTrue(errorMessage.Contains(DataApiBuilderException.GRAPHQL_FILTER_FIELD_AUTHZ_FAILURE));
        }

        /// <summary>
        /// This is for testing the scenario when the filter field is authorized, but the query field is unauthorized.
        /// For "type" field in "Earth" GraphQL type, it has @authorize(policy: "authenticated") directive in the test schema,
        /// but in the runtime config, this field is marked as included field for read operation with anonymous role,
        /// this should return unauthorized.
        /// </summary>
        [TestMethod]
        public async Task TestQueryFieldAuthConflictingWithFilterFieldAuth_Unauthorized()
        {
            // Run query
            string gqlQuery = @"{
                earths(first: 1, " + QueryBuilder.FILTER_FIELD_NAME + @" : {id : {eq : """ + _idList[0] + @"""}})
                { 
                    items {
                        id
                        type
                    }
                }
            }";

            JsonElement response = await ExecuteGraphQLRequestAsync(_graphQLQueryName, query: gqlQuery);

            // Validate the result contains the GraphQL authorization error code.
            string errorMessage = response.ToString();
            Assert.IsTrue(errorMessage.Contains("The current user is not authorized to access this resource."));
        }
        #endregion

        [ClassCleanup]
        public static void TestFixtureTearDown()
>>>>>>> 4d7ec328
        {
            CosmosClient cosmosClient = _application.Services.GetService<CosmosClientProvider>().Client;
            cosmosClient.GetDatabase(DATABASE_NAME).GetContainer(_containerName).DeleteContainerAsync().Wait();
        }
    }
}<|MERGE_RESOLUTION|>--- conflicted
+++ resolved
@@ -1,14 +1,10 @@
 // Copyright (c) Microsoft Corporation.
 // Licensed under the MIT License.
 
-<<<<<<< HEAD
-=======
-using System;
 using System.Collections.Generic;
->>>>>>> 4d7ec328
 using System.Text.Json;
 using System.Threading.Tasks;
-using Azure.DataApiBuilder.Config;
+using Azure.DataApiBuilder.Config.DatabasePrimitives;
 using Azure.DataApiBuilder.Service.Exceptions;
 using Azure.DataApiBuilder.Service.Resolvers;
 using Microsoft.Azure.Cosmos;
@@ -25,7 +21,7 @@
     {
         private static int _pageSize = 10;
         private static readonly string _graphQLQueryName = "planets";
-        private static List<string> _idList;
+        private List<string> _idList;
 
         [TestInitialize]
         public void TestFixtureSetup()
@@ -33,15 +29,7 @@
             CosmosClient cosmosClient = _application.Services.GetService<CosmosClientProvider>().Client;
             cosmosClient.CreateDatabaseIfNotExistsAsync(DATABASE_NAME).Wait();
             cosmosClient.GetDatabase(DATABASE_NAME).CreateContainerIfNotExistsAsync(_containerName, "/id").Wait();
-<<<<<<< HEAD
-            CreateItems(DATABASE_NAME, _containerName, 10);
-=======
             _idList = CreateItems(DATABASE_NAME, _containerName, 10);
-            OverrideEntityContainer("Planet", _containerName);
-            OverrideEntityContainer("Earth", _containerName);
-            OverrideEntityContainer("StarAlias", _containerName);
-            OverrideEntityContainer("TagAlias", _containerName);
->>>>>>> 4d7ec328
         }
 
         /// <summary>
@@ -361,7 +349,7 @@
         /// - the final predicate is:
         ///   ((<AND-ed non and/or predicates>) AND (<AND-ed predicates in and filed>) OR <OR-ed predicates in or field>)
         /// </summart>
-        /// 
+        ///
         [TestMethod]
         public async Task TestComplicatedFilter()
         {
@@ -523,7 +511,7 @@
         /// Passes null to nullable fields and makes sure they are ignored
         /// </summary>
         ///
-        [Ignore] //Todo: This test fails on linux/mac due to some string comparisoin issues. 
+        [Ignore] //Todo: This test fails on linux/mac due to some string comparisoin issues.
         [TestMethod]
         public async Task TestExplicitNullFieldsAreIgnored()
         {
@@ -571,7 +559,7 @@
         {
             string gqlQuery = @"{
                 planets(first: 1, " + QueryBuilder.FILTER_FIELD_NAME + @" : {character : {name : {eq : ""planet character""}}})
-                { 
+                {
                     items {
                         id
                         name
@@ -602,7 +590,7 @@
             string gqlQuery = @"{
                 planets(first: 1, " + QueryBuilder.FILTER_FIELD_NAME + @" : {character : {name : {eq : ""planet character""}}
                     and: [{name: {eq: ""Endor""}} ]  })
-                { 
+                {
                     items {
                         id
                         name
@@ -632,7 +620,7 @@
         {
             string gqlQuery = @"{
                 planets(first: 1, " + QueryBuilder.FILTER_FIELD_NAME + @" : {character : {star : {name : {eq : ""Endor_star""}}}})
-                { 
+                {
                     items {
                         id
                         name
@@ -654,10 +642,6 @@
             await ExecuteAndValidateResult(_graphQLQueryName, gqlQuery, dbQuery);
         }
 
-<<<<<<< HEAD
-        [TestCleanup]
-        public void TestFixtureTearDown()
-=======
         /// <summary>
         /// Test filters when entity names are using alias.
         /// This exercises the scenario when top level entity name is using an alias,
@@ -669,7 +653,7 @@
         {
             string gqlQuery = @"{
                 stars(first: 1, " + QueryBuilder.FILTER_FIELD_NAME + @" : {tag : {name : {eq : ""test name""}}})
-                { 
+                {
                     items {
                         tag {
                             id
@@ -692,7 +676,7 @@
         {
             string gqlQuery = @"{
                 earths(first: 1, " + QueryBuilder.FILTER_FIELD_NAME + @" : {id : {eq : """ + _idList[0] + @"""}})
-                { 
+                {
                     items {
                         id
                     }
@@ -714,7 +698,7 @@
             // Run query
             string gqlQuery = @"{
                 earths(first: 1, " + QueryBuilder.FILTER_FIELD_NAME + @" : {name : {eq : ""test name""}})
-                { 
+                {
                     items {
                         name
                     }
@@ -742,7 +726,7 @@
             // Run query
             string gqlQuery = @"{
                 planets(first: 1, " + QueryBuilder.FILTER_FIELD_NAME + @" : {name : {eq : ""Earth""}})
-                { 
+                {
                     items {
                         name
                     }
@@ -761,7 +745,7 @@
 
         /// <summary>
         /// Tests that the nested field level query filter passes authorization when nested filter fields are authorized
-        /// because the field 'id' on object type 'earth' is an included field of the read operation 
+        /// because the field 'id' on object type 'earth' is an included field of the read operation
         /// permissions defined for the anonymous role.
         /// </summary>
         [TestMethod]
@@ -769,7 +753,7 @@
         {
             string gqlQuery = @"{
                 planets(first: 1, " + QueryBuilder.FILTER_FIELD_NAME + @" : {earth : {id : {eq : """ + _idList[0] + @"""}}})
-                { 
+                {
                     items {
                         earth {
                                 id
@@ -783,7 +767,7 @@
         }
 
         /// <summary>
-        /// Tests that the nested field level query filter fails authorization when nested filter fields are 
+        /// Tests that the nested field level query filter fails authorization when nested filter fields are
         /// unauthorized because the field 'name' on object type 'earth' is an excluded field of the read
         /// operation permissions defined for the anonymous role.
         /// </summary>
@@ -793,7 +777,7 @@
             // Run query
             string gqlQuery = @"{
                 planets(first: 1, " + QueryBuilder.FILTER_FIELD_NAME + @" : {earth : {name : {eq : ""test name""}}})
-                { 
+                {
                     items {
                         id
                         name
@@ -829,7 +813,7 @@
             // Run query
             string gqlQuery = @"{
                 earths(first: 1, " + QueryBuilder.FILTER_FIELD_NAME + @" : {id : {eq : """ + _idList[0] + @"""}})
-                { 
+                {
                     items {
                         id
                         type
@@ -845,9 +829,8 @@
         }
         #endregion
 
-        [ClassCleanup]
-        public static void TestFixtureTearDown()
->>>>>>> 4d7ec328
+        [TestCleanup]
+        public void TestFixtureTearDown()
         {
             CosmosClient cosmosClient = _application.Services.GetService<CosmosClientProvider>().Client;
             cosmosClient.GetDatabase(DATABASE_NAME).GetContainer(_containerName).DeleteContainerAsync().Wait();
