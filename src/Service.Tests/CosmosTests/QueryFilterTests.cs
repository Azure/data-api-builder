--- conflicted
+++ resolved
@@ -1139,7 +1139,6 @@
         }
 
         /// <summary>
-<<<<<<< HEAD
         /// Tests that the field level query filter work with list type for 'contains' operator
         /// </summary>
         [TestMethod]
@@ -1177,8 +1176,10 @@
 
             string dbQuery = $"SELECT c.id, c.name FROM c where NOT ARRAY_CONTAINS(c.tags, 'tag3')";
             await ExecuteAndValidateResult(_graphQLQueryName, gqlQuery, dbQuery);
-=======
-        /// Tests that the pk level query filter is working variables
+        }
+        
+        /// <summary>
+        /// Tests that the pk level query filter is working with variables
         /// </summary>
         [TestMethod]
         public async Task TestQueryIdFilterField_WithVariables()
@@ -1197,7 +1198,6 @@
 
             string dbQuery = $"SELECT c.id, c.name FROM c where c.id = \"{_idList[0]}\"";
             await ExecuteAndValidateResult(_graphQLQueryName, gqlQuery, dbQuery, variables: new() { { "id", _idList[0] } });
->>>>>>> 5883ab83
         }
         #endregion
 
