--- conflicted
+++ resolved
@@ -18,22 +18,14 @@
 
         public static readonly string PlanetByPKQuery = @"
 query ($id: ID, $partitionKeyValue: String) {
-<<<<<<< HEAD
-    Planetrock_by_pk (id: $id, _partitionKeyValue: $partitionKeyValue) {
-=======
     Planet_by_pk (id: $id, _partitionKeyValue: $partitionKeyValue) {
->>>>>>> 55b6a9f0
         id
         name
     }
 }";
         public static readonly string PlanetsQuery = @"
 query ($first: Int!, $after: String) {
-<<<<<<< HEAD
-    Planetrocks (first: $first, after: $after) {
-=======
     Planets (first: $first, after: $after) {
->>>>>>> 55b6a9f0
         items {
             id
             name
@@ -44,11 +36,7 @@
 }";
         public static readonly string PlanetsWithOrderBy = @"
 query{
-<<<<<<< HEAD
-    Planetrocks (first: 10, after: null, orderBy: {id: ASC, name: null }) {
-=======
     Planets (first: 10, after: null, orderBy: {id: ASC, name: null }) {
->>>>>>> 55b6a9f0
         items {
             id
             name
@@ -76,11 +64,7 @@
         {
             // Run query
             string id = _idList[0];
-<<<<<<< HEAD
-            JsonElement response = await ExecuteGraphQLRequestAsync("Planetrock_by_pk", PlanetByPKQuery, new() { { "id", id }, { "partitionKeyValue", id } });
-=======
             JsonElement response = await ExecuteGraphQLRequestAsync("Planet_by_pk", PlanetByPKQuery, new() { { "id", id }, { "partitionKeyValue", id } });
->>>>>>> 55b6a9f0
 
             // Validate results
             Assert.AreEqual(id, response.GetProperty("id").GetString());
@@ -96,11 +80,7 @@
 
             do
             {
-<<<<<<< HEAD
-                JsonElement page = await ExecuteGraphQLRequestAsync("Planetrocks",
-=======
                 JsonElement page = await ExecuteGraphQLRequestAsync("Planets",
->>>>>>> 55b6a9f0
                     PlanetsQuery, new() { { "first", pagesize }, { "after", afterToken } });
                 JsonElement after = page.GetProperty(QueryBuilder.PAGINATION_TOKEN_FIELD_NAME);
                 afterToken = after.ToString();
@@ -118,20 +98,12 @@
             string id = _idList[0];
             string query = @$"
 query {{
-<<<<<<< HEAD
-    Planetrock_by_pk (id: ""{id}"", _partitionKeyValue: ""{id}"") {{
-=======
     Planet_by_pk (id: ""{id}"", _partitionKeyValue: ""{id}"") {{
->>>>>>> 55b6a9f0
         id
         name
     }}
 }}";
-<<<<<<< HEAD
-            JsonElement response = await ExecuteGraphQLRequestAsync("Planetrock_by_pk", query);
-=======
             JsonElement response = await ExecuteGraphQLRequestAsync("Planet_by_pk", query);
->>>>>>> 55b6a9f0
 
             // Validate results
             Assert.AreEqual(id, response.GetProperty("id").GetString());
@@ -150,11 +122,7 @@
             {
                 string planetConnectionQueryStringFormat = @$"
 query {{
-<<<<<<< HEAD
-    Planetrocks (first: {pagesize}, after: {(afterToken == null ? "null" : "\"" + afterToken + "\"")}) {{
-=======
     Planets (first: {pagesize}, after: {(afterToken == null ? "null" : "\"" + afterToken + "\"")}) {{
->>>>>>> 55b6a9f0
         items {{
             id
             name
@@ -163,11 +131,7 @@
         hasNextPage
     }}
 }}";
-<<<<<<< HEAD
-                JsonElement page = await ExecuteGraphQLRequestAsync("Planetrocks", planetConnectionQueryStringFormat, variables: new());
-=======
                 JsonElement page = await ExecuteGraphQLRequestAsync("Planets", planetConnectionQueryStringFormat, variables: new());
->>>>>>> 55b6a9f0
                 JsonElement after = page.GetProperty(QueryBuilder.PAGINATION_TOKEN_FIELD_NAME);
                 afterToken = after.ToString();
                 totalElementsFromPaginatedQuery += page.GetProperty(QueryBuilder.PAGINATION_FIELD_NAME).GetArrayLength();
@@ -191,11 +155,7 @@
             {
                 string planetConnectionQueryStringFormat = @$"
 query {{
-<<<<<<< HEAD
-    Planetrocks (first: {pagesize}, after: {(afterToken == null ? "null" : "\"" + afterToken + "\"")},
-=======
     Planets (first: {pagesize}, after: {(afterToken == null ? "null" : "\"" + afterToken + "\"")},
->>>>>>> 55b6a9f0
     {QueryBuilder.FILTER_FIELD_NAME}: {{ id: {{eq: ""{id}""}} }}) {{
         items {{
             id
@@ -205,11 +165,7 @@
         hasNextPage
     }}
 }}";
-<<<<<<< HEAD
-                JsonElement page = await ExecuteGraphQLRequestAsync("Planetrocks", planetConnectionQueryStringFormat, variables: new());
-=======
                 JsonElement page = await ExecuteGraphQLRequestAsync("Planets", planetConnectionQueryStringFormat, variables: new());
->>>>>>> 55b6a9f0
                 JsonElement after = page.GetProperty(QueryBuilder.PAGINATION_TOKEN_FIELD_NAME);
                 afterToken = after.ToString();
                 totalElementsFromPaginatedQuery += page.GetProperty(QueryBuilder.PAGINATION_FIELD_NAME).GetArrayLength();
@@ -230,11 +186,7 @@
             string id = _idList[0];
             string query = @$"
 query {{
-<<<<<<< HEAD
-    Planetrock_by_pk (id: ""{id}"", _partitionKeyValue: ""{id}"") {{
-=======
     Planet_by_pk (id: ""{id}"", _partitionKeyValue: ""{id}"") {{
->>>>>>> 55b6a9f0
         id
         name
         character {{
@@ -243,11 +195,7 @@
         }}
     }}
 }}";
-<<<<<<< HEAD
-            JsonElement response = await ExecuteGraphQLRequestAsync("Planetrock_by_pk", query);
-=======
             JsonElement response = await ExecuteGraphQLRequestAsync("Planet_by_pk", query);
->>>>>>> 55b6a9f0
 
             // Validate results
             Assert.AreEqual(id, response.GetProperty("id").GetString());
@@ -256,11 +204,7 @@
         [TestMethod]
         public async Task GetWithOrderBy()
         {
-<<<<<<< HEAD
-            JsonElement response = await ExecuteGraphQLRequestAsync("Planetrocks", PlanetsWithOrderBy);
-=======
             JsonElement response = await ExecuteGraphQLRequestAsync("Planets", PlanetsWithOrderBy);
->>>>>>> 55b6a9f0
 
             int i = 0;
             // Check order matches
