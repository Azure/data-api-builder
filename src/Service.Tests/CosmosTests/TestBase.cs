// Copyright (c) Microsoft Corporation.
// Licensed under the MIT License.

using System;
using System.Collections.Generic;
using System.IO.Abstractions;
using System.IO.Abstractions.TestingHelpers;
using System.Linq;
using System.Net.Http;
using System.Text.Json;
using System.Threading.Tasks;
using Azure.DataApiBuilder.Auth;
using Azure.DataApiBuilder.Config;
using Azure.DataApiBuilder.Service.Authorization;
using Azure.DataApiBuilder.Service.Configurations;
using Azure.DataApiBuilder.Service.Resolvers;
using Azure.DataApiBuilder.Service.Services;
using Azure.DataApiBuilder.Service.Services.MetadataProviders;
using Microsoft.AspNetCore.Mvc.Testing;
using Microsoft.AspNetCore.TestHost;
using Microsoft.Azure.Cosmos;
using Microsoft.Extensions.DependencyInjection;
using Microsoft.Extensions.Logging;
using Microsoft.VisualStudio.TestTools.UnitTesting;
using Moq;
using Newtonsoft.Json.Linq;

namespace Azure.DataApiBuilder.Service.Tests.CosmosTests
{
    public class TestBase
    {
        internal const string DATABASE_NAME = "graphqldb";
        private const string GRAPHQL_SCHEMA = @"
type Character @model(name:""Character"") {
    id : ID,
    name : String,
    type: String,
    homePlanet: Int,
    primaryFunction: String,
    star: Star
}

type Planet @model(name:""Planet"") {
    id : ID!,
    name : String,
    character: Character,
    age : Int,
    dimension : String,
    earth: Earth,
    stars: [Star],
    moons: [Moon],
    tags: [String!]
}

type Star @model(name:""StarAlias"") {
    id : ID,
    name : String,
    tag: Tag
}

type Tag @model(name:""TagAlias"") {
    id : ID,
    name : String
} 

type Moon @model(name:""Moon"") @authorize(policy: ""Crater"") {
    id : ID,
    name : String,
    details : String
}

type Earth @model(name:""Earth"") {
    id : ID,
    name : String,
    type: String @authorize(roles: [""authenticated""])
}";

        private static string[] _planets = { "Earth", "Mars", "Jupiter", "Tatooine", "Endor", "Dagobah", "Hoth", "Bespin", "Spec%ial" };

        private HttpClient _client;
        internal WebApplicationFactory<Startup> _application;
        internal string _containerName = Guid.NewGuid().ToString();

        [TestInitialize]
        public void Init()
        {
            // Read the base config from the file system
            TestHelper.SetupDatabaseEnvironment(TestCategory.COSMOSDBNOSQL);
            RuntimeConfigLoader baseLoader = TestHelper.GetRuntimeConfigLoader();
            if (!baseLoader.TryLoadKnownConfig(out RuntimeConfig baseConfig))
            {
                throw new ApplicationException("Failed to load the default CosmosDB_NoSQL config and cannot continue with tests.");
            }

            Dictionary<string, JsonElement> updatedOptions = baseConfig.DataSource.Options;
            updatedOptions["container"] = JsonDocument.Parse($"\"{_containerName}\"").RootElement;

            RuntimeConfig updatedConfig = baseConfig
                with
            {
                DataSource = baseConfig.DataSource with { Options = updatedOptions },
                Entities = new(baseConfig.Entities.ToDictionary(e => e.Key, e => e.Value with { Source = e.Value.Source with { Object = _containerName } }))
            };

            // Setup a mock file system, and use that one with the loader/provider for the config
            MockFileSystem fileSystem = new(new Dictionary<string, MockFileData>()
            {
                { @"../schema.gql", new MockFileData(GRAPHQL_SCHEMA) },
                { RuntimeConfigLoader.DEFAULT_CONFIG_FILE_NAME, new MockFileData(updatedConfig.ToJson()) }
            });
            RuntimeConfigLoader loader = new(fileSystem);
            RuntimeConfigProvider provider = new(loader);

<<<<<<< HEAD
            //create mock authorization resolver where mock entityPermissionsMap is created for Planet and Character.
            Mock<IAuthorizationResolver> authorizationResolverCosmos = new();
            authorizationResolverCosmos.Setup(x => x.EntityPermissionsMap)
                .Returns(GetEntityPermissionsMap(new string[] { "Character", "Planet", "StarAlias", "Moon" }));

            authorizationResolverCosmos.Setup(x => x.AreColumnsAllowedForOperation(
                It.IsAny<string>(),
                It.IsAny<string>(),
                It.IsAny<EntityActionOperation>(),
                It.IsAny<IEnumerable<string>>()
                )).Returns(false);
=======
            RuntimeConfigProvider runtimeConfigProvider = TestHelper.GetRuntimeConfigProvider(CosmosTestHelper.ConfigPath);
            ISqlMetadataProvider cosmosSqlMetadataProvider = new CosmosSqlMetadataProvider(runtimeConfigProvider, fileSystem);
            Mock<ILogger<AuthorizationResolver>> authorizationResolverLogger = new();
            IAuthorizationResolver authorizationResolverCosmos = new AuthorizationResolver(runtimeConfigProvider, cosmosSqlMetadataProvider, authorizationResolverLogger.Object);
>>>>>>> 4d7ec328

            _application = new WebApplicationFactory<Startup>()
                .WithWebHostBuilder(builder =>
                {
                    _ = builder.ConfigureTestServices(services =>
                    {
                        services.AddSingleton<IFileSystem>(fileSystem);
<<<<<<< HEAD
                        services.AddSingleton(loader);
                        services.AddSingleton(provider);
                        services.AddSingleton(authorizationResolverCosmos.Object);
=======
                        services.AddSingleton(runtimeConfigProvider);
                        services.AddSingleton(authorizationResolverCosmos);
>>>>>>> 4d7ec328
                    });
                });

            _client = _application.CreateClient();
        }

        [TestCleanup]
        public void CleanupAfterEachTest()
        {
            TestHelper.UnsetAllDABEnvironmentVariables();
        }

        /// <summary>
        /// Creates items on the specified container
        /// </summary>
        /// <param name="dbName">the database name</param>
        /// <param name="containerName">the container name</param>
        /// <param name="numItems">number of items to be created</param>
        internal List<string> CreateItems(string dbName, string containerName, int numItems)
        {
            List<string> idList = new();
            CosmosClient cosmosClient = _application.Services.GetService<CosmosClientProvider>().Client;
            for (int i = 0; i < numItems; i++)
            {
                string uid = Guid.NewGuid().ToString();
                idList.Add(uid);
                dynamic sourceItem = CosmosTestHelper.GetItem(uid, _planets[i % _planets.Length], i);
                cosmosClient.GetContainer(dbName, containerName)
                    .CreateItemAsync(sourceItem, new PartitionKey(uid)).Wait();
            }

            return idList;
        }

        /// <summary>
        /// Executes the GraphQL request and returns the results
        /// </summary>
        /// <param name="queryName"> Name of the GraphQL query/mutation</param>
        /// <param name="query"> The GraphQL query/mutation</param>
        /// <param name="variables">Variables to be included in the GraphQL request. If null, no variables property is included in the request, to pass an empty object provide an empty dictionary</param>
        /// <returns></returns>
        internal Task<JsonElement> ExecuteGraphQLRequestAsync(string queryName, string query, Dictionary<string, object> variables = null, string authToken = null, string clientRoleHeader = null)
        {
            RuntimeConfigProvider configProvider = _application.Services.GetService<RuntimeConfigProvider>();
            return GraphQLRequestExecutor.PostGraphQLRequestAsync(_client, configProvider, queryName, query, variables, authToken, clientRoleHeader);
        }

        internal async Task<JsonDocument> ExecuteCosmosRequestAsync(string query, int pageSize, string continuationToken, string containerName)
        {
            QueryRequestOptions options = new()
            {
                MaxItemCount = pageSize,
            };
            CosmosClient cosmosClient = _application.Services.GetService<CosmosClientProvider>().Client;
            Container c = cosmosClient.GetContainer(DATABASE_NAME, containerName);
            QueryDefinition queryDef = new(query);
            FeedIterator<JObject> resultSetIterator = c.GetItemQueryIterator<JObject>(queryDef, continuationToken, options);
            FeedResponse<JObject> firstPage = await resultSetIterator.ReadNextAsync();
            JArray jsonArray = new();
            IEnumerator<JObject> enumerator = firstPage.GetEnumerator();
            while (enumerator.MoveNext())
            {
                JObject item = enumerator.Current;
                jsonArray.Add(item);
            }

            return JsonDocument.Parse(jsonArray.ToString().Trim());
        }
<<<<<<< HEAD

        private static Dictionary<string, EntityMetadata> GetEntityPermissionsMap(string[] entities)
        {
            return GraphQLTestHelpers.CreateStubEntityPermissionsMap(
                    entityNames: entities,
                    operations: new EntityActionOperation[] { EntityActionOperation.Create, EntityActionOperation.Read, EntityActionOperation.Update, EntityActionOperation.Delete },
                    roles: new string[] { "anonymous", "authenticated" }
                );
        }

=======
>>>>>>> 4d7ec328
    }
}<|MERGE_RESOLUTION|>--- conflicted
+++ resolved
@@ -20,17 +20,15 @@
 using Microsoft.AspNetCore.TestHost;
 using Microsoft.Azure.Cosmos;
 using Microsoft.Extensions.DependencyInjection;
-using Microsoft.Extensions.Logging;
 using Microsoft.VisualStudio.TestTools.UnitTesting;
-using Moq;
 using Newtonsoft.Json.Linq;
 
-namespace Azure.DataApiBuilder.Service.Tests.CosmosTests
+namespace Azure.DataApiBuilder.Service.Tests.CosmosTests;
+
+public class TestBase
 {
-    public class TestBase
-    {
-        internal const string DATABASE_NAME = "graphqldb";
-        private const string GRAPHQL_SCHEMA = @"
+    internal const string DATABASE_NAME = "graphqldb";
+    private const string GRAPHQL_SCHEMA = @"
 type Character @model(name:""Character"") {
     id : ID,
     name : String,
@@ -61,7 +59,7 @@
 type Tag @model(name:""TagAlias"") {
     id : ID,
     name : String
-} 
+}
 
 type Moon @model(name:""Moon"") @authorize(policy: ""Crater"") {
     id : ID,
@@ -75,155 +73,120 @@
     type: String @authorize(roles: [""authenticated""])
 }";
 
-        private static string[] _planets = { "Earth", "Mars", "Jupiter", "Tatooine", "Endor", "Dagobah", "Hoth", "Bespin", "Spec%ial" };
+    private static string[] _planets = { "Earth", "Mars", "Jupiter", "Tatooine", "Endor", "Dagobah", "Hoth", "Bespin", "Spec%ial" };
 
-        private HttpClient _client;
-        internal WebApplicationFactory<Startup> _application;
-        internal string _containerName = Guid.NewGuid().ToString();
+    private HttpClient _client;
+    internal WebApplicationFactory<Startup> _application;
+    internal string _containerName = Guid.NewGuid().ToString();
 
-        [TestInitialize]
-        public void Init()
+    [TestInitialize]
+    public void Init()
+    {
+        // Read the base config from the file system
+        TestHelper.SetupDatabaseEnvironment(TestCategory.COSMOSDBNOSQL);
+        RuntimeConfigLoader baseLoader = TestHelper.GetRuntimeConfigLoader();
+        if (!baseLoader.TryLoadKnownConfig(out RuntimeConfig baseConfig))
         {
-            // Read the base config from the file system
-            TestHelper.SetupDatabaseEnvironment(TestCategory.COSMOSDBNOSQL);
-            RuntimeConfigLoader baseLoader = TestHelper.GetRuntimeConfigLoader();
-            if (!baseLoader.TryLoadKnownConfig(out RuntimeConfig baseConfig))
-            {
-                throw new ApplicationException("Failed to load the default CosmosDB_NoSQL config and cannot continue with tests.");
-            }
-
-            Dictionary<string, JsonElement> updatedOptions = baseConfig.DataSource.Options;
-            updatedOptions["container"] = JsonDocument.Parse($"\"{_containerName}\"").RootElement;
-
-            RuntimeConfig updatedConfig = baseConfig
-                with
-            {
-                DataSource = baseConfig.DataSource with { Options = updatedOptions },
-                Entities = new(baseConfig.Entities.ToDictionary(e => e.Key, e => e.Value with { Source = e.Value.Source with { Object = _containerName } }))
-            };
-
-            // Setup a mock file system, and use that one with the loader/provider for the config
-            MockFileSystem fileSystem = new(new Dictionary<string, MockFileData>()
-            {
-                { @"../schema.gql", new MockFileData(GRAPHQL_SCHEMA) },
-                { RuntimeConfigLoader.DEFAULT_CONFIG_FILE_NAME, new MockFileData(updatedConfig.ToJson()) }
-            });
-            RuntimeConfigLoader loader = new(fileSystem);
-            RuntimeConfigProvider provider = new(loader);
-
-<<<<<<< HEAD
-            //create mock authorization resolver where mock entityPermissionsMap is created for Planet and Character.
-            Mock<IAuthorizationResolver> authorizationResolverCosmos = new();
-            authorizationResolverCosmos.Setup(x => x.EntityPermissionsMap)
-                .Returns(GetEntityPermissionsMap(new string[] { "Character", "Planet", "StarAlias", "Moon" }));
-
-            authorizationResolverCosmos.Setup(x => x.AreColumnsAllowedForOperation(
-                It.IsAny<string>(),
-                It.IsAny<string>(),
-                It.IsAny<EntityActionOperation>(),
-                It.IsAny<IEnumerable<string>>()
-                )).Returns(false);
-=======
-            RuntimeConfigProvider runtimeConfigProvider = TestHelper.GetRuntimeConfigProvider(CosmosTestHelper.ConfigPath);
-            ISqlMetadataProvider cosmosSqlMetadataProvider = new CosmosSqlMetadataProvider(runtimeConfigProvider, fileSystem);
-            Mock<ILogger<AuthorizationResolver>> authorizationResolverLogger = new();
-            IAuthorizationResolver authorizationResolverCosmos = new AuthorizationResolver(runtimeConfigProvider, cosmosSqlMetadataProvider, authorizationResolverLogger.Object);
->>>>>>> 4d7ec328
-
-            _application = new WebApplicationFactory<Startup>()
-                .WithWebHostBuilder(builder =>
-                {
-                    _ = builder.ConfigureTestServices(services =>
-                    {
-                        services.AddSingleton<IFileSystem>(fileSystem);
-<<<<<<< HEAD
-                        services.AddSingleton(loader);
-                        services.AddSingleton(provider);
-                        services.AddSingleton(authorizationResolverCosmos.Object);
-=======
-                        services.AddSingleton(runtimeConfigProvider);
-                        services.AddSingleton(authorizationResolverCosmos);
->>>>>>> 4d7ec328
-                    });
-                });
-
-            _client = _application.CreateClient();
+            throw new ApplicationException("Failed to load the default CosmosDB_NoSQL config and cannot continue with tests.");
         }
 
-        [TestCleanup]
-        public void CleanupAfterEachTest()
+        Dictionary<string, JsonElement> updatedOptions = baseConfig.DataSource.Options;
+        updatedOptions["container"] = JsonDocument.Parse($"\"{_containerName}\"").RootElement;
+
+        RuntimeConfig updatedConfig = baseConfig
+            with
         {
-            TestHelper.UnsetAllDABEnvironmentVariables();
+            DataSource = baseConfig.DataSource with { Options = updatedOptions },
+            Entities = new(baseConfig.Entities.ToDictionary(e => e.Key, e => e.Value with { Source = e.Value.Source with { Object = _containerName } }))
+        };
+
+        // Setup a mock file system, and use that one with the loader/provider for the config
+        MockFileSystem fileSystem = new(new Dictionary<string, MockFileData>()
+        {
+            { @"../schema.gql", new MockFileData(GRAPHQL_SCHEMA) },
+            { RuntimeConfigLoader.DEFAULT_CONFIG_FILE_NAME, new MockFileData(updatedConfig.ToJson()) }
+        });
+        RuntimeConfigLoader loader = new(fileSystem);
+        RuntimeConfigProvider provider = new(loader);
+
+        ISqlMetadataProvider cosmosSqlMetadataProvider = new CosmosSqlMetadataProvider(provider, fileSystem);
+        IAuthorizationResolver authorizationResolverCosmos = new AuthorizationResolver(provider, cosmosSqlMetadataProvider);
+
+        _application = new WebApplicationFactory<Startup>()
+            .WithWebHostBuilder(builder =>
+            {
+                _ = builder.ConfigureTestServices(services =>
+                {
+                    services.AddSingleton<IFileSystem>(fileSystem);
+                    services.AddSingleton(loader);
+                    services.AddSingleton(provider);
+                    services.AddSingleton(authorizationResolverCosmos);
+                });
+            });
+
+        _client = _application.CreateClient();
+    }
+
+    [TestCleanup]
+    public void CleanupAfterEachTest()
+    {
+        TestHelper.UnsetAllDABEnvironmentVariables();
+    }
+
+    /// <summary>
+    /// Creates items on the specified container
+    /// </summary>
+    /// <param name="dbName">the database name</param>
+    /// <param name="containerName">the container name</param>
+    /// <param name="numItems">number of items to be created</param>
+    internal List<string> CreateItems(string dbName, string containerName, int numItems)
+    {
+        List<string> idList = new();
+        CosmosClient cosmosClient = _application.Services.GetService<CosmosClientProvider>().Client;
+        for (int i = 0; i < numItems; i++)
+        {
+            string uid = Guid.NewGuid().ToString();
+            idList.Add(uid);
+            dynamic sourceItem = CosmosTestHelper.GetItem(uid, _planets[i % _planets.Length], i);
+            cosmosClient.GetContainer(dbName, containerName)
+                .CreateItemAsync(sourceItem, new PartitionKey(uid)).Wait();
         }
 
-        /// <summary>
-        /// Creates items on the specified container
-        /// </summary>
-        /// <param name="dbName">the database name</param>
-        /// <param name="containerName">the container name</param>
-        /// <param name="numItems">number of items to be created</param>
-        internal List<string> CreateItems(string dbName, string containerName, int numItems)
+        return idList;
+    }
+
+    /// <summary>
+    /// Executes the GraphQL request and returns the results
+    /// </summary>
+    /// <param name="queryName"> Name of the GraphQL query/mutation</param>
+    /// <param name="query"> The GraphQL query/mutation</param>
+    /// <param name="variables">Variables to be included in the GraphQL request. If null, no variables property is included in the request, to pass an empty object provide an empty dictionary</param>
+    /// <returns></returns>
+    internal Task<JsonElement> ExecuteGraphQLRequestAsync(string queryName, string query, Dictionary<string, object> variables = null, string authToken = null, string clientRoleHeader = null)
+    {
+        RuntimeConfigProvider configProvider = _application.Services.GetService<RuntimeConfigProvider>();
+        return GraphQLRequestExecutor.PostGraphQLRequestAsync(_client, configProvider, queryName, query, variables, authToken, clientRoleHeader);
+    }
+
+    internal async Task<JsonDocument> ExecuteCosmosRequestAsync(string query, int pageSize, string continuationToken, string containerName)
+    {
+        QueryRequestOptions options = new()
         {
-            List<string> idList = new();
-            CosmosClient cosmosClient = _application.Services.GetService<CosmosClientProvider>().Client;
-            for (int i = 0; i < numItems; i++)
-            {
-                string uid = Guid.NewGuid().ToString();
-                idList.Add(uid);
-                dynamic sourceItem = CosmosTestHelper.GetItem(uid, _planets[i % _planets.Length], i);
-                cosmosClient.GetContainer(dbName, containerName)
-                    .CreateItemAsync(sourceItem, new PartitionKey(uid)).Wait();
-            }
-
-            return idList;
+            MaxItemCount = pageSize,
+        };
+        CosmosClient cosmosClient = _application.Services.GetService<CosmosClientProvider>().Client;
+        Container c = cosmosClient.GetContainer(DATABASE_NAME, containerName);
+        QueryDefinition queryDef = new(query);
+        FeedIterator<JObject> resultSetIterator = c.GetItemQueryIterator<JObject>(queryDef, continuationToken, options);
+        FeedResponse<JObject> firstPage = await resultSetIterator.ReadNextAsync();
+        JArray jsonArray = new();
+        IEnumerator<JObject> enumerator = firstPage.GetEnumerator();
+        while (enumerator.MoveNext())
+        {
+            JObject item = enumerator.Current;
+            jsonArray.Add(item);
         }
 
-        /// <summary>
-        /// Executes the GraphQL request and returns the results
-        /// </summary>
-        /// <param name="queryName"> Name of the GraphQL query/mutation</param>
-        /// <param name="query"> The GraphQL query/mutation</param>
-        /// <param name="variables">Variables to be included in the GraphQL request. If null, no variables property is included in the request, to pass an empty object provide an empty dictionary</param>
-        /// <returns></returns>
-        internal Task<JsonElement> ExecuteGraphQLRequestAsync(string queryName, string query, Dictionary<string, object> variables = null, string authToken = null, string clientRoleHeader = null)
-        {
-            RuntimeConfigProvider configProvider = _application.Services.GetService<RuntimeConfigProvider>();
-            return GraphQLRequestExecutor.PostGraphQLRequestAsync(_client, configProvider, queryName, query, variables, authToken, clientRoleHeader);
-        }
-
-        internal async Task<JsonDocument> ExecuteCosmosRequestAsync(string query, int pageSize, string continuationToken, string containerName)
-        {
-            QueryRequestOptions options = new()
-            {
-                MaxItemCount = pageSize,
-            };
-            CosmosClient cosmosClient = _application.Services.GetService<CosmosClientProvider>().Client;
-            Container c = cosmosClient.GetContainer(DATABASE_NAME, containerName);
-            QueryDefinition queryDef = new(query);
-            FeedIterator<JObject> resultSetIterator = c.GetItemQueryIterator<JObject>(queryDef, continuationToken, options);
-            FeedResponse<JObject> firstPage = await resultSetIterator.ReadNextAsync();
-            JArray jsonArray = new();
-            IEnumerator<JObject> enumerator = firstPage.GetEnumerator();
-            while (enumerator.MoveNext())
-            {
-                JObject item = enumerator.Current;
-                jsonArray.Add(item);
-            }
-
-            return JsonDocument.Parse(jsonArray.ToString().Trim());
-        }
-<<<<<<< HEAD
-
-        private static Dictionary<string, EntityMetadata> GetEntityPermissionsMap(string[] entities)
-        {
-            return GraphQLTestHelpers.CreateStubEntityPermissionsMap(
-                    entityNames: entities,
-                    operations: new EntityActionOperation[] { EntityActionOperation.Create, EntityActionOperation.Read, EntityActionOperation.Update, EntityActionOperation.Delete },
-                    roles: new string[] { "anonymous", "authenticated" }
-                );
-        }
-
-=======
->>>>>>> 4d7ec328
+        return JsonDocument.Parse(jsonArray.ToString().Trim());
     }
 }