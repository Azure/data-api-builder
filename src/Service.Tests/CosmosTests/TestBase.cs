using System;
using System.Collections.Generic;
using System.IO.Abstractions;
using System.IO.Abstractions.TestingHelpers;
using System.Net.Http;
using System.Text.Json;
using System.Threading.Tasks;
using Azure.DataApiBuilder.Auth;
using Azure.DataApiBuilder.Config;
using Azure.DataApiBuilder.Service.Configurations;
using Azure.DataApiBuilder.Service.Resolvers;
using Azure.DataApiBuilder.Service.Tests.GraphQLBuilder.Helpers;
using Microsoft.AspNetCore.Mvc.Testing;
using Microsoft.AspNetCore.TestHost;
using Microsoft.Azure.Cosmos;
using Microsoft.Extensions.DependencyInjection;
using Microsoft.VisualStudio.TestTools.UnitTesting;
using Moq;
using Newtonsoft.Json.Linq;

namespace Azure.DataApiBuilder.Service.Tests.CosmosTests
{
    public class TestBase
    {
        internal const string DATABASE_NAME = "graphqldb";
        private const string GRAPHQL_SCHEMA = @"
<<<<<<< HEAD
type Character @model(name:Character) {
=======
type Character @model(name:""Character"") {
>>>>>>> 55b6a9f0
    id : ID,
    name : String,
    type: String,
    homePlanet: Int,
    primaryFunction: String
}

<<<<<<< HEAD
type Planet @model(name:Planet) {
=======
type Planet @model(name:""Planet"") {
>>>>>>> 55b6a9f0
    id : ID,
    name : String,
    character: Character,
    age : Int,
    dimension : String,
    stars: [Star]
}

<<<<<<< HEAD
type Star @model(name:Star) {
=======
type Star @model(name:""Star"") {
>>>>>>> 55b6a9f0
    id : ID,
    name : String
}";

        private static string[] _planets = { "Earth", "Mars", "Jupiter", "Tatooine", "Endor", "Dagobah", "Hoth", "Bespin", "Spec%ial" };

        private static HttpClient _client;
        internal static WebApplicationFactory<Startup> _application;

        [ClassInitialize(InheritanceBehavior.BeforeEachDerivedClass)]
        public static void Init(TestContext context)
        {
            MockFileSystem fileSystem = new(new Dictionary<string, MockFileData>()
            {
                { @"./schema.gql", new MockFileData(GRAPHQL_SCHEMA) }
            });

            //create mock authorization resolver where mock entityPermissionsMap is created for Planet and Character.
            Mock<IAuthorizationResolver> authorizationResolverCosmos = new();
            authorizationResolverCosmos.Setup(x => x.EntityPermissionsMap).Returns(GetEntityPermissionsMap(new string[] { "Character", "Planet", "Star" }));

            _application = new WebApplicationFactory<Startup>()
                .WithWebHostBuilder(builder =>
                {
                    _ = builder.ConfigureTestServices(services =>
                    {
                        services.AddSingleton<IFileSystem>(fileSystem);
                        services.AddSingleton(TestHelper.GetRuntimeConfigProvider(CosmosTestHelper.ConfigPath));
                        services.AddSingleton(authorizationResolverCosmos.Object);
                    });
                });

            RuntimeConfigProvider configProvider = _application.Services.GetService<RuntimeConfigProvider>();

            _client = _application.CreateClient();
        }

        /// <summary>
        /// Creates items on the specified container
        /// </summary>
        /// <param name="dbName">the database name</param>
        /// <param name="containerName">the container name</param>
        /// <param name="numItems">number of items to be created</param>
        internal static List<string> CreateItems(string dbName, string containerName, int numItems)
        {
            List<string> idList = new();
            CosmosClient cosmosClient = _application.Services.GetService<CosmosClientProvider>().Client;
            for (int i = 0; i < numItems; i++)
            {
                string uid = Guid.NewGuid().ToString();
                idList.Add(uid);
                dynamic sourceItem = CosmosTestHelper.GetItem(uid, _planets[i % (_planets.Length)], i);
                cosmosClient.GetContainer(dbName, containerName)
                    .CreateItemAsync(sourceItem, new PartitionKey(uid)).Wait();
            }

            return idList;
        }

        /// <summary>
        /// Overrides the container than an entity will be saved to
        /// </summary>
        /// <param name="entityName">name of the mutation</param>
        /// <param name="containerName">the container name</param>
        internal static void OverrideEntityContainer(string entityName, string containerName)
        {
            RuntimeConfigProvider configProvider = _application.Services.GetService<RuntimeConfigProvider>();
            RuntimeConfig config = configProvider.GetRuntimeConfiguration();
            Entity entity = config.Entities[entityName];

            System.Reflection.PropertyInfo prop = entity.GetType().GetProperty("Source");
            // Use reflection to set the entity Source (since `entity` is a record type and technically immutable)
            // But it has to be a JsonElement, which we can only make by parsing JSON, so we do that then grab the property
            prop.SetValue(entity, JsonDocument.Parse(@$"{{ ""value"": ""{containerName}"" }}").RootElement.GetProperty("value"));
        }

        /// <summary>
        /// Executes the GraphQL request and returns the results
        /// </summary>
        /// <param name="queryName"> Name of the GraphQL query/mutation</param>
        /// <param name="query"> The GraphQL query/mutation</param>
        /// <param name="variables">Variables to be included in the GraphQL request. If null, no variables property is included in the request, to pass an empty object provide an empty dictionary</param>
        /// <returns></returns>
        internal static Task<JsonElement> ExecuteGraphQLRequestAsync(string queryName, string query, Dictionary<string, object> variables = null)
        {
            RuntimeConfigProvider configProvider = _application.Services.GetService<RuntimeConfigProvider>();
            return GraphQLRequestExecutor.PostGraphQLRequestAsync(_client, configProvider, queryName, query, variables);
        }

        internal static async Task<JsonDocument> ExecuteCosmosRequestAsync(string query, int pagesize, string continuationToken, string containerName)
        {
            QueryRequestOptions options = new()
            {
                MaxItemCount = pagesize,
            };
            CosmosClient cosmosClient = _application.Services.GetService<CosmosClientProvider>().Client;
            Container c = cosmosClient.GetContainer(DATABASE_NAME, containerName);
            QueryDefinition queryDef = new(query);
            FeedIterator<JObject> resultSetIterator = c.GetItemQueryIterator<JObject>(queryDef, continuationToken, options);
            FeedResponse<JObject> firstPage = await resultSetIterator.ReadNextAsync();
            JArray jarray = new();
            IEnumerator<JObject> enumerator = firstPage.GetEnumerator();
            while (enumerator.MoveNext())
            {
                JObject item = enumerator.Current;
                jarray.Add(item);
            }

            return JsonDocument.Parse(jarray.ToString().Trim());
        }

        private static Dictionary<string, EntityMetadata> GetEntityPermissionsMap(string[] entities)
        {
            return GraphQLTestHelpers.CreateStubEntityPermissionsMap(
                    entityNames: entities,
                    actions: new Operation[] { Operation.Create, Operation.Read, Operation.Update, Operation.Delete },
                    roles: new string[] { "anonymous", "authenticated" }
                );
        }

    }
}<|MERGE_RESOLUTION|>--- conflicted
+++ resolved
@@ -24,11 +24,7 @@
     {
         internal const string DATABASE_NAME = "graphqldb";
         private const string GRAPHQL_SCHEMA = @"
-<<<<<<< HEAD
-type Character @model(name:Character) {
-=======
 type Character @model(name:""Character"") {
->>>>>>> 55b6a9f0
     id : ID,
     name : String,
     type: String,
@@ -36,11 +32,7 @@
     primaryFunction: String
 }
 
-<<<<<<< HEAD
-type Planet @model(name:Planet) {
-=======
 type Planet @model(name:""Planet"") {
->>>>>>> 55b6a9f0
     id : ID,
     name : String,
     character: Character,
@@ -49,11 +41,7 @@
     stars: [Star]
 }
 
-<<<<<<< HEAD
-type Star @model(name:Star) {
-=======
 type Star @model(name:""Star"") {
->>>>>>> 55b6a9f0
     id : ID,
     name : String
 }";
