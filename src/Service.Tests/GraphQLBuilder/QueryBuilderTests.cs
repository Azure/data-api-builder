using System.Collections.Generic;
using System.Linq;
using Azure.DataApiBuilder.Auth;
using Azure.DataApiBuilder.Config;
using Azure.DataApiBuilder.Service.GraphQLBuilder.Queries;
using Azure.DataApiBuilder.Service.Tests.GraphQLBuilder.Helpers;
using HotChocolate.Language;
using Microsoft.VisualStudio.TestTools.UnitTesting;

namespace Azure.DataApiBuilder.Service.Tests.GraphQLBuilder
{
    [TestClass]
    public class QueryBuilderTests
    {
        private const int NUMBER_OF_ARGUMENTS = 4;

        private Dictionary<string, EntityMetadata> _entityPermissions;

        /// <summary>
        /// Create stub entityPermissions to enable QueryBuilder to create
        /// queries in GraphQL schema. Without permissions present
        /// (i.e. no roles defined for action on entity), then queries
        /// will not be created in schema since it is inaccessible
        /// as stated by permissions configuration.
        /// </summary>
        [TestInitialize]
        public void SetupEntityPermissionsMap()
        {
            _entityPermissions = GraphQLTestHelpers.CreateStubEntityPermissionsMap(
                    new string[] { "Foo" },
                    new Config.Operation[] { Config.Operation.Read },
                    new string[] { "anonymous", "authenticated" }
                    );
        }

        [DataTestMethod]
        [TestCategory("Query Generation")]
        [TestCategory("Single item access")]
        [DataRow(new string[] { "authenticated" }, true,
            DisplayName = "Validates @authorize directive is added.")]
        [DataRow(new string[] { "anonymous" }, false,
            DisplayName = "Validates @authorize directive is NOT added.")]
        [DataRow(new string[] { "anonymous", "authenticated" }, false,
            DisplayName = "Validates @authorize directive is NOT added - multiple roles")]
        public void CanGenerateByPKQuery(
            IEnumerable<string> roles,
            bool isAuthorizeDirectiveExpected)
        {
            string gql =
                @"
type Foo @model(name:""Foo"") {
    id: ID!
}
                ";

            DocumentNode root = Utf8GraphQLParser.Parse(gql);
            Dictionary<string, EntityMetadata> entityPermissionsMap
                = GraphQLTestHelpers.CreateStubEntityPermissionsMap(
                    new string[] { "Foo" },
                    new Config.Operation[] { Config.Operation.Read },
                    roles);
            DocumentNode queryRoot = QueryBuilder.Build(
                root,
                DatabaseType.cosmosdb_nosql,
                new Dictionary<string, Entity> { { "Foo", GraphQLTestHelpers.GenerateEmptyEntity() } },
                inputTypes: new(),
                entityPermissionsMap: entityPermissionsMap
                );

            ObjectTypeDefinitionNode query = GetQueryNode(queryRoot);
            Assert.AreEqual(1, query.Fields.Count(f => f.Name.Value == $"foo_by_pk"));
            FieldDefinitionNode pkField =
                query.Fields.Where(f => f.Name.Value == $"foo_by_pk").First();
            Assert.AreEqual(expected: isAuthorizeDirectiveExpected ? 1 : 0,
                actual: pkField.Directives.Count);
        }

        [TestMethod]
        [TestCategory("Query Generation")]
        [TestCategory("Single item access")]
        public void UsedIdFieldByDefault()
        {
            string gql =
                @"
type Foo @model(name:""Foo"") {
    id: ID!
}
                ";

            DocumentNode root = Utf8GraphQLParser.Parse(gql);

            DocumentNode queryRoot = QueryBuilder.Build(
                root,
                DatabaseType.cosmosdb_nosql,
                new Dictionary<string, Entity> { { "Foo", GraphQLTestHelpers.GenerateEmptyEntity() } },
                inputTypes: new(),
                entityPermissionsMap: _entityPermissions
                );

            ObjectTypeDefinitionNode query = GetQueryNode(queryRoot);
            FieldDefinitionNode field = query.Fields.First(f => f.Name.Value == $"foo_by_pk");
            IReadOnlyList<InputValueDefinitionNode> args = field.Arguments;

            Assert.AreEqual(2, args.Count);
            Assert.IsTrue(args.Any(a => a.Name.Value == "id"));
            Assert.AreEqual("ID", args.First(a => a.Name.Value == "id").Type.InnerType().NamedType().Name.Value);
            Assert.IsTrue(args.Any(a => a.Name.Value == "_partitionKeyValue"));
            Assert.AreEqual("String", args.First(a => a.Name.Value == "_partitionKeyValue").Type.InnerType().NamedType().Name.Value);
        }

        [DataTestMethod]
        [TestCategory("Query Generation")]
        [TestCategory("Collection access")]
        [DataRow(new string[] { "authenticated" }, true,
            DisplayName = "Validates @authorize directive is added.")]
        [DataRow(new string[] { "anonymous" }, false,
            DisplayName = "Validates @authorize directive is NOT added.")]
        [DataRow(new string[] { "anonymous", "authenticated" }, false,
            DisplayName = "Validates @authorize directive is NOT added - multiple roles")]
        public void CanGenerateCollectionQuery(
            IEnumerable<string> roles,
            bool isAuthorizeDirectiveExpected)
        {
            string gql =
                @"
type foo @model(name:""foo"") {
    id: ID!
}
                ";

            DocumentNode root = Utf8GraphQLParser.Parse(gql);
            Dictionary<string, EntityMetadata> entityPermissionsMap
                = GraphQLTestHelpers.CreateStubEntityPermissionsMap(
                    new string[] { "foo" },
                    new Config.Operation[] { Config.Operation.Read },
                    roles);
            DocumentNode queryRoot = QueryBuilder.Build(
                root,
                DatabaseType.cosmosdb_nosql,
                new Dictionary<string, Entity> { { "foo", GraphQLTestHelpers.GenerateEmptyEntity() } },
                inputTypes: new(),
                entityPermissionsMap: entityPermissionsMap
                );

            ObjectTypeDefinitionNode query = GetQueryNode(queryRoot);
            Assert.AreEqual(1, query.Fields.Count(f => f.Name.Value == $"foos"));
            FieldDefinitionNode collectionField =
                query.Fields.Where(f => f.Name.Value == $"foos").First();
            Assert.AreEqual(expected: isAuthorizeDirectiveExpected ? 1 : 0,
                actual: collectionField.Directives.Count);
        }

        [TestMethod]
        [TestCategory("Query Generation")]
        [TestCategory("Collection access")]
        public void CollectionQueryResultTypeHasItemFieldAndContinuation()
        {
            string gql =
                @"
type Foo @model(name:""Foo"") {
    id: ID!
}
                ";

            DocumentNode root = Utf8GraphQLParser.Parse(gql);

            DocumentNode queryRoot = QueryBuilder.Build(
                root,
                DatabaseType.cosmosdb_nosql,
                new Dictionary<string, Entity> { { "Foo", GraphQLTestHelpers.GenerateEmptyEntity() } },
                inputTypes: new(),
                entityPermissionsMap: _entityPermissions
                );

            ObjectTypeDefinitionNode query = GetQueryNode(queryRoot);
            string returnTypeName = query.Fields.First(f => f.Name.Value == $"foos").Type.NamedType().Name.Value;
            ObjectTypeDefinitionNode returnType = queryRoot.Definitions.Where(d => d is ObjectTypeDefinitionNode).Cast<ObjectTypeDefinitionNode>().First(d => d.Name.Value == returnTypeName);
            Assert.AreEqual(3, returnType.Fields.Count);
            Assert.AreEqual("items", returnType.Fields[0].Name.Value);
            Assert.AreEqual("[Foo!]!", returnType.Fields[0].Type.ToString());
            Assert.AreEqual(QueryBuilder.PAGINATION_TOKEN_FIELD_NAME, returnType.Fields[1].Name.Value);
            Assert.AreEqual("String", returnType.Fields[1].Type.NamedType().Name.Value);
            Assert.AreEqual("hasNextPage", returnType.Fields[2].Name.Value);
            Assert.AreEqual("Boolean", returnType.Fields[2].Type.NamedType().Name.Value);
        }

        [TestMethod]
        public void PrimaryKeyFieldAsQueryInput()
        {
            string gql =
                @"
type Foo @model(name:""Foo"") {
    foo_id: Int! @primaryKey(databaseType: ""bigint"")
}
";

            DocumentNode root = Utf8GraphQLParser.Parse(gql);

            DocumentNode queryRoot = QueryBuilder.Build(
                root,
                DatabaseType.mssql,
                new Dictionary<string, Entity> { { "Foo", GraphQLTestHelpers.GenerateEmptyEntity() } },
                inputTypes: new(),
                entityPermissionsMap: _entityPermissions
                );

            ObjectTypeDefinitionNode query = GetQueryNode(queryRoot);
            FieldDefinitionNode byIdQuery = query.Fields.First(f => f.Name.Value == $"foo_by_pk");
            Assert.AreEqual("foo_id", byIdQuery.Arguments[0].Name.Value);
        }

        [TestMethod]
        public void PrimaryKeyFieldAsQueryInputCosmos()
        {
            string gql =
                @"
type Foo @model(name:""Foo"") {
    foo_id: Int!
}
";

            DocumentNode root = Utf8GraphQLParser.Parse(gql);

            DocumentNode queryRoot = QueryBuilder.Build(
                            root,
                            DatabaseType.cosmosdb_nosql,
                            new Dictionary<string, Entity> { { "Foo", GraphQLTestHelpers.GenerateEmptyEntity() } },
                            inputTypes: new(),
                            entityPermissionsMap: _entityPermissions
                            );

            ObjectTypeDefinitionNode query = GetQueryNode(queryRoot);
            FieldDefinitionNode byIdQuery = query.Fields.First(f => f.Name.Value == $"foo_by_pk");
            Assert.AreEqual("id", byIdQuery.Arguments[0].Name.Value);
            Assert.AreEqual("_partitionKeyValue", byIdQuery.Arguments[1].Name.Value);
        }

        [TestMethod]
        public void RelationshipWithCardinalityOfManyGetsQueryFields()
        {
            string gql =
                @"
type Table @model(name: ""table"") {
  otherTable: FkTable! @relationship(target: ""FkTable"", cardinality: ""Many"")
}
";

            DocumentNode root = Utf8GraphQLParser.Parse(gql);
            ObjectTypeDefinitionNode node = (ObjectTypeDefinitionNode)root.Definitions[0];

            Dictionary<string, InputObjectTypeDefinitionNode> inputObjects = new()
            {
                { "FkTable", new InputObjectTypeDefinitionNode(location: null, new("FkTableFilter"), description: null, new List<DirectiveNode>(), new List<InputValueDefinitionNode>()) }
            };
            ObjectTypeDefinitionNode updatedNode = QueryBuilder.AddQueryArgumentsForRelationships(node, inputObjects);

            Assert.AreNotEqual(node, updatedNode);

            FieldDefinitionNode field = updatedNode.Fields[0];
            Assert.AreEqual(NUMBER_OF_ARGUMENTS, field.Arguments.Count, $"Query fields should have {NUMBER_OF_ARGUMENTS} arguments");
            Assert.AreEqual(QueryBuilder.PAGE_START_ARGUMENT_NAME, field.Arguments[0].Name.Value, "First argument should be the page start");
            Assert.AreEqual(QueryBuilder.PAGINATION_TOKEN_ARGUMENT_NAME, field.Arguments[1].Name.Value, "Second argument is pagination token");
            Assert.AreEqual(QueryBuilder.FILTER_FIELD_NAME, field.Arguments[2].Name.Value, "Third argument is typed filter field");
            Assert.AreEqual("FkTableFilterInput", field.Arguments[2].Type.NamedType().Name.Value, "Typed filter field should be filter type of target object type");
            Assert.AreEqual(QueryBuilder.ORDER_BY_FIELD_NAME, field.Arguments[3].Name.Value, "Fourth argument is typed order by field");
            Assert.AreEqual("FkTableOrderByInput", field.Arguments[3].Type.NamedType().Name.Value, "Typed order by field should be order by type of target object type");
        }

        [TestMethod]
        public void RelationshipWithCardinalityOfOneIsntUpdated()
        {
            string gql =
                @"
type Table @model(name: ""table"") {
  otherTable: FkTable! @relationship(target: ""FkTable"", cardinality: ""One"")
}
";

            DocumentNode root = Utf8GraphQLParser.Parse(gql);
            ObjectTypeDefinitionNode node = (ObjectTypeDefinitionNode)root.Definitions[0];

            Dictionary<string, InputObjectTypeDefinitionNode> inputObjects = new()
            {
                { "FkTable", new InputObjectTypeDefinitionNode(location: null, new("FkTableFilter"), description: null, new List<DirectiveNode>(), new List<InputValueDefinitionNode>()) }
            };
            ObjectTypeDefinitionNode updatedNode = QueryBuilder.AddQueryArgumentsForRelationships(node, inputObjects);

            Assert.AreEqual(node, updatedNode);

            FieldDefinitionNode field = updatedNode.Fields[0];
            Assert.AreEqual(0, field.Arguments.Count, "No query fields on cardinality of One relationshop");
        }

        /// <summary>
        /// We assume that the user will provide a singular name for the entity. Users have the option of providing singular and
        /// plural names for an entity in the config to have more control over the graphql schema generation.
        /// When singular and plural names are specified by the user, these names will be used for generating the
        /// queries and mutations in the schema.
        /// When singular and plural names are not provided, the queries and mutations will be generated with the entity's name.
        /// Further, the queries and descriptions will get generated with the same case as defined by the user.
        /// This test validates that this naming convention is followed for the queries when the schema is generated.
        /// </summary>
        /// <param name="gql">Type definition for the entity</param>
        /// <param name="entityName">Name of the entity</param>
        /// <param name="singularName">Singular name provided by the user</param>
        /// <param name="pluralName">Plural name provided by the user</param>
        /// <param name="expectedQueryNameForPK"> Expected name for the primary key query</param>
        /// <param name="expectedQueryNameForList"> Expected name for the query to fetch all items </param>
        /// <param name="expectedNameInDescription">Expected name in the description for both the queries</param>
        [DataTestMethod]
        [DataRow(GraphQLTestHelpers.BOOK_GQL, "Book", null, null, "book_by_pk", "books", "Book",
            DisplayName = "Query name and description validation for singular entity name with singular plural not defined")]
        [DataRow(GraphQLTestHelpers.BOOK_GQL, "Book", "book", "books", "book_by_pk", "books", "book",
            DisplayName = "Query name and description validation for singular entity name with singular plural defined")]
        [DataRow(GraphQLTestHelpers.BOOKS_GQL, "Books", null, null, "books_by_pk", "books", "Books",
            DisplayName = "Query name and description validation for plural entity name with singular plural not defined")]
        [DataRow(GraphQLTestHelpers.BOOKS_GQL, "Books", "book", "books", "book_by_pk", "books", "book",
            DisplayName = "Query name and description validation for plural entity name with singular plural defined")]
        [DataRow(GraphQLTestHelpers.BOOKS_GQL, "Books", "book", "", "book_by_pk", "books", "book",
            DisplayName = "Query name and description validations for plural entity name with singular defined")]
        [DataRow(GraphQLTestHelpers.PEOPLE_GQL, "People", "Person", "People", "person_by_pk", "people", "Person",
            DisplayName = "Query name and description validation for indirect plural entity name with singular and plural name defined")]
        public void ValidateQueriesAreCreatedWithRightName(
            string gql,
            string entityName,
            string singularName,
            string pluralName,
            string expectedQueryNameForPK,
            string expectedQueryNameForList,
            string expectedNameInDescription
            )
        {
            DocumentNode root = Utf8GraphQLParser.Parse(gql);
            Dictionary<string, EntityMetadata> entityPermissionsMap
                = GraphQLTestHelpers.CreateStubEntityPermissionsMap(
                    new string[] { entityName },
                    new Config.Operation[] { Config.Operation.Read },
                    new string[] { "anonymous", "authenticated" });

            Entity entity = (singularName is not null)
                                ? GraphQLTestHelpers.GenerateEntityWithSingularPlural(singularName, pluralName)
                                : GraphQLTestHelpers.GenerateEmptyEntity();

            DocumentNode queryRoot = QueryBuilder.Build(
                root,
                DatabaseType.cosmosdb_nosql,
                new Dictionary<string, Entity> { { entityName, entity } },
                inputTypes: new(),
                entityPermissionsMap: entityPermissionsMap
                );

            ObjectTypeDefinitionNode query = GetQueryNode(queryRoot);
            Assert.IsNotNull(query);

            // Two queries - 1) Query for an item using PK 2) Query for all items should be created.
            // Check to validate the count of queries created.
            Assert.AreEqual(2, query.Fields.Count);

            // Name and Description validations for the query for fetching by PK.
            Assert.AreEqual(1, query.Fields.Count(f => f.Name.Value == expectedQueryNameForPK));
            FieldDefinitionNode pkQueryFieldNode = query.Fields.First(f => f.Name.Value == expectedQueryNameForPK);
            string expectedPKQueryDescription = $"Get a {expectedNameInDescription} from the database by its ID/primary key";
            Assert.AreEqual(expectedPKQueryDescription, pkQueryFieldNode.Description.Value);

            // Name and Description validations for the query for fetching all items.
            Assert.AreEqual(1, query.Fields.Count(f => f.Name.Value == expectedQueryNameForList));
            FieldDefinitionNode allItemsQueryFieldNode = query.Fields.First(f => f.Name.Value == expectedQueryNameForList);
            string expectedAllQueryDescription = $"Get a list of all the {expectedNameInDescription} items from the database";
            Assert.AreEqual(expectedAllQueryDescription, allItemsQueryFieldNode.Description.Value);
        }

        /// <summary>
<<<<<<< HEAD
        /// Tests the GraphQL schema builder method QueryBuild.Build()'s behavior when processing stored procedure entity configuration
=======
        /// Tests the GraphQL schema builder method QueryBuilder.Build()'s behavior when processing stored procedure entity configuration
>>>>>>> ad6dcbb3
        /// which may explicitly define the field type(query/mutation) of the entity.
        /// </summary>
        /// <param name="graphQLOperation">Query or Mutation</param>
        /// <param name="operations">CRUD + Execute -> for EntityPermissionsMap </param>
        /// <param name="permissionOperations">CRUD + Execute -> for Entity.Permissions</param>
        /// <param name="expectsQueryField">Whether QueryBuilder will generate a query field for the GraphQL schema.</param>
        [DataTestMethod]
<<<<<<< HEAD
=======
        [Ignore]
>>>>>>> ad6dcbb3
        [DataRow(GraphQLOperation.Query, new[] { Config.Operation.Execute }, new[] { "execute" }, true, DisplayName = "Query field generated since all metadata is valid")]
        [DataRow(null, new[] { Config.Operation.Execute }, new[] { "execute" }, false, DisplayName = "Query field not generated since default operation is mutation.")]
        [DataRow(GraphQLOperation.Query, new[] { Config.Operation.Read }, new[] { "read" }, false, DisplayName = "Query field not generated because invalid permissions were supplied")]
        [DataRow(GraphQLOperation.Mutation, new[] { Config.Operation.Execute }, new[] { "execute" }, false, DisplayName = "Query field not generated because the configured operation is mutation.")]
        public void StoredProcedureEntityAsQueryField(GraphQLOperation graphQLOperation, Config.Operation[] operations, string[] permissionOperations, bool expectsQueryField)
        {
            string gql =
            @"
            type StoredProcedureType @model(name:""MyStoredProcedure"") {
                field1: string
            }
            ";

            DocumentNode root = Utf8GraphQLParser.Parse(gql);
            _entityPermissions = GraphQLTestHelpers.CreateStubEntityPermissionsMap(
                    new string[] { "MyStoredProcedure" },
                    operations,
                    new string[] { "anonymous", "authenticated" }
                    );
            Entity entity = GraphQLTestHelpers.GenerateStoredProcedureEntity(graphQLTypeName: "StoredProcedureType", graphQLOperation, permissionOperations);

            DocumentNode queryRoot = QueryBuilder.Build(
                root,
                DatabaseType.mssql,
                new Dictionary<string, Entity> { { "MyStoredProcedure", entity } },
                inputTypes: new(),
                entityPermissionsMap: _entityPermissions
                );

            ObjectTypeDefinitionNode query = GetQueryNode(queryRoot);

            // With a minimized configuration for this entity, the only field expected is the one that may be generated from this test.
            const string FIELDNOTFOUND_ERROR = "The expected query field definition was not detected.";

            if (expectsQueryField)
            {
                Assert.IsTrue(query.Fields.Any(), message: FIELDNOTFOUND_ERROR);
                FieldDefinitionNode field = query.Fields.First(f => f.Name.Value == $"executeStoredProcedureType");
                Assert.IsNotNull(field, message: FIELDNOTFOUND_ERROR);
                string actualQueryType = field.Type.ToString();
                Assert.AreEqual(expected: "[StoredProcedureType!]!", actual: actualQueryType, message: $"Incorrect query field type: {actualQueryType}");
            }
            else
            {
                Assert.IsTrue(!query.Fields.Any(), message: FIELDNOTFOUND_ERROR);
            }

        }

        public static ObjectTypeDefinitionNode GetQueryNode(DocumentNode queryRoot)
        {
            return (ObjectTypeDefinitionNode)queryRoot.Definitions.First(d => d is ObjectTypeDefinitionNode node && node.Name.Value == "Query");
        }
    }
}<|MERGE_RESOLUTION|>--- conflicted
+++ resolved
@@ -370,11 +370,7 @@
         }
 
         /// <summary>
-<<<<<<< HEAD
-        /// Tests the GraphQL schema builder method QueryBuild.Build()'s behavior when processing stored procedure entity configuration
-=======
         /// Tests the GraphQL schema builder method QueryBuilder.Build()'s behavior when processing stored procedure entity configuration
->>>>>>> ad6dcbb3
         /// which may explicitly define the field type(query/mutation) of the entity.
         /// </summary>
         /// <param name="graphQLOperation">Query or Mutation</param>
@@ -382,10 +378,7 @@
         /// <param name="permissionOperations">CRUD + Execute -> for Entity.Permissions</param>
         /// <param name="expectsQueryField">Whether QueryBuilder will generate a query field for the GraphQL schema.</param>
         [DataTestMethod]
-<<<<<<< HEAD
-=======
         [Ignore]
->>>>>>> ad6dcbb3
         [DataRow(GraphQLOperation.Query, new[] { Config.Operation.Execute }, new[] { "execute" }, true, DisplayName = "Query field generated since all metadata is valid")]
         [DataRow(null, new[] { Config.Operation.Execute }, new[] { "execute" }, false, DisplayName = "Query field not generated since default operation is mutation.")]
         [DataRow(GraphQLOperation.Query, new[] { Config.Operation.Read }, new[] { "read" }, false, DisplayName = "Query field not generated because invalid permissions were supplied")]
