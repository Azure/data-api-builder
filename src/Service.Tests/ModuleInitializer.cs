--- conflicted
+++ resolved
@@ -73,15 +73,6 @@
         VerifierSettings.IgnoreMember<RuntimeConfig>(config => config.CosmosDataSourceUsed);
         // Ignore the IsRequestBodyStrict as that's unimportant from a test standpoint.
         VerifierSettings.IgnoreMember<RuntimeConfig>(config => config.IsRequestBodyStrict);
-<<<<<<< HEAD
-        // Ignore the IsGraphQLEnabled as that's unimportant from a test standpoint.
-        VerifierSettings.IgnoreMember<RuntimeConfig>(config => config.IsGraphQLEnabled);
-        // Ignore the IsRestEnabled as that's unimportant from a test standpoint.
-        VerifierSettings.IgnoreMember<RuntimeConfig>(config => config.IsRestEnabled);
-        // Ignore the IsMcpEnabled as that's unimportant from a test standpoint.
-        VerifierSettings.IgnoreMember<RuntimeConfig>(config => config.IsMcpEnabled);
-=======
->>>>>>> a2f779cf
         // Ignore the McpDmlTools as that's unimportant from a test standpoint.
         VerifierSettings.IgnoreMember<RuntimeConfig>(config => config.McpDmlTools);
         // Ignore the IsStaticWebAppsIdentityProvider as that's unimportant from a test standpoint.
