﻿{
  DataSource: {
    DatabaseType: MSSQL,
    Options: {
      set-session-context: true
    }
  },
  Runtime: {
    Rest: {
      Enabled: true,
      Path: /api,
      RequestBodyStrict: true
    },
    GraphQL: {
      Enabled: true,
      Path: /graphql,
      AllowIntrospection: true
    },
    Host: {
      Cors: {
        Origins: [
          http://localhost:5000
        ],
        AllowCredentials: false
      },
      Authentication: {
        Provider: StaticWebApps
      }
    }
  },
  Entities: [
    {
      Publisher: {
        Source: {
          Object: publishers,
          Type: Table
        },
        GraphQL: {
          Singular: Publisher,
          Plural: Publishers,
          Enabled: true
        },
        Rest: {
          Enabled: true
        },
        Permissions: [
          {
            Role: anonymous,
            Actions: [
              {
                Action: Read
              }
            ]
          },
          {
            Role: authenticated,
            Actions: [
              {
                Action: Create
              },
              {
                Action: Read
              },
              {
                Action: Update
              },
              {
                Action: Delete
              }
            ]
          },
          {
            Role: policy_tester_01,
            Actions: [
              {
                Action: Read,
                Fields: {
                  Include: [
                    *
                  ]
                },
                Policy: {
                  Database: @item.id eq 1940
                }
              },
              {
                Action: Update,
                Fields: {
                  Include: [
                    *
                  ]
                }
              },
              {
                Action: Create
              },
              {
                Action: Delete
              }
            ]
          },
          {
            Role: policy_tester_02,
            Actions: [
              {
                Action: Read,
                Fields: {
                  Include: [
                    *
                  ]
                },
                Policy: {
                  Database: @item.id ne 1940
                }
              },
              {
                Action: Update,
                Fields: {
                  Include: [
                    *
                  ]
                }
              },
              {
                Action: Create
              },
              {
                Action: Delete
              }
            ]
          },
          {
            Role: policy_tester_03,
            Actions: [
              {
                Action: Read,
                Fields: {
                  Include: [
                    *
                  ]
                },
                Policy: {
                  Database: @item.id ne 1940
                }
              },
              {
                Action: Update,
                Fields: {
                  Include: [
                    *
                  ]
                }
              },
              {
                Action: Create
              },
              {
                Action: Delete
              }
            ]
          },
          {
            Role: policy_tester_04,
            Actions: [
              {
                Action: Read,
                Fields: {
                  Include: [
                    *
                  ]
                },
                Policy: {
                  Database: @item.id eq 1940
                }
              },
              {
                Action: Update,
                Fields: {
                  Include: [
                    *
                  ]
                }
              },
              {
                Action: Create
              },
              {
                Action: Delete
              }
            ]
          },
          {
            Role: policy_tester_06,
            Actions: [
              {
                Action: Read,
                Fields: {
                  Include: [
                    *
                  ]
                },
                Policy: {
                  Database: @item.id eq 1940
                }
              },
              {
                Action: Update,
                Fields: {
                  Include: [
                    *
                  ]
                }
              },
              {
                Action: Create
              },
              {
                Action: Delete
              }
            ]
          },
          {
            Role: database_policy_tester,
            Actions: [
              {
                Action: Create,
                Policy: {
                  Database: @item.name ne 'New publisher'
                }
              },
              {
                Action: Update,
                Policy: {
                  Database: @item.id ne 1234
                }
              },
              {
                Action: Read,
                Policy: {
                  Database: @item.id ne 1234 or @item.id gt 1940
                }
              }
            ]
          }
        ],
        Relationships: {
          books: {
            Cardinality: Many,
            TargetEntity: Book
          }
        }
      }
    },
    {
      Stock: {
        Source: {
          Object: stocks,
          Type: Table
        },
        GraphQL: {
          Singular: Stock,
          Plural: Stocks,
          Enabled: true
        },
        Rest: {
          Path: /commodities,
          Enabled: true
        },
        Permissions: [
          {
            Role: anonymous,
            Actions: [
              {
                Action: Create
              },
              {
                Action: Read
              },
              {
                Action: Update
              },
              {
                Action: Delete
              }
            ]
          },
          {
            Role: authenticated,
            Actions: [
              {
                Action: Create
              },
              {
                Action: Read
              },
              {
                Action: Update
              },
              {
                Action: Delete
              }
            ]
          },
          {
            Role: TestNestedFilterFieldIsNull_ColumnForbidden,
            Actions: [
              {
                Action: Read
              }
            ]
          },
          {
            Role: TestNestedFilterFieldIsNull_EntityReadForbidden,
            Actions: [
              {
                Action: Read
              }
            ]
          },
          {
            Role: database_policy_tester,
            Actions: [
              {
                Action: Read
              },
              {
                Action: Create,
                Policy: {
                  Database: @item.pieceid ne 6 and @item.piecesAvailable gt 0
                }
              },
              {
                Action: Update,
                Policy: {
                  Database: @item.pieceid ne 1
                }
              }
            ]
          },
          {
            Role: test_role_with_noread,
            Actions: [
              {
                Action: Create
              },
              {
                Action: Update
              },
              {
                Action: Delete
              }
            ]
          },
          {
            Role: test_role_with_excluded_fields,
            Actions: [
              {
                Action: Read,
                Fields: {
                  Exclude: [
                    categoryName
                  ]
                }
              },
              {
                Action: Create
              },
              {
                Action: Update
              },
              {
                Action: Delete
              }
            ]
          },
          {
            Role: test_role_with_policy_excluded_fields,
            Actions: [
              {
                Action: Read,
                Fields: {
                  Exclude: [
                    categoryName
                  ]
                },
                Policy: {
                  Database: @item.piecesAvailable ne 0
                }
              },
              {
                Action: Create
              },
              {
                Action: Update
              },
              {
                Action: Delete
              }
            ]
          }
        ],
        Relationships: {
          stocks_price: {
            TargetEntity: stocks_price
          }
        }
      }
    },
    {
      Book: {
        Source: {
          Object: books,
          Type: Table
        },
        GraphQL: {
          Singular: book,
          Plural: books,
          Enabled: true
        },
        Rest: {
          Enabled: true
        },
        Permissions: [
          {
            Role: anonymous,
            Actions: [
              {
                Action: Create
              },
              {
                Action: Read
              },
              {
                Action: Update
              },
              {
                Action: Delete
              }
            ]
          },
          {
            Role: authenticated,
            Actions: [
              {
                Action: Create
              },
              {
                Action: Read
              },
              {
                Action: Update
              },
              {
                Action: Delete
              }
            ]
          },
          {
            Role: policy_tester_01,
            Actions: [
              {
                Action: Read,
                Fields: {
                  Include: [
                    *
                  ]
                },
                Policy: {
                  Database: @item.title eq 'Policy-Test-01'
                }
              },
              {
                Action: Update,
                Fields: {
                  Include: [
                    *
                  ]
                }
              },
              {
                Action: Create
              },
              {
                Action: Delete
              }
            ]
          },
          {
            Role: policy_tester_02,
            Actions: [
              {
                Action: Read,
                Fields: {
                  Include: [
                    *
                  ]
                },
                Policy: {
                  Database: @item.title ne 'Policy-Test-01'
                }
              },
              {
                Action: Update,
                Fields: {
                  Include: [
                    *
                  ]
                }
              },
              {
                Action: Create
              },
              {
                Action: Delete
              }
            ]
          },
          {
            Role: policy_tester_03,
            Actions: [
              {
                Action: Read,
                Fields: {
                  Include: [
                    *
                  ]
                },
                Policy: {
                  Database: @item.title eq 'Policy-Test-01'
                }
              },
              {
                Action: Update,
                Fields: {
                  Include: [
                    *
                  ]
                }
              },
              {
                Action: Create
              },
              {
                Action: Delete
              }
            ]
          },
          {
            Role: policy_tester_04,
            Actions: [
              {
                Action: Read,
                Fields: {
                  Include: [
                    *
                  ]
                },
                Policy: {
                  Database: @item.title ne 'Policy-Test-01'
                }
              },
              {
                Action: Update,
                Fields: {
                  Include: [
                    *
                  ]
                }
              },
              {
                Action: Create
              },
              {
                Action: Delete
              }
            ]
          },
          {
            Role: policy_tester_05,
            Actions: [
              {
                Action: Read,
                Fields: {
                  Include: [
                    *
                  ]
                },
                Policy: {
                  Database: @item.id ne 9
                }
              },
              {
                Action: Update,
                Fields: {
                  Include: [
                    *
                  ]
                }
              },
              {
                Action: Create
              },
              {
                Action: Delete
              }
            ]
          },
          {
            Role: policy_tester_06,
            Actions: [
              {
                Action: Read,
                Fields: {
                  Include: [
                    *
                  ]
                },
                Policy: {
                  Database: @item.id ne 10
                }
              },
              {
                Action: Create
              },
              {
                Action: Delete
              },
              {
                Action: Update,
                Fields: {
                  Include: [
                    *
                  ]
                }
              }
            ]
          },
          {
            Role: policy_tester_07,
            Actions: [
              {
                Action: Delete,
                Fields: {
                  Include: [
                    *
                  ]
                },
                Policy: {
                  Database: @item.id ne 9
                }
              },
              {
                Action: Read,
                Fields: {
                  Include: [
                    *
                  ]
                }
              },
              {
                Action: Update,
                Fields: {
                  Include: [
                    *
                  ]
                },
                Policy: {
                  Database: @item.id ne 9
                }
              },
              {
                Action: Create
              }
            ]
          },
          {
            Role: policy_tester_08,
            Actions: [
              {
                Action: Read,
                Fields: {
                  Include: [
                    *
                  ]
                }
              },
              {
                Action: Delete,
                Fields: {
                  Include: [
                    *
                  ]
                },
                Policy: {
                  Database: @item.id eq 9
                }
              },
              {
                Action: Update,
                Fields: {
                  Include: [
                    *
                  ]
                },
                Policy: {
                  Database: @item.id eq 9
                }
              },
              {
                Action: Create
              }
            ]
          },
          {
            Role: test_role_with_noread,
            Actions: [
              {
                Action: Create
              },
              {
                Action: Update
              },
              {
                Action: Delete
              }
            ]
          },
          {
            Role: test_role_with_excluded_fields,
            Actions: [
              {
                Action: Read,
                Fields: {
                  Exclude: [
                    publisher_id
                  ]
                }
              },
              {
                Action: Create
              },
              {
                Action: Update
              },
              {
                Action: Delete
              }
            ]
          },
          {
            Role: test_role_with_policy_excluded_fields,
            Actions: [
              {
                Action: Read,
                Fields: {
                  Exclude: [
                    publisher_id
                  ]
                },
                Policy: {
                  Database: @item.title ne 'Test'
                }
              },
              {
                Action: Create
              },
              {
                Action: Update
              },
              {
                Action: Delete
              }
            ]
          }
        ],
        Mappings: {
          id: id,
          title: title
        },
        Relationships: {
          authors: {
            Cardinality: Many,
            TargetEntity: Author,
            LinkingObject: book_author_link,
            LinkingSourceFields: [
              book_id
            ],
            LinkingTargetFields: [
              author_id
            ]
          },
          publishers: {
            TargetEntity: Publisher
          },
          reviews: {
            Cardinality: Many,
            TargetEntity: Review
          },
          websiteplacement: {
            TargetEntity: BookWebsitePlacement
          }
        }
      }
    },
    {
      BookWebsitePlacement: {
        Source: {
          Object: book_website_placements,
          Type: Table
        },
        GraphQL: {
          Singular: BookWebsitePlacement,
          Plural: BookWebsitePlacements,
          Enabled: true
        },
        Rest: {
          Enabled: true
        },
        Permissions: [
          {
            Role: anonymous,
            Actions: [
              {
                Action: Read
              }
            ]
          },
          {
            Role: authenticated,
            Actions: [
              {
                Action: Delete,
                Fields: {
                  Include: [
                    *
                  ]
                },
                Policy: {
                  Database: @claims.userId eq @item.id
                }
              },
              {
                Action: Create
              },
              {
                Action: Update
              }
            ]
          }
        ],
        Relationships: {
          books: {
            TargetEntity: Book
          }
        }
      }
    },
    {
      Author: {
        Source: {
          Object: authors,
          Type: Table
        },
        GraphQL: {
          Singular: Author,
          Plural: Authors,
          Enabled: true
        },
        Rest: {
          Enabled: true
        },
        Permissions: [
          {
            Role: anonymous,
            Actions: [
              {
                Action: Read
              }
            ]
          },
          {
            Role: authenticated,
            Actions: [
              {
                Action: Create
              },
              {
                Action: Read
              },
              {
                Action: Update
              },
              {
                Action: Delete
              }
            ]
          }
        ],
        Relationships: {
          books: {
            Cardinality: Many,
            TargetEntity: Book,
            LinkingObject: book_author_link
          }
        }
      }
    },
    {
      Revenue: {
        Source: {
          Object: revenues,
          Type: Table
        },
        GraphQL: {
          Singular: Revenue,
          Plural: Revenues,
          Enabled: true
        },
        Rest: {
          Enabled: true
        },
        Permissions: [
          {
            Role: anonymous,
            Actions: [
              {
                Action: *
              }
            ]
          },
          {
            Role: database_policy_tester,
            Actions: [
              {
                Action: Create,
                Policy: {
                  Database: @item.revenue gt 1000
                }
              }
            ]
          }
        ]
      }
    },
    {
      Review: {
        Source: {
          Object: reviews,
          Type: Table
        },
        GraphQL: {
          Singular: review,
          Plural: reviews,
          Enabled: true
        },
        Rest: {
          Enabled: true
        },
        Permissions: [
          {
            Role: anonymous,
            Actions: [
              {
                Action: Create
              },
              {
                Action: Read
              },
              {
                Action: Update
              }
            ]
          },
          {
            Role: authenticated,
            Actions: [
              {
                Action: Create
              },
              {
                Action: Read
              },
              {
                Action: Update
              },
              {
                Action: Delete
              }
            ]
          }
        ],
        Relationships: {
          books: {
            TargetEntity: Book
          }
        }
      }
    },
    {
      Comic: {
        Source: {
          Object: comics,
          Type: Table
        },
        GraphQL: {
          Singular: Comic,
          Plural: Comics,
          Enabled: true
        },
        Rest: {
          Enabled: true
        },
        Permissions: [
          {
            Role: anonymous,
            Actions: [
              {
                Action: Create
              },
              {
                Action: Read
              },
              {
                Action: Update
              }
            ]
          },
          {
            Role: authenticated,
            Actions: [
              {
                Action: Create
              },
              {
                Action: Read
              },
              {
                Action: Update
              },
              {
                Action: Delete
              }
            ]
          },
          {
            Role: TestNestedFilterManyOne_ColumnForbidden,
            Actions: [
              {
                Action: Read
              }
            ]
          },
          {
            Role: TestNestedFilterManyOne_EntityReadForbidden,
            Actions: [
              {
                Action: Read
              }
            ]
          },
          {
            Role: TestNestedFilterOneMany_ColumnForbidden,
            Actions: [
              {
                Action: Read,
                Fields: {
                  Exclude: [
                    categoryName
                  ]
                }
              }
            ]
          },
          {
            Role: TestNestedFilterOneMany_EntityReadForbidden,
            Actions: [
              {
                Action: Create
              },
              {
                Action: Update
              },
              {
                Action: Delete
              }
            ]
          }
        ],
        Relationships: {
          myseries: {
            TargetEntity: series
          }
        }
      }
    },
    {
      Broker: {
        Source: {
          Object: brokers,
          Type: Table
        },
        GraphQL: {
          Singular: Broker,
          Plural: Brokers,
          Enabled: false
        },
        Rest: {
          Enabled: true
        },
        Permissions: [
          {
            Role: anonymous,
            Actions: [
              {
                Action: Read
              }
            ]
          },
          {
            Role: authenticated,
            Actions: [
              {
                Action: Create
              },
              {
                Action: Update
              },
              {
                Action: Read
              },
              {
                Action: Delete
              }
            ]
          }
        ]
      }
    },
    {
      WebsiteUser: {
        Source: {
          Object: website_users,
          Type: Table
        },
        GraphQL: {
          Singular: websiteUser,
          Plural: websiteUsers,
          Enabled: true
        },
        Rest: {
          Enabled: false
        },
        Permissions: [
          {
            Role: anonymous,
            Actions: [
              {
                Action: Create
              },
              {
                Action: Read
              },
              {
                Action: Delete
              },
              {
                Action: Update
              }
            ]
          },
          {
            Role: authenticated,
            Actions: [
              {
                Action: Create
              },
              {
                Action: Read
              },
              {
                Action: Delete
              },
              {
                Action: Update
              }
            ]
          }
        ]
      }
    },
    {
      SupportedType: {
        Source: {
          Object: type_table,
          Type: Table
        },
        GraphQL: {
          Singular: SupportedType,
          Plural: SupportedTypes,
          Enabled: true
        },
        Rest: {
          Enabled: true
        },
        Permissions: [
          {
            Role: anonymous,
            Actions: [
              {
                Action: Create
              },
              {
                Action: Read
              },
              {
                Action: Delete
              },
              {
                Action: Update
              }
            ]
          },
          {
            Role: authenticated,
            Actions: [
              {
                Action: Create
              },
              {
                Action: Read
              },
              {
                Action: Delete
              },
              {
                Action: Update
              }
            ]
          }
        ],
        Mappings: {
          id: typeid
        }
      }
    },
    {
      stocks_price: {
        Source: {
          Object: stocks_price,
          Type: Table
        },
        GraphQL: {
          Singular: stocks_price,
          Plural: stocks_prices,
          Enabled: true
        },
        Rest: {
          Enabled: true
        },
        Permissions: [
          {
            Role: authenticated,
            Actions: [
              {
                Action: Create
              },
              {
                Action: Read
              },
              {
                Action: Update
              },
              {
                Action: Delete
              }
            ]
          },
          {
            Role: anonymous,
            Actions: [
              {
                Action: Read
              }
            ]
          },
          {
            Role: TestNestedFilterFieldIsNull_ColumnForbidden,
            Actions: [
              {
                Action: Read,
                Fields: {
                  Exclude: [
                    price
                  ]
                }
              }
            ]
          },
          {
            Role: TestNestedFilterFieldIsNull_EntityReadForbidden,
            Actions: [
              {
                Action: Create
              }
            ]
          }
        ]
      }
    },
    {
      Tree: {
        Source: {
          Object: trees,
          Type: Table
        },
        GraphQL: {
          Singular: Tree,
          Plural: Trees,
          Enabled: false
        },
        Rest: {
          Enabled: true
        },
        Permissions: [
          {
            Role: anonymous,
            Actions: [
              {
                Action: Create
              },
              {
                Action: Read
              },
              {
                Action: Update
              },
              {
                Action: Delete
              }
            ]
          },
          {
            Role: authenticated,
            Actions: [
              {
                Action: Create
              },
              {
                Action: Read
              },
              {
                Action: Update
              },
              {
                Action: Delete
              }
            ]
          }
        ],
        Mappings: {
          region: United State's Region,
          species: Scientific Name
        }
      }
    },
    {
      Shrub: {
        Source: {
          Object: trees,
          Type: Table
        },
        GraphQL: {
          Singular: Shrub,
          Plural: Shrubs,
          Enabled: true
        },
        Rest: {
          Path: /plants,
          Enabled: true
        },
        Permissions: [
          {
            Role: anonymous,
            Actions: [
              {
                Action: Create
              },
              {
                Action: Read
              },
              {
                Action: Update
              },
              {
                Action: Delete
              }
            ]
          },
          {
            Role: authenticated,
            Actions: [
              {
                Action: Create
              },
              {
                Action: Read
              },
              {
                Action: Update
              },
              {
                Action: Delete
              }
            ]
          }
        ],
        Mappings: {
          species: fancyName
        }
      }
    },
    {
      Fungus: {
        Source: {
          Object: fungi,
          Type: Table
        },
        GraphQL: {
          Singular: fungus,
          Plural: fungi,
          Enabled: true
        },
        Rest: {
          Enabled: true
        },
        Permissions: [
          {
            Role: anonymous,
            Actions: [
              {
                Action: Create
              },
              {
                Action: Read
              },
              {
                Action: Update
              },
              {
                Action: Delete
              }
            ]
          },
          {
            Role: authenticated,
            Actions: [
              {
                Action: Create
              },
              {
                Action: Read
              },
              {
                Action: Update
              },
              {
                Action: Delete
              }
            ]
          },
          {
            Role: policy_tester_01,
            Actions: [
              {
                Action: Read,
                Fields: {
                  Include: [
                    *
                  ]
                },
                Policy: {
                  Database: @item.region ne 'northeast'
                }
              }
            ]
          }
        ],
        Mappings: {
          spores: hazards
        }
      }
    },
    {
      books_view_all: {
        Source: {
          Object: books_view_all,
          Type: View,
          KeyFields: [
            id
          ]
        },
        GraphQL: {
          Singular: books_view_all,
          Plural: books_view_alls,
          Enabled: true
        },
        Rest: {
          Enabled: true
        },
        Permissions: [
          {
            Role: anonymous,
            Actions: [
              {
                Action: *
              }
            ]
          },
          {
            Role: authenticated,
            Actions: [
              {
                Action: Create
              },
              {
                Action: Read
              },
              {
                Action: Update
              },
              {
                Action: Delete
              }
            ]
          }
        ]
      }
    },
    {
      books_view_with_mapping: {
        Source: {
          Object: books_view_with_mapping,
          Type: View,
          KeyFields: [
            id
          ]
        },
        GraphQL: {
          Singular: books_view_with_mapping,
          Plural: books_view_with_mappings,
          Enabled: true
        },
        Rest: {
          Enabled: true
        },
        Permissions: [
          {
            Role: anonymous,
            Actions: [
              {
                Action: *
              }
            ]
          }
        ],
        Mappings: {
          id: book_id
        }
      }
    },
    {
      stocks_view_selected: {
        Source: {
          Object: stocks_view_selected,
          Type: View,
          KeyFields: [
            categoryid,
            pieceid
          ]
        },
        GraphQL: {
          Singular: stocks_view_selected,
          Plural: stocks_view_selecteds,
          Enabled: true
        },
        Rest: {
          Enabled: true
        },
        Permissions: [
          {
            Role: anonymous,
            Actions: [
              {
                Action: *
              }
            ]
          },
          {
            Role: authenticated,
            Actions: [
              {
                Action: Create
              },
              {
                Action: Read
              },
              {
                Action: Update
              },
              {
                Action: Delete
              }
            ]
          }
        ]
      }
    },
    {
      books_publishers_view_composite: {
        Source: {
          Object: books_publishers_view_composite,
          Type: View,
          KeyFields: [
            id,
            pub_id
          ]
        },
        GraphQL: {
          Singular: books_publishers_view_composite,
          Plural: books_publishers_view_composites,
          Enabled: true
        },
        Rest: {
          Enabled: true
        },
        Permissions: [
          {
            Role: anonymous,
            Actions: [
              {
                Action: *
              }
            ]
          },
          {
            Role: authenticated,
            Actions: [
              {
                Action: Create
              },
              {
                Action: Read
              },
              {
                Action: Update
              },
              {
                Action: Delete
              }
            ]
          }
        ]
      }
    },
    {
      books_publishers_view_composite_insertable: {
        Source: {
          Object: books_publishers_view_composite_insertable,
          Type: View,
          KeyFields: [
            id,
            publisher_id
          ]
        },
        GraphQL: {
          Singular: books_publishers_view_composite_insertable,
          Plural: books_publishers_view_composite_insertables,
          Enabled: true
        },
        Rest: {
          Enabled: true
        },
        Permissions: [
          {
            Role: anonymous,
            Actions: [
              {
                Action: *
              }
            ]
          }
        ]
      }
    },
    {
      Empty: {
        Source: {
          Object: empty_table,
          Type: Table
        },
        GraphQL: {
          Singular: Empty,
          Plural: Empties,
          Enabled: true
        },
        Rest: {
          Enabled: true
        },
        Permissions: [
          {
            Role: authenticated,
            Actions: [
              {
                Action: Create
              },
              {
                Action: Read
              },
              {
                Action: Update
              },
              {
                Action: Delete
              }
            ]
          },
          {
            Role: anonymous,
            Actions: [
              {
                Action: Read
              }
            ]
          }
        ]
      }
    },
    {
      Notebook: {
        Source: {
          Object: notebooks,
          Type: Table
        },
        GraphQL: {
          Singular: Notebook,
          Plural: Notebooks,
          Enabled: true
        },
        Rest: {
          Enabled: true
        },
        Permissions: [
          {
            Role: anonymous,
            Actions: [
              {
                Action: Create
              },
              {
                Action: Update
              },
              {
                Action: Delete
              },
              {
                Action: Read,
                Fields: {
                  Include: [
                    *
                  ]
                },
                Policy: {
                  Database: @item ne 1
                }
              }
            ]
          }
        ]
      }
    },
    {
      Journal: {
        Source: {
          Object: journals,
          Type: Table
        },
        GraphQL: {
          Singular: Journal,
          Plural: Journals,
          Enabled: true
        },
        Rest: {
          Enabled: true
        },
        Permissions: [
          {
            Role: policy_tester_noupdate,
            Actions: [
              {
                Action: Read,
                Fields: {
                  Include: [
                    *
                  ]
                }
              },
              {
                Action: Update,
                Fields: {
                  Include: [
                    *
                  ]
                },
                Policy: {
                  Database: @item.id ne 1
                }
              },
              {
                Action: Create
              },
              {
                Action: Delete
              }
            ]
          },
          {
            Role: policy_tester_update_noread,
            Actions: [
              {
                Action: Delete,
                Fields: {
                  Include: [
                    *
                  ]
                },
                Policy: {
                  Database: @item.id eq 1
                }
              },
              {
                Action: Read,
                Fields: {
                  Exclude: [
                    *
                  ]
                }
              },
              {
                Action: Update,
                Fields: {
                  Include: [
                    *
                  ]
                },
                Policy: {
                  Database: @item.id eq 1
                }
              },
              {
                Action: Create
              }
            ]
          },
          {
            Role: authorizationHandlerTester,
            Actions: [
              {
                Action: Read
              }
            ]
          }
        ]
      }
    },
    {
      ArtOfWar: {
        Source: {
          Object: aow,
          Type: Table
        },
        GraphQL: {
          Singular: ArtOfWar,
          Plural: ArtOfWars,
          Enabled: false
        },
        Rest: {
          Enabled: true
        },
        Permissions: [
          {
            Role: anonymous,
            Actions: [
              {
                Action: *
              }
            ]
          },
          {
            Role: authenticated,
            Actions: [
              {
                Action: *
              }
            ]
          }
        ],
        Mappings: {
          DetailAssessmentAndPlanning: 始計,
          NoteNum: ┬─┬ノ( º _ ºノ),
          StrategicAttack: 謀攻,
          WagingWar: 作戰
        }
      }
    },
    {
      series: {
        Source: {
          Object: series,
          Type: Table
        },
        GraphQL: {
          Singular: series,
          Plural: series,
          Enabled: true
        },
        Rest: {
          Enabled: true
        },
        Permissions: [
          {
            Role: anonymous,
            Actions: [
              {
                Action: *
              }
            ]
          },
          {
            Role: TestNestedFilterManyOne_ColumnForbidden,
            Actions: [
              {
                Action: Read,
                Fields: {
                  Exclude: [
                    name
                  ]
                }
              }
            ]
          },
          {
            Role: TestNestedFilterManyOne_EntityReadForbidden,
            Actions: [
              {
                Action: Create
              },
              {
                Action: Update
              },
              {
                Action: Delete
              }
            ]
          },
          {
            Role: TestNestedFilterOneMany_ColumnForbidden,
            Actions: [
              {
                Action: Read
              }
            ]
          },
          {
            Role: TestNestedFilterOneMany_EntityReadForbidden,
            Actions: [
              {
                Action: Read
              }
            ]
          }
        ],
        Relationships: {
          comics: {
            Cardinality: Many,
            TargetEntity: Comic
          }
        }
      }
    },
    {
      Sales: {
        Source: {
          Object: sales,
          Type: Table
        },
        GraphQL: {
          Singular: Sales,
          Plural: Sales,
          Enabled: true
        },
        Rest: {
          Enabled: true
        },
        Permissions: [
          {
            Role: anonymous,
            Actions: [
              {
                Action: *
              }
            ]
          },
          {
            Role: authenticated,
            Actions: [
              {
                Action: *
              }
            ]
          }
        ]
      }
    },
    {
      User_NonAutogenRelationshipColumn: {
        Source: {
          Object: users,
          Type: Table
        },
        GraphQL: {
          Singular: User_NonAutogenRelationshipColumn,
          Plural: User_NonAutogenRelationshipColumns,
          Enabled: true
        },
        Rest: {
          Enabled: true
        },
        Permissions: [
          {
            Role: anonymous,
            Actions: [
              {
                Action: *
              }
            ]
          }
        ],
        Relationships: {
          UserProfile_NonAutogenRelationshipColumn: {
<<<<<<< HEAD
            TargetEntity: UserProfile_NonAutogenRelationshipColumn,
=======
            TargetEntity: UserProfile,
>>>>>>> e777c8ae
            SourceFields: [
              username
            ],
            TargetFields: [
              username
            ]
          }
        }
      }
    },
    {
<<<<<<< HEAD
      UserProfile_NonAutogenRelationshipColumn: {
=======
      UserProfile: {
>>>>>>> e777c8ae
        Source: {
          Object: user_profiles,
          Type: Table
        },
        GraphQL: {
<<<<<<< HEAD
          Singular: UserProfile_NonAutogenRelationshipColumn,
          Plural: UserProfile_NonAutogenRelationshipColumns,
=======
          Singular: UserProfile,
          Plural: UserProfiles,
>>>>>>> e777c8ae
          Enabled: true
        },
        Rest: {
          Enabled: true
        },
        Permissions: [
          {
            Role: anonymous,
            Actions: [
              {
                Action: *
              }
            ]
          }
        ]
      }
    },
    {
      User_AutogenRelationshipColumn: {
        Source: {
          Object: users,
          Type: Table
        },
        GraphQL: {
          Singular: User_AutogenRelationshipColumn,
          Plural: User_AutogenRelationshipColumns,
          Enabled: true
        },
        Rest: {
          Enabled: true
        },
        Permissions: [
          {
            Role: anonymous,
            Actions: [
              {
                Action: *
              }
            ]
          }
        ],
        Relationships: {
          UserProfile_AutogenRelationshipColumn: {
<<<<<<< HEAD
            TargetEntity: UserProfile_AutogenRelationshipColumn,
=======
            TargetEntity: UserProfile,
>>>>>>> e777c8ae
            SourceFields: [
              userid
            ],
            TargetFields: [
              profileid
            ]
          }
        }
      }
    },
    {
<<<<<<< HEAD
      UserProfile_AutogenRelationshipColumn: {
        Source: {
          Object: user_profiles,
          Type: Table
        },
        GraphQL: {
          Singular: UserProfile_AutogenRelationshipColumn,
          Plural: UserProfile_AutogenRelationshipColumns,
          Enabled: true
        },
        Rest: {
          Enabled: true
        },
        Permissions: [
          {
            Role: anonymous,
            Actions: [
              {
                Action: *
              }
            ]
          }
        ]
      }
    },
    {
=======
>>>>>>> e777c8ae
      User_AutogenToNonAutogenRelationshipColumn: {
        Source: {
          Object: users,
          Type: Table
        },
        GraphQL: {
          Singular: User_AutogenToNonAutogenRelationshipColumn,
          Plural: User_AutogenToNonAutogenRelationshipColumns,
          Enabled: true
        },
        Rest: {
          Enabled: true
        },
        Permissions: [
          {
            Role: anonymous,
            Actions: [
              {
                Action: *
              }
            ]
          }
        ],
        Relationships: {
          UserProfile_AutogenToNonAutogenRelationshipColumn: {
<<<<<<< HEAD
            TargetEntity: UserProfile_NonAutogenToAutogenRelationshipColumn,
=======
            TargetEntity: UserProfile,
>>>>>>> e777c8ae
            SourceFields: [
              userid,
              username
            ],
            TargetFields: [
              userid,
              username
            ]
          }
        }
      }
    },
    {
<<<<<<< HEAD
      UserProfile_NonAutogenToAutogenRelationshipColumn: {
        Source: {
          Object: user_profiles,
          Type: Table
        },
        GraphQL: {
          Singular: UserProfile_NonAutogenToAutogenRelationshipColumn,
          Plural: UserProfile_NonAutogenToAutogenRelationshipColumns,
          Enabled: true
        },
        Rest: {
          Enabled: true
        },
        Permissions: [
          {
            Role: anonymous,
            Actions: [
              {
                Action: *
              }
            ]
          }
        ]
      }
    },
    {
=======
>>>>>>> e777c8ae
      GetBooks: {
        Source: {
          Object: get_books,
          Type: stored-procedure
        },
        GraphQL: {
          Singular: GetBooks,
          Plural: GetBooks,
          Enabled: true,
          Operation: Query
        },
        Rest: {
          Methods: [
            Get
          ],
          Enabled: true
        },
        Permissions: [
          {
            Role: anonymous,
            Actions: [
              {
                Action: Execute
              }
            ]
          },
          {
            Role: authenticated,
            Actions: [
              {
                Action: Execute
              }
            ]
          }
        ]
      }
    },
    {
      GetBook: {
        Source: {
          Object: get_book_by_id,
          Type: stored-procedure
        },
        GraphQL: {
          Singular: GetBook,
          Plural: GetBooks,
          Enabled: false,
          Operation: Mutation
        },
        Rest: {
          Methods: [
            Get
          ],
          Enabled: true
        },
        Permissions: [
          {
            Role: anonymous,
            Actions: [
              {
                Action: Execute
              }
            ]
          },
          {
            Role: authenticated,
            Actions: [
              {
                Action: Execute
              }
            ]
          }
        ]
      }
    },
    {
      GetPublisher: {
        Source: {
          Object: get_publisher_by_id,
          Type: stored-procedure
        },
        GraphQL: {
          Singular: GetPublisher,
          Plural: GetPublishers,
          Enabled: true,
          Operation: Query
        },
        Rest: {
          Methods: [
            Post
          ],
          Enabled: true
        },
        Permissions: [
          {
            Role: anonymous,
            Actions: [
              {
                Action: Execute
              }
            ]
          },
          {
            Role: authenticated,
            Actions: [
              {
                Action: Execute
              }
            ]
          }
        ]
      }
    },
    {
      InsertBook: {
        Source: {
          Object: insert_book,
          Type: stored-procedure,
          Parameters: {
            publisher_id: 1234,
            title: randomX
          }
        },
        GraphQL: {
          Singular: InsertBook,
          Plural: InsertBooks,
          Enabled: true,
          Operation: Mutation
        },
        Rest: {
          Methods: [
            Post
          ],
          Enabled: true
        },
        Permissions: [
          {
            Role: anonymous,
            Actions: [
              {
                Action: Execute
              }
            ]
          },
          {
            Role: authenticated,
            Actions: [
              {
                Action: Execute
              }
            ]
          }
        ]
      }
    },
    {
      CountBooks: {
        Source: {
          Object: count_books,
          Type: stored-procedure
        },
        GraphQL: {
          Singular: CountBooks,
          Plural: CountBooks,
          Enabled: true,
          Operation: Mutation
        },
        Rest: {
          Methods: [
            Post
          ],
          Enabled: true
        },
        Permissions: [
          {
            Role: anonymous,
            Actions: [
              {
                Action: Execute
              }
            ]
          },
          {
            Role: authenticated,
            Actions: [
              {
                Action: Execute
              }
            ]
          }
        ]
      }
    },
    {
      DeleteLastInsertedBook: {
        Source: {
          Object: delete_last_inserted_book,
          Type: stored-procedure
        },
        GraphQL: {
          Singular: DeleteLastInsertedBook,
          Plural: DeleteLastInsertedBooks,
          Enabled: true,
          Operation: Mutation
        },
        Rest: {
          Methods: [
            Post
          ],
          Enabled: true
        },
        Permissions: [
          {
            Role: anonymous,
            Actions: [
              {
                Action: Execute
              }
            ]
          },
          {
            Role: authenticated,
            Actions: [
              {
                Action: Execute
              }
            ]
          }
        ]
      }
    },
    {
      UpdateBookTitle: {
        Source: {
          Object: update_book_title,
          Type: stored-procedure,
          Parameters: {
            id: 1,
            title: Testing Tonight
          }
        },
        GraphQL: {
          Singular: UpdateBookTitle,
          Plural: UpdateBookTitles,
          Enabled: true,
          Operation: Mutation
        },
        Rest: {
          Methods: [
            Post
          ],
          Enabled: true
        },
        Permissions: [
          {
            Role: anonymous,
            Actions: [
              {
                Action: Execute
              }
            ]
          },
          {
            Role: authenticated,
            Actions: [
              {
                Action: Execute
              }
            ]
          }
        ]
      }
    },
    {
      GetAuthorsHistoryByFirstName: {
        Source: {
          Object: get_authors_history_by_first_name,
          Type: stored-procedure,
          Parameters: {
            firstName: Aaron
          }
        },
        GraphQL: {
          Singular: SearchAuthorByFirstName,
          Plural: SearchAuthorByFirstNames,
          Enabled: true,
          Operation: Mutation
        },
        Rest: {
          Methods: [
            Post
          ],
          Enabled: true
        },
        Permissions: [
          {
            Role: anonymous,
            Actions: [
              {
                Action: Execute
              }
            ]
          },
          {
            Role: authenticated,
            Actions: [
              {
                Action: Execute
              }
            ]
          }
        ]
      }
    },
    {
      InsertAndDisplayAllBooksUnderGivenPublisher: {
        Source: {
          Object: insert_and_display_all_books_for_given_publisher,
          Type: stored-procedure,
          Parameters: {
            publisher_name: MyPublisher,
            title: MyTitle
          }
        },
        GraphQL: {
          Singular: InsertAndDisplayAllBooksUnderGivenPublisher,
          Plural: InsertAndDisplayAllBooksUnderGivenPublishers,
          Enabled: true,
          Operation: Mutation
        },
        Rest: {
          Methods: [
            Post
          ],
          Enabled: true
        },
        Permissions: [
          {
            Role: anonymous,
            Actions: [
              {
                Action: Execute
              }
            ]
          },
          {
            Role: authenticated,
            Actions: [
              {
                Action: Execute
              }
            ]
          }
        ]
      }
    },
    {
      GQLmappings: {
        Source: {
          Object: GQLmappings,
          Type: Table
        },
        GraphQL: {
          Singular: GQLmappings,
          Plural: GQLmappings,
          Enabled: true
        },
        Rest: {
          Enabled: true
        },
        Permissions: [
          {
            Role: anonymous,
            Actions: [
              {
                Action: *
              }
            ]
          },
          {
            Role: authenticated,
            Actions: [
              {
                Action: *
              }
            ]
          }
        ],
        Mappings: {
          __column1: column1,
          __column2: column2
        }
      }
    },
    {
      Bookmarks: {
        Source: {
          Object: bookmarks,
          Type: Table
        },
        GraphQL: {
          Singular: Bookmarks,
          Plural: Bookmarks,
          Enabled: true
        },
        Rest: {
          Enabled: true
        },
        Permissions: [
          {
            Role: anonymous,
            Actions: [
              {
                Action: *
              }
            ]
          },
          {
            Role: authenticated,
            Actions: [
              {
                Action: *
              }
            ]
          }
        ]
      }
    },
    {
      MappedBookmarks: {
        Source: {
          Object: mappedbookmarks,
          Type: Table
        },
        GraphQL: {
          Singular: MappedBookmarks,
          Plural: MappedBookmarks,
          Enabled: true
        },
        Rest: {
          Enabled: true
        },
        Permissions: [
          {
            Role: anonymous,
            Actions: [
              {
                Action: *
              }
            ]
          },
          {
            Role: authenticated,
            Actions: [
              {
                Action: *
              }
            ]
          }
        ],
        Mappings: {
          bkname: name,
          id: bkid
        }
      }
    },
    {
      FteData: {
        Source: {
          Object: fte_data,
          Type: Table
        },
        GraphQL: {
          Singular: FteData,
          Plural: FteData,
          Enabled: true
        },
        Rest: {
          Enabled: true
        },
        Permissions: [
          {
            Role: anonymous,
            Actions: [
              {
                Action: *
              }
            ]
          }
        ]
      }
    },
    {
      InternData: {
        Source: {
          Object: intern_data,
          Type: Table
        },
        GraphQL: {
          Singular: InternData,
          Plural: InternData,
          Enabled: true
        },
        Rest: {
          Enabled: true
        },
        Permissions: [
          {
            Role: anonymous,
            Actions: [
              {
                Action: *
              }
            ]
          }
        ]
      }
    },
    {
      BooksSold: {
        Source: {
          Object: books_sold,
          Type: Table
        },
        GraphQL: {
          Singular: books_sold,
          Plural: books_sold,
          Enabled: true
        },
        Rest: {
          Enabled: true
        },
        Permissions: [
          {
            Role: anonymous,
            Actions: [
              {
                Action: *
              }
            ]
          }
        ]
      }
    },
    {
      DefaultBuiltInFunction: {
        Source: {
          Object: default_with_function_table,
          Type: Table
        },
        GraphQL: {
          Singular: DefaultBuiltInFunction,
          Plural: DefaultBuiltInFunctions,
          Enabled: true
        },
        Rest: {
          Enabled: true
        },
        Permissions: [
          {
            Role: anonymous,
            Actions: [
              {
                Action: Create,
                Fields: {
                  Exclude: [
                    current_date,
                    next_date
                  ]
                }
              },
              {
                Action: Read
              },
              {
                Action: Update
              },
              {
                Action: Delete
              }
            ]
          }
        ]
      }
    },
    {
      PublisherNF: {
        Source: {
          Object: publishers,
          Type: Table
        },
        GraphQL: {
          Singular: PublisherNF,
          Plural: PublisherNFs,
          Enabled: true
        },
        Rest: {
          Enabled: true
        },
        Permissions: [
          {
            Role: authenticated,
            Actions: [
              {
                Action: Create
              },
              {
                Action: Read
              },
              {
                Action: Update
              },
              {
                Action: Delete
              }
            ]
          },
          {
            Role: TestNestedFilter_EntityReadForbidden,
            Actions: [
              {
                Action: Read
              }
            ]
          },
          {
            Role: TestNestedFilter_ColumnForbidden,
            Actions: [
              {
                Action: Read
              }
            ]
          },
          {
            Role: TestNestedFilterChained_EntityReadForbidden,
            Actions: [
              {
                Action: Create
              }
            ]
          },
          {
            Role: TestNestedFilterChained_ColumnForbidden,
            Actions: [
              {
                Action: Read,
                Fields: {
                  Exclude: [
                    name
                  ]
                }
              }
            ]
          }
        ],
        Relationships: {
          books: {
            Cardinality: Many,
            TargetEntity: BookNF
          }
        }
      }
    },
    {
      BookNF: {
        Source: {
          Object: books,
          Type: Table
        },
        GraphQL: {
          Singular: bookNF,
          Plural: booksNF,
          Enabled: true
        },
        Rest: {
          Enabled: true
        },
        Permissions: [
          {
            Role: authenticated,
            Actions: [
              {
                Action: Create
              },
              {
                Action: Read
              },
              {
                Action: Update
              },
              {
                Action: Delete
              }
            ]
          },
          {
            Role: TestNestedFilter_EntityReadForbidden,
            Actions: [
              {
                Action: Read
              }
            ]
          },
          {
            Role: TestNestedFilter_ColumnForbidden,
            Actions: [
              {
                Action: Read
              }
            ]
          },
          {
            Role: TestNestedFilterChained_EntityReadForbidden,
            Actions: [
              {
                Action: Read
              }
            ]
          },
          {
            Role: TestNestedFilterChained_ColumnForbidden,
            Actions: [
              {
                Action: Read
              }
            ]
          }
        ],
        Mappings: {
          id: id,
          title: title
        },
        Relationships: {
          authors: {
            Cardinality: Many,
            TargetEntity: AuthorNF,
            LinkingObject: book_author_link,
            LinkingSourceFields: [
              book_id
            ],
            LinkingTargetFields: [
              author_id
            ]
          },
          publishers: {
            TargetEntity: PublisherNF
          },
          reviews: {
            Cardinality: Many,
            TargetEntity: Review
          },
          websiteplacement: {
            TargetEntity: BookWebsitePlacement
          }
        }
      }
    },
    {
      AuthorNF: {
        Source: {
          Object: authors,
          Type: Table
        },
        GraphQL: {
          Singular: AuthorNF,
          Plural: AuthorNFs,
          Enabled: true
        },
        Rest: {
          Enabled: true
        },
        Permissions: [
          {
            Role: authenticated,
            Actions: [
              {
                Action: Create
              },
              {
                Action: Read
              },
              {
                Action: Update
              },
              {
                Action: Delete
              }
            ]
          },
          {
            Role: TestNestedFilter_EntityReadForbidden,
            Actions: [
              {
                Action: Create,
                Fields: {
                  Exclude: [
                    name
                  ]
                }
              }
            ]
          },
          {
            Role: TestNestedFilter_ColumnForbidden,
            Actions: [
              {
                Action: Read,
                Fields: {
                  Exclude: [
                    name
                  ]
                }
              }
            ]
          },
          {
            Role: TestNestedFilterChained_EntityReadForbidden,
            Actions: [
              {
                Action: Read
              }
            ]
          },
          {
            Role: TestNestedFilterChained_ColumnForbidden,
            Actions: [
              {
                Action: Read
              }
            ]
          }
        ],
        Relationships: {
          books: {
            Cardinality: Many,
            TargetEntity: BookNF,
            LinkingObject: book_author_link
          }
        }
      }
    }
  ]
}<|MERGE_RESOLUTION|>--- conflicted
+++ resolved
@@ -2047,11 +2047,7 @@
         ],
         Relationships: {
           UserProfile_NonAutogenRelationshipColumn: {
-<<<<<<< HEAD
-            TargetEntity: UserProfile_NonAutogenRelationshipColumn,
-=======
             TargetEntity: UserProfile,
->>>>>>> e777c8ae
             SourceFields: [
               username
             ],
@@ -2063,23 +2059,14 @@
       }
     },
     {
-<<<<<<< HEAD
-      UserProfile_NonAutogenRelationshipColumn: {
-=======
       UserProfile: {
->>>>>>> e777c8ae
         Source: {
           Object: user_profiles,
           Type: Table
         },
         GraphQL: {
-<<<<<<< HEAD
-          Singular: UserProfile_NonAutogenRelationshipColumn,
-          Plural: UserProfile_NonAutogenRelationshipColumns,
-=======
           Singular: UserProfile,
           Plural: UserProfiles,
->>>>>>> e777c8ae
           Enabled: true
         },
         Rest: {
@@ -2123,11 +2110,7 @@
         ],
         Relationships: {
           UserProfile_AutogenRelationshipColumn: {
-<<<<<<< HEAD
-            TargetEntity: UserProfile_AutogenRelationshipColumn,
-=======
             TargetEntity: UserProfile,
->>>>>>> e777c8ae
             SourceFields: [
               userid
             ],
@@ -2139,35 +2122,6 @@
       }
     },
     {
-<<<<<<< HEAD
-      UserProfile_AutogenRelationshipColumn: {
-        Source: {
-          Object: user_profiles,
-          Type: Table
-        },
-        GraphQL: {
-          Singular: UserProfile_AutogenRelationshipColumn,
-          Plural: UserProfile_AutogenRelationshipColumns,
-          Enabled: true
-        },
-        Rest: {
-          Enabled: true
-        },
-        Permissions: [
-          {
-            Role: anonymous,
-            Actions: [
-              {
-                Action: *
-              }
-            ]
-          }
-        ]
-      }
-    },
-    {
-=======
->>>>>>> e777c8ae
       User_AutogenToNonAutogenRelationshipColumn: {
         Source: {
           Object: users,
@@ -2193,11 +2147,7 @@
         ],
         Relationships: {
           UserProfile_AutogenToNonAutogenRelationshipColumn: {
-<<<<<<< HEAD
-            TargetEntity: UserProfile_NonAutogenToAutogenRelationshipColumn,
-=======
             TargetEntity: UserProfile,
->>>>>>> e777c8ae
             SourceFields: [
               userid,
               username
@@ -2211,35 +2161,6 @@
       }
     },
     {
-<<<<<<< HEAD
-      UserProfile_NonAutogenToAutogenRelationshipColumn: {
-        Source: {
-          Object: user_profiles,
-          Type: Table
-        },
-        GraphQL: {
-          Singular: UserProfile_NonAutogenToAutogenRelationshipColumn,
-          Plural: UserProfile_NonAutogenToAutogenRelationshipColumns,
-          Enabled: true
-        },
-        Rest: {
-          Enabled: true
-        },
-        Permissions: [
-          {
-            Role: anonymous,
-            Actions: [
-              {
-                Action: *
-              }
-            ]
-          }
-        ]
-      }
-    },
-    {
-=======
->>>>>>> e777c8ae
       GetBooks: {
         Source: {
           Object: get_books,
