﻿{
  DataSource: {
    DatabaseType: MSSQL,
    Options: {
      set-session-context: {
        ValueKind: True
      }
    }
  },
  Runtime: {
    Rest: {
      Enabled: true,
      Path: /api
    },
    GraphQL: {
      Enabled: true,
      Path: /graphql,
      AllowIntrospection: true
    },
    Host: {
      Cors: {
        Origins: [
          http://localhost:5000
        ],
        AllowCredentials: false
      },
      Authentication: {
        Provider: StaticWebApps
      }
    }
  },
  Entities: [
    {
      Publisher: {
        Source: {
          Object: publishers,
          Type: Table
        },
        GraphQL: {
          Singular: Publisher,
          Plural: Publishers,
          Enabled: true
        },
        Rest: {
          Enabled: true
        },
        Permissions: [
          {
            Role: anonymous,
            Actions: [
              {
                Action: Read
              }
            ]
          },
          {
            Role: authenticated,
            Actions: [
              {
                Action: Create
              },
              {
                Action: Read
              },
              {
                Action: Update
              },
              {
                Action: Delete
              }
            ]
          },
          {
            Role: policy_tester_01,
            Actions: [
              {
                Action: Read,
                Fields: {
                  Include: [
                    *
                  ]
                },
                Policy: {
                  Database: @item.id eq 1940
                }
              },
              {
                Action: Update,
                Fields: {
                  Include: [
                    *
                  ]
                }
              },
              {
                Action: Create
              },
              {
                Action: Delete
              }
            ]
          },
          {
            Role: policy_tester_02,
            Actions: [
              {
                Action: Read,
                Fields: {
                  Include: [
                    *
                  ]
                },
                Policy: {
                  Database: @item.id ne 1940
                }
              },
              {
                Action: Update,
                Fields: {
                  Include: [
                    *
                  ]
                }
              },
              {
                Action: Create
              },
              {
                Action: Delete
              }
            ]
          },
          {
            Role: policy_tester_03,
            Actions: [
              {
                Action: Read,
                Fields: {
                  Include: [
                    *
                  ]
                },
                Policy: {
                  Database: @item.id ne 1940
                }
              },
              {
                Action: Update,
                Fields: {
                  Include: [
                    *
                  ]
                }
              },
              {
                Action: Create
              },
              {
                Action: Delete
              }
            ]
          },
          {
            Role: policy_tester_04,
            Actions: [
              {
                Action: Read,
                Fields: {
                  Include: [
                    *
                  ]
                },
                Policy: {
                  Database: @item.id eq 1940
                }
              },
              {
                Action: Update,
                Fields: {
                  Include: [
                    *
                  ]
                }
              },
              {
                Action: Create
              },
              {
                Action: Delete
              }
            ]
          },
          {
            Role: policy_tester_06,
            Actions: [
              {
                Action: Read,
                Fields: {
                  Include: [
                    *
                  ]
                },
                Policy: {
                  Database: @item.id eq 1940
                }
              },
              {
                Action: Update,
                Fields: {
                  Include: [
                    *
                  ]
                }
              },
              {
                Action: Create
              },
              {
                Action: Delete
              }
            ]
          },
          {
            Role: database_policy_tester,
            Actions: [
              {
                Action: Create,
                Policy: {
                  Database: @item.name ne 'New publisher'
                }
              },
              {
                Action: Update,
                Policy: {
                  Database: @item.id ne 1234
                }
              },
              {
                Action: Read,
                Policy: {
                  Database: @item.id ne 1234 or @item.id gt 1940
                }
              }
            ]
          }
        ],
        Relationships: {
          books: {
            Cardinality: Many,
            TargetEntity: Book
          }
        }
      }
    },
    {
      Stock: {
        Source: {
          Object: stocks,
          Type: Table
        },
        GraphQL: {
          Singular: Stock,
          Plural: Stocks,
          Enabled: true
        },
        Rest: {
          Path: /commodities,
          Enabled: true
        },
        Permissions: [
          {
            Role: anonymous,
            Actions: [
              {
                Action: Create
              },
              {
                Action: Read
              },
              {
                Action: Update
              },
              {
                Action: Delete
              }
            ]
          },
          {
            Role: authenticated,
            Actions: [
              {
                Action: Create
              },
              {
                Action: Read
              },
              {
                Action: Update
              },
              {
                Action: Delete
              }
            ]
          },
          {
            Role: TestNestedFilterFieldIsNull_ColumnForbidden,
            Actions: [
              {
                Action: Read
              }
            ]
          },
          {
            Role: TestNestedFilterFieldIsNull_EntityReadForbidden,
            Actions: [
              {
                Action: Read
              }
            ]
          },
          {
            Role: database_policy_tester,
            Actions: [
              {
                Action: Create,
                Policy: {
                  Database: @item.pieceid ne 6 and @item.piecesAvailable gt 0
                }
              },
              {
                Action: Update,
                Policy: {
                  Database: @item.pieceid ne 1
                }
              }
            ]
          }
        ],
        Relationships: {
          stocks_price: {
            TargetEntity: stocks_price
          }
        }
      }
    },
    {
      Book: {
        Source: {
          Object: books,
          Type: Table
        },
        GraphQL: {
          Singular: book,
          Plural: books,
          Enabled: true
        },
        Rest: {
          Enabled: true
        },
        Permissions: [
          {
            Role: anonymous,
            Actions: [
              {
                Action: Create
              },
              {
                Action: Read
              },
              {
                Action: Update
              },
              {
                Action: Delete
              }
            ]
          },
          {
            Role: authenticated,
            Actions: [
              {
                Action: Create
              },
              {
                Action: Read
              },
              {
                Action: Update
              },
              {
                Action: Delete
              }
            ]
          },
          {
            Role: policy_tester_01,
            Actions: [
              {
                Action: Read,
                Fields: {
                  Include: [
                    *
                  ]
                },
                Policy: {
                  Database: @item.title eq 'Policy-Test-01'
                }
              },
              {
                Action: Update,
                Fields: {
                  Include: [
                    *
                  ]
                }
              },
              {
                Action: Create
              },
              {
                Action: Delete
              }
            ]
          },
          {
            Role: policy_tester_02,
            Actions: [
              {
                Action: Read,
                Fields: {
                  Include: [
                    *
                  ]
                },
                Policy: {
                  Database: @item.title ne 'Policy-Test-01'
                }
              },
              {
                Action: Update,
                Fields: {
                  Include: [
                    *
                  ]
                }
              },
              {
                Action: Create
              },
              {
                Action: Delete
              }
            ]
          },
          {
            Role: policy_tester_03,
            Actions: [
              {
                Action: Read,
                Fields: {
                  Include: [
                    *
                  ]
                },
                Policy: {
                  Database: @item.title eq 'Policy-Test-01'
                }
              },
              {
                Action: Update,
                Fields: {
                  Include: [
                    *
                  ]
                }
              },
              {
                Action: Create
              },
              {
                Action: Delete
              }
            ]
          },
          {
            Role: policy_tester_04,
            Actions: [
              {
                Action: Read,
                Fields: {
                  Include: [
                    *
                  ]
                },
                Policy: {
                  Database: @item.title ne 'Policy-Test-01'
                }
              },
              {
                Action: Update,
                Fields: {
                  Include: [
                    *
                  ]
                }
              },
              {
                Action: Create
              },
              {
                Action: Delete
              }
            ]
          },
          {
            Role: policy_tester_05,
            Actions: [
              {
                Action: Read,
                Fields: {
                  Include: [
                    *
                  ]
                },
                Policy: {
                  Database: @item.id ne 9
                }
              },
              {
                Action: Update,
                Fields: {
                  Include: [
                    *
                  ]
                }
              },
              {
                Action: Create
              },
              {
                Action: Delete
              }
            ]
          },
          {
            Role: policy_tester_06,
            Actions: [
              {
                Action: Read,
                Fields: {
                  Include: [
                    *
                  ]
                },
                Policy: {
                  Database: @item.id ne 10
                }
              },
              {
                Action: Create
              },
              {
                Action: Delete
              },
              {
                Action: Update,
                Fields: {
                  Include: [
                    *
                  ]
                }
              }
            ]
          },
          {
            Role: policy_tester_07,
            Actions: [
              {
                Action: Delete,
                Fields: {
                  Include: [
                    *
                  ]
                },
                Policy: {
                  Database: @item.id ne 9
                }
              },
              {
                Action: Read,
                Fields: {
                  Include: [
                    *
                  ]
                }
              },
              {
                Action: Update,
                Fields: {
                  Include: [
                    *
                  ]
                },
                Policy: {
                  Database: @item.id ne 9
                }
              },
              {
                Action: Create
              }
            ]
          },
          {
            Role: policy_tester_08,
            Actions: [
              {
                Action: Read,
                Fields: {
                  Include: [
                    *
                  ]
                }
              },
              {
                Action: Delete,
                Fields: {
                  Include: [
                    *
                  ]
                },
                Policy: {
                  Database: @item.id eq 9
                }
              },
              {
                Action: Update,
                Fields: {
                  Include: [
                    *
                  ]
                },
                Policy: {
                  Database: @item.id eq 9
                }
              },
              {
                Action: Create
              }
            ]
          }
        ],
        Mappings: {
          id: id,
          title: title
        },
        Relationships: {
          authors: {
            Cardinality: Many,
            TargetEntity: Author,
            LinkingObject: book_author_link,
            LinkingSourceFields: [
              book_id
            ],
            LinkingTargetFields: [
              author_id
            ]
          },
          publishers: {
            TargetEntity: Publisher
          },
          reviews: {
            Cardinality: Many,
            TargetEntity: Review
          },
          websiteplacement: {
            TargetEntity: BookWebsitePlacement
          }
        }
      }
    },
    {
      BookWebsitePlacement: {
        Source: {
          Object: book_website_placements,
          Type: Table
        },
        GraphQL: {
          Singular: BookWebsitePlacement,
          Plural: BookWebsitePlacements,
          Enabled: true
        },
        Rest: {
          Enabled: true
        },
        Permissions: [
          {
            Role: anonymous,
            Actions: [
              {
                Action: Read
              }
            ]
          },
          {
            Role: authenticated,
            Actions: [
              {
                Action: Delete,
                Fields: {
                  Include: [
                    *
                  ]
                },
                Policy: {
                  Database: @claims.userId eq @item.id
                }
              },
              {
                Action: Create
              },
              {
                Action: Update
              }
            ]
          }
        ],
        Relationships: {
          books: {
            TargetEntity: Book
          }
        }
      }
    },
    {
      Author: {
        Source: {
          Object: authors,
          Type: Table
        },
        GraphQL: {
          Singular: Author,
          Plural: Authors,
          Enabled: true
        },
        Rest: {
          Enabled: true
        },
        Permissions: [
          {
            Role: anonymous,
            Actions: [
              {
                Action: Read
              }
            ]
          },
          {
            Role: authenticated,
            Actions: [
              {
                Action: Create
              },
              {
                Action: Read
              },
              {
                Action: Update
              },
              {
                Action: Delete
              }
            ]
          }
        ],
        Relationships: {
          books: {
            Cardinality: Many,
            TargetEntity: Book,
            LinkingObject: book_author_link
          }
        }
      }
    },
    {
      Revenue: {
        Source: {
          Object: revenues,
          Type: Table
        },
        GraphQL: {
          Singular: Revenue,
          Plural: Revenues,
          Enabled: true
        },
        Rest: {
          Enabled: true
        },
        Permissions: [
          {
            Role: anonymous,
            Actions: [
              {
                Action: *
              }
            ]
          },
          {
            Role: database_policy_tester,
            Actions: [
              {
                Action: Create,
                Policy: {
                  Database: @item.revenue gt 1000
                }
              }
            ]
          }
        ]
      }
    },
    {
      Review: {
        Source: {
          Object: reviews,
          Type: Table
        },
        GraphQL: {
          Singular: review,
          Plural: reviews,
          Enabled: true
        },
        Rest: {
          Enabled: true
        },
        Permissions: [
          {
            Role: anonymous,
            Actions: [
              {
                Action: Create
              },
              {
                Action: Read
              },
              {
                Action: Update
              }
            ]
          },
          {
            Role: authenticated,
            Actions: [
              {
                Action: Create
              },
              {
                Action: Read
              },
              {
                Action: Update
              },
              {
                Action: Delete
              }
            ]
          }
        ],
        Relationships: {
          books: {
            TargetEntity: Book
          }
        }
      }
    },
    {
      Comic: {
        Source: {
          Object: comics,
          Type: Table
        },
        GraphQL: {
          Singular: Comic,
          Plural: Comics,
          Enabled: true
        },
        Rest: {
          Enabled: true
        },
        Permissions: [
          {
            Role: anonymous,
            Actions: [
              {
                Action: Create
              },
              {
                Action: Read
              },
              {
                Action: Update
              }
            ]
          },
          {
            Role: authenticated,
            Actions: [
              {
                Action: Create
              },
              {
                Action: Read
              },
              {
                Action: Update
              },
              {
                Action: Delete
              }
            ]
          },
          {
            Role: TestNestedFilterManyOne_ColumnForbidden,
            Actions: [
              {
                Action: Read
              }
            ]
          },
          {
            Role: TestNestedFilterManyOne_EntityReadForbidden,
            Actions: [
              {
                Action: Read
              }
            ]
          },
          {
            Role: TestNestedFilterOneMany_ColumnForbidden,
            Actions: [
              {
                Action: Read,
                Fields: {
                  Exclude: [
                    categoryName
                  ]
                }
              }
            ]
          },
          {
            Role: TestNestedFilterOneMany_EntityReadForbidden,
            Actions: [
              {
                Action: Create
              },
              {
                Action: Update
              },
              {
                Action: Delete
              }
            ]
          }
        ],
        Relationships: {
          myseries: {
            TargetEntity: series
          }
        }
      }
    },
    {
      Broker: {
        Source: {
          Object: brokers,
          Type: Table
        },
        GraphQL: {
          Singular: Broker,
          Plural: Brokers,
          Enabled: false
        },
        Rest: {
          Enabled: true
        },
        Permissions: [
          {
            Role: anonymous,
            Actions: [
              {
                Action: Read
              }
            ]
          },
          {
            Role: authenticated,
            Actions: [
              {
                Action: Create
              },
              {
                Action: Update
              },
              {
                Action: Read
              },
              {
                Action: Delete
              }
            ]
          }
        ]
      }
    },
    {
      WebsiteUser: {
        Source: {
          Object: website_users,
          Type: Table
        },
        GraphQL: {
          Singular: websiteUser,
          Plural: websiteUsers,
          Enabled: true
        },
        Rest: {
          Enabled: false
        },
        Permissions: [
          {
            Role: anonymous,
            Actions: [
              {
                Action: Create
              },
              {
                Action: Read
              },
              {
                Action: Delete
              },
              {
                Action: Update
              }
            ]
          },
          {
            Role: authenticated,
            Actions: [
              {
                Action: Create
              },
              {
                Action: Read
              },
              {
                Action: Delete
              },
              {
                Action: Update
              }
            ]
          }
        ]
      }
    },
    {
      SupportedType: {
        Source: {
          Object: type_table,
          Type: Table
        },
        GraphQL: {
          Singular: SupportedType,
          Plural: SupportedTypes,
          Enabled: true
        },
        Rest: {
          Enabled: true
        },
        Permissions: [
          {
            Role: anonymous,
            Actions: [
              {
                Action: Create
              },
              {
                Action: Read
              },
              {
                Action: Delete
              },
              {
                Action: Update
              }
            ]
          },
          {
            Role: authenticated,
            Actions: [
              {
                Action: Create
              },
              {
                Action: Read
              },
              {
                Action: Delete
              },
              {
                Action: Update
              }
            ]
          }
        ],
        Mappings: {
          id: typeid
        }
      }
    },
    {
      stocks_price: {
        Source: {
          Object: stocks_price,
          Type: Table
        },
        GraphQL: {
          Singular: stocks_price,
          Plural: stocks_prices,
          Enabled: true
        },
        Rest: {
          Enabled: true
        },
        Permissions: [
          {
            Role: authenticated,
            Actions: [
              {
                Action: Create
              },
              {
                Action: Read
              },
              {
                Action: Update
              },
              {
                Action: Delete
              }
            ]
          },
          {
            Role: TestNestedFilterFieldIsNull_ColumnForbidden,
            Actions: [
              {
                Action: Read,
                Fields: {
                  Exclude: [
                    price
                  ]
                }
              }
            ]
          },
          {
            Role: TestNestedFilterFieldIsNull_EntityReadForbidden,
            Actions: [
              {
                Action: Create
              }
            ]
          }
        ]
      }
    },
    {
      Tree: {
        Source: {
          Object: trees,
          Type: Table
        },
        GraphQL: {
          Singular: Tree,
          Plural: Trees,
          Enabled: false
        },
        Rest: {
          Enabled: true
        },
        Permissions: [
          {
            Role: anonymous,
            Actions: [
              {
                Action: Create
              },
              {
                Action: Read
              },
              {
                Action: Update
              },
              {
                Action: Delete
              }
            ]
          },
          {
            Role: authenticated,
            Actions: [
              {
                Action: Create
              },
              {
                Action: Read
              },
              {
                Action: Update
              },
              {
                Action: Delete
              }
            ]
          }
        ],
        Mappings: {
          region: United State's Region,
          species: Scientific Name
        }
      }
    },
    {
      Shrub: {
        Source: {
          Object: trees,
          Type: Table
        },
        GraphQL: {
          Singular: Shrub,
          Plural: Shrubs,
          Enabled: true
        },
        Rest: {
          Path: /plants,
          Enabled: true
        },
        Permissions: [
          {
            Role: anonymous,
            Actions: [
              {
                Action: Create
              },
              {
                Action: Read
              },
              {
                Action: Update
              },
              {
                Action: Delete
              }
            ]
          },
          {
            Role: authenticated,
            Actions: [
              {
                Action: Create
              },
              {
                Action: Read
              },
              {
                Action: Update
              },
              {
                Action: Delete
              }
            ]
          }
        ],
        Mappings: {
          species: fancyName
        }
      }
    },
    {
      Fungus: {
        Source: {
          Object: fungi,
          Type: Table
        },
        GraphQL: {
          Singular: fungus,
          Plural: fungi,
          Enabled: true
        },
        Rest: {
          Enabled: true
        },
        Permissions: [
          {
            Role: anonymous,
            Actions: [
              {
                Action: Create
              },
              {
                Action: Read
              },
              {
                Action: Update
              },
              {
                Action: Delete
              }
            ]
          },
          {
            Role: authenticated,
            Actions: [
              {
                Action: Create
              },
              {
                Action: Read
              },
              {
                Action: Update
              },
              {
                Action: Delete
              }
            ]
          },
          {
            Role: policy_tester_01,
            Actions: [
              {
                Action: Read,
                Fields: {
                  Include: [
                    *
                  ]
                },
                Policy: {
                  Database: @item.region ne 'northeast'
                }
              }
            ]
          }
        ],
        Mappings: {
          spores: hazards
        }
      }
    },
    {
      books_view_all: {
        Source: {
          Object: books_view_all,
          Type: View,
          KeyFields: [
            id
          ]
        },
        GraphQL: {
          Singular: books_view_all,
          Plural: books_view_alls,
          Enabled: true
        },
        Rest: {
          Enabled: true
        },
        Permissions: [
          {
            Role: anonymous,
            Actions: [
              {
                Action: *
              }
            ]
          },
          {
            Role: authenticated,
            Actions: [
              {
                Action: Create
              },
              {
                Action: Read
              },
              {
                Action: Update
              },
              {
                Action: Delete
              }
            ]
          }
        ]
      }
    },
    {
      books_view_with_mapping: {
        Source: {
          Object: books_view_with_mapping,
          Type: View,
          KeyFields: [
            id
          ]
        },
        GraphQL: {
          Singular: books_view_with_mapping,
          Plural: books_view_with_mappings,
          Enabled: true
        },
        Rest: {
          Enabled: true
        },
        Permissions: [
          {
            Role: anonymous,
            Actions: [
              {
                Action: *
              }
            ]
          }
        ],
        Mappings: {
          id: book_id
        }
      }
    },
    {
      stocks_view_selected: {
        Source: {
          Object: stocks_view_selected,
          Type: View,
          KeyFields: [
            categoryid,
            pieceid
          ]
        },
        GraphQL: {
          Singular: stocks_view_selected,
          Plural: stocks_view_selecteds,
          Enabled: true
        },
        Rest: {
          Enabled: true
        },
        Permissions: [
          {
            Role: anonymous,
            Actions: [
              {
                Action: *
              }
            ]
          },
          {
            Role: authenticated,
            Actions: [
              {
                Action: Create
              },
              {
                Action: Read
              },
              {
                Action: Update
              },
              {
                Action: Delete
              }
            ]
          }
        ]
      }
    },
    {
      books_publishers_view_composite: {
        Source: {
          Object: books_publishers_view_composite,
          Type: View,
          KeyFields: [
            id,
            pub_id
          ]
        },
        GraphQL: {
          Singular: books_publishers_view_composite,
          Plural: books_publishers_view_composites,
          Enabled: true
        },
        Rest: {
          Enabled: true
        },
        Permissions: [
          {
            Role: anonymous,
            Actions: [
              {
                Action: *
              }
            ]
          },
          {
            Role: authenticated,
            Actions: [
              {
                Action: Create
              },
              {
                Action: Read
              },
              {
                Action: Update
              },
              {
                Action: Delete
              }
            ]
          }
        ]
      }
    },
    {
      books_publishers_view_composite_insertable: {
        Source: {
          Object: books_publishers_view_composite_insertable,
          Type: View,
          KeyFields: [
            id,
            publisher_id
          ]
        },
        GraphQL: {
          Singular: books_publishers_view_composite_insertable,
          Plural: books_publishers_view_composite_insertables,
          Enabled: true
        },
        Rest: {
          Enabled: true
        },
        Permissions: [
          {
            Role: anonymous,
            Actions: [
              {
                Action: *
              }
            ]
          }
        ]
      }
    },
    {
      Empty: {
        Source: {
          Object: empty_table,
          Type: Table
        },
        GraphQL: {
          Singular: Empty,
          Plural: Empties,
          Enabled: true
        },
        Rest: {
          Enabled: true
        },
        Permissions: [
          {
            Role: authenticated,
            Actions: [
              {
                Action: Create
              },
              {
                Action: Read
              },
              {
                Action: Update
              },
              {
                Action: Delete
              }
            ]
          },
          {
            Role: anonymous,
            Actions: [
              {
                Action: Read
              }
            ]
          }
        ]
      }
    },
    {
      Notebook: {
        Source: {
          Object: notebooks,
          Type: Table
        },
        GraphQL: {
          Singular: Notebook,
          Plural: Notebooks,
          Enabled: true
        },
        Rest: {
          Enabled: true
        },
        Permissions: [
          {
            Role: anonymous,
            Actions: [
              {
                Action: Create
              },
              {
                Action: Update
              },
              {
                Action: Delete
              },
              {
                Action: Read,
                Fields: {
                  Include: [
                    *
                  ]
                },
                Policy: {
                  Database: @item ne 1
                }
              }
            ]
          }
        ]
      }
    },
    {
      Journal: {
        Source: {
          Object: journals,
          Type: Table
        },
        GraphQL: {
          Singular: Journal,
          Plural: Journals,
          Enabled: true
        },
        Rest: {
          Enabled: true
        },
        Permissions: [
          {
            Role: policy_tester_noupdate,
            Actions: [
              {
                Action: Read,
                Fields: {
                  Include: [
                    *
                  ]
                }
              },
              {
                Action: Update,
                Fields: {
                  Include: [
                    *
                  ]
                },
                Policy: {
                  Database: @item.id ne 1
                }
              },
              {
                Action: Create
              },
              {
                Action: Delete
              }
            ]
          },
          {
            Role: policy_tester_update_noread,
            Actions: [
              {
                Action: Delete,
                Fields: {
                  Include: [
                    *
                  ]
                },
                Policy: {
                  Database: @item.id eq 1
                }
              },
              {
                Action: Read,
                Fields: {
                  Exclude: [
                    *
                  ]
                }
              },
              {
                Action: Update,
                Fields: {
                  Include: [
                    *
                  ]
                },
                Policy: {
                  Database: @item.id eq 1
                }
              },
              {
                Action: Create
              }
            ]
          },
          {
            Role: authorizationHandlerTester,
            Actions: [
              {
                Action: Read
              }
            ]
          }
        ]
      }
    },
    {
      ArtOfWar: {
        Source: {
          Object: aow,
          Type: Table
        },
        GraphQL: {
          Singular: ArtOfWar,
          Plural: ArtOfWars,
          Enabled: false
        },
        Rest: {
          Enabled: true
        },
        Permissions: [
          {
            Role: anonymous,
            Actions: [
              {
                Action: *
              }
            ]
          },
          {
            Role: authenticated,
            Actions: [
              {
                Action: *
              }
            ]
          }
        ],
        Mappings: {
          DetailAssessmentAndPlanning: 始計,
          NoteNum: ┬─┬ノ( º _ ºノ),
          StrategicAttack: 謀攻,
          WagingWar: 作戰
        }
      }
    },
    {
      series: {
        Source: {
          Object: series,
          Type: Table
        },
        GraphQL: {
          Singular: series,
          Plural: series,
          Enabled: true
        },
        Rest: {
          Enabled: true
        },
        Permissions: [
          {
            Role: anonymous,
            Actions: [
              {
                Action: *
              }
            ]
          },
          {
            Role: TestNestedFilterManyOne_ColumnForbidden,
            Actions: [
              {
                Action: Read,
                Fields: {
                  Exclude: [
                    name
                  ]
                }
              }
            ]
          },
          {
            Role: TestNestedFilterManyOne_EntityReadForbidden,
            Actions: [
              {
                Action: Create
              },
              {
                Action: Update
              },
              {
                Action: Delete
              }
            ]
          },
          {
            Role: TestNestedFilterOneMany_ColumnForbidden,
            Actions: [
              {
                Action: Read
              }
            ]
          },
          {
            Role: TestNestedFilterOneMany_EntityReadForbidden,
            Actions: [
              {
                Action: Read
              }
            ]
          }
        ],
        Relationships: {
          comics: {
            Cardinality: Many,
            TargetEntity: Comic
          }
        }
      }
    },
    {
      Sales: {
        Source: {
          Object: sales,
          Type: Table
        },
        GraphQL: {
          Singular: Sales,
          Plural: Sales,
          Enabled: true
        },
        Rest: {
          Enabled: true
        },
        Permissions: [
          {
            Role: anonymous,
            Actions: [
              {
                Action: *
              }
            ]
          },
          {
            Role: authenticated,
            Actions: [
              {
                Action: *
              }
            ]
          }
        ]
      }
    },
    {
      GetBooks: {
        Source: {
          Object: get_books,
          Type: stored-procedure
        },
        GraphQL: {
          Singular: GetBooks,
          Plural: GetBooks,
          Enabled: true,
          Operation: Query
        },
        Rest: {
          Methods: [
            Get
          ],
          Enabled: true
        },
        Permissions: [
          {
            Role: anonymous,
            Actions: [
              {
                Action: Execute
              }
            ]
          },
          {
            Role: authenticated,
            Actions: [
              {
                Action: Execute
              }
            ]
          }
        ]
      }
    },
    {
      GetBook: {
        Source: {
          Object: get_book_by_id,
          Type: stored-procedure
        },
        GraphQL: {
          Singular: GetBook,
          Plural: GetBooks,
          Enabled: false,
          Operation: Mutation
        },
        Rest: {
          Methods: [
            Get
          ],
          Enabled: true
        },
        Permissions: [
          {
            Role: anonymous,
            Actions: [
              {
                Action: Execute
              }
            ]
          },
          {
            Role: authenticated,
            Actions: [
              {
                Action: Execute
              }
            ]
          }
        ]
      }
    },
    {
      GetPublisher: {
        Source: {
          Object: get_publisher_by_id,
          Type: stored-procedure,
          Parameters: {
            id: 1
          }
        },
        GraphQL: {
          Singular: GetPublisher,
          Plural: GetPublishers,
          Enabled: true,
          Operation: Mutation
        },
        Rest: {
          Methods: [
            Post
          ],
          Enabled: true
        },
        Permissions: [
          {
            Role: anonymous,
            Actions: [
              {
                Action: Execute
              }
            ]
          },
          {
            Role: authenticated,
            Actions: [
              {
                Action: Execute
              }
            ]
          }
        ]
      }
    },
    {
      InsertBook: {
        Source: {
          Object: insert_book,
          Type: stored-procedure,
          Parameters: {
            publisher_id: 1234,
            title: randomX
          }
        },
        GraphQL: {
          Singular: InsertBook,
          Plural: InsertBooks,
          Enabled: true,
          Operation: Mutation
        },
        Rest: {
          Methods: [
            Post
          ],
          Enabled: true
        },
        Permissions: [
          {
            Role: anonymous,
            Actions: [
              {
                Action: Execute
              }
            ]
          },
          {
            Role: authenticated,
            Actions: [
              {
                Action: Execute
              }
            ]
          }
        ]
      }
    },
    {
      CountBooks: {
        Source: {
          Object: count_books,
          Type: stored-procedure
        },
        GraphQL: {
          Singular: CountBooks,
          Plural: CountBooks,
          Enabled: true,
          Operation: Mutation
        },
        Rest: {
          Methods: [
            Post
          ],
          Enabled: true
        },
        Permissions: [
          {
            Role: anonymous,
            Actions: [
              {
                Action: Execute
              }
            ]
          },
          {
            Role: authenticated,
            Actions: [
              {
                Action: Execute
              }
            ]
          }
        ]
      }
    },
    {
      DeleteLastInsertedBook: {
        Source: {
          Object: delete_last_inserted_book,
          Type: stored-procedure
        },
        GraphQL: {
          Singular: DeleteLastInsertedBook,
          Plural: DeleteLastInsertedBooks,
          Enabled: true,
          Operation: Mutation
        },
        Rest: {
          Methods: [
            Post
          ],
          Enabled: true
        },
        Permissions: [
          {
            Role: anonymous,
            Actions: [
              {
                Action: Execute
              }
            ]
          },
          {
            Role: authenticated,
            Actions: [
              {
                Action: Execute
              }
            ]
          }
        ]
      }
    },
    {
      UpdateBookTitle: {
        Source: {
          Object: update_book_title,
          Type: stored-procedure,
          Parameters: {
            id: 1,
            title: Testing Tonight
          }
        },
        GraphQL: {
          Singular: UpdateBookTitle,
          Plural: UpdateBookTitles,
          Enabled: true,
          Operation: Mutation
        },
        Rest: {
          Methods: [
            Post
          ],
          Enabled: true
        },
        Permissions: [
          {
            Role: anonymous,
            Actions: [
              {
                Action: Execute
              }
            ]
          },
          {
            Role: authenticated,
            Actions: [
              {
                Action: Execute
              }
            ]
          }
        ]
      }
    },
    {
      GetAuthorsHistoryByFirstName: {
        Source: {
          Object: get_authors_history_by_first_name,
          Type: stored-procedure,
          Parameters: {
            firstName: Aaron
          }
        },
        GraphQL: {
          Singular: SearchAuthorByFirstName,
          Plural: SearchAuthorByFirstNames,
          Enabled: true,
          Operation: Mutation
        },
        Rest: {
          Methods: [
            Post
          ],
          Enabled: true
        },
        Permissions: [
          {
            Role: anonymous,
            Actions: [
              {
                Action: Execute
              }
            ]
          },
          {
            Role: authenticated,
            Actions: [
              {
                Action: Execute
              }
            ]
          }
        ]
      }
    },
    {
      InsertAndDisplayAllBooksUnderGivenPublisher: {
        Source: {
          Object: insert_and_display_all_books_for_given_publisher,
          Type: stored-procedure,
          Parameters: {
            publisher_name: MyPublisher,
            title: MyTitle
          }
        },
        GraphQL: {
          Singular: InsertAndDisplayAllBooksUnderGivenPublisher,
          Plural: InsertAndDisplayAllBooksUnderGivenPublishers,
          Enabled: true,
          Operation: Mutation
        },
        Rest: {
          Methods: [
            Post
          ],
          Enabled: true
        },
        Permissions: [
          {
            Role: anonymous,
            Actions: [
              {
                Action: Execute
              }
            ]
          },
          {
            Role: authenticated,
            Actions: [
              {
                Action: Execute
              }
            ]
          }
        ]
      }
    },
    {
      GQLmappings: {
        Source: {
          Object: GQLmappings,
          Type: Table
        },
        GraphQL: {
          Singular: GQLmappings,
          Plural: GQLmappings,
          Enabled: true
        },
        Rest: {
          Enabled: true
        },
        Permissions: [
          {
            Role: anonymous,
            Actions: [
              {
                Action: *
              }
            ]
          },
          {
            Role: authenticated,
            Actions: [
              {
                Action: *
              }
            ]
          }
        ],
        Mappings: {
          __column1: column1,
          __column2: column2
        }
      }
    },
    {
      Bookmarks: {
        Source: {
          Object: bookmarks,
          Type: Table
        },
        GraphQL: {
          Singular: Bookmarks,
          Plural: Bookmarks,
          Enabled: true
        },
        Rest: {
          Enabled: true
        },
        Permissions: [
          {
            Role: anonymous,
            Actions: [
              {
                Action: *
              }
            ]
          },
          {
            Role: authenticated,
            Actions: [
              {
                Action: *
              }
            ]
          }
        ]
      }
    },
    {
      MappedBookmarks: {
        Source: {
          Object: mappedbookmarks,
          Type: Table
        },
        GraphQL: {
          Singular: MappedBookmarks,
          Plural: MappedBookmarks,
          Enabled: true
        },
        Rest: {
          Enabled: true
        },
        Permissions: [
          {
            Role: anonymous,
            Actions: [
              {
                Action: *
              }
            ]
          },
          {
            Role: authenticated,
            Actions: [
              {
                Action: *
              }
            ]
          }
        ],
        Mappings: {
          bkname: name,
          id: bkid
        }
      }
    },
    {
<<<<<<< HEAD
      FteData: {
        Source: {
          Object: fte_data,
          Type: Table
        },
        GraphQL: {
          Singular: FteData,
          Plural: FteData,
          Enabled: true
        },
        Rest: {
          Enabled: true
        },
        Permissions: [
          {
            Role: anonymous,
            Actions: [
              {
                Action: *
              }
            ]
          }
        ]
      }
    },
    {
      InternData: {
        Source: {
          Object: intern_data,
          Type: Table
        },
        GraphQL: {
          Singular: InternData,
          Plural: InternData,
=======
      BooksSold: {
        Source: {
          Object: books_sold,
          Type: Table
        },
        GraphQL: {
          Singular: books_sold,
          Plural: books_sold,
>>>>>>> d9f2a1a4
          Enabled: true
        },
        Rest: {
          Enabled: true
        },
        Permissions: [
          {
            Role: anonymous,
            Actions: [
              {
                Action: *
              }
            ]
          }
        ]
      }
    },
    {
      PublisherNF: {
        Source: {
          Object: publishers,
          Type: Table
        },
        GraphQL: {
          Singular: PublisherNF,
          Plural: PublisherNFs,
          Enabled: true
        },
        Rest: {
          Enabled: true
        },
        Permissions: [
          {
            Role: authenticated,
            Actions: [
              {
                Action: Create
              },
              {
                Action: Read
              },
              {
                Action: Update
              },
              {
                Action: Delete
              }
            ]
          },
          {
            Role: TestNestedFilter_EntityReadForbidden,
            Actions: [
              {
                Action: Read
              }
            ]
          },
          {
            Role: TestNestedFilter_ColumnForbidden,
            Actions: [
              {
                Action: Read
              }
            ]
          },
          {
            Role: TestNestedFilterChained_EntityReadForbidden,
            Actions: [
              {
                Action: Create
              }
            ]
          },
          {
            Role: TestNestedFilterChained_ColumnForbidden,
            Actions: [
              {
                Action: Read,
                Fields: {
                  Exclude: [
                    name
                  ]
                }
              }
            ]
          }
        ],
        Relationships: {
          books: {
            Cardinality: Many,
            TargetEntity: BookNF
          }
        }
      }
    },
    {
      BookNF: {
        Source: {
          Object: books,
          Type: Table
        },
        GraphQL: {
          Singular: bookNF,
          Plural: booksNF,
          Enabled: true
        },
        Rest: {
          Enabled: true
        },
        Permissions: [
          {
            Role: authenticated,
            Actions: [
              {
                Action: Create
              },
              {
                Action: Read
              },
              {
                Action: Update
              },
              {
                Action: Delete
              }
            ]
          },
          {
            Role: TestNestedFilter_EntityReadForbidden,
            Actions: [
              {
                Action: Read
              }
            ]
          },
          {
            Role: TestNestedFilter_ColumnForbidden,
            Actions: [
              {
                Action: Read
              }
            ]
          },
          {
            Role: TestNestedFilterChained_EntityReadForbidden,
            Actions: [
              {
                Action: Read
              }
            ]
          },
          {
            Role: TestNestedFilterChained_ColumnForbidden,
            Actions: [
              {
                Action: Read
              }
            ]
          }
        ],
        Mappings: {
          id: id,
          title: title
        },
        Relationships: {
          authors: {
            Cardinality: Many,
            TargetEntity: AuthorNF,
            LinkingObject: book_author_link,
            LinkingSourceFields: [
              book_id
            ],
            LinkingTargetFields: [
              author_id
            ]
          },
          publishers: {
            TargetEntity: PublisherNF
          },
          reviews: {
            Cardinality: Many,
            TargetEntity: Review
          },
          websiteplacement: {
            TargetEntity: BookWebsitePlacement
          }
        }
      }
    },
    {
      AuthorNF: {
        Source: {
          Object: authors,
          Type: Table
        },
        GraphQL: {
          Singular: AuthorNF,
          Plural: AuthorNFs,
          Enabled: true
        },
        Rest: {
          Enabled: true
        },
        Permissions: [
          {
            Role: authenticated,
            Actions: [
              {
                Action: Create
              },
              {
                Action: Read
              },
              {
                Action: Update
              },
              {
                Action: Delete
              }
            ]
          },
          {
            Role: TestNestedFilter_EntityReadForbidden,
            Actions: [
              {
                Action: Create,
                Fields: {
                  Exclude: [
                    name
                  ]
                }
              }
            ]
          },
          {
            Role: TestNestedFilter_ColumnForbidden,
            Actions: [
              {
                Action: Read,
                Fields: {
                  Exclude: [
                    name
                  ]
                }
              }
            ]
          },
          {
            Role: TestNestedFilterChained_EntityReadForbidden,
            Actions: [
              {
                Action: Read
              }
            ]
          },
          {
            Role: TestNestedFilterChained_ColumnForbidden,
            Actions: [
              {
                Action: Read
              }
            ]
          }
        ],
        Relationships: {
          books: {
            Cardinality: Many,
            TargetEntity: BookNF,
            LinkingObject: book_author_link
          }
        }
      }
    }
  ]
}<|MERGE_RESOLUTION|>--- conflicted
+++ resolved
@@ -2360,7 +2360,6 @@
       }
     },
     {
-<<<<<<< HEAD
       FteData: {
         Source: {
           Object: fte_data,
@@ -2395,7 +2394,24 @@
         GraphQL: {
           Singular: InternData,
           Plural: InternData,
-=======
+          Enabled: true
+        },
+        Rest: {
+          Enabled: true
+        },
+        Permissions: [
+          {
+            Role: anonymous,
+            Actions: [
+              {
+                Action: *
+              }
+            ]
+          }
+        ]
+      }
+    },
+    {
       BooksSold: {
         Source: {
           Object: books_sold,
@@ -2404,7 +2420,6 @@
         GraphQL: {
           Singular: books_sold,
           Plural: books_sold,
->>>>>>> d9f2a1a4
           Enabled: true
         },
         Rest: {
