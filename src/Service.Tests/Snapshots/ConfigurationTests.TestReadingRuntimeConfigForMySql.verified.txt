--- conflicted
+++ resolved
@@ -374,20 +374,6 @@
           Object: books,
           Type: Table
         },
-<<<<<<< HEAD
-         Fields: [
-           {
-             Name: id,
-             Alias: id,
-             PrimaryKey: false
-           },
-           {
-             Name: title,
-             Alias: title,
-             PrimaryKey: false
-           }
-         ],
-=======
         Fields: [
           {
             Name: id,
@@ -400,7 +386,6 @@
             PrimaryKey: false
           }
         ],
->>>>>>> c3515c8e
         GraphQL: {
           Singular: book,
           Plural: books,
@@ -1887,11 +1872,7 @@
           Object: aow,
           Type: Table
         },
-<<<<<<< HEAD
-         Fields: [
-=======
         Fields: [
->>>>>>> c3515c8e
           {
             Name: DetailAssessmentAndPlanning,
             Alias: 始計,
@@ -1902,11 +1883,7 @@
             Alias: 作戰,
             PrimaryKey: false
           },
-<<<<<<< HEAD
-        {
-=======
-          {
->>>>>>> c3515c8e
+          {
             Name: StrategicAttack,
             Alias: 謀攻,
             PrimaryKey: false
@@ -2237,20 +2214,6 @@
           Type: Table
         },
         Fields: [
-<<<<<<< HEAD
-        {
-          Name: id,
-          Alias: bkid,
-          PrimaryKey: false
-        },
-        {
-          Name: bkname,
-          Alias: name,
-          PrimaryKey: false
-        }
-       ],
-       GraphQL: {
-=======
           {
             Name: id,
             Alias: bkid,
@@ -2263,7 +2226,6 @@
           }
         ],
         GraphQL: {
->>>>>>> c3515c8e
           Singular: MappedBookmarks,
           Plural: MappedBookmarks,
           Enabled: true
