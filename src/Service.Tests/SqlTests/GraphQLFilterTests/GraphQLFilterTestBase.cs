--- conflicted
+++ resolved
@@ -65,7 +65,6 @@
         }
 
         /// <summary>
-<<<<<<< HEAD
         /// Tests IN of StringFilterInput when mappings are configured for GraphQL entity.
         /// </summary>
         [TestMethod]
@@ -88,10 +87,7 @@
         }
 
         /// <summary>
-        /// Tests correct rows are returned with filters containing 2 varchar columns one with null and one with non-null values. 
-=======
         /// Tests correct rows are returned with filters containing 2 varchar columns one with null and one with non-null values.
->>>>>>> 4aa9d420
         /// </summary>
         [TestMethod]
         public async Task TestFilterForVarcharColumnWithNullAndNonNullValues()
