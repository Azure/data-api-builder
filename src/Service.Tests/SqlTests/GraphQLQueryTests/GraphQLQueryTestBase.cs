using System.Text.Json;
using System.Threading.Tasks;
using Azure.DataApiBuilder.Service.Exceptions;
using Azure.DataApiBuilder.Service.GraphQLBuilder.Queries;
using Microsoft.VisualStudio.TestTools.UnitTesting;

namespace Azure.DataApiBuilder.Service.Tests.SqlTests.GraphQLQueryTests
{
    /// <summary>
    /// Base class for GraphQL Query tests targetting Sql databases.
    /// </summary>
    [TestClass]
    public abstract class GraphQLQueryTestBase : SqlTestBase
    {
        #region Tests
        /// <summary>
        /// Gets array of results for querying more than one item.
        /// </summary>
        /// <returns></returns>
        public async Task MultipleResultQuery(string dbQuery)
        {
            string graphQLQueryName = "books";
            string graphQLQuery = @"{
                books(first: 100) {
                    items {
                        id
                        title
                    }
                }
            }";

            JsonElement actual = await ExecuteGraphQLRequestAsync(graphQLQuery, graphQLQueryName, isAuthenticated: false);
            string expected = await GetDatabaseResultAsync(dbQuery);

            SqlTestHelper.PerformTestEqualJsonStrings(expected, actual.GetProperty("items").ToString());
        }

        [TestMethod]
        public async Task MultipleResultQueryWithVariables(string dbQuery)
        {
            string graphQLQueryName = "books";
            string graphQLQuery = @"query ($first: Int!) {
                books(first: $first) {
                    items {
                        id
                        title
                    }
                }
            }";

            JsonElement actual = await ExecuteGraphQLRequestAsync(graphQLQuery, graphQLQueryName, isAuthenticated: false, new() { { "first", 100 } });
            string expected = await GetDatabaseResultAsync(dbQuery);

            SqlTestHelper.PerformTestEqualJsonStrings(expected, actual.GetProperty("items").ToString());
        }

        /// <summary>
        /// Tests that the following "Find Many" query is properly handled by the engine given that it references
        /// mapped column names "column1" and "column2" and NOT "__column1" nor "__column2"
        /// and that the two mapped names are present in the result set.
        /// </summary>
        /// <param name="dbQuery"></param>
        [TestMethod]
        public async Task MultipleResultQueryWithMappings(string dbQuery)
        {
            string graphQLQueryName = "gQLmappings";

            // "4" references the number of records in the GQLmappings table.
            string graphQLQuery = @"{
                gQLmappings(first: 4) {
                    items {
                        column1
                        column2
                    }
                }
            }";

            JsonElement actual = await ExecuteGraphQLRequestAsync(graphQLQuery, graphQLQueryName, isAuthenticated: false);
            string expected = await GetDatabaseResultAsync(dbQuery);

            SqlTestHelper.PerformTestEqualJsonStrings(expected, actual.GetProperty("items").ToString());
        }

        /// <summary>
        /// Gets array of results for querying a table containing computed columns.
        /// </summary>
        /// <returns>rows from sales table</returns>
        public async Task MultipleResultQueryContainingComputedColumns(string dbQuery)
        {
            string graphQLQueryName = "sales";
            string graphQLQuery = @"{
                sales(first: 10) {
                    items {
                        id
                        item_name
                        subtotal
                        tax
                        total
                    }
                }
            }";

            JsonElement actual = await ExecuteGraphQLRequestAsync(graphQLQuery, graphQLQueryName, isAuthenticated: false);
            string expected = await GetDatabaseResultAsync(dbQuery);

            SqlTestHelper.PerformTestEqualJsonStrings(expected, actual.GetProperty("items").ToString());
        }

        /// <summary>
        /// Gets array of results for querying more than one item.
        /// </summary>
        /// <returns></returns>
        [TestMethod]
        public virtual async Task MultipleResultJoinQuery()
        {
            string graphQLQueryName = "books";
            string graphQLQuery = @"{
                books(first: 12) {
                    items {
                        id
                        title
                        publisher_id
                        publishers {
                            id
                            name
                        }
                        reviews(first: 100) {
                            items {
                                id
                                content
                            }
                        }
                        authors(first: 100) {
                            items {
                                id
                                name
                            }
                        }
                    }
                }
            }";

            string expected = @"
[
  {
    ""id"": 1,
    ""title"": ""Awesome book"",
    ""publisher_id"": 1234,
    ""publishers"": {
                ""id"": 1234,
      ""name"": ""Big Company""
    },
    ""reviews"": {
                ""items"": [
                  {
                    ""id"": 567,
          ""content"": ""Indeed a great book""
                  },
        {
                    ""id"": 568,
          ""content"": ""I loved it""
        },
        {
                    ""id"": 569,
          ""content"": ""best book I read in years""
        }
      ]
    },
    ""authors"": {
                ""items"": [
                  {
                    ""id"": 123,
          ""name"": ""Jelte""
                  }
      ]
    }
        },
  {
    ""id"": 2,
    ""title"": ""Also Awesome book"",
    ""publisher_id"": 1234,
    ""publishers"": {
      ""id"": 1234,
      ""name"": ""Big Company""
    },
    ""reviews"": {
      ""items"": []
    },
    ""authors"": {
      ""items"": [
        {
          ""id"": 124,
          ""name"": ""Aniruddh""
        }
      ]
    }
  },
  {
    ""id"": 3,
    ""title"": ""Great wall of china explained"",
    ""publisher_id"": 2345,
    ""publishers"": {
        ""id"": 2345,
      ""name"": ""Small Town Publisher""
    },
    ""reviews"": {
        ""items"": []
    },
    ""authors"": {
        ""items"": [
          {
            ""id"": 123,
          ""name"": ""Jelte""
          },
        {
            ""id"": 124,
          ""name"": ""Aniruddh""
        }
      ]
    }
},
  {
    ""id"": 4,
    ""title"": ""US history in a nutshell"",
    ""publisher_id"": 2345,
    ""publishers"": {
        ""id"": 2345,
      ""name"": ""Small Town Publisher""
    },
    ""reviews"": {
        ""items"": []
    },
    ""authors"": {
        ""items"": [
          {
            ""id"": 123,
          ""name"": ""Jelte""
          },
        {
            ""id"": 124,
          ""name"": ""Aniruddh""
        }
      ]
    }
},
  {
    ""id"": 5,
    ""title"": ""Chernobyl Diaries"",
    ""publisher_id"": 2323,
    ""publishers"": {
        ""id"": 2323,
      ""name"": ""TBD Publishing One""
    },
    ""reviews"": {
        ""items"": []
    },
    ""authors"": {
        ""items"": [
              {
                ""id"": 126,
                ""name"": ""Aaron""
              }
        ]
    }
},
  {
    ""id"": 6,
    ""title"": ""The Palace Door"",
    ""publisher_id"": 2324,
    ""publishers"": {
        ""id"": 2324,
      ""name"": ""TBD Publishing Two Ltd""
    },
    ""reviews"": {
        ""items"": []
    },
    ""authors"": {
        ""items"": []
    }
},
  {
    ""id"": 7,
    ""title"": ""The Groovy Bar"",
    ""publisher_id"": 2324,
    ""publishers"": {
        ""id"": 2324,
      ""name"": ""TBD Publishing Two Ltd""
    },
    ""reviews"": {
        ""items"": []
    },
    ""authors"": {
        ""items"": []
    }
},
  {
    ""id"": 8,
    ""title"": ""Time to Eat"",
    ""publisher_id"": 2324,
    ""publishers"": {
        ""id"": 2324,
      ""name"": ""TBD Publishing Two Ltd""
    },
    ""reviews"": {
        ""items"": []
    },
    ""authors"": {
        ""items"": []
    }
},
  {
    ""id"": 9,
    ""title"": ""Policy-Test-01"",
    ""publisher_id"": 1940,
    ""publishers"": {
        ""id"": 1940,
      ""name"": ""Policy Publisher 01""
    },
    ""reviews"": {
        ""items"": []
    },
    ""authors"": {
        ""items"": []
    }
},
  {
    ""id"": 10,
    ""title"": ""Policy-Test-02"",
    ""publisher_id"": 1940,
    ""publishers"": {
        ""id"": 1940,
      ""name"": ""Policy Publisher 01""
    },
    ""reviews"": {
        ""items"": []
    },
    ""authors"": {
        ""items"": []
    }
},
  {
    ""id"": 11,
    ""title"": ""Policy-Test-04"",
    ""publisher_id"": 1941,
    ""publishers"": {
        ""id"": 1941,
      ""name"": ""Policy Publisher 02""
    },
    ""reviews"": {
        ""items"": []
    },
    ""authors"": {
        ""items"": []
    }
},
{
    ""id"": 12,
    ""title"": ""Time to Eat 2"",
    ""publisher_id"": 1941,
    ""publishers"": {
        ""id"": 1941,
      ""name"": ""Policy Publisher 02""
    },
    ""reviews"": {
        ""items"": []
    },
    ""authors"": {
        ""items"": []
    }
}
]";

            JsonElement actual = await ExecuteGraphQLRequestAsync(graphQLQuery, graphQLQueryName, isAuthenticated: false);

            SqlTestHelper.PerformTestEqualJsonStrings(expected, actual.GetProperty("items").ToString());
        }

        /// <summary>
        /// Test One-To-One relationship both directions
        /// (book -> website placement, website placememnt -> book)
        /// <summary>
        [TestMethod]
        public async Task OneToOneJoinQuery(string dbQuery)
        {
            string graphQLQueryName = "book_by_pk";
            string graphQLQuery = @"query {
                book_by_pk(id: 1) {
                  id
                  websiteplacement {
                    id
                    price
                    books {
                      id
                    }
                  }
                }
            }";

            JsonElement actual = await base.ExecuteGraphQLRequestAsync(graphQLQuery, graphQLQueryName, isAuthenticated: false);
            string expected = await GetDatabaseResultAsync(dbQuery);

            SqlTestHelper.PerformTestEqualJsonStrings(expected, actual.ToString());
        }

        /// <summary>
        /// This deeply nests a many-to-one/one-to-many join multiple times to
        /// show that it still results in a valid query.
        /// </summary>
        /// <returns></returns>
        [TestMethod]
        public virtual async Task DeeplyNestedManyToOneJoinQuery()
        {
            string graphQLQueryName = "books";
            string graphQLQuery = @"{
              books(first: 100) {
                items {
                  title
                  publishers {
                    name
                    books(first: 100) {
                      items {
                        title
                        publishers {
                          name
                          books(first: 100) {
                            items {
                              title
                              publishers {
                                name
                              }
                            }
                          }
                        }
                      }
                    }
                  }
                }
              }
            }";

            // Too big of a result to check for the exact contents.
            // For correctness of results, we use different tests.
            // This test is only to validate we can handle deeply nested graphql queries.
            await ExecuteGraphQLRequestAsync(graphQLQuery, graphQLQueryName, isAuthenticated: false);
        }

        /// <summary>
        /// This deeply nests a many-to-many join multiple times to show that
        /// it still results in a valid query.
        /// </summary>
        /// <returns></returns>
        [TestMethod]
        public virtual async Task DeeplyNestedManyToManyJoinQuery()
        {
            string graphQLQueryName = "books";
            string graphQLQuery = @"
{
    books(first: 100) {
        items {
            title
            authors(first: 100) {
                items {
                    name
                    books(first: 100) {
                        items {
                            title
                            authors(first: 100) {
                               items {
                                    name
                                }
                            }
                        }
                    }
                }
            }
        }
    }
}";

            await ExecuteGraphQLRequestAsync(graphQLQuery, graphQLQueryName, isAuthenticated: false);
        }

        /// <summary>
        /// This deeply nests a many-to-many join multiple times to show that
        /// it still results in a valid query.
        /// </summary>
        /// <returns></returns>
        [TestMethod]
        public virtual async Task DeeplyNestedManyToManyJoinQueryWithVariables()
        {
            string graphQLQueryName = "books";
            string graphQLQuery = @"
            query ($first: Int) {
                books(first: $first) {
                    items {
                        title
                        authors(first: $first) {
                            items {
                                name
                                books(first: $first) {
                                    items {
                                        title
                                        authors(first: $first) {
                                          items {
                                            name
                                          }
                                        }
                                    }
                                }
                            }
                        }
                    }
                }
            }";

            await ExecuteGraphQLRequestAsync(graphQLQuery, graphQLQueryName, isAuthenticated: false, new() { { "first", 100 } });
        }

        [TestMethod]
        public async Task QueryWithSingleColumnPrimaryKey(string dbQuery)
        {
            string graphQLQueryName = "book_by_pk";
            string graphQLQuery = @"{
                book_by_pk(id: 2) {
                    title
                }
            }";

            JsonElement actual = await base.ExecuteGraphQLRequestAsync(
                graphQLQuery, graphQLQueryName, isAuthenticated: false);
            string expected = await GetDatabaseResultAsync(dbQuery);

            SqlTestHelper.PerformTestEqualJsonStrings(expected, actual.ToString());
        }

        [TestMethod]
        public async Task QueryWithSingleColumnPrimaryKeyAndMappings(string dbQuery)
        {
            string graphQLQueryName = "gQLmappings_by_pk";
            string graphQLQuery = @"{
                gQLmappings_by_pk(column1: 1) {
                    column1
                }
            }";

            JsonElement actual = await base.ExecuteGraphQLRequestAsync(
                graphQLQuery, graphQLQueryName, isAuthenticated: false);
            string expected = await GetDatabaseResultAsync(dbQuery);

            SqlTestHelper.PerformTestEqualJsonStrings(expected, actual.ToString());
        }

        [TestMethod]
        public async Task QueryWithMultipleColumnPrimaryKey(string dbQuery)
        {
            string graphQLQueryName = "review_by_pk";
            string graphQLQuery = @"{
                review_by_pk(id: 568, book_id: 1) {
                    content
                }
            }";

            JsonElement actual = await ExecuteGraphQLRequestAsync(graphQLQuery, graphQLQueryName, isAuthenticated: false);
            string expected = await GetDatabaseResultAsync(dbQuery);

            SqlTestHelper.PerformTestEqualJsonStrings(expected, actual.ToString());
        }

        [TestMethod]
        public virtual async Task QueryWithNullResult()
        {
            string graphQLQueryName = "book_by_pk";
            string graphQLQuery = @"{
                book_by_pk(id: -9999) {
                    title
                }
            }";

            JsonElement actual = await ExecuteGraphQLRequestAsync(graphQLQuery, graphQLQueryName, isAuthenticated: false);

            Assert.IsNull(actual.GetString());
        }

        [TestMethod]
        public async Task QueryWithNullableForeignKey(string dbQuery)
        {
            string graphQLQueryName = "comic_by_pk";
            string graphQLQuery = @"{
                comic_by_pk(id: 1) {
                    title
                    myseries {
                        name
                    }
                }
            }";

            JsonElement actual = await ExecuteGraphQLRequestAsync(graphQLQuery, graphQLQueryName, isAuthenticated: false);
            string expected = await GetDatabaseResultAsync(dbQuery);

            SqlTestHelper.PerformTestEqualJsonStrings(expected, actual.ToString());
        }

        /// <sumary>
        /// Test if first param successfully limits list quries
        /// </summary>
        [TestMethod]
        public virtual async Task TestFirstParamForListQueries()
        {
            string graphQLQueryName = "books";
            string graphQLQuery = @"{
                books(first: 1) {
                    items {
                        title
                        publishers {
                            name
                            books(first: 3) {
                                items {
                                    title
                                }
                            }
                        }
                    }
                }
            }";

            string expected = @"
[
  {
    ""title"": ""Awesome book"",
    ""publishers"": {
                ""name"": ""Big Company"",
      ""books"": {
                    ""items"": [
                      {
                        ""title"": ""Awesome book""
                      },
          {
                        ""title"": ""Also Awesome book""
          },
          {
                        ""title"": ""Before Sunrise""
          }
        ]
      }
            }
        }
]";

            JsonElement actual = await ExecuteGraphQLRequestAsync(graphQLQuery, graphQLQueryName, isAuthenticated: false);
            SqlTestHelper.PerformTestEqualJsonStrings(expected, actual.GetProperty("items").ToString());
        }

        /// <sumary>
        /// Test if filter param successfully filters the query results
        /// </summary>
        [TestMethod]
        public virtual async Task TestFilterParamForListQueries()
        {
            string graphQLQueryName = "books";
            string graphQLQuery = @"{
                books( " + QueryBuilder.FILTER_FIELD_NAME + @": {id: {gte: 1} and: [{id: {lte: 4}}]}) {
                    items {
                        id
                        publishers {
                            books(first: 3, " + QueryBuilder.FILTER_FIELD_NAME + @": {id: {neq: 2}}) {
                                items {
                                    id
                                }
                            }
                        }
                    }
                }
            }";

            string expected = @"
[
  {
    ""id"": 1,
    ""publishers"": {
                ""books"": {
                    ""items"": [
                      {
                        ""id"": 1
                      },
                      {
                        ""id"": 13
                      },
                      {
                        ""id"": 14
                      }
        ]
      }
            }
        },
  {
    ""id"": 2,
    ""publishers"": {
      ""books"": {
        ""items"": [
          {
            ""id"": 1
          },
          {
            ""id"": 13
          },
          {
            ""id"": 14
          }
        ]
      }
    }
  },
  {
    ""id"": 3,
    ""publishers"": {
        ""books"": {
            ""items"": [
              {
                ""id"": 3
              },
          {
                ""id"": 4
          }
        ]
      }
    }
},
  {
    ""id"": 4,
    ""publishers"": {
        ""books"": {
            ""items"": [
              {
                ""id"": 3
              },
          {
                ""id"": 4
          }
        ]
      }
    }
}
]";

            JsonElement actual = await ExecuteGraphQLRequestAsync(graphQLQuery, graphQLQueryName, isAuthenticated: false);
            SqlTestHelper.PerformTestEqualJsonStrings(expected, actual.GetProperty("items").ToString());
        }

        /// <summary>
        /// Get all instances of a type with nullable interger fields
        /// </summary>
        [TestMethod]
        public async Task TestQueryingTypeWithNullableIntFields(string dbQuery)
        {
            string graphQLQueryName = "magazines";
            string graphQLQuery = @"{
                magazines {
                    items {
                        id
                        title
                        issue_number
                    }
                }
            }";

            JsonElement actual = await ExecuteGraphQLRequestAsync(graphQLQuery, graphQLQueryName, isAuthenticated: false);
            string expected = await GetDatabaseResultAsync(dbQuery);

            SqlTestHelper.PerformTestEqualJsonStrings(expected, actual.GetProperty("items").ToString());
        }

        /// <summary>
        /// Get all instances of a type with nullable string fields
        /// </summary>
        [TestMethod]
        public async Task TestQueryingTypeWithNullableStringFields(string dbQuery)
        {
            string graphQLQueryName = "websiteUsers";
            string graphQLQuery = @"{
                websiteUsers {
                    items {
                        id
                        username
                    }
                }
            }";

            JsonElement actual = await ExecuteGraphQLRequestAsync(graphQLQuery, graphQLQueryName, isAuthenticated: false);
            string expected = await GetDatabaseResultAsync(dbQuery);

            SqlTestHelper.PerformTestEqualJsonStrings(expected, actual.GetProperty("items").ToString());
        }

        /// <summary>
        /// Test to check graphQL support for aliases(arbitrarily set by user while making request).
        /// book_id and book_title are aliases used for corresponding query fields.
        /// The response for the query will contain the alias instead of raw db column.
        /// </summary>
        [TestMethod]
        public async Task TestAliasSupportForGraphQLQueryFields(string dbQuery)
        {
            string graphQLQueryName = "books";
            string graphQLQuery = @"{
                books(first: 2) {
                    items {
                        book_id: id
                        book_title: title
                    }
                }
            }";

            JsonElement actual = await ExecuteGraphQLRequestAsync(graphQLQuery, graphQLQueryName, isAuthenticated: false);
            string expected = await GetDatabaseResultAsync(dbQuery);

            SqlTestHelper.PerformTestEqualJsonStrings(expected, actual.GetProperty("items").ToString());
        }

        /// <summary>
        /// Test to check graphQL support for aliases(arbitrarily set by user while making request).
        /// book_id is an alias, while title is the raw db field.
        /// The response for the query will use the alias where it is provided in the query.
        /// </summary>
        [TestMethod]
        public async Task TestSupportForMixOfRawDbFieldFieldAndAlias(string dbQuery)
        {
            string graphQLQueryName = "books";
            string graphQLQuery = @"{
                books(first: 2) {
                    items {
                        book_id: id
                        title
                    }
                }
            }";

            JsonElement actual = await ExecuteGraphQLRequestAsync(graphQLQuery, graphQLQueryName, isAuthenticated: false);
            string expected = await GetDatabaseResultAsync(dbQuery);

            SqlTestHelper.PerformTestEqualJsonStrings(expected, actual.GetProperty("items").ToString());
        }

        /// <summary>
        /// Tests orderBy on a list query
        /// </summary>
        [TestMethod]
        public async Task TestOrderByInListQuery(string dbQuery)
        {
            string graphQLQueryName = "books";
            string graphQLQuery = @"{
                books(first: 100 orderBy: {title: DESC}) {
                    items {
                        id
                        title
                    }
                }
            }";

            JsonElement actual = await ExecuteGraphQLRequestAsync(graphQLQuery, graphQLQueryName, isAuthenticated: false);
            string expected = await GetDatabaseResultAsync(dbQuery);

            SqlTestHelper.PerformTestEqualJsonStrings(expected, actual.GetProperty("items").ToString());
        }

        /// <summary>
        /// Use multiple order options and order an entity with a composite pk
        /// </summary>
        [TestMethod]
        public async Task TestOrderByInListQueryOnCompPkType(string dbQuery)
        {
            string graphQLQueryName = "reviews";
            string graphQLQuery = @"{
                reviews(orderBy: {content: ASC id: DESC}) {
                    items {
                        id
                        content
                    }
                }
            }";

            JsonElement actual = await ExecuteGraphQLRequestAsync(graphQLQuery, graphQLQueryName, isAuthenticated: false);
            string expected = await GetDatabaseResultAsync(dbQuery);

            SqlTestHelper.PerformTestEqualJsonStrings(expected, actual.GetProperty("items").ToString());
        }

        /// <summary>
        /// Tests null fields in orderBy are ignored
        /// meaning that null pk columns are included in the ORDER BY clause
        /// as ASC by default while null non-pk columns are completely ignored
        /// </summary>
        [TestMethod]
        public async Task TestNullFieldsInOrderByAreIgnored(string dbQuery)
        {
            string graphQLQueryName = "books";
            string graphQLQuery = @"{
                books(first: 100 orderBy: {title: DESC id: null publisher_id: null}) {
                    items {
                        id
                        title
                    }
                }
            }";

            JsonElement actual = await ExecuteGraphQLRequestAsync(graphQLQuery, graphQLQueryName, isAuthenticated: false);
            string expected = await GetDatabaseResultAsync(dbQuery);

            SqlTestHelper.PerformTestEqualJsonStrings(expected, actual.GetProperty("items").ToString());
        }

        /// <summary>
        /// Tests that an orderBy with only null fields results in default pk sorting
        /// </summary>
        [TestMethod]
        public async Task TestOrderByWithOnlyNullFieldsDefaultsToPkSorting(string dbQuery)
        {
            string graphQLQueryName = "books";
            string graphQLQuery = @"{
                books(first: 100 orderBy: {title: null}) {
                    items {
                        id
                        title
                    }
                }
            }";

            JsonElement actual = await ExecuteGraphQLRequestAsync(graphQLQuery, graphQLQueryName, isAuthenticated: false);
            string expected = await GetDatabaseResultAsync(dbQuery);

            SqlTestHelper.PerformTestEqualJsonStrings(expected, actual.GetProperty("items").ToString());
        }

        /// <summary>
        /// Tests that orderBy order can be set using variable
        /// </summary>
        [TestMethod]
        public async Task TestSettingOrderByOrderUsingVariable(string dbQuery)
        {
            string graphQLQueryName = "books";
            string graphQLQuery = @"query($order: OrderBy)
            {
                books(first: 4 orderBy: {id: $order}) {
                    items {
                        id
                        title
                    }
                }
            }";

            JsonElement actual = await ExecuteGraphQLRequestAsync(graphQLQuery, graphQLQueryName, isAuthenticated: false, new() { { "order", "DESC" } });
            string expected = await GetDatabaseResultAsync(dbQuery);

            SqlTestHelper.PerformTestEqualJsonStrings(expected, actual.GetProperty("items").ToString());
        }

        /// <summary>
        /// Tests setting complex types using variable shows an appropriate error
        /// </summary>
        [TestMethod]
        public virtual async Task TestSettingComplexArgumentUsingVariables(string dbQuery)
        {
            string graphQLQueryName = "books";
            string graphQLQuery = @"query($orderBy: bookOrderByInput)
            {
                books(first: 100 orderBy: $orderBy) {
                    items {
                        id
                        title
                    }
                }
            }";

            JsonElement actual = await ExecuteGraphQLRequestAsync(graphQLQuery, graphQLQueryName, isAuthenticated: false, new() { { "orderBy", new { id = "ASC" } } });
            string expected = await GetDatabaseResultAsync(dbQuery);

            SqlTestHelper.PerformTestEqualJsonStrings(expected, actual.GetProperty("items").ToString());
        }

        /// <summary>
        /// Set query arguments to null explicitly and test t
        /// </summary>
        [TestMethod]
        public virtual async Task TestQueryWithExplicitlyNullArguments(string dbQuery)
        {
            string graphQLQueryName = "books";
            string graphQLQuery = @"{
                books(first: null, after: null, orderBy: null, " + QueryBuilder.FILTER_FIELD_NAME + @": null) {
                    items {
                        id
                        title
                    }
                }
            }";

            JsonElement actual = await ExecuteGraphQLRequestAsync(graphQLQuery, graphQLQueryName, isAuthenticated: false);
            string expected = await GetDatabaseResultAsync(dbQuery);

            SqlTestHelper.PerformTestEqualJsonStrings(expected, actual.GetProperty("items").ToString());
        }

        /// <summary>
        /// Query a simple view (contains columns from one table)
        /// </summary>
        [TestMethod]
        public virtual async Task TestQueryOnBasicView(string dbQuery)
        {
            string graphQLQueryName = "books_view_alls";
            string graphQLQuery = @"{
                books_view_alls(first: 5) {
                    items {
                        id
                        title
                    }
                }
            }";

            JsonElement actual = await ExecuteGraphQLRequestAsync(graphQLQuery, graphQLQueryName, isAuthenticated: false);
            string expected = await GetDatabaseResultAsync(dbQuery);

            SqlTestHelper.PerformTestEqualJsonStrings(expected, actual.GetProperty("items").ToString());
        }

        /// <summary>
        /// Simple Stored Procedure to check SELECT query returning single row
        /// </summary>
        public async Task TestStoredProcedureQueryForGettingSingleRow(string dbQuery)
        {
            string graphQLQueryName = "executeGetPublisher";
<<<<<<< HEAD
            string graphQLQuery = @"{
=======
            string graphQLQuery = @"mutation {
>>>>>>> ad6dcbb3
                executeGetPublisher(id: 1234) {
                    id
                    name
                }
            }";

            JsonElement actual = await ExecuteGraphQLRequestAsync(graphQLQuery, graphQLQueryName, isAuthenticated: false);
            string expected = await GetDatabaseResultAsync(dbQuery, expectJson: false);

            SqlTestHelper.PerformTestEqualJsonStrings(expected, actual.ToString());
        }

        /// <summary>
        /// Simple Stored Procedure to check SELECT query returning multiple rows
        /// </summary>
        public async Task TestStoredProcedureQueryForGettingMultipleRows(string dbQuery)
        {
            string graphQLQueryName = "executeGetBooks";
            string graphQLQuery = @"{
                executeGetBooks {
                    id
                    title
                    publisher_id
                }
            }";

            JsonElement actual = await ExecuteGraphQLRequestAsync(graphQLQuery, graphQLQueryName, isAuthenticated: false);
            string expected = await GetDatabaseResultAsync(dbQuery, expectJson: false);

            SqlTestHelper.PerformTestEqualJsonStrings(expected, actual.ToString());
        }

        /// <summary>
        /// Simple Stored Procedure to check COUNT operation
        /// </summary>
        public async Task TestStoredProcedureQueryForGettingTotalNumberOfRows(string dbQuery)
        {
            string graphQLQueryName = "executeCountBooks";
<<<<<<< HEAD
            string graphQLQuery = @"{
=======
            string graphQLQuery = @"mutation {
>>>>>>> ad6dcbb3
                executeCountBooks {
                    total_books
                }
            }";

            JsonElement actual = await ExecuteGraphQLRequestAsync(graphQLQuery, graphQLQueryName, isAuthenticated: false);
            string expected = await GetDatabaseResultAsync(dbQuery, expectJson: false);

            SqlTestHelper.PerformTestEqualJsonStrings(expected, actual.ToString());
        }

        /// <summary>
        /// Test to verify Stored Procedure can handle nullable result columns
        /// The result will contain a row which has columns containing null value.
        /// Columns:[first_publish_year and total_books_published] in the result set are nullable.
        /// </summary>
        public async Task TestStoredProcedureQueryWithResultsContainingNull(string dbQuery)
        {
            string graphQLQueryName = "executeSearchAuthorByFirstName";
<<<<<<< HEAD
            string graphQLQuery = @"{
=======
            string graphQLQuery = @"mutation {
>>>>>>> ad6dcbb3
                executeSearchAuthorByFirstName(firstName: ""Aaron"") {
                    author_name
                    first_publish_year
                    total_books_published
                }
            }";

            JsonElement actual = await ExecuteGraphQLRequestAsync(graphQLQuery, graphQLQueryName, isAuthenticated: false);
            string expected = await GetDatabaseResultAsync(dbQuery, expectJson: false);

            SqlTestHelper.PerformTestEqualJsonStrings(expected, actual.ToString());
        }

        /// <summary>
        /// Query a composite view (contains columns from multiple tables)
        /// </summary>
        [TestMethod]
        public virtual async Task TestQueryOnCompositeView(string dbQuery)
        {
            string graphQLQueryName = "books_publishers_view_composites";
            string graphQLQuery = @"{
                books_publishers_view_composites(first: 5) {
                    items {
                        id
                        name
                    }
                }
            }";

            JsonElement actual = await ExecuteGraphQLRequestAsync(graphQLQuery, graphQLQueryName, isAuthenticated: false);
            string expected = await GetDatabaseResultAsync(dbQuery);

            SqlTestHelper.PerformTestEqualJsonStrings(expected, actual.GetProperty("items").ToString());
        }

        /// <summary>
        /// Validates the presence of a resolved __typename in a GraphQL query result payload.
        /// __typename should not be resolved as a database field and should not result in a database error.
        /// </summary>
        [TestMethod]
        public async Task SingleItemQueryWithIntrospectionFields()
        {

            string graphQLQueryName = "book_by_pk";
            string graphQLQuery = @"query {
                book_by_pk(id: 1) {
                  id,
                  __typename
                }
            }";

            string expected = @"
            {
                ""id"": 1,
                ""__typename"": ""book""
            }";

            JsonElement actual = await ExecuteGraphQLRequestAsync(graphQLQuery, graphQLQueryName, isAuthenticated: false);
            SqlTestHelper.PerformTestEqualJsonStrings(expected, actual.ToString());
        }

        /// <summary>
        /// Validates the presence of a resolved __typename in a GraphQL query result payload where there
        /// are nested fields. This query returns the __typename of publishers (PublisherConnection) and the
        /// __typename of the items collection (Publisher).
        /// Including the __typename field for items should not result in a database error because __typename
        /// should not be resolved as a field for the Publisher table.
        /// </summary>
        [TestMethod]
        public async Task ListQueryWithIntrospectionFields()
        {

            string graphQLQueryName = "publishers";
            string graphQLQuery = @"query {
                publishers {
                  __typename,
                  items {
                    __typename,
                    name
                  }
                }
            }";

            string expected = @"
            {
              ""__typename"": ""PublisherConnection"",
              ""items"": [
                {
                  ""__typename"": ""Publisher"",
                  ""name"": ""The First Publisher""
                },
                {
                  ""__typename"": ""Publisher"",
                  ""name"": ""Big Company""
                },
                {
                  ""__typename"": ""Publisher"",
                  ""name"": ""Policy Publisher 01""
                },
                {
                  ""__typename"": ""Publisher"",
                  ""name"": ""Policy Publisher 02""
                },
                {
                  ""__typename"": ""Publisher"",
                  ""name"": ""TBD Publishing One""
                },
                {
                  ""__typename"": ""Publisher"",
                  ""name"": ""TBD Publishing Two Ltd""
                },
                {
                  ""__typename"": ""Publisher"",
                  ""name"": ""Small Town Publisher""
                }
              ]
            }";

            JsonElement actual = await ExecuteGraphQLRequestAsync(graphQLQuery, graphQLQueryName, isAuthenticated: false);
            SqlTestHelper.PerformTestEqualJsonStrings(expected, actual.ToString());
        }

        #endregion

        #region Negative Tests

        [TestMethod]
        public virtual async Task TestInvalidFirstParamQuery()
        {
            string graphQLQueryName = "books";
            string graphQLQuery = @"{
                books(first: -1) {
                    items {
                        id
                        title
                    }
                }
            }";

            JsonElement result = await ExecuteGraphQLRequestAsync(graphQLQuery, graphQLQueryName, isAuthenticated: false);
            SqlTestHelper.TestForErrorInGraphQLResponse(result.ToString(), statusCode: $"{DataApiBuilderException.SubStatusCodes.BadRequest}");
        }

        /// <summary>
        /// Checks failure on providing invalid arguments in graphQL Query
        /// </summary>
        public async Task TestStoredProcedureQueryWithInvalidArgumentType()
        {
            string graphQLQueryName = "GetBook";
            string graphQLQuery = @"{
                GetBook(id: ""3"") {
                    id
                    title
                    publisher_id
                }
            }";

            JsonElement result = await ExecuteGraphQLRequestAsync(graphQLQuery, graphQLQueryName, isAuthenticated: false);
            SqlTestHelper.TestForErrorInGraphQLResponse(result.ToString(), message: "The specified argument value does not match the argument type.");
        }

        [TestMethod]
        public virtual async Task TestInvalidFilterParamQuery()
        {
            string graphQLQueryName = "books";
            string graphQLQuery = @"{
                books( " + QueryBuilder.FILTER_FIELD_NAME + @": ""INVALID"") {
                    items {
                        id
                        title
                    }
                }
            }";

            JsonElement result = await ExecuteGraphQLRequestAsync(graphQLQuery, graphQLQueryName, isAuthenticated: false);
            SqlTestHelper.TestForErrorInGraphQLResponse(result.ToString());
        }

        #endregion
    }
}
<|MERGE_RESOLUTION|>--- conflicted
+++ resolved
@@ -1025,11 +1025,7 @@
         public async Task TestStoredProcedureQueryForGettingSingleRow(string dbQuery)
         {
             string graphQLQueryName = "executeGetPublisher";
-<<<<<<< HEAD
-            string graphQLQuery = @"{
-=======
             string graphQLQuery = @"mutation {
->>>>>>> ad6dcbb3
                 executeGetPublisher(id: 1234) {
                     id
                     name
@@ -1068,11 +1064,7 @@
         public async Task TestStoredProcedureQueryForGettingTotalNumberOfRows(string dbQuery)
         {
             string graphQLQueryName = "executeCountBooks";
-<<<<<<< HEAD
-            string graphQLQuery = @"{
-=======
             string graphQLQuery = @"mutation {
->>>>>>> ad6dcbb3
                 executeCountBooks {
                     total_books
                 }
@@ -1092,11 +1084,7 @@
         public async Task TestStoredProcedureQueryWithResultsContainingNull(string dbQuery)
         {
             string graphQLQueryName = "executeSearchAuthorByFirstName";
-<<<<<<< HEAD
-            string graphQLQuery = @"{
-=======
             string graphQLQuery = @"mutation {
->>>>>>> ad6dcbb3
                 executeSearchAuthorByFirstName(firstName: ""Aaron"") {
                     author_name
                     first_publish_year
