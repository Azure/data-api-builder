// Copyright (c) Microsoft Corporation.
// Licensed under the MIT License.

using System;
using System.Collections.Generic;
using System.Globalization;
using System.Text.Json;
using System.Text.RegularExpressions;
using System.Threading.Tasks;
using Microsoft.VisualStudio.TestTools.UnitTesting;
using static Azure.DataApiBuilder.Service.GraphQLBuilder.GraphQLTypes.SupportedTypes;

namespace Azure.DataApiBuilder.Service.Tests.SqlTests.GraphQLSupportedTypesTests
{

    [TestClass]
    public abstract class GraphQLSupportedTypesTestBase : SqlTestBase
    {
        protected const string TYPE_TABLE = "TypeTable";

        #region Tests

        [DataTestMethod]
        [DataRow(BYTE_TYPE, 1)]
        [DataRow(BYTE_TYPE, 2)]
        [DataRow(BYTE_TYPE, 3)]
        [DataRow(BYTE_TYPE, 4)]
        [DataRow(SHORT_TYPE, 1)]
        [DataRow(SHORT_TYPE, 2)]
        [DataRow(SHORT_TYPE, 3)]
        [DataRow(SHORT_TYPE, 4)]
        [DataRow(INT_TYPE, 1)]
        [DataRow(INT_TYPE, 2)]
        [DataRow(INT_TYPE, 3)]
        [DataRow(INT_TYPE, 4)]
        [DataRow(LONG_TYPE, 1)]
        [DataRow(LONG_TYPE, 2)]
        [DataRow(LONG_TYPE, 3)]
        [DataRow(LONG_TYPE, 4)]
        [DataRow(SINGLE_TYPE, 1)]
        [DataRow(SINGLE_TYPE, 2)]
        [DataRow(SINGLE_TYPE, 3)]
        [DataRow(SINGLE_TYPE, 4)]
        [DataRow(FLOAT_TYPE, 1)]
        [DataRow(FLOAT_TYPE, 2)]
        [DataRow(FLOAT_TYPE, 3)]
        [DataRow(FLOAT_TYPE, 4)]
        [DataRow(DECIMAL_TYPE, 1)]
        [DataRow(DECIMAL_TYPE, 2)]
        [DataRow(DECIMAL_TYPE, 3)]
        [DataRow(DECIMAL_TYPE, 4)]
        [DataRow(STRING_TYPE, 1)]
        [DataRow(STRING_TYPE, 2)]
        [DataRow(STRING_TYPE, 3)]
        [DataRow(STRING_TYPE, 4)]
        [DataRow(BOOLEAN_TYPE, 1)]
        [DataRow(BOOLEAN_TYPE, 2)]
        [DataRow(BOOLEAN_TYPE, 3)]
        [DataRow(BOOLEAN_TYPE, 4)]
        [DataRow(DATETIME_TYPE, 1)]
        [DataRow(DATETIME_TYPE, 2)]
        [DataRow(DATETIME_TYPE, 3)]
        [DataRow(DATETIME_TYPE, 4)]
        [DataRow(TIME_TYPE, 1)]
        [DataRow(TIME_TYPE, 2)]
        [DataRow(TIME_TYPE, 3)]
        [DataRow(TIME_TYPE, 4)]
        [DataRow(TIME_TYPE, 5)]
        [DataRow(BYTEARRAY_TYPE, 1)]
        [DataRow(BYTEARRAY_TYPE, 2)]
        [DataRow(BYTEARRAY_TYPE, 3)]
        [DataRow(BYTEARRAY_TYPE, 4)]
        [DataRow(GUID_TYPE, 1)]
        [DataRow(GUID_TYPE, 2)]
        [DataRow(GUID_TYPE, 3)]
        [DataRow(GUID_TYPE, 4)]
        public async Task QueryTypeColumn(string type, int id)
        {
            if (!IsSupportedType(type))
            {
                Assert.Inconclusive("Type not supported");
            }

            string field = $"{type.ToLowerInvariant()}_types";
            string graphQLQueryName = "supportedType_by_pk";
            string gqlQuery = "{ supportedType_by_pk(typeid: " + id + ") { " + field + " } }";

            string dbQuery = MakeQueryOnTypeTable(new List<string> { field }, id);

            JsonElement actual = await ExecuteGraphQLRequestAsync(gqlQuery, graphQLQueryName, isAuthenticated: false);
            string expected = await GetDatabaseResultAsync(dbQuery);

            PerformTestEqualsForExtendedTypes(type, expected, actual.ToString());
        }

        [DataTestMethod]
        [DataRow(BYTE_TYPE, "gt", "0", "0", ">")]
        [DataRow(BYTE_TYPE, "gte", "0", "0", ">=")]
        [DataRow(BYTE_TYPE, "lt", "1", "1", "<")]
        [DataRow(BYTE_TYPE, "lte", "1", "1", "<=")]
        [DataRow(BYTE_TYPE, "neq", "0", "0", "!=")]
        [DataRow(BYTE_TYPE, "eq", "1", "1", "=")]
        [DataRow(SHORT_TYPE, "gt", "-1", "-1", ">")]
        [DataRow(SHORT_TYPE, "gte", "-1", "-1", ">=")]
        [DataRow(SHORT_TYPE, "lt", "1", "1", "<")]
        [DataRow(SHORT_TYPE, "lte", "1", "1", "<=")]
        [DataRow(SHORT_TYPE, "neq", "1", "1", "!=")]
        [DataRow(SHORT_TYPE, "eq", "-1", "-1", "=")]
        [DataRow(INT_TYPE, "gt", "-1", "-1", ">")]
        [DataRow(INT_TYPE, "gte", "2147483647", "2147483647", " >= ")]
        [DataRow(INT_TYPE, "lt", "1", "1", "<")]
        [DataRow(INT_TYPE, "lte", "-2147483648", "-2147483648", " <= ")]
        [DataRow(INT_TYPE, "neq", "1", "1", "!=")]
        [DataRow(INT_TYPE, "eq", "-1", "-1", "=")]
        [DataRow(LONG_TYPE, "gt", "-1", "-1", ">")]
        [DataRow(LONG_TYPE, "gte", "9223372036854775807", "9223372036854775807", " >= ")]
        [DataRow(LONG_TYPE, "lt", "1", "1", "<")]
        [DataRow(LONG_TYPE, "lte", "-9223372036854775808", "-9223372036854775808", " <= ")]
        [DataRow(LONG_TYPE, "neq", "1", "1", "!=")]
        [DataRow(LONG_TYPE, "eq", "-1", "-1", "=")]
        [DataRow(STRING_TYPE, "neq", "\'foo\'", "\"foo\"", "!=")]
        [DataRow(STRING_TYPE, "eq", "\'lksa;jdflasdf;alsdflksdfkldj\'", "\"lksa;jdflasdf;alsdflksdfkldj\"", "=")]
        [DataRow(SINGLE_TYPE, "gt", "-9.3", "-9.3", ">")]
        [DataRow(SINGLE_TYPE, "gte", "-9.2", "-9.2", ">=")]
        [DataRow(SINGLE_TYPE, "lt", ".33", "0.33", "<")]
        [DataRow(SINGLE_TYPE, "lte", ".33", "0.33", "<=")]
        [DataRow(SINGLE_TYPE, "neq", "9.2", "9.2", "!=")]
        [DataRow(SINGLE_TYPE, "eq", "\'0.33\'", "0.33", "=")]
        [DataRow(FLOAT_TYPE, "gt", "-9.2", "-9.2", ">")]
        [DataRow(FLOAT_TYPE, "gte", "-9.2", "-9.2", ">=")]
        [DataRow(FLOAT_TYPE, "lt", ".33", "0.33", "<")]
        [DataRow(FLOAT_TYPE, "lte", ".33", "0.33", "<=")]
        [DataRow(FLOAT_TYPE, "neq", "-9.2", "-9.2", "!=")]
        [DataRow(FLOAT_TYPE, "eq", "-9.2", "-9.2", "=")]
        [DataRow(DECIMAL_TYPE, "gt", "-9.292929", "-9.292929", " > ")]
        [DataRow(DECIMAL_TYPE, "gte", "-9.292929", "-9.292929", " >= ")]
        [DataRow(DECIMAL_TYPE, "lt", "0.333333", "0.333333", "<")]
        [DataRow(DECIMAL_TYPE, "lte", "0.333333", "0.333333", " <= ")]
        [DataRow(DECIMAL_TYPE, "neq", "0.0", "0.0", "!=")]
        [DataRow(DECIMAL_TYPE, "eq", "-9.292929", "-9.292929", "=")]
        [DataRow(BOOLEAN_TYPE, "neq", "\'false\'", "false", "!=")]
        [DataRow(BOOLEAN_TYPE, "eq", "\'false\'", "false", "=")]
        public async Task QueryTypeColumnFilterAndOrderBy(string type, string filterOperator, string sqlValue, string gqlValue, string queryOperator)
        {
            if (!IsSupportedType(type))
            {
                Assert.Inconclusive("Type not supported");
            }

            string field = $"{type.ToLowerInvariant()}_types";
            string graphQLQueryName = "supportedTypes";
            string gqlQuery = @"{
                supportedTypes(first: 100 orderBy: { " + field + ": ASC } filter: { " + field + ": {" + filterOperator + ": " + gqlValue + @"} }) {
                    items {
                        " + field + @"
                    }
                }
            }";

            string dbQuery = MakeQueryOnTypeTable(new List<string> { field }, filterValue: sqlValue, filterOperator: queryOperator, filterField: field, orderBy: field, limit: "100");

            JsonElement actual = await ExecuteGraphQLRequestAsync(gqlQuery, graphQLQueryName, isAuthenticated: false);
            string expected = await GetDatabaseResultAsync(dbQuery);

            PerformTestEqualsForExtendedTypes(type, expected, actual.GetProperty("items").ToString());
        }

        /// <summary>
        /// Separate test case for DateTime to allow overwrite for postgreSql.
        /// The method constructs a GraphQL query to filter and order the datetime column based on the given parameters.
        /// The test checks various datetime data types such as datetime, datetimeoffset, and time.
        /// </summary>
        [DataTestMethod]
        [DataRow(DATETIME_TYPE, "gt", "\'1999-01-08\'", "\"1999-01-08\"", " > ")]
        [DataRow(DATETIME_TYPE, "gte", "\'1999-01-08\'", "\"1999-01-08\"", " >= ")]
<<<<<<< HEAD
        [DataRow(DATETIME_TYPE, "lt", "\'1753-01-01\'", "\"1753-01-01\"", " < ")]
        [DataRow(DATETIME_TYPE, "lte", "\'1753-01-01\'", "\"1753-01-01\"", " <= ")]
        [DataRow(DATETIME_TYPE, "neq", "\'1753-01-01\'", "\"1753-01-01\"", "!=")]
        [DataRow(DATETIME_TYPE, "eq", "\'1753-01-01\'", "\"1753-01-01\"", "=")]
=======
        [DataRow(DATETIME_TYPE, "lt", "\'1999-01-08\'", "\"1999-01-08\"", " < ")]
        [DataRow(DATETIME_TYPE, "lte", "\'1999-01-08\'", "\"1999-01-08\"", " <= ")]
        [DataRow(DATETIME_TYPE, "neq", "\'1999-01-08\'", "\"1999-01-08\"", "!=")]
        [DataRow(DATETIME_TYPE, "eq", "\'1999-01-08\'", "\"1999-01-08T01:01:01\"", "=")]
>>>>>>> e917ce91
        [DataRow(DATETIME_TYPE, "gt", "\'1999-01-08 10:23:00\'", "\"1999-01-08 10:23:00\"", " > ")]
        [DataRow(DATETIME_TYPE, "gte", "\'1999-01-08 10:23:00\'", "\"1999-01-08 10:23:00\"", " >= ")]
        [DataRow(DATETIME_TYPE, "lt", "\'9999-12-31 23:59:59\'", "\"9999-12-31 23:59:59\"", " < ")]
        [DataRow(DATETIME_TYPE, "lte", "\'9999-12-31 23:59:59\'", "\"9999-12-31 23:59:59\"", " <= ")]
        [DataRow(DATETIME_TYPE, "neq", "\'1999-01-08 10:23:00\'", "\"1999-01-08 10:23:00\"", "!=")]
        [DataRow(DATETIME_TYPE, "eq", "\'1999-01-08 10:23:00\'", "\"1999-01-08 10:23:00\"", "=")]
        [DataRow(DATETIME_TYPE, "gt", "\'1999-01-08 10:23:00.9999999\'", "\"1999-01-08 10:23:00.9999999\"", " > ")]
        [DataRow(DATETIME_TYPE, "gte", "\'1999-01-08 10:23:00.9999999\'", "\"1999-01-08 10:23:00.9999999\"", " >= ")]
        [DataRow(DATETIME_TYPE, "lt", "\'9999-12-31 23:59:59.9999999\'", "\"9999-12-31 23:59:59.9999999\"", " < ")]
        [DataRow(DATETIME_TYPE, "lte", "\'9999-12-31 23:59:59.9999999\'", "\"9999-12-31 23:59:59.9999999\"", " <= ")]
        [DataRow(DATETIME_TYPE, "neq", "\'1999-01-08 10:23:00.9999999\'", "\"1999-01-08 10:23:00.9999999\"", "!=")]
        [DataRow(DATETIME_TYPE, "eq", "\'1999-01-08 10:23:00.9999999\'", "\"1999-01-08 10:23:00.9999999\"", "=")]
        [DataRow(DATETIME_TYPE, "neq", "\'1999-01-08 10:23:54.9999999-14:00\'", "\"1999-01-08 10:23:54.9999999-14:00\"", "!=")]
        [DataRow(DATETIME_TYPE, "eq", "\'1999-01-08 10:23:54.9999999-14:00\'", "\"1999-01-08 10:23:54.9999999-14:00\"", "=")]
        [DataRow(DATETIMEOFFSET_TYPE, "neq", "\'1999-01-08 10:23:54.9999999-14:00\'", "\"1999-01-08 10:23:54.9999999-14:00\"", "!=")]
        [DataRow(DATETIMEOFFSET_TYPE, "eq", "\'1999-01-08 10:23:54.9999999-14:00\'", "\"1999-01-08 10:23:54.9999999-14:00\"", "=")]
        [DataRow(DATETIME_TYPE, "gt", "\'1999-01-08 10:22:00\'", "\"1999-01-08 10:22:00\"", " > ")]
        [DataRow(DATETIME_TYPE, "gte", "\'1999-01-08 10:23:54\'", "\"1999-01-08 10:23:54\"", " >= ")]
        [DataRow(DATETIME_TYPE, "lt", "\'2079-06-06\'", "\"2079-06-06\"", " < ")]
        [DataRow(DATETIME_TYPE, "lte", "\'2079-06-06\'", "\"2079-06-06\"", " <= ")]
        [DataRow(DATETIME_TYPE, "neq", "\'1999-01-08 10:23:54\'", "\"1999-01-08 10:23:54\"", "!=")]
        [DataRow(DATETIME_TYPE, "eq", "\'1999-01-08 10:23:54\'", "\"1999-01-08 10:23:54\"", "=")]
        public async Task QueryTypeColumnFilterAndOrderByDateTime(string type, string filterOperator, string sqlValue, string gqlValue, string queryOperator)
        {
            // In MySQL, the DATETIME data type supports a range from '1000-01-01 00:00:00.0000000' to '9999-12-31 23:59:59.0000000'
            if (DatabaseEngine is TestCategory.MYSQL && sqlValue is "\'9999-12-31 23:59:59.9999999\'")
            {
                sqlValue = "\'9999-12-31 23:59:59.0000000\'";
                gqlValue = "\"9999-12-31 23:59:59.0000000\"";
            }

            await QueryTypeColumnFilterAndOrderBy(type, filterOperator, sqlValue, gqlValue, queryOperator);
        }

        /// <summary>
        /// Validates that usage of LocalTime values with comparison operators in GraphQL filters results in the expected filtered result set.
        /// </summary>
        [DataTestMethod]
        [DataRow(TIME_TYPE, "gt", "\'00:00:00.000\'", "\"00:00:00.000\"", " > ")]
        [DataRow(TIME_TYPE, "gte", "\'10:13:14.123\'", "\"10:13:14.123\"", " >= ")]
        [DataRow(TIME_TYPE, "lt", "\'23:59:59.999\'", "\"23:59:59.999\"", " < ")]
        [DataRow(TIME_TYPE, "lte", "\'23:59:59.999\'", "\"23:59:59.999\"", " <= ")]
        [DataRow(TIME_TYPE, "neq", "\'10:23:54.9999999\'", "\"10:23:54.9999999\"", "!=")]
        [DataRow(TIME_TYPE, "eq", "\'10:23:54.9999999\'", "\"10:23:54.9999999\"", "=")]
        public async Task QueryTypeColumnFilterAndOrderByLocalTime(string type, string filterOperator, string sqlValue, string gqlValue, string queryOperator)
        {
            await QueryTypeColumnFilterAndOrderBy(type, filterOperator, sqlValue, gqlValue, queryOperator);
        }

        /// <summary>
        /// Validates that LocalTime values with X precision are handled correctly: precision of 7 decimal places used with eq (=) will 
        /// not return result with only 3 decimal places i.e. 10:23:54.999 != 10:23:54.9999999
        /// In the Database only one row exist with value 23:59:59.9999999
        /// </summary>
        [DataTestMethod]
        [DataRow("\"23:59:59.9999999\"", 1, DisplayName = "TimeType Precision Check with 7 decimal places")]
        [DataRow("\"23:59:59.999\"", 0, DisplayName = "TimeType Precision Check with 3 decimal places")]
        public async Task TestTimeTypePrecisionCheck(string gqlValue, int count)
        {
            if (!IsSupportedType(TIME_TYPE))
            {
                Assert.Inconclusive("Type not supported");
            }

            string graphQLQueryName = "supportedTypes";
            string gqlQuery = @"{
                supportedTypes(first: 100 orderBy: { " + "time_types" + ": ASC } filter: { " + "time_types" + ": {" + "eq" + ": " + gqlValue + @"} }) {
                    items {
                        " + "time_types" + @"
                    }
                }
            }";

            JsonElement gqlResponse = await ExecuteGraphQLRequestAsync(gqlQuery, graphQLQueryName, isAuthenticated: false);
            Assert.AreEqual(count, gqlResponse.GetProperty("items").GetArrayLength());
        }

        /// <summary>
        /// the method constructs a GraphQL query to insert the value into the database table
        /// and then executes the query and compares the expected result with the actual result to verify if different types are supported.
        /// </summary>
        [DataTestMethod]
        [DataRow(BYTE_TYPE, "255")]
        [DataRow(BYTE_TYPE, "0")]
        [DataRow(BYTE_TYPE, "null")]
        [DataRow(SHORT_TYPE, "0")]
        [DataRow(SHORT_TYPE, "30000")]
        [DataRow(SHORT_TYPE, "-30000")]
        [DataRow(SHORT_TYPE, "null")]
        [DataRow(INT_TYPE, "9999")]
        [DataRow(INT_TYPE, "0")]
        [DataRow(INT_TYPE, "-9999")]
        [DataRow(INT_TYPE, "null")]
        [DataRow(LONG_TYPE, "0")]
        [DataRow(LONG_TYPE, "9000000000000000000")]
        [DataRow(LONG_TYPE, "-9000000000000000000")]
        [DataRow(LONG_TYPE, "null")]
        [DataRow(STRING_TYPE, "\"aaaaaaaaaa\"")]
        [DataRow(STRING_TYPE, "\"\"")]
        [DataRow(STRING_TYPE, "null")]
        [DataRow(SINGLE_TYPE, "-3.33")]
        [DataRow(SINGLE_TYPE, "2E35")]
        [DataRow(SINGLE_TYPE, "null")]
        [DataRow(FLOAT_TYPE, "-3.33")]
        [DataRow(FLOAT_TYPE, "2E150")]
        [DataRow(FLOAT_TYPE, "null")]
        [DataRow(DECIMAL_TYPE, "-3.333333")]
        [DataRow(DECIMAL_TYPE, "1222222.00000929292")]
        [DataRow(DECIMAL_TYPE, "null")]
        [DataRow(BOOLEAN_TYPE, "true")]
        [DataRow(BOOLEAN_TYPE, "false")]
        [DataRow(BOOLEAN_TYPE, "null")]
        [DataRow(DATETIMEOFFSET_TYPE, "\"1999-01-08 10:23:54+8:00\"")]
        [DataRow(DATETIMEOFFSET_TYPE, "\"1999-01-08 10:23:54.671287+8:00\"")]
        [DataRow(DATETIME_TYPE, "\"1999-01-08 09:20:00\"")]
        [DataRow(DATETIME_TYPE, "\"1999-01-08\"")]
        [DataRow(DATETIME_TYPE, "null")]
        [DataRow(BYTEARRAY_TYPE, "\"U3RyaW5neQ==\"")]
        [DataRow(TIME_TYPE, "\"23:59:59.9999999\"")]
        [DataRow(TIME_TYPE, "\"23:59:59\"")]
        [DataRow(TIME_TYPE, "\"23:59:59.9\"")]
        [DataRow(TIME_TYPE, "\"23:59\"")]
        [DataRow(TIME_TYPE, "null")]
        [DataRow(BYTEARRAY_TYPE, "\"V2hhdGNodSBkb2luZyBkZWNvZGluZyBvdXIgdGVzdCBiYXNlNjQgc3RyaW5ncz8=\"")]
        [DataRow(BYTEARRAY_TYPE, "null")]
        public async Task InsertIntoTypeColumn(string type, string value)
        {
            if (!IsSupportedType(type))
            {
                Assert.Inconclusive("Type not supported");
            }

            string field = $"{type.ToLowerInvariant()}_types";
            string graphQLQueryName = "createSupportedType";
            string gqlQuery = "mutation{ createSupportedType (item: {" + field + ": " + value + " }){ " + field + " } }";

            string dbQuery = MakeQueryOnTypeTable(new List<string> { field }, id: 5001);

            JsonElement actual = await ExecuteGraphQLRequestAsync(gqlQuery, graphQLQueryName, isAuthenticated: true);
            string expected = await GetDatabaseResultAsync(dbQuery);

            PerformTestEqualsForExtendedTypes(type, expected, actual.ToString());

            await ResetDbStateAsync();
        }

        /// <summary>
        /// Test case for invalid time, such as negative values or hours>24 or minutes/seconds>60.
        /// </summary>
        [DataTestMethod]
        [DataRow(TIME_TYPE, "\"32:59:59.9999999\"")]
        [DataRow(TIME_TYPE, "\"22:67:59.9999999\"")]
        [DataRow(TIME_TYPE, "\"14:12:99.9999999\"")]
        [DataRow(TIME_TYPE, "\"-22:67:59.9999999\"")]
        [DataRow(TIME_TYPE, "\"22:-67:59.9999999\"")]
        [DataRow(TIME_TYPE, "\"22:67:59.-9999999\"")]
<<<<<<< HEAD
        public async Task InsertInvalidIntoTypeColumn(string type, string value)
=======
        public async Task InsertInvalidTimeIntoTimeTypeColumn(string type, string value)
>>>>>>> e917ce91
        {
            if (!IsSupportedType(type))
            {
                Assert.Inconclusive("Type not supported");
            }

            string field = $"{type.ToLowerInvariant()}_types";
            string graphQLQueryName = "createSupportedType";
            string gqlQuery = "mutation{ createSupportedType (item: {" + field + ": " + value + " }){ " + field + " } }";

            JsonElement response = await ExecuteGraphQLRequestAsync(gqlQuery, graphQLQueryName, isAuthenticated: true);
            string responseMessage = Regex.Unescape(JsonSerializer.Serialize(response));
            Assert.IsTrue(responseMessage.Contains($"{value} cannot be resolved as column \"{field}\" with type \"TimeSpan\"."));
        }

<<<<<<< HEAD
=======
        /// <summary>
        /// The code contains test rows that are used to test the insertion of various data types into a database table using GraphQL,
        /// where the parameter values are passed as GraphQL request Variables. The test supports various data types such as byte, short,
        /// int, long, string, float, decimal, boolean, datetimeoffset, datetime, time, and bytearray.
        /// </summary>
>>>>>>> e917ce91
        [DataTestMethod]
        [DataRow(BYTE_TYPE, 255)]
        [DataRow(SHORT_TYPE, 30000)]
        [DataRow(INT_TYPE, 9999)]
        [DataRow(LONG_TYPE, 9000000000000000000)]
        [DataRow(STRING_TYPE, "aaaaaaaaaa")]
        [DataRow(FLOAT_TYPE, -3.33)]
        [DataRow(DECIMAL_TYPE, 1222222.00000929292)]
        [DataRow(BOOLEAN_TYPE, true)]
        [DataRow(DATETIMEOFFSET_TYPE, "1999-01-08 10:23:54+8:00")]
        [DataRow(DATETIME_TYPE, "1999-01-08 10:23:54")]
        [DataRow(TIME_TYPE, "\"23:59:59.9999999\"")]
        [DataRow(TIME_TYPE, "null")]
        [DataRow(BYTEARRAY_TYPE, "V2hhdGNodSBkb2luZyBkZWNvZGluZyBvdXIgdGVzdCBiYXNlNjQgc3RyaW5ncz8=")]
        public async Task InsertIntoTypeColumnWithArgument(string type, object value)
        {
            if (!IsSupportedType(type))
            {
                Assert.Inconclusive("Type not supported");
            }

            string field = $"{type.ToLowerInvariant()}_types";
            string graphQLQueryName = "createSupportedType";
            string gqlQuery = "mutation($param: " + TypeNameToGraphQLType(type) + "){ createSupportedType (item: {" + field + ": $param }){ " + field + " } }";

            string dbQuery = MakeQueryOnTypeTable(new List<string> { field }, id: 5001);

            JsonElement actual = await ExecuteGraphQLRequestAsync(gqlQuery, graphQLQueryName, isAuthenticated: true, new() { { "param", value } });
            string expected = await GetDatabaseResultAsync(dbQuery);

            PerformTestEqualsForExtendedTypes(type, expected, actual.ToString());

            await ResetDbStateAsync();
        }

        [DataTestMethod]
        [DataRow(BYTE_TYPE, "255")]
        [DataRow(BYTE_TYPE, "0")]
        [DataRow(BYTE_TYPE, "null")]
        [DataRow(SHORT_TYPE, "0")]
        [DataRow(SHORT_TYPE, "30000")]
        [DataRow(SHORT_TYPE, "-30000")]
        [DataRow(SHORT_TYPE, "null")]
        [DataRow(INT_TYPE, "9999")]
        [DataRow(INT_TYPE, "0")]
        [DataRow(INT_TYPE, "-9999")]
        [DataRow(INT_TYPE, "null")]
        [DataRow(LONG_TYPE, "0")]
        [DataRow(LONG_TYPE, "9000000000000000000")]
        [DataRow(LONG_TYPE, "-9000000000000000000")]
        [DataRow(LONG_TYPE, "null")]
        [DataRow(STRING_TYPE, "\"aaaaaaaaaa\"")]
        [DataRow(STRING_TYPE, "\"\"")]
        [DataRow(STRING_TYPE, "null")]
        [DataRow(SINGLE_TYPE, "-3.33")]
        [DataRow(SINGLE_TYPE, "2E35")]
        [DataRow(SINGLE_TYPE, "null")]
        [DataRow(FLOAT_TYPE, "-3.33")]
        [DataRow(FLOAT_TYPE, "2E150")]
        [DataRow(FLOAT_TYPE, "null")]
        [DataRow(DECIMAL_TYPE, "-3.333333")]
        [DataRow(DECIMAL_TYPE, "1222222.00000929292")]
        [DataRow(DECIMAL_TYPE, "null")]
        [DataRow(BOOLEAN_TYPE, "true")]
        [DataRow(BOOLEAN_TYPE, "false")]
        [DataRow(BOOLEAN_TYPE, "null")]
        [DataRow(DATETIMEOFFSET_TYPE, "\"1999-01-08 10:23:54+8:00\"")]
        [DataRow(DATETIME_TYPE, "\"1999-01-08 09:20:00\"")]
        [DataRow(DATETIME_TYPE, "\"1999-01-08\"")]
        [DataRow(DATETIME_TYPE, "null")]
        [DataRow(TIME_TYPE, "\"23:59:59.9999999\"")]
        [DataRow(TIME_TYPE, "null")]
        [DataRow(BYTEARRAY_TYPE, "\"U3RyaW5neQ==\"")]
        [DataRow(BYTEARRAY_TYPE, "\"V2hhdGNodSBkb2luZyBkZWNvZGluZyBvdXIgdGVzdCBiYXNlNjQgc3RyaW5ncz8=\"")]
        [DataRow(BYTEARRAY_TYPE, "null")]
        [DataRow(GUID_TYPE, "\"3a1483a5-9ac2-4998-bcf3-78a28078c6ac\"")]
        [DataRow(GUID_TYPE, "null")]
        public async Task UpdateTypeColumn(string type, string value)
        {
            if (!IsSupportedType(type))
            {
                Assert.Inconclusive("Type not supported");
            }

            string field = $"{type.ToLowerInvariant()}_types";
            string graphQLQueryName = "updateSupportedType";
            string gqlQuery = "mutation{ updateSupportedType (typeid: 1, item: {" + field + ": " + value + " }){ " + field + " } }";

            string dbQuery = MakeQueryOnTypeTable(new List<string> { field }, id: 1);

            JsonElement actual = await ExecuteGraphQLRequestAsync(gqlQuery, graphQLQueryName, isAuthenticated: true);
            string expected = await GetDatabaseResultAsync(dbQuery);

            PerformTestEqualsForExtendedTypes(type, expected, actual.ToString());

            await ResetDbStateAsync();
        }

        [DataTestMethod]
        [DataRow(BYTE_TYPE, 255)]
        [DataRow(SHORT_TYPE, 30000)]
        [DataRow(INT_TYPE, 9999)]
        [DataRow(LONG_TYPE, 9000000000000000000)]
        [DataRow(STRING_TYPE, "aaaaaaaaaa")]
        [DataRow(FLOAT_TYPE, -3.33)]
        [DataRow(DECIMAL_TYPE, 1222222.00000929292)]
        [DataRow(BOOLEAN_TYPE, true)]
        [DataRow(DATETIME_TYPE, "1999-01-08 10:23:54")]
        [DataRow(DATETIMEOFFSET_TYPE, "1999-01-08 10:23:54+8:00")]
        [DataRow(BYTEARRAY_TYPE, "V2hhdGNodSBkb2luZyBkZWNvZGluZyBvdXIgdGVzdCBiYXNlNjQgc3RyaW5ncz8=")]
        [DataRow(GUID_TYPE, "3a1483a5-9ac2-4998-bcf3-78a28078c6ac")]
        [DataRow(GUID_TYPE, null)]
        public async Task UpdateTypeColumnWithArgument(string type, object value)
        {
            if (!IsSupportedType(type))
            {
                Assert.Inconclusive("Type not supported");
            }

            string field = $"{type.ToLowerInvariant()}_types";
            string graphQLQueryName = "updateSupportedType";
            string gqlQuery = "mutation($param: " + TypeNameToGraphQLType(type) + "){ updateSupportedType (typeid: 1, item: {" + field + ": $param }){ " + field + " } }";

            string dbQuery = MakeQueryOnTypeTable(new List<string> { field }, id: 1);

            JsonElement actual = await ExecuteGraphQLRequestAsync(gqlQuery, graphQLQueryName, isAuthenticated: true, new() { { "param", value } });
            string expected = await GetDatabaseResultAsync(dbQuery);

            PerformTestEqualsForExtendedTypes(type, expected, actual.ToString());

            await ResetDbStateAsync();
        }

        #endregion

        /// <summary>
        /// Utility function to do special comparisons for some of the extended types
        /// if json compare doesn't suffice
        /// </summary>
        private static void PerformTestEqualsForExtendedTypes(string type, string expected, string actual)
        {
            switch (type)
            {
<<<<<<< HEAD
                case SINGLE_TYPE:
                case FLOAT_TYPE:
                case DECIMAL_TYPE:
                    CompareFloatResults(type, actual.ToString(), expected);
                    break;
                case TIME_TYPE:
                    CompareTimeResults(actual.ToString(), expected);
                    break;
                case DATETIME_TYPE:
                    CompareDateTimeResults(actual.ToString(), expected);
                    break;
                case DATETIME2_TYPE:
                    CompareDateTime2Results(actual.ToString(), expected);
                    break;
                case DATETIMEOFFSET_TYPE:
                    CompareDateTimeOffsetResults(actual.ToString(), expected);
                    break;
                default:
                    SqlTestHelper.PerformTestEqualJsonStrings(expected, actual.ToString());
                    break;
=======
                CompareDateTimeResults(actual.ToString(), expected);
            }
            else if (type == DATETIMEOFFSET_TYPE)
            {
                CompareDateTimeOffsetResults(actual.ToString(), expected);
            }
            else if (type == TIME_TYPE)
            {
                CompareTimeResults(actual.ToString(), expected);
            }
            else
            {
                SqlTestHelper.PerformTestEqualJsonStrings(expected, actual.ToString());
>>>>>>> e917ce91
            }
        }

        /// <summary>
        /// HotChocolate will parse large floats to exponential notation
        /// while the db will return the number fully printed out. Because
        /// the json deep compare function we are using does not account for such scenario
        /// a special comparison is needed to test floats
        /// </summary>
        private static void CompareFloatResults(string floatType, string actual, string expected)
        {
            string fieldName = $"{floatType.ToLowerInvariant()}_types";

            using JsonDocument actualJsonDoc = JsonDocument.Parse(actual);
            using JsonDocument expectedJsonDoc = JsonDocument.Parse(expected);

            if (actualJsonDoc.RootElement.ValueKind is JsonValueKind.Array)
            {
                ValidateArrayResults(actualJsonDoc, expectedJsonDoc, fieldName);
                return;
            }

            string actualFloat;
            string expectedFloat;
            actualFloat = actualJsonDoc.RootElement.GetProperty(fieldName).ToString();
            expectedFloat = expectedJsonDoc.RootElement.GetProperty(fieldName).ToString();

            // handles cases when one of the values is null
            if (string.IsNullOrEmpty(actualFloat) || string.IsNullOrEmpty(expectedFloat))
            {
                Assert.AreEqual(expectedFloat, actualFloat);
                return;
            }

            switch (floatType)
            {
                case SINGLE_TYPE:
                    Assert.AreEqual(float.Parse(expectedFloat), float.Parse(actualFloat));
                    break;
                case FLOAT_TYPE:
                    Assert.AreEqual(double.Parse(expectedFloat), double.Parse(actualFloat));
                    break;
                case DECIMAL_TYPE:
                    Assert.AreEqual(decimal.Parse(expectedFloat), decimal.Parse(actualFloat));
                    break;
                default:
                    Assert.Fail($"Calling compare on unrecognized float type {floatType}");
                    break;
            }
        }

        /// <summary>
        /// Required due to different format between mysql datetime and HotChocolate datetime
        /// result
        /// </summary>
        private static void CompareDateTimeResults(string actual, string expected)
        {
            string fieldName = "datetime_types";

            using JsonDocument actualJsonDoc = JsonDocument.Parse(actual);
            using JsonDocument expectedJsonDoc = JsonDocument.Parse(expected);

            if (actualJsonDoc.RootElement.ValueKind is JsonValueKind.Array)
            {
                ValidateArrayResults(actualJsonDoc, expectedJsonDoc, fieldName);
                return;
            }

            string actualDateTime = actualJsonDoc.RootElement.GetProperty(fieldName).ToString();
            string expectedDateTime = expectedJsonDoc.RootElement.GetProperty(fieldName).ToString();

            // handles cases when one of the values is null
            if (string.IsNullOrEmpty(actualDateTime) || string.IsNullOrEmpty(expectedDateTime))
            {
                Assert.AreEqual(expectedDateTime, actualDateTime);
            }
            else
            {
                AssertOnFields(fieldName, actualDateTime, expectedDateTime);
            }
        }

        /// <summary>
<<<<<<< HEAD
        /// Required due to different format between mysql datetime and HotChocolate datetime
        /// result
        /// </summary>
        private static void CompareDateTime2Results(string actual, string expected)
        {
            string fieldName = "datetime2_types";

            using JsonDocument actualJsonDoc = JsonDocument.Parse(actual);
            using JsonDocument expectedJsonDoc = JsonDocument.Parse(expected);

            if (actualJsonDoc.RootElement.ValueKind is JsonValueKind.Array)
            {
                ValidateArrayResults(actualJsonDoc, expectedJsonDoc, fieldName);
                return;
            }

            string actualDateTime2 = actualJsonDoc.RootElement.GetProperty(fieldName).ToString();
            string expectedDateTime2 = expectedJsonDoc.RootElement.GetProperty(fieldName).ToString();

            // handles cases when one of the values is null
            if (string.IsNullOrEmpty(actualDateTime2) || string.IsNullOrEmpty(expectedDateTime2))
            {
                Assert.AreEqual(expectedDateTime2, actualDateTime2);
            }
            else
            {
                AssertOnFields(fieldName, actualDateTime2, expectedDateTime2);
            }
        }

        /// <summary>
=======
>>>>>>> e917ce91
        /// Required due to different format between sql datetimeoffset and HotChocolate datetime
        /// result
        /// </summary>
        private static void CompareDateTimeOffsetResults(string actual, string expected)
        {
            string fieldName = "datetimeoffset_types";

            using JsonDocument actualJsonDoc = JsonDocument.Parse(actual);
            using JsonDocument expectedJsonDoc = JsonDocument.Parse(expected);

            if (actualJsonDoc.RootElement.ValueKind is JsonValueKind.Array)
            {
                ValidateArrayResults(actualJsonDoc, expectedJsonDoc, fieldName);
                return;
            }

            string actualDateTimeOffsetString = actualJsonDoc.RootElement.GetProperty(fieldName).ToString();
            string expectedDateTimeOffsetString = expectedJsonDoc.RootElement.GetProperty(fieldName).ToString();

            // handles cases when one of the values is null
            if (string.IsNullOrEmpty(actualDateTimeOffsetString) || string.IsNullOrEmpty(expectedDateTimeOffsetString))
            {
                Assert.AreEqual(expectedDateTimeOffsetString, actualDateTimeOffsetString);
            }
            else
            {
                AssertOnFields(fieldName, actualDateTimeOffsetString, expectedDateTimeOffsetString);
            }
        }

        /// <summary>
        /// Compares the value from SQL time and HotChocolate LocalTime.
        /// </summary>
        private static void CompareTimeResults(string actual, string expected)
        {
            string fieldName = "time_types";

            using JsonDocument actualJsonDoc = JsonDocument.Parse(actual);
            using JsonDocument expectedJsonDoc = JsonDocument.Parse(expected);

            if (actualJsonDoc.RootElement.ValueKind is JsonValueKind.Array)
            {
                ValidateArrayResults(actualJsonDoc, expectedJsonDoc, fieldName);
                return;
            }

            string actualTimeString = actualJsonDoc.RootElement.GetProperty(fieldName).ToString();
            string expectedTimeString = expectedJsonDoc.RootElement.GetProperty(fieldName).ToString();

            // handles cases when one of the values is null
            if (string.IsNullOrEmpty(actualTimeString) || string.IsNullOrEmpty(expectedTimeString))
            {
                Assert.AreEqual(expectedTimeString, actualTimeString);
            }
            else
            {
                AssertOnFields(fieldName, actualTimeString, expectedTimeString);
            }
        }

        private static void ValidateArrayResults(JsonDocument actualJsonDoc, JsonDocument expectedJsonDoc, string fieldName)
        {
            JsonElement.ArrayEnumerator actualEnumerater = actualJsonDoc.RootElement.EnumerateArray();
            foreach (JsonElement expectedElement in expectedJsonDoc.RootElement.EnumerateArray())
            {
                actualEnumerater.MoveNext();
                JsonElement actualElement = actualEnumerater.Current;
                actualElement.TryGetProperty(fieldName, out JsonElement actualValue);
                expectedElement.TryGetProperty(fieldName, out JsonElement expectedValue);

                AssertOnFields(fieldName, actualValue.ToString(), expectedValue.ToString());
            }
        }

        /// <summary>
        /// Compare given fields from actual and expected json.
        /// </summary>
        private static void AssertOnFields(string field, string actualElement, string expectedElement)
        {
            if (field.StartsWith(DATETIMEOFFSET_TYPE.ToLower()))
            {
                DateTimeOffset actualDateTimeOffset = DateTimeOffset.Parse(actualElement.ToString(), DateTimeFormatInfo.InvariantInfo, DateTimeStyles.AssumeUniversal);
                DateTimeOffset expectedDateTimeOffset = DateTimeOffset.Parse(expectedElement.ToString(), DateTimeFormatInfo.InvariantInfo, DateTimeStyles.AssumeUniversal);
                Assert.AreEqual(actualDateTimeOffset.ToString(), expectedDateTimeOffset.ToString());
                // Comparing for milliseconds separately since HotChocolate time type is resolved only to 3 decimal places.
                Assert.AreEqual(actualDateTimeOffset.Millisecond, expectedDateTimeOffset.Millisecond);
            }
<<<<<<< HEAD
            else if (field.StartsWith(DATETIME2_TYPE.ToLower()))
            {
                // Adjusting to universal, since DateTime doesn't account for TimeZone
                DateTime actualDateTime = DateTime.Parse(actualElement.ToString(), CultureInfo.InvariantCulture, DateTimeStyles.AdjustToUniversal);
                DateTime expectedDateTime = DateTime.Parse(expectedElement.ToString(), CultureInfo.InvariantCulture, DateTimeStyles.AdjustToUniversal);
                Assert.AreEqual(expectedDateTime.ToString(), actualDateTime.ToString());
                // Comparing for milliseconds separately since HotChocolate datetime2 type is resolved only to 3 decimal places.
                Assert.AreEqual(expectedDateTime.Millisecond, actualDateTime.Millisecond);
            }
=======
>>>>>>> e917ce91
            else if (field.StartsWith(DATETIME_TYPE.ToLower()))
            {
                // Adjusting to universal, since DateTime doesn't account for TimeZone
                DateTime actualDateTime = DateTime.Parse(actualElement.ToString(), CultureInfo.InvariantCulture, DateTimeStyles.AdjustToUniversal);
                DateTime expectedDateTime = DateTime.Parse(expectedElement.ToString(), CultureInfo.InvariantCulture, DateTimeStyles.AdjustToUniversal);
                Assert.AreEqual(expectedDateTime, actualDateTime);
            }
            else if (field.StartsWith(SINGLE_TYPE.ToLower()))
            {
                Assert.AreEqual(float.Parse(expectedElement), float.Parse(actualElement));
            }
            else if (field.StartsWith(TIME_TYPE.ToLower()))
            {
                TimeOnly actualTime = TimeOnly.Parse(actualElement.ToString());
                TimeOnly expectedTime = TimeOnly.Parse(expectedElement.ToString());
                Assert.AreEqual(expectedTime.ToLongTimeString(), actualTime.ToLongTimeString());
            }
            else
            {
                Assert.AreEqual(double.Parse(expectedElement), double.Parse(actualElement));
            }
        }

        /// <summary>
        /// Needed to map the type name to a graphql type in argument tests
        /// where the argument type need to be specified.
        /// </summary>
        private static string TypeNameToGraphQLType(string typeName)
        {
            if (typeName is GUID_TYPE)
            {
                return STRING_TYPE;
            }
            else if (typeName is DATETIMEOFFSET_TYPE)
            {
                return DATETIME_TYPE;
            }

            return typeName;
        }

        protected abstract string MakeQueryOnTypeTable(
            List<string> queriedColumns,
            string filterValue = "1",
            string filterOperator = "=",
            string filterField = "1",
            string orderBy = "id",
            string limit = "1");

        protected abstract string MakeQueryOnTypeTable(List<string> columnsToQuery, int id);
        protected virtual bool IsSupportedType(string type)
        {
            return true;
        }
    }
}<|MERGE_RESOLUTION|>--- conflicted
+++ resolved
@@ -173,17 +173,10 @@
         [DataTestMethod]
         [DataRow(DATETIME_TYPE, "gt", "\'1999-01-08\'", "\"1999-01-08\"", " > ")]
         [DataRow(DATETIME_TYPE, "gte", "\'1999-01-08\'", "\"1999-01-08\"", " >= ")]
-<<<<<<< HEAD
         [DataRow(DATETIME_TYPE, "lt", "\'1753-01-01\'", "\"1753-01-01\"", " < ")]
         [DataRow(DATETIME_TYPE, "lte", "\'1753-01-01\'", "\"1753-01-01\"", " <= ")]
         [DataRow(DATETIME_TYPE, "neq", "\'1753-01-01\'", "\"1753-01-01\"", "!=")]
         [DataRow(DATETIME_TYPE, "eq", "\'1753-01-01\'", "\"1753-01-01\"", "=")]
-=======
-        [DataRow(DATETIME_TYPE, "lt", "\'1999-01-08\'", "\"1999-01-08\"", " < ")]
-        [DataRow(DATETIME_TYPE, "lte", "\'1999-01-08\'", "\"1999-01-08\"", " <= ")]
-        [DataRow(DATETIME_TYPE, "neq", "\'1999-01-08\'", "\"1999-01-08\"", "!=")]
-        [DataRow(DATETIME_TYPE, "eq", "\'1999-01-08\'", "\"1999-01-08T01:01:01\"", "=")]
->>>>>>> e917ce91
         [DataRow(DATETIME_TYPE, "gt", "\'1999-01-08 10:23:00\'", "\"1999-01-08 10:23:00\"", " > ")]
         [DataRow(DATETIME_TYPE, "gte", "\'1999-01-08 10:23:00\'", "\"1999-01-08 10:23:00\"", " >= ")]
         [DataRow(DATETIME_TYPE, "lt", "\'9999-12-31 23:59:59\'", "\"9999-12-31 23:59:59\"", " < ")]
@@ -340,11 +333,7 @@
         [DataRow(TIME_TYPE, "\"-22:67:59.9999999\"")]
         [DataRow(TIME_TYPE, "\"22:-67:59.9999999\"")]
         [DataRow(TIME_TYPE, "\"22:67:59.-9999999\"")]
-<<<<<<< HEAD
-        public async Task InsertInvalidIntoTypeColumn(string type, string value)
-=======
         public async Task InsertInvalidTimeIntoTimeTypeColumn(string type, string value)
->>>>>>> e917ce91
         {
             if (!IsSupportedType(type))
             {
@@ -360,14 +349,34 @@
             Assert.IsTrue(responseMessage.Contains($"{value} cannot be resolved as column \"{field}\" with type \"TimeSpan\"."));
         }
 
-<<<<<<< HEAD
-=======
         /// <summary>
         /// The code contains test rows that are used to test the insertion of various data types into a database table using GraphQL,
         /// where the parameter values are passed as GraphQL request Variables. The test supports various data types such as byte, short,
         /// int, long, string, float, decimal, boolean, datetimeoffset, datetime, time, and bytearray.
         /// </summary>
->>>>>>> e917ce91
+        [DataTestMethod]
+        [DataRow(TIME_TYPE, "\"32:59:59.9999999\"")]
+        [DataRow(TIME_TYPE, "\"22:67:59.9999999\"")]
+        [DataRow(TIME_TYPE, "\"14:12:99.9999999\"")]
+        [DataRow(TIME_TYPE, "\"-22:67:59.9999999\"")]
+        [DataRow(TIME_TYPE, "\"22:-67:59.9999999\"")]
+        [DataRow(TIME_TYPE, "\"22:67:59.-9999999\"")]
+        public async Task InsertInvalidIntoTypeColumn(string type, string value)
+        {
+            if (!IsSupportedType(type))
+            {
+                Assert.Inconclusive("Type not supported");
+            }
+
+            string field = $"{type.ToLowerInvariant()}_types";
+            string graphQLQueryName = "createSupportedType";
+            string gqlQuery = "mutation{ createSupportedType (item: {" + field + ": " + value + " }){ " + field + " } }";
+
+            JsonElement response = await ExecuteGraphQLRequestAsync(gqlQuery, graphQLQueryName, isAuthenticated: true);
+            string responseMessage = Regex.Unescape(JsonSerializer.Serialize(response));
+            Assert.IsTrue(responseMessage.Contains($"{value} cannot be resolved as column \"{field}\" with type \"TimeSpan\"."));
+        }
+
         [DataTestMethod]
         [DataRow(BYTE_TYPE, 255)]
         [DataRow(SHORT_TYPE, 30000)]
@@ -511,7 +520,6 @@
         {
             switch (type)
             {
-<<<<<<< HEAD
                 case SINGLE_TYPE:
                 case FLOAT_TYPE:
                 case DECIMAL_TYPE:
@@ -532,21 +540,6 @@
                 default:
                     SqlTestHelper.PerformTestEqualJsonStrings(expected, actual.ToString());
                     break;
-=======
-                CompareDateTimeResults(actual.ToString(), expected);
-            }
-            else if (type == DATETIMEOFFSET_TYPE)
-            {
-                CompareDateTimeOffsetResults(actual.ToString(), expected);
-            }
-            else if (type == TIME_TYPE)
-            {
-                CompareTimeResults(actual.ToString(), expected);
-            }
-            else
-            {
-                SqlTestHelper.PerformTestEqualJsonStrings(expected, actual.ToString());
->>>>>>> e917ce91
             }
         }
 
@@ -630,7 +623,6 @@
         }
 
         /// <summary>
-<<<<<<< HEAD
         /// Required due to different format between mysql datetime and HotChocolate datetime
         /// result
         /// </summary>
@@ -662,8 +654,6 @@
         }
 
         /// <summary>
-=======
->>>>>>> e917ce91
         /// Required due to different format between sql datetimeoffset and HotChocolate datetime
         /// result
         /// </summary>
@@ -751,7 +741,6 @@
                 // Comparing for milliseconds separately since HotChocolate time type is resolved only to 3 decimal places.
                 Assert.AreEqual(actualDateTimeOffset.Millisecond, expectedDateTimeOffset.Millisecond);
             }
-<<<<<<< HEAD
             else if (field.StartsWith(DATETIME2_TYPE.ToLower()))
             {
                 // Adjusting to universal, since DateTime doesn't account for TimeZone
@@ -761,8 +750,6 @@
                 // Comparing for milliseconds separately since HotChocolate datetime2 type is resolved only to 3 decimal places.
                 Assert.AreEqual(expectedDateTime.Millisecond, actualDateTime.Millisecond);
             }
-=======
->>>>>>> e917ce91
             else if (field.StartsWith(DATETIME_TYPE.ToLower()))
             {
                 // Adjusting to universal, since DateTime doesn't account for TimeZone
