--- conflicted
+++ resolved
@@ -56,14 +56,10 @@
         {
             return type switch
             {
-<<<<<<< HEAD
-                GUID_TYPE => false,
+                UUID_TYPE => false,
                 DATE_TYPE => false,
                 SMALLDATETIME_TYPE => false,
                 DATETIME2_TYPE => false,
-=======
-                UUID_TYPE => false,
->>>>>>> ca5fa146
                 DATETIMEOFFSET_TYPE => false,
                 TIME_TYPE => false,
                 _ => true
