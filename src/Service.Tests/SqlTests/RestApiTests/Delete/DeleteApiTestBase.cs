using System.Net;
using System.Threading.Tasks;
using Azure.DataApiBuilder.Config;
using Azure.DataApiBuilder.Service.Exceptions;
using Azure.DataApiBuilder.Service.Services;
using Microsoft.VisualStudio.TestTools.UnitTesting;

namespace Azure.DataApiBuilder.Service.Tests.SqlTests.RestApiTests
{
    /// <summary>
    /// Test DELETE REST Api validating expected results are obtained.
    /// </summary>
    [TestClass]
    public abstract class DeleteApiTestBase : RestApiTestBase
    {
        #region Positive Tests

        /// <summary>
        /// DeleteOne operates on a single entity with target object
        /// identified in the primaryKeyRoute. No requestBody is used
        /// for this type of request.
        /// sqlQuery is not used because we are confirming the NoContent result
        /// of a successful delete operation.
        /// </summary>
        /// <returns></returns>
        [TestMethod]
        public async Task DeleteOneTest()
        {
            //expected status code 204
            await SetupAndRunRestApiTest(
                    primaryKeyRoute: "id/5",
                    queryString: null,
                    entityNameOrPath: _integrationEntityName,
                    sqlQuery: null,
                    operationType: Operation.Delete,
                    requestBody: null,
                    expectedStatusCode: HttpStatusCode.NoContent
                );
        }

        /// <summary>
        /// Operates on a single entity with mapping defined
        /// for its columns, and with target object identified in the
        /// primaryKeyRoute. No requestBody is used for this type of
        /// request. sqlQuery is not used because we are confirming the
        /// NoContent result of a successful delete operation.
        /// </summary>
        /// <returns></returns>
        [TestMethod]
        public async Task DeleteOneMappingTest()
        {
            //expected status code 204
            await SetupAndRunRestApiTest(
                    primaryKeyRoute: "treeId/1",
                    queryString: null,
                    entityNameOrPath: _integrationMappingEntity,
                    sqlQuery: null,
                    operationType: Operation.Delete,
                    requestBody: null,
                    expectedStatusCode: HttpStatusCode.NoContent
                );
        }

        /// <summary>
        /// Operates on a single entity with mapping defined
        /// for its columns using unique unicode character in the exposed
        /// name, and with target object identified in the
        /// primaryKeyRoute. No requestBody is used for this type of
        /// request. sqlQuery is not used because we are confirming the
        /// NoContent result of a successful delete operation.
        /// </summary>
        /// <returns></returns>
        [TestMethod]
        public async Task DeleteOneUniqueCharacterTest()
        {
            //expected status code 204
            await SetupAndRunRestApiTest(
                    primaryKeyRoute: "┬─┬ノ( º _ ºノ)/1",
                    queryString: null,
                    entityNameOrPath: _integrationUniqueCharactersEntity,
                    sqlQuery: null,
                    operationType: Operation.Delete,
                    requestBody: null,
                    expectedStatusCode: HttpStatusCode.NoContent
                );
        }
        #endregion

        #region Negative Tests

        /// <summary>
        /// DeleteNonExistent operates on a single entity with target object
        /// identified in the primaryKeyRoute.
        /// sqlQuery represents the query used to get 'expected' result of zero items.
        /// </summary>
        /// <returns></returns>
        [TestMethod]
        public async Task DeleteNonExistentTest()
        {
            //expected status code 404
            await SetupAndRunRestApiTest(
                    primaryKeyRoute: "id/1000",
                    queryString: string.Empty,
                    entityNameOrPath: _integrationEntityName,
                    sqlQuery: string.Empty,
                    operationType: Operation.Delete,
                    requestBody: string.Empty,
                    exceptionExpected: true,
                    expectedErrorMessage: "Not Found",
                    expectedStatusCode: HttpStatusCode.NotFound,
                    expectedSubStatusCode: DataApiBuilderException.SubStatusCodes.EntityNotFound.ToString()
                );
        }

        /// <summary>
        /// DeleteWithInvalidPrimaryKey operates on a single entity with target object
        /// identified in the primaryKeyRoute. No sqlQuery value is provided as this request
        /// should fail prior to querying the database.
        /// </summary>
        /// <returns></returns>
        [TestMethod]
        public async Task DeleteWithInvalidPrimaryKeyTest()
        {
            //expected status code 404
            await SetupAndRunRestApiTest(
                    primaryKeyRoute: "title/7",
                    queryString: string.Empty,
                    entityNameOrPath: _integrationEntityName,
                    sqlQuery: string.Empty,
                    operationType: Operation.Delete,
                    requestBody: string.Empty,
                    exceptionExpected: true,
                    expectedErrorMessage: "The request is invalid since the primary keys: title requested were not found in the entity definition.",
                    expectedStatusCode: HttpStatusCode.NotFound,
                    expectedSubStatusCode: DataApiBuilderException.SubStatusCodes.EntityNotFound.ToString()
                );
        }

        /// <summary>
        /// DeleteWithoutPrimaryKey attempts to operate on a single entity but with
        /// no primary key route. No sqlQuery value is provided as this request
        /// should fail prior to querying the database.
        /// </summary>
        /// <returns></returns>
        [TestMethod]
        public async Task DeleteWithOutPrimaryKeyTest()
        {
            await SetupAndRunRestApiTest(
                    primaryKeyRoute: string.Empty,
                    queryString: string.Empty,
                    entityNameOrPath: _integrationEntityName,
                    sqlQuery: string.Empty,
                    operationType: Operation.Delete,
                    requestBody: string.Empty,
<<<<<<< HEAD
                    exception: true,
=======
                    exceptionExpected: true,
>>>>>>> 9022df7a
                    expectedErrorMessage: RequestValidator.PRIMARY_KEY_NOT_PROVIDED_ERR_MESSAGE,
                    expectedStatusCode: HttpStatusCode.BadRequest,
                    expectedSubStatusCode: DataApiBuilderException.SubStatusCodes.BadRequest.ToString()
                );
        }

        /// <summary>
        /// DeleteWithSqlInjectionTest attempts to inject a SQL statement
        /// through the primary key route of a delete operation.
        /// </summary>
        /// <returns></returns>
        [DataTestMethod]
        [DataRow("/UNION SELECT * FROM books/*",
            "Primary key column(s) provided do not match DB schema.")]
        [DataRow("/OR 1=1/*",
            "Primary key column(s) provided do not match DB schema.")]
        [DataRow("; SELECT * FROM information_schema.tables/*",
            "Support for url template with implicit primary key field names is not yet added.")]
        [DataRow("/value; DROP TABLE authors;",
            "Support for url template with implicit primary key field names is not yet added.")]
        public async Task DeleteWithSqlInjectionTest(string sqlInjection, string message)
        {
            //expected status code 400
            await SetupAndRunRestApiTest(
                    primaryKeyRoute: $"id/1{sqlInjection}",
                    queryString: string.Empty,
                    entityNameOrPath: _integrationEntityName,
                    sqlQuery: string.Empty,
                    operationType: Operation.Delete,
                    requestBody: string.Empty,
                    exceptionExpected: true,
                    expectedErrorMessage: message,
                    expectedStatusCode: HttpStatusCode.BadRequest,
                    expectedSubStatusCode: DataApiBuilderException.SubStatusCodes.BadRequest.ToString()
                );
        }

        #endregion
    }
}<|MERGE_RESOLUTION|>--- conflicted
+++ resolved
@@ -152,11 +152,7 @@
                     sqlQuery: string.Empty,
                     operationType: Operation.Delete,
                     requestBody: string.Empty,
-<<<<<<< HEAD
-                    exception: true,
-=======
                     exceptionExpected: true,
->>>>>>> 9022df7a
                     expectedErrorMessage: RequestValidator.PRIMARY_KEY_NOT_PROVIDED_ERR_MESSAGE,
                     expectedStatusCode: HttpStatusCode.BadRequest,
                     expectedSubStatusCode: DataApiBuilderException.SubStatusCodes.BadRequest.ToString()
