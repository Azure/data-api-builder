--- conflicted
+++ resolved
@@ -1,5 +1,4 @@
 using System.Collections.Generic;
-using System.Net;
 using System.Threading.Tasks;
 using Microsoft.VisualStudio.TestTools.UnitTesting;
 
@@ -61,28 +60,6 @@
             await base.DeleteOneInViewBadRequestTest(expectedErrorMessage);
         }
 
-<<<<<<< HEAD
-=======
-        /// <summary>
-        /// Delete the last inserted row (row with max id) from books.
-        /// Verify that the row doesn't exist anymore.
-        /// </summary>
-        [TestMethod]
-        public async Task DeleteOneWithStoredProcedureTest()
-        {
-            // Delete one from stored-procedure based on books table.
-            await SetupAndRunRestApiTest(
-                    primaryKeyRoute: null,
-                    queryString: null,
-                    entityNameOrPath: _integrationProcedureDeleteOne_EntityName,
-                    sqlQuery: GetQuery(nameof(DeleteOneWithStoredProcedureTest)),
-                    operationType: Config.Operation.Execute,
-                    requestBody: null,
-                    expectedStatusCode: HttpStatusCode.NoContent
-                );
-        }
-
->>>>>>> 3b2a4600
         #region RestApiTestBase Overrides
 
         public override string GetQuery(string key)
