--- conflicted
+++ resolved
@@ -541,11 +541,7 @@
         {
             await SetupAndRunRestApiTest(
                 primaryKeyRoute: string.Empty,
-<<<<<<< HEAD
-                queryString: "?$orderby=int_types",
-=======
                 queryString: "?$select=id,int_types&$orderby=int_types",
->>>>>>> ff2beffc
                 entityNameOrPath: _integrationTypeEntity,
                 sqlQuery: GetQuery(nameof(FindTestWithIntTypeNullValuesOrderByAsc))
             );
