--- conflicted
+++ resolved
@@ -260,11 +260,7 @@
             },
             {
                 "FindTestWithIntTypeNullValuesOrderByAsc",
-<<<<<<< HEAD
-                $"SELECT * FROM type_table " +
-=======
                 $"SELECT id, int_types FROM type_table " +
->>>>>>> ff2beffc
                 $"ORDER BY int_types asc, id asc " +
                 $"FOR JSON PATH, INCLUDE_NULL_VALUES"
             },
