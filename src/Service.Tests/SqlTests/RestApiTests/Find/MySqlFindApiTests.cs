--- conflicted
+++ resolved
@@ -84,14 +84,9 @@
                   FROM (
                       SELECT *
                       FROM " + _composite_subset_bookPub + @"
-<<<<<<< HEAD
-                      WHERE id = 2 AND publisher_id = 1234
-                      ORDER BY id asc
-=======
                       WHERE id = 2 AND title = 'Also Awesome book' AND 
                       pub_id = 1234 AND name = 'Big Company' 
-                      ORDER BY id
->>>>>>> 6a15fd57
+                      ORDER BY id asc
                       LIMIT 1
                   ) AS subq"
             },
