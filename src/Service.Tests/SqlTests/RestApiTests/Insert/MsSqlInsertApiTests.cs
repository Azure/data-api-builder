// Copyright (c) Microsoft Corporation.
// Licensed under the MIT License.

using System.Collections.Generic;
using System.Net;
using System.Threading.Tasks;
using Azure.DataApiBuilder.Config;
using Azure.DataApiBuilder.Service.Exceptions;
using Microsoft.VisualStudio.TestTools.UnitTesting;

namespace Azure.DataApiBuilder.Service.Tests.SqlTests.RestApiTests.Insert
{
    /// <summary>
    /// Test REST Apis validating expected results are obtained.
    /// </summary>
    [TestClass, TestCategory(TestCategory.MSSQL)]
    public class MsSqlInsertApiTests : InsertApiTestBase
    {
        private static Dictionary<string, string> _queryMap = new()
        {
            {
                "InsertOneTest",
                // This query is the query for the result we get back from the database
                // after the insert operation. Not the query that we generate to perform
                // the insertion.
                $"SELECT [id], [title], [publisher_id] FROM { _integrationTableName } " +
                $"WHERE [id] = { STARTING_ID_FOR_TEST_INSERTS } AND [title] = 'My New Book' " +
                $"AND [publisher_id] = 1234 " +
                $"FOR JSON PATH, INCLUDE_NULL_VALUES, WITHOUT_ARRAY_WRAPPER"
            },
            {
                "InsertOneInBooksViewAll",
                $"SELECT [id], [title], [publisher_id] FROM { _simple_all_books } " +
                $"WHERE [id] = { STARTING_ID_FOR_TEST_INSERTS } AND [title] = 'My New Book' " +
                $"AND [publisher_id] = 1234 " +
                $"FOR JSON PATH, INCLUDE_NULL_VALUES, WITHOUT_ARRAY_WRAPPER"
            },
            {
                "InsertOneInStocksViewSelected",
                $"SELECT [categoryid], [pieceid], [categoryName],[piecesAvailable] " +
                $"FROM { _simple_subset_stocks } WHERE [categoryid] = 4 " +
                $"AND [pieceid] = 1 AND [categoryName] = 'SciFi' AND [piecesAvailable] = 0 " +
                $"FOR JSON PATH, INCLUDE_NULL_VALUES, WITHOUT_ARRAY_WRAPPER"
            },
            {
                "InsertOneUniqueCharactersTest",
                // This query is the query for the result we get back from the database
                // after the insert operation. Not the query that we generate to perform
                // the insertion.
                $"SELECT [NoteNum] AS [┬─┬ノ( º _ ºノ)], [DetailAssessmentAndPlanning] AS [始計], " +
                $"[WagingWar] AS [作戰], [StrategicAttack] AS [謀攻] FROM { _integrationUniqueCharactersTable } " +
                $"WHERE [NoteNum] = 2 " +
                $"FOR JSON PATH, INCLUDE_NULL_VALUES"
            },
            {
                "InsertOneWithMappingTest",
                // This query is the query for the result we get back from the database
                // after the insert operation. Not the query that we generate to perform
                // the insertion.
                $"SELECT [treeId], [species] AS [Scientific Name], [region] AS " +
                $"[United State's Region], [height] FROM { _integrationMappingTable } " +
                $"WHERE [treeId] = 3 " +
                $"FOR JSON PATH, INCLUDE_NULL_VALUES, WITHOUT_ARRAY_WRAPPER"
            },
            {
                "InsertOneInCompositeNonAutoGenPKTest",
                // This query is the query for the result we get back from the database
                // after the insert operation. Not the query that we generate to perform
                // the insertion.
                $"SELECT [categoryid],[pieceid],[categoryName],[piecesAvailable]," +
                $"[piecesRequired] FROM { _Composite_NonAutoGenPK_TableName } " +
                $"WHERE [categoryid] = 5 AND [pieceid] = 2 AND [categoryName] = 'Tales' " +
                $"AND [piecesAvailable] = 0 AND [piecesRequired] = 0 " +
                $"FOR JSON PATH, INCLUDE_NULL_VALUES, WITHOUT_ARRAY_WRAPPER"
            },
            {
                "InsertOneInCompositeKeyTableTest",
                // This query is the query for the result we get back from the database
                // after the insert operation. Not the query that we generate to perform
                // the insertion.
                $"SELECT [id], [content], [book_id] FROM { _tableWithCompositePrimaryKey } " +
                $"WHERE [id] = { STARTING_ID_FOR_TEST_INSERTS } AND [book_id] = 1 " +
                $"FOR JSON PATH, INCLUDE_NULL_VALUES, WITHOUT_ARRAY_WRAPPER"
            },
            {
                "InsertOneInDefaultTestTable",
                $"SELECT [id], [book_id], [content] FROM { _tableWithCompositePrimaryKey } " +
                $"WHERE [id] = { STARTING_ID_FOR_TEST_INSERTS + 1} AND [book_id] = 2 AND [content] = 'Its a classic' " +
                $"FOR JSON PATH, INCLUDE_NULL_VALUES, WITHOUT_ARRAY_WRAPPER"
            },
            {
                "InsertOneWithNullFieldValue",
                $"SELECT [categoryid], [pieceid], [categoryName],[piecesAvailable]," +
                $"[piecesRequired] FROM { _Composite_NonAutoGenPK_TableName } " +
                $"WHERE [categoryid] = 3 AND [pieceid] = 1 AND [categoryName] = 'SciFi' " +
                $"AND [piecesAvailable] is NULL AND [piecesRequired] = 1 " +
                $"FOR JSON PATH, INCLUDE_NULL_VALUES, WITHOUT_ARRAY_WRAPPER"
            },
            {
                "InsertSqlInjectionQuery1",
                // This query is the query for the result we get back from the database
                // after the insert operation. Not the query that we generate to perform
                // the insertion.
                $"SELECT [id], [title], [publisher_id] FROM { _integrationTableName } " +
                $"WHERE [id] = { STARTING_ID_FOR_TEST_INSERTS } " +
                $"AND [title] = ' UNION SELECT * FROM books/*' " +
                $"AND [publisher_id] = 1234 " +
                $"FOR JSON PATH, INCLUDE_NULL_VALUES, WITHOUT_ARRAY_WRAPPER"
            },
            {
                "InsertSqlInjectionQuery2",
                // This query is the query for the result we get back from the database
                // after the insert operation. Not the query that we generate to perform
                // the insertion.
                $"SELECT [id], [title], [publisher_id] FROM { _integrationTableName } " +
                $"WHERE [id] = { STARTING_ID_FOR_TEST_INSERTS } " +
                $"AND [title] = '; SELECT * FROM information_schema.tables/*' " +
                $"AND [publisher_id] = 1234 " +
                $"FOR JSON PATH, INCLUDE_NULL_VALUES, WITHOUT_ARRAY_WRAPPER"
            },
            {
                "InsertSqlInjectionQuery3",
                // This query is the query for the result we get back from the database
                // after the insert operation. Not the query that we generate to perform
                // the insertion.
                $"SELECT [id], [title], [publisher_id] FROM { _integrationTableName } " +
                $"WHERE [id] = { STARTING_ID_FOR_TEST_INSERTS } " +
                $"AND [title] = 'value; SELECT * FROM v$version--' " +
                $"AND [publisher_id] = 1234 " +
                $"FOR JSON PATH, INCLUDE_NULL_VALUES, WITHOUT_ARRAY_WRAPPER"
            },
            {
                "InsertSqlInjectionQuery4",
                // This query is the query for the result we get back from the database
                // after the insert operation. Not the query that we generate to perform
                // the insertion.
                $"SELECT [id], [title], [publisher_id] FROM { _integrationTableName } " +
                $"WHERE [id] = { STARTING_ID_FOR_TEST_INSERTS } " +
                $"AND [title] = 'id; DROP TABLE books;' " +
                $"AND [publisher_id] = 1234 " +
                $"FOR JSON PATH, INCLUDE_NULL_VALUES, WITHOUT_ARRAY_WRAPPER"
            },
            {
                "InsertSqlInjectionQuery5",
                // This query is the query for the result we get back from the database
                // after the insert operation. Not the query that we generate to perform
                // the insertion.
                $"SELECT [id], [title], [publisher_id] FROM { _integrationTableName } " +
                $"WHERE [id] = { STARTING_ID_FOR_TEST_INSERTS } " +
                $"AND [title] = ' '' UNION SELECT * FROM books/*' " +
                $"AND [publisher_id] = 1234 " +
                $"FOR JSON PATH, INCLUDE_NULL_VALUES, WITHOUT_ARRAY_WRAPPER"
            },
            {
                "InsertOneAndReturnSingleRowWithStoredProcedureTest",
                // This query attempts retrieval of the stored procedure insert operation result,
                // and is explicitly not representative of the engine generated insert statement.
                $"SELECT table0.[id], table0.[title], table0.[publisher_id] FROM books AS table0 " +
                $"JOIN (SELECT id FROM publishers WHERE name = 'The First Publisher') AS table1 " +
                $"ON table0.[publisher_id] = table1.[id] " +
                $"FOR JSON PATH, INCLUDE_NULL_VALUES, WITHOUT_ARRAY_WRAPPER"
            },
            {
                "InsertOneAndReturnMultipleRowsWithStoredProcedureTest",
                // This query attempts retrieval of the stored procedure insert operation result,
                // and is explicitly not representative of the engine generated insert statement.
                $"SELECT table0.[id], table0.[title], table0.[publisher_id] FROM books AS table0 " +
                $"JOIN (SELECT id FROM publishers WHERE name = 'Big Company') AS table1 " +
                $"ON table0.[publisher_id] = table1.[id] "
            }
        };

        #region overridden tests
        /// <inheritdoc/>
        [TestMethod]
        public override async Task InsertOneTestViolatingForeignKeyConstraint()
        {
            string requestBody = @"
            {
                ""title"": ""My New Book"",
                ""publisher_id"": 12345
            }";

            string expectedErrorMessage = "The INSERT statement conflicted with the FOREIGN KEY constraint" +
                    $" \"book_publisher_fk\". The conflict occurred in database \"{DatabaseName}\", table \"{_defaultSchemaName}.publishers\"" +
                    ", column 'id'.";

            await SetupAndRunRestApiTest(
                primaryKeyRoute: string.Empty,
                queryString: string.Empty,
                entityNameOrPath: _integrationEntityName,
                sqlQuery: string.Empty,
                operationType: EntityActionOperation.Insert,
                requestBody: requestBody,
                exceptionExpected: true,
                expectedErrorMessage: expectedErrorMessage,
                expectedStatusCode: HttpStatusCode.BadRequest,
                expectedSubStatusCode: DataApiBuilderException.SubStatusCodes.DatabaseOperationFailed.ToString()
            );
        }

        /// <inheritdoc/>
        [TestMethod]
        public override async Task InsertOneTestViolatingUniqueKeyConstraint()
        {
            string requestBody = @"
            {
                ""categoryid"": 1,
                ""pieceid"": 1,
                ""categoryName"": ""SciFi""
            }";

            string expectedErrorMessage = $"Cannot insert duplicate key in object '{_defaultSchemaName}.{_Composite_NonAutoGenPK_TableName}'.";

            await SetupAndRunRestApiTest(
                primaryKeyRoute: string.Empty,
                queryString: string.Empty,
                entityNameOrPath: _Composite_NonAutoGenPK_EntityPath,
                sqlQuery: string.Empty,
                operationType: EntityActionOperation.Insert,
                requestBody: requestBody,
                exceptionExpected: true,
                expectedErrorMessage: expectedErrorMessage,
                expectedStatusCode: HttpStatusCode.Conflict,
                expectedSubStatusCode: DataApiBuilderException.SubStatusCodes.DatabaseOperationFailed.ToString(),
                isExpectedErrorMsgSubstr: true
            );
        }
        #endregion

        #region Test Fixture Setup

        /// <summary>
        /// Sets up test fixture for class, only to be run once per test run, as defined by
        /// MSTest decorator.
        /// </summary>
        /// <param name="context"></param>
        [ClassInitialize]
        public static async Task SetupAsync(TestContext context)
        {
            DatabaseEngine = TestCategory.MSSQL;
            await InitializeTestFixture(context);
        }

        /// <summary>
        /// Runs after every test to reset the database state
        /// </summary>
        [TestCleanup]
        public async Task TestCleanup()
        {
            await ResetDbStateAsync();
        }

        #endregion

        [TestMethod]
        public async Task InsertOneInViewBadRequestTest()
        {
            string expectedErrorMessage = $"View or function '{_defaultSchemaName}.{_composite_subset_bookPub}' is not updatable " +
                                          $"because the modification affects multiple base tables.";
            await base.InsertOneInViewBadRequestTest(expectedErrorMessage, isExpectedErrorMsgSubstr: false);
        }

        /// <summary>
        /// Tests the Insert one and returns either single or multiple rows functionality with a REST POST request
        /// using stored procedure.
        /// The request executes a stored procedure which attempts to insert a book for a given publisher
        /// and then returns all books under that publisher.
        /// </summary>
        [DataRow("The First Publisher", "InsertOneAndReturnSingleRowWithStoredProcedureTest", true, DisplayName = "Test Single row result")]
        [DataRow("Big Company", "InsertOneAndReturnMultipleRowsWithStoredProcedureTest", false, DisplayName = "Test multiple row result")]
        [DataTestMethod]
        public async Task InsertOneAndVerifyReturnedRowsWithStoredProcedureTest(
            string publisherName,
            string queryName,
            bool expectJson)
        {
            string requestBody = @"
            {
                ""title"": ""Happy New Year"",
                ""publisher_name"": """ + $"{publisherName}" + @"""" +
            "}";

            await SetupAndRunRestApiTest(
                primaryKeyRoute: null,
                queryString: null,
                entityNameOrPath: _integrationProcedureInsertOneAndDisplay_EntityName,
                sqlQuery: GetQuery(queryName),
                operationType: EntityActionOperation.Execute,
                requestBody: requestBody,
                expectedStatusCode: HttpStatusCode.Created,
                expectedLocationHeader: _integrationProcedureInsertOneAndDisplay_EntityName,
                expectJson: expectJson
            );
        }

<<<<<<< HEAD
        /// <summary>
        /// Test to validate failure of an insert operation which tries to insert a record
        /// that doesn't satisfy the database policy (@item.name ne 'New publisher')
        /// </summary>
        [TestMethod]
        public virtual async Task InsertOneFailingDatabasePolicy()
        {
            string requestBody = @"
            {
                ""name"": ""New publisher""
            }";

            await SetupAndRunRestApiTest(
                primaryKeyRoute: string.Empty,
                queryString: string.Empty,
                entityNameOrPath: _foreignKeyEntityName,
                sqlQuery: string.Empty,
                operationType: EntityActionOperation.Insert,
                requestBody: requestBody,
                exceptionExpected: true,
                expectedStatusCode: HttpStatusCode.Forbidden,
                expectedSubStatusCode: DataApiBuilderException.SubStatusCodes.AuthorizationCheckFailed.ToString(),
                expectedErrorMessage: "Could not insert row with given values.",
                clientRoleHeader: "database_policy_tester"
            );
        }

=======
>>>>>>> 02a14866
        #region RestApiTestBase Overrides

        public override string GetQuery(string key)
        {
            return _queryMap[key];
        }

        #endregion
    }
}<|MERGE_RESOLUTION|>--- conflicted
+++ resolved
@@ -294,36 +294,6 @@
             );
         }
 
-<<<<<<< HEAD
-        /// <summary>
-        /// Test to validate failure of an insert operation which tries to insert a record
-        /// that doesn't satisfy the database policy (@item.name ne 'New publisher')
-        /// </summary>
-        [TestMethod]
-        public virtual async Task InsertOneFailingDatabasePolicy()
-        {
-            string requestBody = @"
-            {
-                ""name"": ""New publisher""
-            }";
-
-            await SetupAndRunRestApiTest(
-                primaryKeyRoute: string.Empty,
-                queryString: string.Empty,
-                entityNameOrPath: _foreignKeyEntityName,
-                sqlQuery: string.Empty,
-                operationType: EntityActionOperation.Insert,
-                requestBody: requestBody,
-                exceptionExpected: true,
-                expectedStatusCode: HttpStatusCode.Forbidden,
-                expectedSubStatusCode: DataApiBuilderException.SubStatusCodes.AuthorizationCheckFailed.ToString(),
-                expectedErrorMessage: "Could not insert row with given values.",
-                clientRoleHeader: "database_policy_tester"
-            );
-        }
-
-=======
->>>>>>> 02a14866
         #region RestApiTestBase Overrides
 
         public override string GetQuery(string key)
