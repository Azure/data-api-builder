--- conflicted
+++ resolved
@@ -57,16 +57,13 @@
         protected static readonly string _Composite_NonAutoGenPK_EntityPath = "commodities";
         protected static readonly string _integrationTypeEntity = "SupportedType";
         protected static readonly string _integrationTypeTable = "type_table";
-<<<<<<< HEAD
-        protected static readonly string _tableWithDateTimePK = "stocks_price";
-=======
         protected static readonly string _entityWithReadOnlyFields = "BooksSold";
         protected static readonly string _tableWithReadOnlyFields = "books_sold";
         protected static readonly string _autogenPKEntityWithTrigger = "FteData";
         protected static readonly string _autogenPKTableWithTrigger = "fte_data";
         protected static readonly string _nonAutogenPKEntityWithTrigger = "InternData";
         protected static readonly string _nonAutogenPKTableWithTrigger = "intern_data";
->>>>>>> ca5fa146
+        protected static readonly string _tableWithDateTimePK = "stocks_price";
 
         public abstract string GetQuery(string key);
     }
