--- conflicted
+++ resolved
@@ -38,15 +38,12 @@
         protected static readonly string _simple_all_books = "books_view_all";
         protected static readonly string _simple_subset_stocks = "stocks_view_selected";
         protected static readonly string _composite_subset_bookPub = "books_publishers_view_composite";
-<<<<<<< HEAD
-        protected static readonly string _integrationMappingDifferentEntityRoute = "plants";
-        protected static readonly string _Composite_NonAutoGenPK_EntityRoute = "commodities";
-=======
         protected static readonly string _integrationProcedureFindMany_EntityName = "GetBooks";
         protected static readonly string _integrationProcedureFindMany_ProcName = "get_books";
         protected static readonly string _integrationProcedureFindOne_EntityName = "GetBook";
         protected static readonly string _integrationProcedureFindOne_ProcName = "get_book_by_id";
->>>>>>> b66d2e21
+        protected static readonly string _integrationMappingDifferentEntityRoute = "plants";
+        protected static readonly string _Composite_NonAutoGenPK_EntityRoute = "commodities";
 
         public abstract string GetQuery(string key);
     }
