--- conflicted
+++ resolved
@@ -71,11 +71,7 @@
         /// <param name="customEntities">Test specific entities to be added to database.</param>
         /// <returns></returns>
         protected static async Task InitializeTestFixture(TestContext context, List<string> customQueries = null,
-<<<<<<< HEAD
             List<string[]> customEntities = null)
-=======
-            List<string[]> customEntities = null, string configPathOverride = null)
->>>>>>> ba42ee82
         {
             _queryEngineLogger = new Mock<ILogger<SqlQueryEngine>>().Object;
             _mutationEngineLogger = new Mock<ILogger<SqlMutationEngine>>().Object;
@@ -85,20 +81,7 @@
             Mock<ILogger<RuntimeConfigProvider>> configProviderLogger = new();
             Mock<ILogger<AuthorizationResolver>> authLogger = new();
             RuntimeConfigProvider.ConfigProviderLogger = configProviderLogger.Object;
-<<<<<<< HEAD
             RuntimeConfigProvider.LoadRuntimeConfigValue(configPath, out _runtimeConfig);
-=======
-
-            if (configPathOverride is not null)
-            {
-                //_runtimeConfig = configPathOverride;
-            }
-            else
-            {
-                RuntimeConfigProvider.LoadRuntimeConfigValue(configPath, out _runtimeConfig);
-            }
-
->>>>>>> ba42ee82
             _runtimeConfigProvider = TestHelper.GetMockRuntimeConfigProvider(configPath, string.Empty);
 
             // Add magazines entity to the 
@@ -142,34 +125,34 @@
                 .WithWebHostBuilder(builder =>
                 {
                     builder.ConfigureTestServices(services =>
-                {
-                    services.AddHttpContextAccessor();
-                    services.AddSingleton(_runtimeConfigProvider);
-                    services.AddSingleton<IQueryEngine>(implementationFactory: (serviceProvider) =>
                     {
-                        return new SqlQueryEngine(
-                            _queryExecutor,
-                            _queryBuilder,
-                            _sqlMetadataProvider,
-                            ActivatorUtilities.GetServiceOrCreateInstance<IHttpContextAccessor>(serviceProvider),
-                            _authorizationResolver,
-                            _queryEngineLogger,
-                            _runtimeConfigProvider
-                            );
-                    });
-                    services.AddSingleton<IMutationEngine>(implementationFactory: (serviceProvider) =>
-                    {
-                        return new SqlMutationEngine(
-                                ActivatorUtilities.GetServiceOrCreateInstance<SqlQueryEngine>(serviceProvider),
+                        services.AddHttpContextAccessor();
+                        services.AddSingleton(_runtimeConfigProvider);
+                        services.AddSingleton<IQueryEngine>(implementationFactory: (serviceProvider) =>
+                        {
+                            return new SqlQueryEngine(
                                 _queryExecutor,
                                 _queryBuilder,
                                 _sqlMetadataProvider,
+                                ActivatorUtilities.GetServiceOrCreateInstance<IHttpContextAccessor>(serviceProvider),
                                 _authorizationResolver,
-                                ActivatorUtilities.GetServiceOrCreateInstance<IHttpContextAccessor>(serviceProvider),
-                                _mutationEngineLogger);
-                    });
-                    services.AddSingleton(_sqlMetadataProvider);
-                    services.AddSingleton(_authorizationResolver);
+                                _queryEngineLogger,
+                                _runtimeConfigProvider
+                                );
+                        });
+                        services.AddSingleton<IMutationEngine>(implementationFactory: (serviceProvider) =>
+                        {
+                            return new SqlMutationEngine(
+                                    ActivatorUtilities.GetServiceOrCreateInstance<SqlQueryEngine>(serviceProvider),
+                                    _queryExecutor,
+                                    _queryBuilder,
+                                    _sqlMetadataProvider,
+                                    _authorizationResolver,
+                                    ActivatorUtilities.GetServiceOrCreateInstance<IHttpContextAccessor>(serviceProvider),
+                                    _mutationEngineLogger);
+                        });
+                        services.AddSingleton(_sqlMetadataProvider);
+                        services.AddSingleton(_authorizationResolver);
                     });
                 });
 
