using System.Collections.Generic;
using System.Data.Common;
using System.IO;
using System.Net;
using System.Net.Http;
using System.Net.Http.Json;
using System.Security.Claims;
using System.Text.Encodings.Web;
using System.Text.Json;
using System.Text.Json.Nodes;
using System.Threading.Tasks;
using System.Web;
using Azure.DataApiBuilder.Auth;
using Azure.DataApiBuilder.Config;
using Azure.DataApiBuilder.Service.Authorization;
using Azure.DataApiBuilder.Service.Configurations;
using Azure.DataApiBuilder.Service.Controllers;
using Azure.DataApiBuilder.Service.Resolvers;
using Azure.DataApiBuilder.Service.Services;
using Microsoft.AspNetCore.Authorization;
using Microsoft.AspNetCore.Http;
using Microsoft.AspNetCore.Mvc.Testing;
using Microsoft.AspNetCore.TestHost;
using Microsoft.Data.SqlClient;
using Microsoft.Extensions.DependencyInjection;
using Microsoft.Extensions.Logging;
using Microsoft.Extensions.Primitives;
using Microsoft.VisualStudio.TestTools.UnitTesting;
using Moq;
using MySqlConnector;
using Npgsql;

namespace Azure.DataApiBuilder.Service.Tests.SqlTests
{
    /// <summary>
    /// Base class providing common test fixture for both REST and GraphQL tests.
    /// </summary>
    [TestClass]
    public abstract class SqlTestBase
    {
        protected static IQueryExecutor _queryExecutor;
        protected static IQueryBuilder _queryBuilder;
        protected static Mock<IAuthorizationService> _authorizationService;
        protected static Mock<IHttpContextAccessor> _httpContextAccessor;
        protected static DbExceptionParser _dbExceptionParser;
        protected static ISqlMetadataProvider _sqlMetadataProvider;
        protected static string _defaultSchemaName;
        protected static string _defaultSchemaVersion;
        protected static RuntimeConfigProvider _runtimeConfigProvider;
        protected static IAuthorizationResolver _authorizationResolver;
        private static WebApplicationFactory<Program> _application;
        protected static RuntimeConfig _runtimeConfig;
        protected static ILogger<ISqlMetadataProvider> _sqlMetadataLogger;
        protected static ILogger<SqlMutationEngine> _mutationEngineLogger;
        protected static ILogger<SqlQueryEngine> _queryEngineLogger;
        protected static ILogger<RestController> _restControllerLogger;
        protected const string MSSQL_DEFAULT_DB_NAME = "master";

        protected static string DatabaseName { get; set; }
        protected static string DatabaseEngine { get; set; }
        protected static HttpClient HttpClient { get; private set; }

        /// <summary>
        /// Sets up test fixture for class, only to be run once per test run.
        /// This is a helper that is called from the non abstract versions of
        /// this class.
        /// </summary>
        /// <param name="context"></param>
        /// <param name="customQueries">Test specific queries to be executed on database.</param>
        /// <param name="customEntities">Test specific entities to be added to database.</param>
        /// <returns></returns>
        protected static async Task InitializeTestFixture(TestContext context, List<string> customQueries = null,
            List<string[]> customEntities = null)
        {
            _queryEngineLogger = new Mock<ILogger<SqlQueryEngine>>().Object;
            _mutationEngineLogger = new Mock<ILogger<SqlMutationEngine>>().Object;
            _restControllerLogger = new Mock<ILogger<RestController>>().Object;

            RuntimeConfigPath configPath = TestHelper.GetRuntimeConfigPath($"{DatabaseEngine}");
            Mock<ILogger<RuntimeConfigProvider>> configProviderLogger = new();
            RuntimeConfigProvider.ConfigProviderLogger = configProviderLogger.Object;
            RuntimeConfigProvider.LoadRuntimeConfigValue(configPath, out _runtimeConfig);

            // Add magazines entity to the 
            if (TestCategory.MYSQL.Equals(DatabaseEngine))
            {
                TestHelper.AddMissingEntitiesToConfig(_runtimeConfig, "magazine", "magazines");
            }
            else
            {
                TestHelper.AddMissingEntitiesToConfig(_runtimeConfig, "magazine", "foo.magazines");
            }

            // Add custom entities for the test, if any.
            AddCustomEntities(customEntities);

            _runtimeConfigProvider = TestHelper.GetRuntimeConfigProvider(_runtimeConfig);

            SetUpSQLMetadataProvider();
            // Setup AuthorizationService to always return Authorized.
            _authorizationService = new Mock<IAuthorizationService>();
            _authorizationService.Setup(x => x.AuthorizeAsync(
                It.IsAny<ClaimsPrincipal>(),
                It.IsAny<object>(),
                It.IsAny<IEnumerable<IAuthorizationRequirement>>()
                ).Result).Returns(AuthorizationResult.Success);

            // Setup Mock HttpContextAccess to return user as required when calling AuthorizationService.AuthorizeAsync
            _httpContextAccessor = new Mock<IHttpContextAccessor>();
            _httpContextAccessor.Setup(x => x.HttpContext.User).Returns(new ClaimsPrincipal());

            await ResetDbStateAsync();

            // Execute additional queries, if any.
            await ExecuteQueriesOnDbAsync(customQueries);

            await _sqlMetadataProvider.InitializeAsync();

            // sets the database name using the connection string
            SetDatabaseNameFromConnectionString(_runtimeConfig.ConnectionString);

            //Initialize the authorization resolver object
            _authorizationResolver = new AuthorizationResolver(_runtimeConfigProvider, _sqlMetadataProvider);

            _application = new WebApplicationFactory<Program>()
                .WithWebHostBuilder(builder =>
                {
                    builder.ConfigureTestServices(services =>
                    {
                        services.AddHttpContextAccessor();
                        services.AddSingleton(_runtimeConfigProvider);
                        services.AddSingleton<IQueryEngine>(implementationFactory: (serviceProvider) =>
                        {
                            return new SqlQueryEngine(
                                _queryExecutor,
                                _queryBuilder,
                                _sqlMetadataProvider,
                                ActivatorUtilities.GetServiceOrCreateInstance<IHttpContextAccessor>(serviceProvider),
                                _authorizationResolver,
                                _queryEngineLogger
                                );
                        });
                        services.AddSingleton<IMutationEngine>(implementationFactory: (serviceProvider) =>
                        {
                            return new SqlMutationEngine(
                                    ActivatorUtilities.GetServiceOrCreateInstance<SqlQueryEngine>(serviceProvider),
                                    _queryExecutor,
                                    _queryBuilder,
                                    _sqlMetadataProvider,
                                    _authorizationResolver,
                                    ActivatorUtilities.GetServiceOrCreateInstance<IHttpContextAccessor>(serviceProvider),
                                    _mutationEngineLogger);
                        });
                        services.AddSingleton(_sqlMetadataProvider);
                        services.AddSingleton(_authorizationResolver);
                    });
                });

            HttpClient = _application.CreateClient();
        }

        /// <summary>
        /// Helper method to add test specific entities to the entity mapping.
        /// </summary>
        /// <param name="customEntities">List of test specific entities.</param>
        private static void AddCustomEntities(List<string[]> customEntities)
        {
            if (customEntities is not null)
            {
                foreach (string[] customEntity in customEntities)
                {
                    string objectKey = customEntity[0];
                    string objectName = customEntity[1];
                    TestHelper.AddMissingEntitiesToConfig(_runtimeConfig, objectKey, objectName);
                }
            }
        }

        /// <summary>
        /// Helper method to execute all the additional queries for a test on the database.
        /// </summary>
        /// <param name="customQueries"></param>
        /// <returns></returns>
        private static async Task ExecuteQueriesOnDbAsync(List<string> customQueries)
        {
            if (customQueries is not null)
            {
                foreach (string query in customQueries)
                {
                    await _queryExecutor.ExecuteQueryAsync(query, parameters: null);
                }
            }
        }

        /// <summary>
        /// Sets the database name based on the provided connection string.
        /// If connection string has no database set, we set the default based on the db type.
        /// </summary>
        /// <param name="connectionString">connection string containing the database name.</param>
        private static void SetDatabaseNameFromConnectionString(string connectionString)
        {
            switch (DatabaseEngine)
            {
                case TestCategory.MSSQL:
                    // use master as default name for MsSql
                    string sqlDbName = new SqlConnectionStringBuilder(connectionString).InitialCatalog;
                    DatabaseName = !string.IsNullOrEmpty(sqlDbName) ? sqlDbName : MSSQL_DEFAULT_DB_NAME;
                    break;
                case TestCategory.POSTGRESQL:
                    // use username as default name for PostgreSql, if no username use empty string
                    NpgsqlConnectionStringBuilder npgBuilder = new(connectionString);
                    DatabaseName = !string.IsNullOrEmpty(npgBuilder.Database) ? npgBuilder.Database :
                        !string.IsNullOrEmpty(npgBuilder.Username) ? npgBuilder.Username : string.Empty;
                    break;
                case TestCategory.MYSQL:
                    // no default name needed for MySql, if db name doesn't exist use empty string
                    string mySqlDbName = new MySqlConnectionStringBuilder(connectionString).Database;
                    DatabaseName = !string.IsNullOrEmpty(mySqlDbName) ? mySqlDbName : string.Empty;
                    break;
            }
        }

        protected static void SetUpSQLMetadataProvider()
        {
            _sqlMetadataLogger = new Mock<ILogger<ISqlMetadataProvider>>().Object;

            switch (DatabaseEngine)
            {
                case TestCategory.POSTGRESQL:
                    Mock<ILogger<QueryExecutor<NpgsqlConnection>>> pgQueryExecutorLogger = new();
                    _queryBuilder = new PostgresQueryBuilder();
                    _defaultSchemaName = "public";
                    _dbExceptionParser = new DbExceptionParser(_runtimeConfigProvider);
                    _queryExecutor = new QueryExecutor<NpgsqlConnection>(
                        _runtimeConfigProvider,
                        _dbExceptionParser,
                        pgQueryExecutorLogger.Object);
                    _sqlMetadataProvider =
                        new PostgreSqlMetadataProvider(
                            _runtimeConfigProvider,
                            _queryExecutor,
                            _queryBuilder,
                            _sqlMetadataLogger);
                    break;
                case TestCategory.MSSQL:
                    Mock<ILogger<QueryExecutor<SqlConnection>>> msSqlQueryExecutorLogger = new();
                    _queryBuilder = new MsSqlQueryBuilder();
                    _defaultSchemaName = "dbo";
                    _dbExceptionParser = new DbExceptionParser(_runtimeConfigProvider);
                    _queryExecutor = new QueryExecutor<SqlConnection>(
                        _runtimeConfigProvider,
                        _dbExceptionParser,
                        msSqlQueryExecutorLogger.Object);
                    _sqlMetadataProvider =
                        new MsSqlMetadataProvider(
                            _runtimeConfigProvider,
                            _queryExecutor, _queryBuilder,
                            _sqlMetadataLogger);
                    break;
                case TestCategory.MYSQL:
                    Mock<ILogger<QueryExecutor<MySqlConnection>>> mySqlQueryExecutorLogger = new();
                    _queryBuilder = new MySqlQueryBuilder();
                    _defaultSchemaName = "mysql";
                    _dbExceptionParser = new DbExceptionParser(_runtimeConfigProvider);
                    _queryExecutor = new QueryExecutor<MySqlConnection>(
                        _runtimeConfigProvider,
                        _dbExceptionParser,
                        mySqlQueryExecutorLogger.Object);
                    _sqlMetadataProvider =
                         new MySqlMetadataProvider(
                             _runtimeConfigProvider,
                             _queryExecutor,
                             _queryBuilder,
                             _sqlMetadataLogger);
                    break;
            }
        }

        protected static async Task ResetDbStateAsync()
        {
            using DbDataReader _ = await _queryExecutor.ExecuteQueryAsync(File.ReadAllText($"{DatabaseEngine}Books.sql"), parameters: null);
        }

        /// <summary>
        /// Sends raw SQL query to database engine to retrieve expected result in JSON format.
        /// </summary>
        /// <param name="queryText">raw database query, typically a SELECT</param>
        /// <returns>string in JSON format</returns>
        protected static async Task<string> GetDatabaseResultAsync(
            string queryText,
            bool expectJson = true,
            Operation operationType = Operation.Read)
        {
            string result;

            using DbDataReader reader = await _queryExecutor.ExecuteQueryAsync(queryText, parameters: null);

            // An empty result will cause an error with the json parser
            if (!reader.HasRows)
            {
                // Find and Delete queries have empty result sets.
                // Delete operation will return number of records affected.
                result = null;
            }
            else
            {
                if (expectJson)
                {
                    using JsonDocument sqlResult = JsonDocument.Parse(await SqlQueryEngine.GetJsonStringFromDbReader(reader, _queryExecutor));
                    result = sqlResult.RootElement.ToString();
                }
                else
                {
                    JsonArray resultArray = new();
                    Dictionary<string, object> row;

                    while ((row = await _queryExecutor.ExtractRowFromDbDataReader(reader)) is not null)
                    {
                        JsonElement jsonRow = JsonSerializer.Deserialize<JsonElement>(JsonSerializer.Serialize(row));
                        resultArray.Add(jsonRow);
                    }

                    using JsonDocument sqlResult = JsonDocument.Parse(resultArray.ToJsonString());
                    result = sqlResult.RootElement.ToString();
                }

            }

            return result;
        }

        /// <summary>
        /// Does the setup required to perform a test of the REST Api for both
        /// MsSql and Postgress. Shared setup logic eliminates some code duplication
        /// between MsSql and Postgress.
        /// </summary>
        /// <param name="primaryKeyRoute">string represents the primary key route</param>
        /// <param name="queryString">string represents the query string provided in URL</param>
        /// <param name="entityNameOrRoute">string represents the name/route of the entity</param>
        /// <param name="sqlQuery">string represents the query to be executed</param>
        /// <param name="operationType">The operation type to be tested.</param>
        /// <param name="requestBody">string represents JSON data used in mutation operations</param>
        /// <param name="exceptionExpected">bool represents if we expect an exception</param>
        /// <param name="expectedErrorMessage">string represents the error message in the JsonResponse</param>
        /// <param name="expectedStatusCode">int represents the returned http status code</param>
        /// <param name="expectedSubStatusCode">enum represents the returned sub status code</param>
        /// <param name="expectedLocationHeader">The expected location header in the response (if any)</param>
        /// <returns></returns>
        protected static async Task SetupAndRunRestApiTest(
            string primaryKeyRoute,
            string queryString,
            string entityNameOrRoute,
            string sqlQuery,
            Operation operationType = Operation.Read,
            string path = "api",
            IHeaderDictionary headers = null,
            string requestBody = null,
            bool exceptionExpected = false,
            string expectedErrorMessage = "",
            HttpStatusCode expectedStatusCode = HttpStatusCode.OK,
            string expectedSubStatusCode = "BadRequest",
            string expectedLocationHeader = null,
            string expectedAfterQueryString = "",
            bool paginated = false,
            int verifyNumRecords = -1,
            bool expectJson = true)
        {
            // Create the rest endpoint using the path and entity name.
            string restEndPoint = path + "/" + entity;

            // Append primaryKeyRoute to the endpoint if it is not empty.
            if (!string.IsNullOrEmpty(primaryKeyRoute))
            {
                restEndPoint = restEndPoint + "/" + primaryKeyRoute;
            }

            // Append queryString to the endpoint if it is not empty.
            if (!string.IsNullOrEmpty(queryString))
            {
                restEndPoint = restEndPoint + queryString;
            }

<<<<<<< HEAD
            IActionResult actionResult = await SqlTestHelper.PerformApiTest(
                        controller,
                        path,
                        entityNameOrRoute,
                        primaryKeyRoute,
                        operationType);
=======
            // Use UnsafeRelaxedJsonEscaping to be less strict about what is encoded.
            // For eg. Without using this encoder, quotation mark (") will be encoded as
            // \u0022 rather than \". And single quote(') will be encoded as \u0027 rather
            // than being left unescaped.
            // More details can be found here:
            // https://docs.microsoft.com/en-us/dotnet/api/system.text.encodings.web.javascriptencoder.unsaferelaxedjsonescaping?view=net-6.0
            JsonSerializerOptions options = new()
            {
                Encoder = JavaScriptEncoder.UnsafeRelaxedJsonEscaping
            };

            // Get the httpMethod based on the operation to be executed.
            HttpMethod httpMethod = SqlTestHelper.GetHttpMethodFromOperation(operationType);

            // Create the request to be sent to the engine.
            HttpRequestMessage request;
            if (!string.IsNullOrEmpty(requestBody))
            {
                JsonElement requestBodyElement = JsonDocument.Parse(requestBody).RootElement.Clone();
                request = new(httpMethod, restEndPoint)
                {
                    Content = JsonContent.Create(requestBodyElement, options: options)
                };
            }
            else
            {
                request = new(httpMethod, restEndPoint);
            }

            // Add headers to the request if any.
            if (headers is not null)
            {
                foreach ((string key, StringValues value) in headers)
                {
                    request.Headers.Add(key, value.ToString());
                }
            }

            // Send request to the engine.
            HttpResponseMessage response = await HttpClient.SendAsync(request);
>>>>>>> a0bd798c

            // if an exception is expected we generate the correct error
            // The expected result should be a Query that confirms the result state
            // of the Operation performed for the test. However:
            // Initial DELETE request results in 204 no content, no exception thrown.
            // Subsequent DELETE requests result in 404, which result in an exception.
            string expected;
            if ((operationType is Operation.Delete ||
                 operationType is Operation.Upsert ||
                 operationType is Operation.UpsertIncremental ||
                 operationType is Operation.Update ||
                 operationType is Operation.UpdateIncremental)
                 && response.StatusCode == HttpStatusCode.NoContent
                )
            {
                expected = string.Empty;
            }
            else
            {
                if (exceptionExpected)
                {
                    expected = JsonSerializer.Serialize(RestController.ErrorResponse(
                        expectedSubStatusCode.ToString(),
                        expectedErrorMessage,
                        expectedStatusCode).Value,
                        options);
                }
                else
                {
                    string baseUrl = HttpClient.BaseAddress.ToString() + path + "/" + entity;
                    if (!string.IsNullOrEmpty(queryString))
                    {
                        baseUrl = baseUrl + "?" + HttpUtility.ParseQueryString(queryString).ToString();
                    }

                    string dbResult = await GetDatabaseResultAsync(sqlQuery, expectJson);
                    // For FIND requests, null result signifies an empty result set
                    dbResult = (operationType is Operation.Read && dbResult is null) ? "[]" : dbResult;
                    expected = $"{{\"{SqlTestHelper.jsonResultTopLevelKey}\":" +
                        $"{FormatExpectedValue(dbResult)}{ExpectedNextLinkIfAny(paginated, baseUrl, $"{expectedAfterQueryString}")}}}";
                }
            }

            // Verify the expected and actual response are identical.
            await SqlTestHelper.VerifyResultAsync(
                expected: expected,
                request: request,
                response: response,
                exceptionExpected: exceptionExpected,
                httpMethod: httpMethod,
                expectedLocationHeader: expectedLocationHeader,
                verifyNumRecords: verifyNumRecords);
        }

        /// <summary>
        /// Helper function formats the expected value to match actual response format.
        /// </summary>
        /// <param name="expected">The expected response.</param>
        /// <returns>Formatted expected response.</returns>
        private static string FormatExpectedValue(string expected)
        {
            return string.IsNullOrWhiteSpace(expected) ? string.Empty : (!Equals(expected[0], '[')) ? $"[{expected}]" : expected;
        }

        /// <summary>
        /// Helper function will return the expected NextLink if one is
        /// required, and an empty string otherwise.
        /// </summary>
        /// <param name="paginated">Bool representing if the nextLink is needed.</param>
        /// <param name="baseUrl">The base Url.</param>
        /// <param name="queryString">The query string to add to the url.</param>
        /// <returns></returns>
        private static string ExpectedNextLinkIfAny(bool paginated, string baseUrl, string queryString)
        {
            return paginated ? $",\"nextLink\":\"{baseUrl}{queryString}\"" : string.Empty;
        }

        /// <summary>
        /// Read the data property of the GraphQLController result
        /// </summary>
        /// <param name="query"></param>
        /// <param name="queryName"></param>
        /// <param name="httpClient"></param>
        /// <param name="variables">Variables to be included in the GraphQL request. If null, no variables property is included in the request, to pass an empty object provide an empty dictionary</param>
        /// <returns>string in JSON format</returns>
        protected virtual async Task<JsonElement> ExecuteGraphQLRequestAsync(
            string query,
            string queryName,
            bool isAuthenticated,
            Dictionary<string, object> variables = null,
            string clientRoleHeader = null)
        {
            RuntimeConfigProvider configProvider = _application.Services.GetService<RuntimeConfigProvider>();
            return await GraphQLRequestExecutor.PostGraphQLRequestAsync(
                HttpClient,
                configProvider,
                queryName,
                query,
                variables,
                isAuthenticated ? AuthTestHelper.CreateStaticWebAppsEasyAuthToken(specificRole: clientRoleHeader) : null,
                clientRoleHeader: clientRoleHeader
            );
        }
    }
}<|MERGE_RESOLUTION|>--- conflicted
+++ resolved
@@ -380,14 +380,6 @@
                 restEndPoint = restEndPoint + queryString;
             }
 
-<<<<<<< HEAD
-            IActionResult actionResult = await SqlTestHelper.PerformApiTest(
-                        controller,
-                        path,
-                        entityNameOrRoute,
-                        primaryKeyRoute,
-                        operationType);
-=======
             // Use UnsafeRelaxedJsonEscaping to be less strict about what is encoded.
             // For eg. Without using this encoder, quotation mark (") will be encoded as
             // \u0022 rather than \". And single quote(') will be encoded as \u0027 rather
@@ -428,7 +420,6 @@
 
             // Send request to the engine.
             HttpResponseMessage response = await HttpClient.SendAsync(request);
->>>>>>> a0bd798c
 
             // if an exception is expected we generate the correct error
             // The expected result should be a Query that confirms the result state
