using System.Collections.Generic;
using System.Data.Common;
using System.IO;
using System.Net;
using System.Net.Http;
using System.Net.Http.Json;
using System.Security.Claims;
using System.Text.Encodings.Web;
using System.Text.Json;
using System.Text.Json.Nodes;
using System.Threading.Tasks;
using System.Web;
using Azure.DataApiBuilder.Auth;
using Azure.DataApiBuilder.Config;
using Azure.DataApiBuilder.Service.Authorization;
using Azure.DataApiBuilder.Service.Configurations;
using Azure.DataApiBuilder.Service.Controllers;
using Azure.DataApiBuilder.Service.Resolvers;
using Azure.DataApiBuilder.Service.Services;
using Microsoft.AspNetCore.Authorization;
using Microsoft.AspNetCore.Http;
using Microsoft.AspNetCore.Mvc.Testing;
using Microsoft.AspNetCore.TestHost;
using Microsoft.Data.SqlClient;
using Microsoft.Extensions.DependencyInjection;
using Microsoft.Extensions.Logging;
using Microsoft.Extensions.Primitives;
using Microsoft.VisualStudio.TestTools.UnitTesting;
using Moq;
using MySqlConnector;
using Npgsql;

namespace Azure.DataApiBuilder.Service.Tests.SqlTests
{
    /// <summary>
    /// Base class providing common test fixture for both REST and GraphQL tests.
    /// </summary>
    [TestClass]
    public abstract class SqlTestBase
    {
        protected static IQueryExecutor _queryExecutor;
        protected static IQueryBuilder _queryBuilder;
        protected static Mock<IAuthorizationService> _authorizationService;
        protected static Mock<IHttpContextAccessor> _httpContextAccessor;
        protected static DbExceptionParser _dbExceptionParser;
        protected static ISqlMetadataProvider _sqlMetadataProvider;
        protected static string _defaultSchemaName;
        protected static string _defaultSchemaVersion;
        protected static RuntimeConfigProvider _runtimeConfigProvider;
        protected static IAuthorizationResolver _authorizationResolver;
        private static WebApplicationFactory<Program> _application;
        protected static RuntimeConfig _runtimeConfig;
        protected static ILogger<ISqlMetadataProvider> _sqlMetadataLogger;
        protected static ILogger<SqlMutationEngine> _mutationEngineLogger;
        protected static ILogger<SqlQueryEngine> _queryEngineLogger;
        protected static ILogger<RestController> _restControllerLogger;
        protected const string MSSQL_DEFAULT_DB_NAME = "master";

        protected static string DatabaseName { get; set; }
        protected static string DatabaseEngine { get; set; }
        protected static HttpClient HttpClient { get; private set; }

        /// <summary>
        /// Sets up test fixture for class, only to be run once per test run.
        /// This is a helper that is called from the non abstract versions of
        /// this class.
        /// </summary>
        /// <param name="context"></param>
        /// <param name="customQueries">Test specific queries to be executed on database.</param>
        /// <param name="customEntities">Test specific entities to be added to database.</param>
        /// <returns></returns>
        protected static async Task InitializeTestFixture(TestContext context, List<string> customQueries = null,
            List<string[]> customEntities = null)
        {
            _queryEngineLogger = new Mock<ILogger<SqlQueryEngine>>().Object;
            _mutationEngineLogger = new Mock<ILogger<SqlMutationEngine>>().Object;
            _restControllerLogger = new Mock<ILogger<RestController>>().Object;

            RuntimeConfigPath configPath = TestHelper.GetRuntimeConfigPath($"{DatabaseEngine}");
            Mock<ILogger<RuntimeConfigProvider>> configProviderLogger = new();
            Mock<ILogger<AuthorizationResolver>> authLogger = new();
            RuntimeConfigProvider.ConfigProviderLogger = configProviderLogger.Object;
            RuntimeConfigProvider.LoadRuntimeConfigValue(configPath, out _runtimeConfig);
            _runtimeConfigProvider = TestHelper.GetMockRuntimeConfigProvider(configPath, string.Empty);

            // Add magazines entity to the 
            if (TestCategory.MYSQL.Equals(DatabaseEngine))
            {
                TestHelper.AddMissingEntitiesToConfig(_runtimeConfig, "magazine", "magazines");
            }
            else
            {
                TestHelper.AddMissingEntitiesToConfig(_runtimeConfig, "magazine", "foo.magazines");
            }

            // Add custom entities for the test, if any.
            AddCustomEntities(customEntities);

            _runtimeConfigProvider = TestHelper.GetRuntimeConfigProvider(_runtimeConfig);

            SetUpSQLMetadataProvider();
            // Setup AuthorizationService to always return Authorized.
            _authorizationService = new Mock<IAuthorizationService>();
            _authorizationService.Setup(x => x.AuthorizeAsync(
                It.IsAny<ClaimsPrincipal>(),
                It.IsAny<object>(),
                It.IsAny<IEnumerable<IAuthorizationRequirement>>()
                ).Result).Returns(AuthorizationResult.Success);

            // Setup Mock HttpContextAccess to return user as required when calling AuthorizationService.AuthorizeAsync
            _httpContextAccessor = new Mock<IHttpContextAccessor>();
            _httpContextAccessor.Setup(x => x.HttpContext.User).Returns(new ClaimsPrincipal());

            await ResetDbStateAsync();

            // Execute additional queries, if any.
            await ExecuteQueriesOnDbAsync(customQueries);

            await _sqlMetadataProvider.InitializeAsync();

            // sets the database name using the connection string
            SetDatabaseNameFromConnectionString(_runtimeConfig.ConnectionString);

            //Initialize the authorization resolver object
            _authorizationResolver = new AuthorizationResolver(
                _runtimeConfigProvider,
                _sqlMetadataProvider,
                authLogger.Object);

            _application = new WebApplicationFactory<Program>()
                .WithWebHostBuilder(builder =>
                {
                    builder.ConfigureTestServices(services =>
                    {
                        services.AddHttpContextAccessor();
                        services.AddSingleton(_runtimeConfigProvider);
                        services.AddSingleton<IQueryEngine>(implementationFactory: (serviceProvider) =>
                        {
                            return new SqlQueryEngine(
                                _queryExecutor,
                                _queryBuilder,
                                _sqlMetadataProvider,
                                ActivatorUtilities.GetServiceOrCreateInstance<IHttpContextAccessor>(serviceProvider),
                                _authorizationResolver,
                                _queryEngineLogger,
                                _runtimeConfigProvider
                                );
                        });
                        services.AddSingleton<IMutationEngine>(implementationFactory: (serviceProvider) =>
                        {
                            return new SqlMutationEngine(
                                    ActivatorUtilities.GetServiceOrCreateInstance<SqlQueryEngine>(serviceProvider),
                                    _queryExecutor,
                                    _queryBuilder,
                                    _sqlMetadataProvider,
                                    _authorizationResolver,
                                    ActivatorUtilities.GetServiceOrCreateInstance<IHttpContextAccessor>(serviceProvider),
                                    _mutationEngineLogger);
                        });
                        services.AddSingleton(_sqlMetadataProvider);
                        services.AddSingleton(_authorizationResolver);
                    });
                });

            HttpClient = _application.CreateClient();
        }

        /// <summary>
        /// Helper method to add test specific entities to the entity mapping.
        /// </summary>
        /// <param name="customEntities">List of test specific entities.</param>
        private static void AddCustomEntities(List<string[]> customEntities)
        {
            if (customEntities is not null)
            {
                foreach (string[] customEntity in customEntities)
                {
                    string objectKey = customEntity[0];
                    string objectName = customEntity[1];
                    TestHelper.AddMissingEntitiesToConfig(_runtimeConfig, objectKey, objectName);
                }
            }
        }

        /// <summary>
        /// Helper method to execute all the additional queries for a test on the database.
        /// </summary>
        /// <param name="customQueries"></param>
        /// <returns></returns>
        private static async Task ExecuteQueriesOnDbAsync(List<string> customQueries)
        {
            if (customQueries is not null)
            {
                foreach (string query in customQueries)
                {
                    await _queryExecutor.ExecuteQueryAsync(query, parameters: null);
                }
            }
        }

        /// <summary>
        /// Sets the database name based on the provided connection string.
        /// If connection string has no database set, we set the default based on the db type.
        /// </summary>
        /// <param name="connectionString">connection string containing the database name.</param>
        private static void SetDatabaseNameFromConnectionString(string connectionString)
        {
            switch (DatabaseEngine)
            {
                case TestCategory.MSSQL:
                    // use master as default name for MsSql
                    string sqlDbName = new SqlConnectionStringBuilder(connectionString).InitialCatalog;
                    DatabaseName = !string.IsNullOrEmpty(sqlDbName) ? sqlDbName : MSSQL_DEFAULT_DB_NAME;
                    break;
                case TestCategory.POSTGRESQL:
                    // use username as default name for PostgreSql, if no username use empty string
                    NpgsqlConnectionStringBuilder npgBuilder = new(connectionString);
                    DatabaseName = !string.IsNullOrEmpty(npgBuilder.Database) ? npgBuilder.Database :
                        !string.IsNullOrEmpty(npgBuilder.Username) ? npgBuilder.Username : string.Empty;
                    break;
                case TestCategory.MYSQL:
                    // no default name needed for MySql, if db name doesn't exist use empty string
                    string mySqlDbName = new MySqlConnectionStringBuilder(connectionString).Database;
                    DatabaseName = !string.IsNullOrEmpty(mySqlDbName) ? mySqlDbName : string.Empty;
                    break;
            }
        }

        protected static void SetUpSQLMetadataProvider()
        {
            _sqlMetadataLogger = new Mock<ILogger<ISqlMetadataProvider>>().Object;

            switch (DatabaseEngine)
            {
                case TestCategory.POSTGRESQL:
                    Mock<ILogger<QueryExecutor<NpgsqlConnection>>> pgQueryExecutorLogger = new();
                    _queryBuilder = new PostgresQueryBuilder();
                    _defaultSchemaName = "public";
                    _dbExceptionParser = new PostgreSqlDbExceptionParser(_runtimeConfigProvider);
                    _queryExecutor = new QueryExecutor<NpgsqlConnection>(
                        _runtimeConfigProvider,
                        _dbExceptionParser,
                        pgQueryExecutorLogger.Object);
                    _sqlMetadataProvider =
                        new PostgreSqlMetadataProvider(
                            _runtimeConfigProvider,
                            _queryExecutor,
                            _queryBuilder,
                            _sqlMetadataLogger);
                    break;
                case TestCategory.MSSQL:
                    Mock<ILogger<QueryExecutor<SqlConnection>>> msSqlQueryExecutorLogger = new();
                    _queryBuilder = new MsSqlQueryBuilder();
                    _defaultSchemaName = "dbo";
<<<<<<< HEAD
                    _dbExceptionParser = new MsSqlDbExceptionParser(_runtimeConfigProvider);
                    _queryExecutor = new QueryExecutor<SqlConnection>(
=======
                    _dbExceptionParser = new DbExceptionParser(_runtimeConfigProvider);
                    _queryExecutor = new MsSqlQueryExecutor(
>>>>>>> 3f7bb281
                        _runtimeConfigProvider,
                        _dbExceptionParser,
                        msSqlQueryExecutorLogger.Object);
                    _sqlMetadataProvider =
                        new MsSqlMetadataProvider(
                            _runtimeConfigProvider,
                            _queryExecutor, _queryBuilder,
                            _sqlMetadataLogger);
                    break;
                case TestCategory.MYSQL:
                    Mock<ILogger<QueryExecutor<MySqlConnection>>> mySqlQueryExecutorLogger = new();
                    _queryBuilder = new MySqlQueryBuilder();
                    _defaultSchemaName = "mysql";
                    _dbExceptionParser = new MySqlDbExceptionParser(_runtimeConfigProvider);
                    _queryExecutor = new QueryExecutor<MySqlConnection>(
                        _runtimeConfigProvider,
                        _dbExceptionParser,
                        mySqlQueryExecutorLogger.Object);
                    _sqlMetadataProvider =
                         new MySqlMetadataProvider(
                             _runtimeConfigProvider,
                             _queryExecutor,
                             _queryBuilder,
                             _sqlMetadataLogger);
                    break;
            }
        }

        protected static async Task ResetDbStateAsync()
        {
            using DbDataReader _ = await _queryExecutor.ExecuteQueryAsync(File.ReadAllText($"{DatabaseEngine}Books.sql"), parameters: null);
        }

        /// <summary>
        /// Sends raw SQL query to database engine to retrieve expected result in JSON format.
        /// </summary>
        /// <param name="queryText">raw database query, typically a SELECT</param>
        /// <returns>string in JSON format</returns>
        protected static async Task<string> GetDatabaseResultAsync(
            string queryText,
            bool expectJson = true,
            Operation operationType = Operation.Read)
        {
            string result;

            using DbDataReader reader = await _queryExecutor.ExecuteQueryAsync(queryText, parameters: null);

            // An empty result will cause an error with the json parser
            if (!reader.HasRows)
            {
                // Find and Delete queries have empty result sets.
                // Delete operation will return number of records affected.
                result = null;
            }
            else
            {
                if (expectJson)
                {
                    using JsonDocument sqlResult = JsonDocument.Parse(await SqlQueryEngine.GetJsonStringFromDbReader(reader, _queryExecutor));
                    result = sqlResult.RootElement.ToString();
                }
                else
                {
                    JsonArray resultArray = new();
                    Dictionary<string, object> row;

                    while ((row = await _queryExecutor.ExtractRowFromDbDataReader(reader)) is not null)
                    {
                        JsonElement jsonRow = JsonSerializer.Deserialize<JsonElement>(JsonSerializer.Serialize(row));
                        resultArray.Add(jsonRow);
                    }

                    using JsonDocument sqlResult = JsonDocument.Parse(resultArray.ToJsonString());
                    result = sqlResult.RootElement.ToString();
                }

            }

            return result;
        }

        /// <summary>
        /// Does the setup required to perform a test of the REST Api for both
        /// MsSql and Postgress. Shared setup logic eliminates some code duplication
        /// between MsSql and Postgress.
        /// </summary>
        /// <param name="primaryKeyRoute">string represents the primary key route</param>
        /// <param name="queryString">string represents the query string provided in URL</param>
        /// <param name="entityNameOrPath">string represents the name/path of the entity</param>
        /// <param name="sqlQuery">string represents the query to be executed</param>
        /// <param name="operationType">The operation type to be tested.</param>
        /// <param name="requestBody">string represents JSON data used in mutation operations</param>
        /// <param name="exceptionExpected">bool represents if we expect an exception</param>
        /// <param name="expectedErrorMessage">string represents the error message in the JsonResponse</param>
        /// <param name="expectedStatusCode">int represents the returned http status code</param>
        /// <param name="expectedSubStatusCode">enum represents the returned sub status code</param>
        /// <param name="expectedLocationHeader">The expected location header in the response (if any)</param>
        /// <returns></returns>
        protected static async Task SetupAndRunRestApiTest(
            string primaryKeyRoute,
            string queryString,
            string entityNameOrPath,
            string sqlQuery,
            Operation operationType = Operation.Read,
            string restPath = "api",
            IHeaderDictionary headers = null,
            string requestBody = null,
            bool exceptionExpected = false,
            string expectedErrorMessage = "",
            HttpStatusCode expectedStatusCode = HttpStatusCode.OK,
            string expectedSubStatusCode = "BadRequest",
            string expectedLocationHeader = null,
            string expectedAfterQueryString = "",
            bool paginated = false,
            int verifyNumRecords = -1,
            bool expectJson = true)
        {
            // Create the rest endpoint using the path and entity name.
            string restEndPoint = restPath + "/" + entityNameOrPath;

            // Append primaryKeyRoute to the endpoint if it is not empty.
            if (!string.IsNullOrEmpty(primaryKeyRoute))
            {
                restEndPoint = restEndPoint + "/" + primaryKeyRoute;
            }

            // Append queryString to the endpoint if it is not empty.
            if (!string.IsNullOrEmpty(queryString))
            {
                restEndPoint = restEndPoint + queryString;
            }

            // Use UnsafeRelaxedJsonEscaping to be less strict about what is encoded.
            // For eg. Without using this encoder, quotation mark (") will be encoded as
            // \u0022 rather than \". And single quote(') will be encoded as \u0027 rather
            // than being left unescaped.
            // More details can be found here:
            // https://docs.microsoft.com/en-us/dotnet/api/system.text.encodings.web.javascriptencoder.unsaferelaxedjsonescaping?view=net-6.0
            JsonSerializerOptions options = new()
            {
                Encoder = JavaScriptEncoder.UnsafeRelaxedJsonEscaping
            };

            // Get the httpMethod based on the operation to be executed.
            HttpMethod httpMethod = SqlTestHelper.GetHttpMethodFromOperation(operationType);

            // Create the request to be sent to the engine.
            HttpRequestMessage request;
            if (!string.IsNullOrEmpty(requestBody))
            {
                JsonElement requestBodyElement = JsonDocument.Parse(requestBody).RootElement.Clone();
                request = new(httpMethod, restEndPoint)
                {
                    Content = JsonContent.Create(requestBodyElement, options: options)
                };
            }
            else
            {
                request = new(httpMethod, restEndPoint);
            }

            // Add headers to the request if any.
            if (headers is not null)
            {
                foreach ((string key, StringValues value) in headers)
                {
                    request.Headers.Add(key, value.ToString());
                }
            }

            // Send request to the engine.
            HttpResponseMessage response = await HttpClient.SendAsync(request);

            // if an exception is expected we generate the correct error
            // The expected result should be a Query that confirms the result state
            // of the Operation performed for the test. However:
            // Initial DELETE request results in 204 no content, no exception thrown.
            // Subsequent DELETE requests result in 404, which result in an exception.
            string expected;
            if ((operationType is Operation.Delete ||
                 operationType is Operation.Upsert ||
                 operationType is Operation.UpsertIncremental ||
                 operationType is Operation.Update ||
                 operationType is Operation.UpdateIncremental)
                 && response.StatusCode == HttpStatusCode.NoContent
                )
            {
                expected = string.Empty;
            }
            else
            {
                if (exceptionExpected)
                {
                    expected = JsonSerializer.Serialize(RestController.ErrorResponse(
                        expectedSubStatusCode.ToString(),
                        expectedErrorMessage,
                        expectedStatusCode).Value,
                        options);
                }
                else
                {
                    string baseUrl = HttpClient.BaseAddress.ToString() + restPath + "/" + entityNameOrPath;
                    if (!string.IsNullOrEmpty(queryString))
                    {
                        baseUrl = baseUrl + "?" + HttpUtility.ParseQueryString(queryString).ToString();
                    }

                    string dbResult = await GetDatabaseResultAsync(sqlQuery, expectJson);
                    // For FIND requests, null result signifies an empty result set
                    dbResult = (operationType is Operation.Read && dbResult is null) ? "[]" : dbResult;
                    expected = $"{{\"{SqlTestHelper.jsonResultTopLevelKey}\":" +
                        $"{FormatExpectedValue(dbResult)}{ExpectedNextLinkIfAny(paginated, baseUrl, $"{expectedAfterQueryString}")}}}";
                }
            }

            // Verify the expected and actual response are identical.
            await SqlTestHelper.VerifyResultAsync(
                expected: expected,
                request: request,
                response: response,
                exceptionExpected: exceptionExpected,
                httpMethod: httpMethod,
                expectedLocationHeader: expectedLocationHeader,
                verifyNumRecords: verifyNumRecords);
        }

        /// <summary>
        /// Helper function formats the expected value to match actual response format.
        /// </summary>
        /// <param name="expected">The expected response.</param>
        /// <returns>Formatted expected response.</returns>
        private static string FormatExpectedValue(string expected)
        {
            return string.IsNullOrWhiteSpace(expected) ? string.Empty : (!Equals(expected[0], '[')) ? $"[{expected}]" : expected;
        }

        /// <summary>
        /// Helper function will return the expected NextLink if one is
        /// required, and an empty string otherwise.
        /// </summary>
        /// <param name="paginated">Bool representing if the nextLink is needed.</param>
        /// <param name="baseUrl">The base Url.</param>
        /// <param name="queryString">The query string to add to the url.</param>
        /// <returns></returns>
        private static string ExpectedNextLinkIfAny(bool paginated, string baseUrl, string queryString)
        {
            return paginated ? $",\"nextLink\":\"{baseUrl}{queryString}\"" : string.Empty;
        }

        /// <summary>
        /// Read the data property of the GraphQLController result
        /// </summary>
        /// <param name="query"></param>
        /// <param name="queryName"></param>
        /// <param name="httpClient"></param>
        /// <param name="variables">Variables to be included in the GraphQL request. If null, no variables property is included in the request, to pass an empty object provide an empty dictionary</param>
        /// <returns>string in JSON format</returns>
        protected virtual async Task<JsonElement> ExecuteGraphQLRequestAsync(
            string query,
            string queryName,
            bool isAuthenticated,
            Dictionary<string, object> variables = null,
            string clientRoleHeader = null)
        {
            RuntimeConfigProvider configProvider = _application.Services.GetService<RuntimeConfigProvider>();
            return await GraphQLRequestExecutor.PostGraphQLRequestAsync(
                HttpClient,
                configProvider,
                queryName,
                query,
                variables,
                isAuthenticated ? AuthTestHelper.CreateStaticWebAppsEasyAuthToken(specificRole: clientRoleHeader) : null,
                clientRoleHeader: clientRoleHeader
            );
        }
    }
}<|MERGE_RESOLUTION|>--- conflicted
+++ resolved
@@ -252,13 +252,8 @@
                     Mock<ILogger<QueryExecutor<SqlConnection>>> msSqlQueryExecutorLogger = new();
                     _queryBuilder = new MsSqlQueryBuilder();
                     _defaultSchemaName = "dbo";
-<<<<<<< HEAD
                     _dbExceptionParser = new MsSqlDbExceptionParser(_runtimeConfigProvider);
-                    _queryExecutor = new QueryExecutor<SqlConnection>(
-=======
-                    _dbExceptionParser = new DbExceptionParser(_runtimeConfigProvider);
                     _queryExecutor = new MsSqlQueryExecutor(
->>>>>>> 3f7bb281
                         _runtimeConfigProvider,
                         _dbExceptionParser,
                         msSqlQueryExecutorLogger.Object);
