using System.Collections.Generic;
using System.Data.Common;
using System.IO;
using System.Net;
using System.Net.Http;
using System.Net.Http.Json;
using System.Security.Claims;
using System.Text.Encodings.Web;
using System.Text.Json;
using System.Text.Json.Nodes;
using System.Threading.Tasks;
using System.Web;
using Azure.DataApiBuilder.Auth;
using Azure.DataApiBuilder.Config;
using Azure.DataApiBuilder.Service.Authorization;
using Azure.DataApiBuilder.Service.Configurations;
using Azure.DataApiBuilder.Service.Controllers;
using Azure.DataApiBuilder.Service.Resolvers;
using Azure.DataApiBuilder.Service.Services;
using Microsoft.AspNetCore.Authorization;
using Microsoft.AspNetCore.Http;
using Microsoft.AspNetCore.Mvc.Testing;
using Microsoft.AspNetCore.TestHost;
using Microsoft.Data.SqlClient;
using Microsoft.Extensions.DependencyInjection;
using Microsoft.Extensions.Logging;
using Microsoft.Extensions.Primitives;
using Microsoft.VisualStudio.TestTools.UnitTesting;
using Moq;
using MySqlConnector;
using Npgsql;

namespace Azure.DataApiBuilder.Service.Tests.SqlTests
{
    /// <summary>
    /// Base class providing common test fixture for both REST and GraphQL tests.
    /// </summary>
    [TestClass]
    public abstract class SqlTestBase
    {
        protected static IQueryExecutor _queryExecutor;
        protected static IQueryBuilder _queryBuilder;
        protected static Mock<IAuthorizationService> _authorizationService;
        protected static Mock<IHttpContextAccessor> _httpContextAccessor;
        protected static DbExceptionParser _dbExceptionParser;
        protected static ISqlMetadataProvider _sqlMetadataProvider;
        protected static string _defaultSchemaName;
        protected static string _defaultSchemaVersion;
        protected static RuntimeConfigProvider _runtimeConfigProvider;
        protected static IAuthorizationResolver _authorizationResolver;
        private static WebApplicationFactory<Program> _application;
        protected static RuntimeConfig _runtimeConfig;
        protected static ILogger<ISqlMetadataProvider> _sqlMetadataLogger;
        protected static ILogger<SqlMutationEngine> _mutationEngineLogger;
        protected static ILogger<SqlQueryEngine> _queryEngineLogger;
        protected static ILogger<RestController> _restControllerLogger;
        protected const string MSSQL_DEFAULT_DB_NAME = "master";

        protected static string DatabaseName { get; set; }
        protected static string DatabaseEngine { get; set; }
        protected static HttpClient HttpClient { get; private set; }

        /// <summary>
        /// Sets up test fixture for class, only to be run once per test run.
        /// This is a helper that is called from the non abstract versions of
        /// this class.
        /// </summary>
        /// <param name="context"></param>
        /// <param name="customQueries">Test specific queries to be executed on database.</param>
        /// <param name="customEntities">Test specific entities to be added to database.</param>
        /// <returns></returns>
        protected static async Task InitializeTestFixture(TestContext context, List<string> customQueries = null,
            List<string[]> customEntities = null)
        {
            _queryEngineLogger = new Mock<ILogger<SqlQueryEngine>>().Object;
            _mutationEngineLogger = new Mock<ILogger<SqlMutationEngine>>().Object;
            _restControllerLogger = new Mock<ILogger<RestController>>().Object;

            RuntimeConfigPath configPath = TestHelper.GetRuntimeConfigPath($"{DatabaseEngine}");
            Mock<ILogger<RuntimeConfigProvider>> configProviderLogger = new();
            RuntimeConfigProvider.ConfigProviderLogger = configProviderLogger.Object;
            RuntimeConfigProvider.LoadRuntimeConfigValue(configPath, out _runtimeConfig);

            // Add magazines entity to the 
            if (TestCategory.MYSQL.Equals(DatabaseEngine))
            {
                TestHelper.AddMissingEntitiesToConfig(_runtimeConfig, "magazine", "magazines");
            }
            else
            {
                TestHelper.AddMissingEntitiesToConfig(_runtimeConfig, "magazine", "foo.magazines");
            }

            // Add custom entities for the test, if any.
            AddCustomEntities(customEntities);

            _runtimeConfigProvider = TestHelper.GetRuntimeConfigProvider(_runtimeConfig);

            SetUpSQLMetadataProvider();
            // Setup AuthorizationService to always return Authorized.
            _authorizationService = new Mock<IAuthorizationService>();
            _authorizationService.Setup(x => x.AuthorizeAsync(
                It.IsAny<ClaimsPrincipal>(),
                It.IsAny<object>(),
                It.IsAny<IEnumerable<IAuthorizationRequirement>>()
                ).Result).Returns(AuthorizationResult.Success);

            // Setup Mock HttpContextAccess to return user as required when calling AuthorizationService.AuthorizeAsync
            _httpContextAccessor = new Mock<IHttpContextAccessor>();
            _httpContextAccessor.Setup(x => x.HttpContext.User).Returns(new ClaimsPrincipal());

            await ResetDbStateAsync();

            // Execute additional queries, if any.
            await ExecuteQueriesOnDbAsync(customQueries);

            await _sqlMetadataProvider.InitializeAsync();

            // sets the database name using the connection string
            SetDatabaseNameFromConnectionString(_runtimeConfig.ConnectionString);

            //Initialize the authorization resolver object
            _authorizationResolver = new AuthorizationResolver(_runtimeConfigProvider, _sqlMetadataProvider);

            _application = new WebApplicationFactory<Program>()
                .WithWebHostBuilder(builder =>
                {
                    builder.ConfigureTestServices(services =>
                    {
                        services.AddHttpContextAccessor();
                        services.AddSingleton(_runtimeConfigProvider);
                        services.AddSingleton<IQueryEngine>(implementationFactory: (serviceProvider) =>
                        {
                            return new SqlQueryEngine(
                                _queryExecutor,
                                _queryBuilder,
                                _sqlMetadataProvider,
                                ActivatorUtilities.GetServiceOrCreateInstance<IHttpContextAccessor>(serviceProvider),
                                _authorizationResolver,
                                _queryEngineLogger
                                );
                        });
                        services.AddSingleton<IMutationEngine>(implementationFactory: (serviceProvider) =>
                        {
                            return new SqlMutationEngine(
                                    ActivatorUtilities.GetServiceOrCreateInstance<SqlQueryEngine>(serviceProvider),
                                    _queryExecutor,
                                    _queryBuilder,
                                    _sqlMetadataProvider,
                                    _authorizationResolver,
                                    ActivatorUtilities.GetServiceOrCreateInstance<IHttpContextAccessor>(serviceProvider),
                                    _mutationEngineLogger);
                        });
                        services.AddSingleton(_sqlMetadataProvider);
                        services.AddSingleton(_authorizationResolver);
                    });
                });

            HttpClient = _application.CreateClient();
        }

        /// <summary>
        /// Helper method to add test specific entities to the entity mapping.
        /// </summary>
        /// <param name="customEntities">List of test specific entities.</param>
        private static void AddCustomEntities(List<string[]> customEntities)
        {
            if (customEntities is not null)
            {
                foreach (string[] customEntity in customEntities)
                {
                    string objectKey = customEntity[0];
                    string objectName = customEntity[1];
                    TestHelper.AddMissingEntitiesToConfig(_runtimeConfig, objectKey, objectName);
                }
            }
        }

        /// <summary>
        /// Helper method to execute all the additional queries for a test on the database.
        /// </summary>
        /// <param name="customQueries"></param>
        /// <returns></returns>
        private static async Task ExecuteQueriesOnDbAsync(List<string> customQueries)
        {
            if (customQueries is not null)
            {
                foreach (string query in customQueries)
                {
                    await _queryExecutor.ExecuteQueryAsync(query, parameters: null);
                }
            }
        }

        /// <summary>
        /// Sets the database name based on the provided connection string.
        /// If connection string has no database set, we set the default based on the db type.
        /// </summary>
        /// <param name="connectionString">connection string containing the database name.</param>
        private static void SetDatabaseNameFromConnectionString(string connectionString)
        {
            switch (DatabaseEngine)
            {
                case TestCategory.MSSQL:
                    // use master as default name for MsSql
                    string sqlDbName = new SqlConnectionStringBuilder(connectionString).InitialCatalog;
                    DatabaseName = !string.IsNullOrEmpty(sqlDbName) ? sqlDbName : MSSQL_DEFAULT_DB_NAME;
                    break;
                case TestCategory.POSTGRESQL:
                    // use username as default name for PostgreSql, if no username use empty string
                    NpgsqlConnectionStringBuilder npgBuilder = new(connectionString);
                    DatabaseName = !string.IsNullOrEmpty(npgBuilder.Database) ? npgBuilder.Database :
                        !string.IsNullOrEmpty(npgBuilder.Username) ? npgBuilder.Username : string.Empty;
                    break;
                case TestCategory.MYSQL:
                    // no default name needed for MySql, if db name doesn't exist use empty string
                    string mySqlDbName = new MySqlConnectionStringBuilder(connectionString).Database;
                    DatabaseName = !string.IsNullOrEmpty(mySqlDbName) ? mySqlDbName : string.Empty;
                    break;
            }
        }

        protected static void SetUpSQLMetadataProvider()
        {
            _sqlMetadataLogger = new Mock<ILogger<ISqlMetadataProvider>>().Object;

            switch (DatabaseEngine)
            {
                case TestCategory.POSTGRESQL:
                    Mock<ILogger<QueryExecutor<NpgsqlConnection>>> pgQueryExecutorLogger = new();
                    _queryBuilder = new PostgresQueryBuilder();
                    _defaultSchemaName = "public";
                    _dbExceptionParser = new DbExceptionParser(_runtimeConfigProvider);
                    _queryExecutor = new QueryExecutor<NpgsqlConnection>(
                        _runtimeConfigProvider,
                        _dbExceptionParser,
                        pgQueryExecutorLogger.Object);
                    _sqlMetadataProvider =
                        new PostgreSqlMetadataProvider(
                            _runtimeConfigProvider,
                            _queryExecutor,
                            _queryBuilder,
                            _sqlMetadataLogger);
                    break;
                case TestCategory.MSSQL:
                    Mock<ILogger<QueryExecutor<SqlConnection>>> msSqlQueryExecutorLogger = new();
                    _queryBuilder = new MsSqlQueryBuilder();
                    _defaultSchemaName = "dbo";
                    _dbExceptionParser = new DbExceptionParser(_runtimeConfigProvider);
                    _queryExecutor = new QueryExecutor<SqlConnection>(
                        _runtimeConfigProvider,
                        _dbExceptionParser,
                        msSqlQueryExecutorLogger.Object);
                    _sqlMetadataProvider =
                        new MsSqlMetadataProvider(
                            _runtimeConfigProvider,
                            _queryExecutor, _queryBuilder,
                            _sqlMetadataLogger);
                    break;
                case TestCategory.MYSQL:
                    Mock<ILogger<QueryExecutor<MySqlConnection>>> mySqlQueryExecutorLogger = new();
                    _queryBuilder = new MySqlQueryBuilder();
                    _defaultSchemaName = "mysql";
                    _dbExceptionParser = new DbExceptionParser(_runtimeConfigProvider);
                    _queryExecutor = new QueryExecutor<MySqlConnection>(
                        _runtimeConfigProvider,
                        _dbExceptionParser,
                        mySqlQueryExecutorLogger.Object);
                    _sqlMetadataProvider =
                         new MySqlMetadataProvider(
                             _runtimeConfigProvider,
                             _queryExecutor,
                             _queryBuilder,
                             _sqlMetadataLogger);
                    break;
            }
        }

        protected static async Task ResetDbStateAsync()
        {
            using DbDataReader _ = await _queryExecutor.ExecuteQueryAsync(File.ReadAllText($"{DatabaseEngine}Books.sql"), parameters: null);
        }

        /// <summary>
        /// Sends raw SQL query to database engine to retrieve expected result in JSON format.
        /// </summary>
        /// <param name="queryText">raw database query, typically a SELECT</param>
        /// <returns>string in JSON format</returns>
        protected static async Task<string> GetDatabaseResultAsync(
            string queryText,
            bool expectJson = true,
            Operation operationType = Operation.Read)
        {
            string result;

            using DbDataReader reader = await _queryExecutor.ExecuteQueryAsync(queryText, parameters: null);

            // An empty result will cause an error with the json parser
            if (!reader.HasRows)
            {
                // Find and Delete queries have empty result sets.
                // Delete operation will return number of records affected.
                result = null;
            }
            else
            {
                if (expectJson)
                {
                    using JsonDocument sqlResult = JsonDocument.Parse(await SqlQueryEngine.GetJsonStringFromDbReader(reader, _queryExecutor));
                    result = sqlResult.RootElement.ToString();
                }
                else
                {
                    JsonArray resultArray = new();
                    Dictionary<string, object> row;

                    while ((row = await _queryExecutor.ExtractRowFromDbDataReader(reader)) is not null)
                    {
                        JsonElement jsonRow = JsonSerializer.Deserialize<JsonElement>(JsonSerializer.Serialize(row));
                        resultArray.Add(jsonRow);
                    }

                    using JsonDocument sqlResult = JsonDocument.Parse(resultArray.ToJsonString());
                    result = sqlResult.RootElement.ToString();
                }

            }

            return result;
        }

        /// <summary>
        /// Does the setup required to perform a test of the REST Api for both
        /// MsSql and Postgress. Shared setup logic eliminates some code duplication
        /// between MsSql and Postgress.
        /// </summary>
        /// <param name="primaryKeyRoute">string represents the primary key route</param>
        /// <param name="queryString">string represents the query string provided in URL</param>
        /// <param name="entity">string represents the name of the entity</param>
        /// <param name="sqlQuery">string represents the query to be executed</param>
        /// <param name="operationType">The operation type to be tested.</param>
        /// <param name="requestBody">string represents JSON data used in mutation operations</param>
        /// <param name="exceptionExpected">bool represents if we expect an exception</param>
        /// <param name="expectedErrorMessage">string represents the error message in the JsonResponse</param>
        /// <param name="expectedStatusCode">int represents the returned http status code</param>
        /// <param name="expectedSubStatusCode">enum represents the returned sub status code</param>
        /// <param name="expectedLocationHeader">The expected location header in the response (if any)</param>
        /// <returns></returns>
        protected static async Task SetupAndRunRestApiTest(
            string primaryKeyRoute,
            string queryString,
            string entity,
            string sqlQuery,
            Operation operationType = Operation.Read,
            string path = "api",
            IHeaderDictionary headers = null,
            string requestBody = null,
            bool exceptionExpected = false,
            string expectedErrorMessage = "",
            HttpStatusCode expectedStatusCode = HttpStatusCode.OK,
            string expectedSubStatusCode = "BadRequest",
            string expectedLocationHeader = null,
            string expectedAfterQueryString = "",
            bool paginated = false,
            int verifyNumRecords = -1,
            bool expectJson = true)
        {
            // Create the rest endpoint using the path and entity name.
            string restEndPoint = path + "/" + entity;

            // Append primaryKeyRoute to the endpoint if it is not empty.
            if (!string.IsNullOrEmpty(primaryKeyRoute))
            {
                restEndPoint = restEndPoint + "/" + primaryKeyRoute;
            }

            // Append queryString to the endpoint if it is not empty.
            if (!string.IsNullOrEmpty(queryString))
            {
                restEndPoint = restEndPoint + queryString;
            }

            // Use UnsafeRelaxedJsonEscaping to be less strict about what is encoded.
            // More details can be found here:
            // https://docs.microsoft.com/en-us/dotnet/api/system.text.encodings.web.javascriptencoder.unsaferelaxedjsonescaping?view=net-6.0
            JsonSerializerOptions options = new()
            {
                Encoder = JavaScriptEncoder.UnsafeRelaxedJsonEscaping
            };

            // Get the httpMethod based on the operation to be executed.
            HttpMethod httpMethod = SqlTestHelper.GetHttpMethodFromOperation(operationType);

            // Create the request to be sent to the engine.
            HttpRequestMessage request;
            if (!string.IsNullOrEmpty(requestBody))
            {
                JsonElement requestBodyElement = JsonDocument.Parse(requestBody).RootElement.Clone();
                request = new(httpMethod, restEndPoint)
                {
                    Content = JsonContent.Create(requestBodyElement, options: options)
                };
            }
            else
            {
                request = new(httpMethod, restEndPoint);
            }

            // Add headers to the request if any.
            if (headers is not null)
            {
                foreach ((string key, StringValues value) in headers)
                {
                    request.Headers.Add(key, value.ToString());
                }
            }

            // Send request to the engine.
            HttpResponseMessage response = await HttpClient.SendAsync(request);

            // if an exception is expected we generate the correct error
            // The expected result should be a Query that confirms the result state
            // of the Operation performed for the test. However:
            // Initial DELETE request results in 204 no content, no exception thrown.
            // Subsequent DELETE requests result in 404, which result in an exception.
            string expected;
            if ((operationType is Operation.Delete ||
                 operationType is Operation.Upsert ||
                 operationType is Operation.UpsertIncremental ||
                 operationType is Operation.Update ||
                 operationType is Operation.UpdateIncremental)
                 && response.StatusCode == HttpStatusCode.NoContent
                )
            {
                expected = string.Empty;
            }
            else
            {
                if (exceptionExpected)
                {
                    expected = JsonSerializer.Serialize(RestController.ErrorResponse(
                        expectedSubStatusCode.ToString(),
                        expectedErrorMessage,
                        expectedStatusCode).Value,
                        options);
                }
                else
                {
<<<<<<< HEAD
                    string baseUrl = HttpClient.BaseAddress.ToString() + path + "/" + entity;
                    if (!string.IsNullOrEmpty(queryString))
                    {
                        baseUrl = baseUrl + "?" + HttpUtility.ParseQueryString(queryString).ToString();
                    }

                    string dbResult = await GetDatabaseResultAsync(sqlQuery);
=======
                    string dbResult = await GetDatabaseResultAsync(sqlQuery, expectJson);
>>>>>>> 4e9674d1
                    // For FIND requests, null result signifies an empty result set
                    dbResult = (operationType is Operation.Read && dbResult is null) ? "[]" : dbResult;
                    expected = $"{{\"value\":{FormatExpectedValue(dbResult)}{ExpectedNextLinkIfAny(paginated, baseUrl, $"{expectedAfterQueryString}")}}}";
                }
            }

            // Verify the expected and actual response are identical.
            await SqlTestHelper.VerifyResultAsync(
                expected: expected,
                request: request,
                response: response,
                exceptionExpected: exceptionExpected,
                httpMethod: httpMethod,
                expectedLocationHeader: expectedLocationHeader,
                verifyNumRecords: verifyNumRecords);
        }

        /// <summary>
        /// Helper function formats the expected value to match actual response format.
        /// </summary>
        /// <param name="expected">The expected response.</param>
        /// <returns>Formatted expected response.</returns>
        private static string FormatExpectedValue(string expected)
        {
            return string.IsNullOrWhiteSpace(expected) ? string.Empty : (!Equals(expected[0], '[')) ? $"[{expected}]" : expected;
        }

        /// <summary>
        /// Helper function will return the expected NextLink if one is
        /// required, and an empty string otherwise.
        /// </summary>
        /// <param name="paginated">Bool representing if the nextLink is needed.</param>
        /// <param name="baseUrl">The base Url.</param>
        /// <param name="queryString">The query string to add to the url.</param>
        /// <returns></returns>
        private static string ExpectedNextLinkIfAny(bool paginated, string baseUrl, string queryString)
        {
            return paginated ? $",\"nextLink\":\"{baseUrl}{queryString}\"" : string.Empty;
        }

        /// <summary>
        /// Read the data property of the GraphQLController result
        /// </summary>
        /// <param name="query"></param>
        /// <param name="queryName"></param>
        /// <param name="httpClient"></param>
        /// <param name="variables">Variables to be included in the GraphQL request. If null, no variables property is included in the request, to pass an empty object provide an empty dictionary</param>
        /// <returns>string in JSON format</returns>
        protected virtual async Task<JsonElement> ExecuteGraphQLRequestAsync(
            string query,
            string queryName,
            bool isAuthenticated,
            Dictionary<string, object> variables = null,
            string clientRoleHeader = null)
        {
            RuntimeConfigProvider configProvider = _application.Services.GetService<RuntimeConfigProvider>();
            return await GraphQLRequestExecutor.PostGraphQLRequestAsync(
                HttpClient,
                configProvider,
                queryName,
                query,
                variables,
                isAuthenticated ? AuthTestHelper.CreateStaticWebAppsEasyAuthToken(specificRole: clientRoleHeader) : null,
                clientRoleHeader: clientRoleHeader
            );
        }
    }
}<|MERGE_RESOLUTION|>--- conflicted
+++ resolved
@@ -446,7 +446,6 @@
                 }
                 else
                 {
-<<<<<<< HEAD
                     string baseUrl = HttpClient.BaseAddress.ToString() + path + "/" + entity;
                     if (!string.IsNullOrEmpty(queryString))
                     {
@@ -454,9 +453,6 @@
                     }
 
                     string dbResult = await GetDatabaseResultAsync(sqlQuery);
-=======
-                    string dbResult = await GetDatabaseResultAsync(sqlQuery, expectJson);
->>>>>>> 4e9674d1
                     // For FIND requests, null result signifies an empty result set
                     dbResult = (operationType is Operation.Read && dbResult is null) ? "[]" : dbResult;
                     expected = $"{{\"value\":{FormatExpectedValue(dbResult)}{ExpectedNextLinkIfAny(paginated, baseUrl, $"{expectedAfterQueryString}")}}}";
