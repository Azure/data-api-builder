// Copyright (c) Microsoft Corporation.
// Licensed under the MIT License.

using System;
using System.Collections.Generic;
using System.IO.Abstractions;
using System.IO.Abstractions.TestingHelpers;
using Azure.DataApiBuilder.Config;
using Azure.DataApiBuilder.Service.Configurations;
using Humanizer;

namespace Azure.DataApiBuilder.Service.Tests
{
    static class TestHelper
    {
        public static void SetupDatabaseEnvironment(string database)
        {
            Environment.SetEnvironmentVariable(RuntimeConfigLoader.RUNTIME_ENVIRONMENT_VAR_NAME, database);
        }

        public static void UnsetDatabaseEnvironment()
        {
            Environment.SetEnvironmentVariable(RuntimeConfigLoader.RUNTIME_ENVIRONMENT_VAR_NAME, null);
        }

        /// <summary>
        /// Given the testing environment, retrieve the config path.
        /// </summary>
        /// <param name="environment"></param>
        /// <returns></returns>
        public static RuntimeConfigLoader GetRuntimeConfigLoader()
        {
            FileSystem fileSystem = new();
            RuntimeConfigLoader runtimeConfigLoader = new(fileSystem);
            return runtimeConfigLoader;
        }

        /// <summary>
        /// Given the configuration path, generate the runtime configuration provider
        /// using a mock logger.
        /// </summary>
        /// <param name="loader"></param>
        /// <returns></returns>
        public static RuntimeConfigProvider GetRuntimeConfigProvider(RuntimeConfigLoader loader)
        {
            RuntimeConfigProvider runtimeConfigProvider = new(loader);

            // Only set IsLateConfigured for MsSQL for now to do certificate validation.
            // For Pg/MySQL databases, set this after SSL connections are enabled for testing.
            if (runtimeConfigProvider.TryGetConfig(out RuntimeConfig runtimeConfig)
                && runtimeConfig.DataSource.DatabaseType is DatabaseType.MSSQL)
            {
                runtimeConfigProvider.IsLateConfigured = true;
            }

            return runtimeConfigProvider;
        }

        /// <summary>
        /// Temporary Helper function to ensure that in testing we have an entity
        /// that can have a custom schema. Ultimately this will be replaced with a JSON string
        /// in the tests that can be fully customized for testing purposes.
        /// </summary>
        /// <param name="config">RuntimeConfig object</param>
        /// <param name="entityKey">The key with which the entity is to be added.</param>
        /// <param name="entityName">The source name of the entity.</param>
        public static RuntimeConfig AddMissingEntitiesToConfig(RuntimeConfig config, string entityKey, string entityName)
        {
            Entity entity = new(
                Source: new(entityName, EntityType.Table, null, null),
                GraphQL: new(entityKey, entityKey.Pluralize()),
                Rest: new(Array.Empty<SupportedHttpVerb>()),
                Permissions: new[]
                {
                    new EntityPermission("anonymous", new EntityAction[] {
                        new(EntityActionOperation.Create, null, new()),
                        new(EntityActionOperation.Read, null, new()),
                        new(EntityActionOperation.Delete, null, new()),
                        new(EntityActionOperation.Update, null, new())
                    }),
                    new EntityPermission("authenticated", new EntityAction[] {
                        new(EntityActionOperation.Create, null, new()),
                        new(EntityActionOperation.Read, null, new()),
                        new(EntityActionOperation.Delete, null, new()),
                        new(EntityActionOperation.Update, null, new())
                    })
                },
                Mappings: null,
                Relationships: null);

            Dictionary<string, Entity> entities = new(config.Entities)
            {
                { entityKey, entity }
            };

            return config with { Entities = new(entities) };
        }

        /// <summary>
        /// Schema property of the config json. This is used for constructing the required config json strings
        /// for unit tests
        /// </summary>
        public const string SCHEMA_PROPERTY = @"
          ""$schema"": """ + RuntimeConfigLoader.SCHEMA + @"""";

        /// <summary>
        /// Data source property of the config json. This is used for constructing the required config json strings
        /// for unit tests
        /// 
        /// </summary>
        public const string SAMPLE_SCHEMA_DATA_SOURCE = SCHEMA_PROPERTY + "," + @"
            ""data-source"": {
              ""database-type"": ""mssql"",
              ""connection-string"": ""testconnectionstring""
            }
        ";

        /// <summary>
        /// A minimal valid config json without any entities. This config string is used in unit tests.
        /// </summary>
        public const string INITIAL_CONFIG =
          "{" +
            SAMPLE_SCHEMA_DATA_SOURCE + "," +
            @"
            ""runtime"": {
              ""rest"": {
                ""path"": ""/api""
              },
              ""graphql"": {
                ""path"": ""/graphql"",
                ""allow-introspection"": true
              },
              ""host"": {
                ""mode"": ""development"",
                ""cors"": {
                  ""origins"": [],
                  ""allow-credentials"": false
                },
                ""authentication"": {
                  ""provider"": ""StaticWebApps""
                }
              }
            },
            ""entities"": {}" +
          "}";

<<<<<<< HEAD
        public static RuntimeConfigProvider GenerateInMemoryRuntimeConfigProvider(RuntimeConfig runtimeConfig)
        {
            MockFileSystem fileSystem = new();
            fileSystem.AddFile(RuntimeConfigLoader.DEFAULT_CONFIG_FILE_NAME, runtimeConfig.ToJson());
            RuntimeConfigLoader loader = new(fileSystem);
            RuntimeConfigProvider runtimeConfigProvider = new(loader);
            return runtimeConfigProvider;
=======
        /// <summary>
        /// Utility method that reads the config file for a given database type and constructs a
        /// new config file with changes just in the host mode section.
        /// </summary>
        /// <param name="configFileName">Name of the new config file to be constructed</param>
        /// <param name="hostModeType">HostMode for the engine</param>
        /// <param name="databaseType">Database type</param>
        public static void ConstructNewConfigWithSpecifiedHostMode(string configFileName, HostModeType hostModeType, string databaseType)
        {
            RuntimeConfigProvider configProvider = TestHelper.GetRuntimeConfigProvider(databaseType);
            RuntimeConfig config = configProvider.GetRuntimeConfiguration();
            HostGlobalSettings customHostGlobalSettings = config.HostGlobalSettings with { Mode = hostModeType };
            JsonElement serializedCustomHostGlobalSettings =
                JsonSerializer.SerializeToElement(customHostGlobalSettings, RuntimeConfig.SerializerOptions);
            Dictionary<GlobalSettingsType, object> customRuntimeSettings = new(config.RuntimeSettings);
            customRuntimeSettings.Remove(GlobalSettingsType.Host);
            customRuntimeSettings.Add(GlobalSettingsType.Host, serializedCustomHostGlobalSettings);
            RuntimeConfig configWithCustomHostMode =
                config with { RuntimeSettings = customRuntimeSettings };
            File.WriteAllText(
                configFileName,
                JsonSerializer.Serialize(configWithCustomHostMode, RuntimeConfig.SerializerOptions));

>>>>>>> 02a14866
        }
    }
}<|MERGE_RESOLUTION|>--- conflicted
+++ resolved
@@ -3,6 +3,7 @@
 
 using System;
 using System.Collections.Generic;
+using System.IO;
 using System.IO.Abstractions;
 using System.IO.Abstractions.TestingHelpers;
 using Azure.DataApiBuilder.Config;
@@ -106,7 +107,7 @@
         /// <summary>
         /// Data source property of the config json. This is used for constructing the required config json strings
         /// for unit tests
-        /// 
+        ///
         /// </summary>
         public const string SAMPLE_SCHEMA_DATA_SOURCE = SCHEMA_PROPERTY + "," + @"
             ""data-source"": {
@@ -144,7 +145,6 @@
             ""entities"": {}" +
           "}";
 
-<<<<<<< HEAD
         public static RuntimeConfigProvider GenerateInMemoryRuntimeConfigProvider(RuntimeConfig runtimeConfig)
         {
             MockFileSystem fileSystem = new();
@@ -152,7 +152,9 @@
             RuntimeConfigLoader loader = new(fileSystem);
             RuntimeConfigProvider runtimeConfigProvider = new(loader);
             return runtimeConfigProvider;
-=======
+
+        }
+
         /// <summary>
         /// Utility method that reads the config file for a given database type and constructs a
         /// new config file with changes just in the host mode section.
@@ -160,23 +162,26 @@
         /// <param name="configFileName">Name of the new config file to be constructed</param>
         /// <param name="hostModeType">HostMode for the engine</param>
         /// <param name="databaseType">Database type</param>
-        public static void ConstructNewConfigWithSpecifiedHostMode(string configFileName, HostModeType hostModeType, string databaseType)
+        public static void ConstructNewConfigWithSpecifiedHostMode(string configFileName, HostMode hostModeType, string databaseType)
         {
-            RuntimeConfigProvider configProvider = TestHelper.GetRuntimeConfigProvider(databaseType);
-            RuntimeConfig config = configProvider.GetRuntimeConfiguration();
-            HostGlobalSettings customHostGlobalSettings = config.HostGlobalSettings with { Mode = hostModeType };
-            JsonElement serializedCustomHostGlobalSettings =
-                JsonSerializer.SerializeToElement(customHostGlobalSettings, RuntimeConfig.SerializerOptions);
-            Dictionary<GlobalSettingsType, object> customRuntimeSettings = new(config.RuntimeSettings);
-            customRuntimeSettings.Remove(GlobalSettingsType.Host);
-            customRuntimeSettings.Add(GlobalSettingsType.Host, serializedCustomHostGlobalSettings);
+            TestHelper.SetupDatabaseEnvironment(databaseType);
+            RuntimeConfigProvider configProvider = TestHelper.GetRuntimeConfigProvider(TestHelper.GetRuntimeConfigLoader());
+            RuntimeConfig config = configProvider.GetConfig();
+
             RuntimeConfig configWithCustomHostMode =
-                config with { RuntimeSettings = customRuntimeSettings };
-            File.WriteAllText(
-                configFileName,
-                JsonSerializer.Serialize(configWithCustomHostMode, RuntimeConfig.SerializerOptions));
+                config
+                with
+                {
+                    Runtime = config.Runtime
+                with
+                    {
+                        Host = config.Runtime.Host
+                with
+                        { Mode = hostModeType }
+                    }
+                };
+            File.WriteAllText(configFileName, configWithCustomHostMode.ToJson());
 
->>>>>>> 02a14866
         }
     }
 }