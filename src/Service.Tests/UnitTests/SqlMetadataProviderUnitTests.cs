--- conflicted
+++ resolved
@@ -493,15 +493,8 @@
                 Assert.AreEqual(DataApiBuilderException.SubStatusCodes.ErrorInInitialization, ex.SubStatusCode);
                 Assert.IsTrue(ex.Message.Contains("returns a column without a name"));
             }
-<<<<<<< HEAD
-            finally
-            {
-                TestHelper.UnsetAllDABEnvironmentVariables();
-            }
-=======
 
             TestHelper.UnsetAllDABEnvironmentVariables();
->>>>>>> 6c54b844
         }
 
         /// <summary>
