// Copyright (c) Microsoft Corporation.
// Licensed under the MIT License.

using System.IO;
using System.IO.Abstractions;
using Azure.DataApiBuilder.Config;
using Azure.DataApiBuilder.Config.ObjectModel;
using Azure.DataApiBuilder.Core.Configurations;
using Microsoft.VisualStudio.TestTools.UnitTesting;

namespace Azure.DataApiBuilder.Service.Tests.Unittests
{
    [TestClass]
    public class ConfigFileWatcherUnitTests
    {

        private static string GenerateRuntimeSectionStringFromParams(
            string restPath,
            string gqlPath,
            bool restEnabled,
            bool gqlEnabled,
            bool gqlIntrospection,
            HostMode mode
            )
        {
            string runtimeString = @"
{
  ""$schema"": ""https://github.com/Azure/data-api-builder/releases/download/vmajor.minor.patch/dab.draft.schema.json"",
  ""data-source"": {
    ""database-type"": ""mssql"",
    ""connection-string"": ""Server=test;Database=test;User ID=test;"",
    ""options"": {
      ""set-session-context"": true
    }
  },
  ""runtime"": {
    ""rest"": {
      ""enabled"": " + restEnabled.ToString().ToLower() + @",
      ""path"": """ + restPath + @"""
    },
    ""graphql"": {
      ""enabled"": " + gqlEnabled.ToString().ToLower() + @",
      ""path"": """ + gqlPath + @""",
      ""allow-introspection"": " + gqlIntrospection.ToString().ToLower() + @"
    },
    ""host"": {
      ""cors"": {
        ""origins"": [
          ""http://localhost:5000""
        ],
        ""allow-credentials"": false
      },
      ""authentication"": {
        ""provider"": ""StaticWebApps""
      },
      ""mode"": """ + mode + @"""
    }
  },
  ""entities"": {}
}";
            return runtimeString;
        }

        /// <summary>
        /// Use the file system (not mocked) to create a hot reload
        /// scenario of the REST runtime options and verify that we
        /// correctly hot reload those options.
        /// NOTE: This test is ignored until we have the possibility of turning
        /// on hot reload.
        /// </summary>
        [TestMethod]
        [Ignore]
        public void HotReloadConfigRestRuntimeOptions()
        {
            // Arrange
            // 1. Setup the strings that are turned into our initital and runtime config to reload.
            // 2. Generate initial runtimeconfig, start file watching, and assert we have valid initial values.
            string initialRestPath = "/api";
            string updatedRestPath = "/rest";
            string initialGQLPath = "/api";
            string updatedGQLPath = "/gql";

            bool initialRestEnabled = true;
            bool updatedRestEnabled = false;
            bool initialGQLEnabled = true;
            bool updatedGQLEnabled = false;

            bool initialGQLIntrospection = true;
            bool updatedGQLIntrospection = false;

            HostMode initialMode = HostMode.Development;
            HostMode updatedMode = HostMode.Production;

            string initialConfig = GenerateRuntimeSectionStringFromParams(
                initialRestPath,
                initialGQLPath,
                initialRestEnabled,
                initialGQLEnabled,
                initialGQLIntrospection,
                initialMode);

            string updatedConfig = GenerateRuntimeSectionStringFromParams(
                updatedRestPath,
                updatedGQLPath,
                updatedRestEnabled,
                updatedGQLEnabled,
                updatedGQLIntrospection,
                updatedMode);

            string configName = "hotreload-config.json";
            if (File.Exists(configName))
            {
                File.Delete(configName);
            }

            // Not using mocked filesystem so we pick up real file changes for hot reload
            FileSystem fileSystem = new();
            fileSystem.File.WriteAllText(configName, initialConfig);
<<<<<<< HEAD
            FileSystemRuntimeConfigLoader configLoader = new(fileSystem, null, configName, string.Empty);
=======
            FileSystemRuntimeConfigLoader configLoader = new(fileSystem, handler: null, configName, string.Empty);
>>>>>>> 74186537
            RuntimeConfigProvider configProvider = new(configLoader);

            // Must GetConfig() to start file watching
            RuntimeConfig runtimeConfig = configProvider.GetConfig();
            string initialDefaultDataSourceName = runtimeConfig.DefaultDataSourceName;

            // assert we have a valid config
            Assert.IsNotNull(runtimeConfig);
            Assert.AreEqual(initialRestEnabled, runtimeConfig.Runtime.Rest.Enabled);
            Assert.AreEqual(initialRestPath, runtimeConfig.Runtime.Rest.Path);
            Assert.AreEqual(initialGQLEnabled, runtimeConfig.Runtime.GraphQL.Enabled);
            Assert.AreEqual(initialGQLPath, runtimeConfig.Runtime.GraphQL.Path);
            Assert.AreEqual(initialGQLIntrospection, runtimeConfig.Runtime.GraphQL.AllowIntrospection);
            Assert.AreEqual(initialMode, runtimeConfig.Runtime.Host.Mode);

            // Simulate change to the config file
            fileSystem.File.WriteAllText(configName, updatedConfig);

            // Give ConfigFileWatcher enough time to hot reload the change
            System.Threading.Thread.Sleep(1000);

            // Act
            // 1. Hot reload the runtime config
            runtimeConfig = configProvider.GetConfig();
            string updatedDefaultDataSourceName = runtimeConfig.DefaultDataSourceName;

            // Assert
            // 1. Assert we have the correct values after a hot reload.
            Assert.AreEqual(updatedRestEnabled, runtimeConfig.Runtime.Rest.Enabled);
            Assert.AreEqual(updatedRestPath, runtimeConfig.Runtime.Rest.Path);
            Assert.AreEqual(updatedGQLEnabled, runtimeConfig.Runtime.GraphQL.Enabled);
            Assert.AreEqual(updatedGQLPath, runtimeConfig.Runtime.GraphQL.Path);
            Assert.AreEqual(updatedGQLIntrospection, runtimeConfig.Runtime.GraphQL.AllowIntrospection);
            Assert.AreEqual(updatedMode, runtimeConfig.Runtime.Host.Mode);

            // DefaultDataSourceName should not change after a hot reload.
            Assert.AreEqual(initialDefaultDataSourceName, updatedDefaultDataSourceName);
            if (File.Exists(configName))
            {
                File.Delete(configName);
            }
        }
    }
}<|MERGE_RESOLUTION|>--- conflicted
+++ resolved
@@ -116,11 +116,7 @@
             // Not using mocked filesystem so we pick up real file changes for hot reload
             FileSystem fileSystem = new();
             fileSystem.File.WriteAllText(configName, initialConfig);
-<<<<<<< HEAD
-            FileSystemRuntimeConfigLoader configLoader = new(fileSystem, null, configName, string.Empty);
-=======
             FileSystemRuntimeConfigLoader configLoader = new(fileSystem, handler: null, configName, string.Empty);
->>>>>>> 74186537
             RuntimeConfigProvider configProvider = new(configLoader);
 
             // Must GetConfig() to start file watching
