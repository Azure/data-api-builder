// Copyright (c) Microsoft Corporation.
// Licensed under the MIT License.

using System.IO;
using System.IO.Abstractions;
using System.Text;
using System.Threading;
using Azure.DataApiBuilder.Config;
using Azure.DataApiBuilder.Config.ObjectModel;
using Azure.DataApiBuilder.Core.Configurations;
using Azure.DataApiBuilder.Service.Tests.Configuration;
using Microsoft.VisualStudio.TestTools.UnitTesting;
using Moq;

namespace Azure.DataApiBuilder.Service.Tests.Unittests;

[TestClass]
public class ConfigFileWatcherUnitTests
{

<<<<<<< HEAD
        private static string GenerateRuntimeSectionStringFromParams(
            string connectionString,
            string restPath,
            string gqlPath,
            bool restEnabled,
            bool gqlEnabled,
            bool gqlIntrospection,
            HostMode mode
            )
        {
            string runtimeString = @"
=======
    private static string GenerateRuntimeSectionStringFromParams(
        string restPath,
        string gqlPath,
        bool restEnabled,
        bool gqlEnabled,
        bool gqlIntrospection,
        HostMode mode
        )
    {
        string runtimeString = @"
>>>>>>> 91f47a2c
{
  ""$schema"": ""https://github.com/Azure/data-api-builder/releases/download/vmajor.minor.patch/dab.draft.schema.json"",
  ""data-source"": {
    ""database-type"": ""mssql"",
    ""connection-string"": """ + connectionString + @""",
    ""options"": {
      ""set-session-context"": true
    }
  },
  ""runtime"": {
    ""rest"": {
      ""enabled"": " + restEnabled.ToString().ToLower() + @",
      ""path"": """ + restPath + @"""
    },
    ""graphql"": {
      ""enabled"": " + gqlEnabled.ToString().ToLower() + @",
      ""path"": """ + gqlPath + @""",
      ""allow-introspection"": " + gqlIntrospection.ToString().ToLower() + @"
    },
    ""host"": {
      ""cors"": {
        ""origins"": [
          ""http://localhost:5000""
        ],
        ""allow-credentials"": false
      },
      ""authentication"": {
        ""provider"": ""StaticWebApps""
      },
      ""mode"": """ + mode + @"""
    }
  },
  ""entities"": {}
}";
        return runtimeString;
    }

    /// <summary>
    /// Use the file system (not mocked) to create a hot reload
    /// scenario of the REST runtime options and verify that we
    /// correctly hot reload those options.
    /// NOTE: This test is ignored until we have the possibility of turning
    /// on hot reload.
    /// </summary>
    [TestMethod]
    [Ignore]
    public void HotReloadConfigRestRuntimeOptions()
    {
        // Arrange
        // 1. Setup the strings that are turned into our initital and runtime config to reload.
        // 2. Generate initial runtimeconfig, start file watching, and assert we have valid initial values.
        string initialRestPath = "/api";
        string updatedRestPath = "/rest";
        string initialGQLPath = "/api";
        string updatedGQLPath = "/gql";

        bool initialRestEnabled = true;
        bool updatedRestEnabled = false;
        bool initialGQLEnabled = true;
        bool updatedGQLEnabled = false;

        bool initialGQLIntrospection = true;
        bool updatedGQLIntrospection = false;

        HostMode initialMode = HostMode.Development;
        HostMode updatedMode = HostMode.Production;

        string initialConfig = GenerateRuntimeSectionStringFromParams(
            initialRestPath,
            initialGQLPath,
            initialRestEnabled,
            initialGQLEnabled,
            initialGQLIntrospection,
            initialMode);

        string updatedConfig = GenerateRuntimeSectionStringFromParams(
            updatedRestPath,
            updatedGQLPath,
            updatedRestEnabled,
            updatedGQLEnabled,
            updatedGQLIntrospection,
            updatedMode);

        string configName = "hotreload-config.json";
        if (File.Exists(configName))
        {
            File.Delete(configName);
        }

        // Not using mocked filesystem so we pick up real file changes for hot reload
        FileSystem fileSystem = new();
        fileSystem.File.WriteAllText(configName, initialConfig);
        FileSystemRuntimeConfigLoader configLoader = new(fileSystem, handler: null, configName, string.Empty);
        RuntimeConfigProvider configProvider = new(configLoader);

        // Must GetConfig() to start file watching
        RuntimeConfig runtimeConfig = configProvider.GetConfig();
        string initialDefaultDataSourceName = runtimeConfig.DefaultDataSourceName;

        // assert we have a valid config
        Assert.IsNotNull(runtimeConfig);
        Assert.AreEqual(initialRestEnabled, runtimeConfig.Runtime.Rest.Enabled);
        Assert.AreEqual(initialRestPath, runtimeConfig.Runtime.Rest.Path);
        Assert.AreEqual(initialGQLEnabled, runtimeConfig.Runtime.GraphQL.Enabled);
        Assert.AreEqual(initialGQLPath, runtimeConfig.Runtime.GraphQL.Path);
        Assert.AreEqual(initialGQLIntrospection, runtimeConfig.Runtime.GraphQL.AllowIntrospection);
        Assert.AreEqual(initialMode, runtimeConfig.Runtime.Host.Mode);

        // Simulate change to the config file
        fileSystem.File.WriteAllText(configName, updatedConfig);

        // Give ConfigFileWatcher enough time to hot reload the change
        System.Threading.Thread.Sleep(1000);

        // Act
        // 1. Hot reload the runtime config
        runtimeConfig = configProvider.GetConfig();
        string updatedDefaultDataSourceName = runtimeConfig.DefaultDataSourceName;

        // Assert
        // 1. Assert we have the correct values after a hot reload.
        Assert.AreEqual(updatedRestEnabled, runtimeConfig.Runtime.Rest.Enabled);
        Assert.AreEqual(updatedRestPath, runtimeConfig.Runtime.Rest.Path);
        Assert.AreEqual(updatedGQLEnabled, runtimeConfig.Runtime.GraphQL.Enabled);
        Assert.AreEqual(updatedGQLPath, runtimeConfig.Runtime.GraphQL.Path);
        Assert.AreEqual(updatedGQLIntrospection, runtimeConfig.Runtime.GraphQL.AllowIntrospection);
        Assert.AreEqual(updatedMode, runtimeConfig.Runtime.Host.Mode);

        // DefaultDataSourceName should not change after a hot reload.
        Assert.AreEqual(initialDefaultDataSourceName, updatedDefaultDataSourceName);
        if (File.Exists(configName))
        {
<<<<<<< HEAD
            // Arrange
            // 1. Setup the strings that are turned into our initital and runtime config to reload.
            // 2. Generate initial runtimeconfig, start file watching, and assert we have valid initial values.
            string connectionString = ConfigurationTests.GetConnectionStringFromEnvironmentConfig(environment: TestCategory.MSSQL);

            string initialRestPath = "/api";
            string updatedRestPath = "/rest";
            string initialGQLPath = "/api";
            string updatedGQLPath = "/gql";

            bool initialRestEnabled = true;
            bool updatedRestEnabled = false;
            bool initialGQLEnabled = true;
            bool updatedGQLEnabled = false;

            bool initialGQLIntrospection = true;
            bool updatedGQLIntrospection = false;

            HostMode initialMode = HostMode.Development;
            HostMode updatedMode = HostMode.Production;

            string initialConfig = GenerateRuntimeSectionStringFromParams(
                connectionString,
                initialRestPath,
                initialGQLPath,
                initialRestEnabled,
                initialGQLEnabled,
                initialGQLIntrospection,
                initialMode);

            string updatedConfig = GenerateRuntimeSectionStringFromParams(
                connectionString,
                updatedRestPath,
                updatedGQLPath,
                updatedRestEnabled,
                updatedGQLEnabled,
                updatedGQLIntrospection,
                updatedMode);

            string configName = "hotreload-config.json";
            if (File.Exists(configName))
            {
                File.Delete(configName);
            }

            // Not using mocked filesystem so we pick up real file changes for hot reload
            FileSystem fileSystem = new();
            fileSystem.File.WriteAllText(configName, initialConfig);
            FileSystemRuntimeConfigLoader configLoader = new(fileSystem, handler: null, configName, string.Empty);
            RuntimeConfigProvider configProvider = new(configLoader);

            // Must GetConfig() to start file watching
            RuntimeConfig runtimeConfig = configProvider.GetConfig();
            string initialDefaultDataSourceName = runtimeConfig.DefaultDataSourceName;

            // assert we have a valid config
            Assert.IsNotNull(runtimeConfig);
            Assert.AreEqual(initialRestEnabled, runtimeConfig.Runtime.Rest.Enabled);
            Assert.AreEqual(initialRestPath, runtimeConfig.Runtime.Rest.Path);
            Assert.AreEqual(initialGQLEnabled, runtimeConfig.Runtime.GraphQL.Enabled);
            Assert.AreEqual(initialGQLPath, runtimeConfig.Runtime.GraphQL.Path);
            Assert.AreEqual(initialGQLIntrospection, runtimeConfig.Runtime.GraphQL.AllowIntrospection);
            Assert.AreEqual(initialMode, runtimeConfig.Runtime.Host.Mode);

            // Simulate change to the config file
            fileSystem.File.WriteAllText(configName, updatedConfig);

            // Give ConfigFileWatcher enough time to hot reload the change
            System.Threading.Thread.Sleep(1000);

            // Act
            // 1. Hot reload the runtime config
            runtimeConfig = configProvider.GetConfig();
            string updatedDefaultDataSourceName = runtimeConfig.DefaultDataSourceName;

            // Assert
            // 1. Assert we have the correct values after a hot reload.
            Assert.AreEqual(updatedRestEnabled, runtimeConfig.Runtime.Rest.Enabled);
            Assert.AreEqual(updatedRestPath, runtimeConfig.Runtime.Rest.Path);
            Assert.AreEqual(updatedGQLEnabled, runtimeConfig.Runtime.GraphQL.Enabled);
            Assert.AreEqual(updatedGQLPath, runtimeConfig.Runtime.GraphQL.Path);
            Assert.AreEqual(updatedGQLIntrospection, runtimeConfig.Runtime.GraphQL.AllowIntrospection);
            Assert.AreEqual(updatedMode, runtimeConfig.Runtime.Host.Mode);

            // DefaultDataSourceName should not change after a hot reload.
            Assert.AreEqual(initialDefaultDataSourceName, updatedDefaultDataSourceName);
            if (File.Exists(configName))
            {
                File.Delete(configName);
            }
=======
            File.Delete(configName);
>>>>>>> 91f47a2c
        }
    }

    #region ConfigFileWatcher NewFileContentsDetected event invocation tests

    private const string UNEXPECTED_INVOCATION_COUNT_ERR = "Unexpected number of invocations of the NewFileContentsDetected event.";
    private const string FILECHANGE_EVENT_NOT_RAISED_ERR = "The file system's file-changed event was not raised.";

    /// <summary>
    /// This test validates that overwriting a file with different content
    /// results in ConfigFileWatcher's NewFileContentsDetected event being raised.
    /// Internally, ConfigFileWatcher.NewFileContentsDetected is raised when the hash
    /// of the file's contents differ from what was previously detected.
    /// - Original File Content: FirstValue
    /// - New File Content: SecondValue
    /// The config file name is specific to this test in order to avoid concurrently
    /// running tests from stepping over each other due to acquiring a handle(s) to the file.
    /// </summary>
    [TestMethod]
    public void ConfigFileWatcher_NotifiedOfOneNetNewChanges()
    {
        // Arrange
        int fileChangeNotificationsReceived = 0;
        string configName = "ConfigFileWatcher_NotifiedOfOneNetNewChanges.json";

        // Mock filesystem calls for when FileUtilities.ComputeHash() utilizes the filesystem.
        // For this test, we assume the file exists because we are validating the behavior
        // of differing config file contents triggering a NewFileContentsDetected event.
        IFileSystem fileSystem = Mock.Of<IFileSystem>();
        Mock.Get(fileSystem).Setup(fs => fs.Directory.GetCurrentDirectory()).Returns(Directory.GetCurrentDirectory());
        Mock.Get(fileSystem).Setup(fs => fs.File.Exists(It.IsAny<string>())).Returns(true);

        // Mock file system to return different byte arrays for each read which occurs in
        // FileUtilities.ComputeHash() called by ConfigFileWatcher.
        // The first read occurs during ConfigFileWatcher's initialization.
        // The subsequent reads trigger the behavior this test validates.
        // Because a real file system returns >1 file changed event, there will be >1
        // invocation of fs.File.ReadAllBytes.
        // The first return of "SecondValue" will trigger a NewFileContentsDetected event.
        // The second return of "SecondValue" will NOT trigger a NewFileContentsDetected event
        // because that event has already been raised for "SecondValue".
        Mock.Get(fileSystem).SetupSequence(fs => fs.File.ReadAllBytes(It.IsAny<string>()))
            .Returns(Encoding.UTF8.GetBytes("FirstValue"))
            .Returns(Encoding.UTF8.GetBytes("SecondValue"))
            .Returns(Encoding.UTF8.GetBytes("SecondValue"));

        Mock<IFileSystemWatcher> fileSystemWatcherMock = new();
        fileSystemWatcherMock.Setup(mock => mock.FileSystem).Returns(fileSystem);

        ConfigFileWatcher fileWatcher = new(fileSystemWatcherMock.Object, directoryName: Directory.GetCurrentDirectory(), configFileName: configName);
        fileWatcher.NewFileContentsDetected += (sender, e) =>
        {
            // For testing, modification of fileChangeNotificationsRecieved
            // should be atomic. 
            Interlocked.Increment(ref fileChangeNotificationsReceived);
        };

        // Track the number of invocations so far so we can prove that
        // fileSystemWatcherMock.Raise() actually triggers a "file changed" event.
        int numberFileSystemWatcherMockInvocations = fileSystemWatcherMock.Invocations.Count;

        // Act
        // Manually induce two "file changed" events to simulate a file change
        // which is detected by ConfigFileWatcher's OnConfigFileChange() method.
        // The two events result in two filesystem reads returning "SecondValue".
        // This test ensures the second instance of "SecondValue" results in a no-op
        // as no file changes occurred and NewFileContentsDetected was already raised.
        // Upon detecting a net-new config (due to differing hash),
        // ConfigFileWatcher triggers its NewFileContentsDetected event.
        int expectedInvocationCount = 2;
        for (int invocations = 1; invocations <= expectedInvocationCount; invocations++)
        {
            fileSystemWatcherMock.Raise(mock => mock.Changed += null, this, new FileSystemEventArgs(
                changeType: WatcherChangeTypes.Changed,
                directory: fileSystem.Directory.GetCurrentDirectory(),
                name: configName));
        }

        // Assert
        // Even though the ConfigFileWatcher's NewFileContentsDetected is raised,
        // we still expect the underlying FileSystemWatcher's file changed event to
        // have been raised more than once.
        // The ConfigFileWatcher's job is to ensure it only raises its NewFileContentsDetected
        // event when the new file's hash differs from the currently tracked file hash.
        Assert.AreEqual(
            expected: expectedInvocationCount,
            actual: fileSystemWatcherMock.Invocations.Count - numberFileSystemWatcherMockInvocations,
            message: FILECHANGE_EVENT_NOT_RAISED_ERR);
        Assert.AreEqual(
            expected: 1,
            actual: fileChangeNotificationsReceived,
            message: UNEXPECTED_INVOCATION_COUNT_ERR);
    }

    /// <summary>
    /// This test validates that overwriting a file with the same contents does not
    /// result in ConfigFileWatcher's NewFileContentsDetected event being raised.
    /// Internally, ConfigFileWatcher.NewFileContentsDetected is raised when the hash
    /// of the file contents differ from what was previously detected.
    /// In this test, the file contents are the same: MyValue -> MyValue.
    /// The config file name is specific to this test in order to avoid concurrently
    /// running tests from stepping over each other due to acquiring a handle(s) to the file.
    /// </summary>
    [TestMethod]
    public void ConfigFileWatcher_NotifiedOfZeroNetNewChange()
    {
        // Arrange
        int fileChangeNotificationsReceived = 0;
        string configName = "ConfigFileWatcher_NotifiedOfZeroNetNewChange.json";

        // Mock filesystem calls for when FileUtilities.ComputeHash() utilizes the filesystem.
        // For this test, we assume the file exists because we are validating the behavior
        // of differing config file contents triggering a NewFileContentsDetected event.
        IFileSystem fileSystem = Mock.Of<IFileSystem>();
        Mock.Get(fileSystem).Setup(fs => fs.Directory.GetCurrentDirectory()).Returns(Directory.GetCurrentDirectory());
        Mock.Get(fileSystem).Setup(fs => fs.File.Exists(It.IsAny<string>())).Returns(true);

        // Mock file system to return different byte arrays for each read which occurs in
        // FileUtilities.ComputeHash() called by ConfigFileWatcher.
        // The first read occurs during ConfigFileWatcher's initialization
        // The second read occurs during the manual invocation of a "file changed" event.
        Mock.Get(fileSystem).SetupSequence(fs => fs.File.ReadAllBytes(It.IsAny<string>()))
            .Returns(Encoding.UTF8.GetBytes("FirstValue"))
            .Returns(Encoding.UTF8.GetBytes("FirstValue"));

        Mock<IFileSystemWatcher> fileSystemWatcherMock = new();
        fileSystemWatcherMock.Setup(mock => mock.FileSystem).Returns(fileSystem);

        ConfigFileWatcher fileWatcher = new(fileSystemWatcherMock.Object, directoryName: Directory.GetCurrentDirectory(), configFileName: configName);
        fileWatcher.NewFileContentsDetected += (sender, e) =>
        {
            // For testing, modification of fileChangeNotificationsRecieved
            // should be atomic. 
            Interlocked.Increment(ref fileChangeNotificationsReceived);
        };

        // Track the number of invocations so far so we can prove that
        // fileSystemWatcherMock.Raise() actually triggers a "file changed" event.
        int numberFileSystemWatcherMockInvocations = fileSystemWatcherMock.Invocations.Count;

        // Act
        // Manually induce a "file changed" event to simulate a file change
        // which is detected by ConfigFileWatcher's OnConfigFileChange() method.
        // Upon detecting the same config (due to same hash), ConfigFileWatcher
        // skips triggering its NewFileContentsDetected event.
        fileSystemWatcherMock.Raise(mock => mock.Changed += null, this, new FileSystemEventArgs(
            changeType: WatcherChangeTypes.Changed,
            directory: fileSystem.Directory.GetCurrentDirectory(),
            name: configName));

        // Assert
        // Even though the ConfigFileWatcher's NewFileContentsDetected is not raised,
        // we still expected the underlying FileSystemWatcher's file changed event to be raised.
        // The ConfigFileWatcher's job is to ensure it only raises its NewFileContentsDetected
        // event when the new file's hash differs from the currently tracked file hash.
        Assert.AreEqual(
            expected: 1,
            actual: fileSystemWatcherMock.Invocations.Count - numberFileSystemWatcherMockInvocations,
            message: FILECHANGE_EVENT_NOT_RAISED_ERR);
        Assert.AreEqual(
            expected: 0,
            actual: fileChangeNotificationsReceived,
            message: UNEXPECTED_INVOCATION_COUNT_ERR);
    }
    #endregion
}<|MERGE_RESOLUTION|>--- conflicted
+++ resolved
@@ -18,19 +18,6 @@
 public class ConfigFileWatcherUnitTests
 {
 
-<<<<<<< HEAD
-        private static string GenerateRuntimeSectionStringFromParams(
-            string connectionString,
-            string restPath,
-            string gqlPath,
-            bool restEnabled,
-            bool gqlEnabled,
-            bool gqlIntrospection,
-            HostMode mode
-            )
-        {
-            string runtimeString = @"
-=======
     private static string GenerateRuntimeSectionStringFromParams(
         string restPath,
         string gqlPath,
@@ -41,7 +28,6 @@
         )
     {
         string runtimeString = @"
->>>>>>> 91f47a2c
 {
   ""$schema"": ""https://github.com/Azure/data-api-builder/releases/download/vmajor.minor.patch/dab.draft.schema.json"",
   ""data-source"": {
@@ -174,7 +160,6 @@
         Assert.AreEqual(initialDefaultDataSourceName, updatedDefaultDataSourceName);
         if (File.Exists(configName))
         {
-<<<<<<< HEAD
             // Arrange
             // 1. Setup the strings that are turned into our initital and runtime config to reload.
             // 2. Generate initial runtimeconfig, start file watching, and assert we have valid initial values.
@@ -265,9 +250,6 @@
             {
                 File.Delete(configName);
             }
-=======
-            File.Delete(configName);
->>>>>>> 91f47a2c
         }
     }
 
