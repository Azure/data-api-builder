--- conflicted
+++ resolved
@@ -198,7 +198,6 @@
         }
 
         /// <summary>
-<<<<<<< HEAD
         /// Test to validate that differently cased operation names specified in config are deserialised correctly,
         /// and hence they pass config validation stage if they are allowed CRUD operation and fail otherwise.
         /// </summary>
@@ -268,7 +267,10 @@
                 Assert.AreEqual($"action:{operationName} specified for entity:{AuthorizationHelpers.TEST_ENTITY}," +
                     $" role:{AuthorizationHelpers.TEST_ROLE} is not valid.",
                     ex.Message);
-=======
+            }
+        }
+
+        /// <summary>
         /// Test that entity names from config successfully pass or fail validation.
         /// When a failure is expected: Asserts that an exception is thrown, and with that exception object,
         /// validates the exception's status and substatus codes.
@@ -329,7 +331,6 @@
             else
             {
                 RuntimeConfigValidator.ValidateEntityNamesInConfig(entityCollection);
->>>>>>> 7e4ce891
             }
         }
     }
