--- conflicted
+++ resolved
@@ -51,29 +51,37 @@
 
         /// <summary>
         /// Test method to validate that only 1 CRUD operation is supported for stored procedure
-        /// and every role has that same single operation.
-        /// </summary>
-        [DataTestMethod]
-        [DataRow("anonymous", new object[] { "execute" }, null, null, true, false, DisplayName = "Stored-procedure with valid execute permission only")]
-        [DataRow("anonymous", new object[] { "execute", "read" }, null, null, false, false, DisplayName = "Invalidly define operation in excess of execute")]
-        [DataRow("anonymous", new object[] { "create", "read" }, null, null, false, false, DisplayName = "Stored-procedure with create-read permission")]
-        [DataRow("anonymous", new object[] { "update", "read" }, null, null, false, false, DisplayName = "Stored-procedure with update-read permission")]
-        [DataRow("anonymous", new object[] { "delete", "read" }, null, null, false, false, DisplayName = "Stored-procedure with delete-read permission")]
-        [DataRow("anonymous", new object[] { "create" }, null, null, false, false, DisplayName = "Stored-procedure with invalid create permission")]
-        [DataRow("anonymous", new object[] { "read" }, null, null, false, false, DisplayName = "Stored-procedure with invalid read permission")]
-        [DataRow("anonymous", new object[] { "update" }, null, null, false, false, DisplayName = "Stored-procedure with invalid update permission")]
-        [DataRow("anonymous", new object[] { "delete" }, null, null, false, false, DisplayName = "Stored-procedure with invalid delete permission")]
-        [DataRow("anonymous", new object[] { "update", "create" }, null, null, false, false, DisplayName = "Stored-procedure with update-create permission")]
-        [DataRow("anonymous", new object[] { "delete", "read", "update" }, null, null, false, false, DisplayName = "Stored-procedure with delete-read-update permission")]
-<<<<<<< HEAD
-        [DataRow("anonymous", new object[] { "create" }, "authenticated", new object[] { "create" }, true, false, DisplayName = "Stored-procedure with only create permission")]
-        [DataRow("anonymous", new object[] { "read" }, "authenticated", new object[] { "create" }, false, true, DisplayName = "Stored-procedure with only read permission")]
-        public void InvalidCRUDForDatabaseExecutable(
-=======
-        [DataRow("anonymous", new object[] { "execute" }, "authenticated", new object[] { "execute" }, true, false, DisplayName = "Stored-procedure with valid execute permission on all roles")]
-        [DataRow("anonymous", new object[] { "execute" }, "authenticated", new object[] { "create" }, false, true, DisplayName = "Stored-procedure with valid execute and invalid create permission")]
+        /// and function and every role has that same single operation.
+        /// </summary>
+        [DataTestMethod]
+        [DataRow(SourceType.StoredProcedure, "anonymous", new object[] { "execute" }, null, null, true, false, DisplayName = "Stored-procedure with valid execute permission only")]
+        [DataRow(SourceType.StoredProcedure, "anonymous", new object[] { "execute", "read" }, null, null, false, false, DisplayName = "Invalidly define operation in excess of execute")]
+        [DataRow(SourceType.StoredProcedure, "anonymous", new object[] { "create", "read" }, null, null, false, false, DisplayName = "Stored-procedure with create-read permission")]
+        [DataRow(SourceType.StoredProcedure, "anonymous", new object[] { "update", "read" }, null, null, false, false, DisplayName = "Stored-procedure with update-read permission")]
+        [DataRow(SourceType.StoredProcedure, "anonymous", new object[] { "delete", "read" }, null, null, false, false, DisplayName = "Stored-procedure with delete-read permission")]
+        [DataRow(SourceType.StoredProcedure, "anonymous", new object[] { "create" }, null, null, false, false, DisplayName = "Stored-procedure with invalid create permission")]
+        [DataRow(SourceType.StoredProcedure, "anonymous", new object[] { "read" }, null, null, false, false, DisplayName = "Stored-procedure with invalid read permission")]
+        [DataRow(SourceType.StoredProcedure, "anonymous", new object[] { "update" }, null, null, false, false, DisplayName = "Stored-procedure with invalid update permission")]
+        [DataRow(SourceType.StoredProcedure, "anonymous", new object[] { "delete" }, null, null, false, false, DisplayName = "Stored-procedure with invalid delete permission")]
+        [DataRow(SourceType.StoredProcedure, "anonymous", new object[] { "update", "create" }, null, null, false, false, DisplayName = "Stored-procedure with update-create permission")]
+        [DataRow(SourceType.StoredProcedure, "anonymous", new object[] { "delete", "read", "update" }, null, null, false, false, DisplayName = "Stored-procedure with delete-read-update permission")]
+        [DataRow(SourceType.StoredProcedure, "anonymous", new object[] { "execute" }, "authenticated", new object[] { "execute" }, true, false, DisplayName = "Stored-procedure with valid execute permission on all roles")]
+        [DataRow(SourceType.StoredProcedure, "anonymous", new object[] { "execute" }, "authenticated", new object[] { "create" }, false, true, DisplayName = "Stored-procedure with valid execute and invalid create permission")]
+        [DataRow(SourceType.Function, "anonymous", new object[] { "execute" }, null, null, true, false, DisplayName = "Stored-procedure with valid execute permission only")]
+        [DataRow(SourceType.Function, "anonymous", new object[] { "execute", "read" }, null, null, false, false, DisplayName = "Invalidly define operation in excess of execute")]
+        [DataRow(SourceType.Function, "anonymous", new object[] { "create", "read" }, null, null, false, false, DisplayName = "Stored-procedure with create-read permission")]
+        [DataRow(SourceType.Function, "anonymous", new object[] { "update", "read" }, null, null, false, false, DisplayName = "Stored-procedure with update-read permission")]
+        [DataRow(SourceType.Function, "anonymous", new object[] { "delete", "read" }, null, null, false, false, DisplayName = "Stored-procedure with delete-read permission")]
+        [DataRow(SourceType.Function, "anonymous", new object[] { "create" }, null, null, false, false, DisplayName = "Stored-procedure with invalid create permission")]
+        [DataRow(SourceType.Function, "anonymous", new object[] { "read" }, null, null, false, false, DisplayName = "Stored-procedure with invalid read permission")]
+        [DataRow(SourceType.Function, "anonymous", new object[] { "update" }, null, null, false, false, DisplayName = "Stored-procedure with invalid update permission")]
+        [DataRow(SourceType.Function, "anonymous", new object[] { "delete" }, null, null, false, false, DisplayName = "Stored-procedure with invalid delete permission")]
+        [DataRow(SourceType.Function, "anonymous", new object[] { "update", "create" }, null, null, false, false, DisplayName = "Stored-procedure with update-create permission")]
+        [DataRow(SourceType.Function, "anonymous", new object[] { "delete", "read", "update" }, null, null, false, false, DisplayName = "Stored-procedure with delete-read-update permission")]
+        [DataRow(SourceType.Function, "anonymous", new object[] { "execute" }, "authenticated", new object[] { "execute" }, true, false, DisplayName = "Stored-procedure with valid execute permission on all roles")]
+        [DataRow(SourceType.Function, "anonymous", new object[] { "execute" }, "authenticated", new object[] { "create" }, false, true, DisplayName = "Stored-procedure with valid execute and invalid create permission")]
         public void InvalidCRUDForStoredProcedure(
->>>>>>> 3b2a4600
+            SourceType sourceType,
             string role1,
             object[] operationsRole1,
             string role2,
@@ -101,7 +109,7 @@
             }
 
             object entitySource = new DatabaseObjectSource(
-                    Type: SourceType.StoredProcedure,
+                    Type: sourceType,
                     Name: "sourceName",
                     Parameters: null,
                     KeyFields: null
@@ -126,22 +134,8 @@
             catch (DataApiBuilderException ex)
             {
                 Assert.AreEqual(false, isValid);
-<<<<<<< HEAD
-                if (differentOperationDifferentRoleFailure)
-                {
-                    Assert.AreEqual("Invalid Operations for Entity: SampleEntity. " +
-                        $"DatabaseExecutable should have the same single CRUD action specified for every role.", ex.Message);
-                }
-                else
-                {
-                    Assert.AreEqual("Invalid Operations for Entity: SampleEntity. " +
-                        $"DatabaseExecutable can process only one CRUD (Create/Read/Update/Delete) operation.", ex.Message);
-                }
-
-=======
                 Assert.AreEqual(expected: $"Invalid operation for Entity: {AuthorizationHelpers.TEST_ENTITY}. " +
-                            $"Stored procedures can only be configured with the 'execute' operation.", actual: ex.Message);
->>>>>>> 3b2a4600
+                            $"{testEntity.ObjectType} can only be configured with the 'execute' operation.", actual: ex.Message);
                 Assert.AreEqual(HttpStatusCode.ServiceUnavailable, ex.StatusCode);
                 Assert.AreEqual(DataApiBuilderException.SubStatusCodes.ConfigValidationError, ex.SubStatusCode);
             }
@@ -940,16 +934,6 @@
 
             // Entity Name: book_by_pk
             // Entity Type: Stored Procedure
-<<<<<<< HEAD
-            // DatabaseExecutable Query: book_by_pk
-            Entity bookByPkDatabaseExecutable = GraphQLTestHelpers.GenerateEmptyEntity(sourceType: SourceType.StoredProcedure);
-            bookByPkDatabaseExecutable.GraphQL = new GraphQLEntitySettings(true);
-
-            SortedDictionary<string, Entity> entityCollection = new();
-            entityCollection.Add("Book", bookTable);
-            entityCollection.Add("book_by_pk", bookByPkDatabaseExecutable);
-            ValidateExceptionForDuplicateQueriesDueToEntityDefinitions(entityCollection, "book_by_pk");
-=======
             // StoredProcedure Query: executebook_by_pk
             Entity bookByPkStoredProcedure = GraphQLTestHelpers.GenerateEmptyEntity(sourceType: SourceType.StoredProcedure);
             bookByPkStoredProcedure.GraphQL = new GraphQLEntitySettings(true);
@@ -958,7 +942,6 @@
             entityCollection.Add("executeBook", bookTable);
             entityCollection.Add("Book_by_pk", bookByPkStoredProcedure);
             ValidateExceptionForDuplicateQueriesDueToEntityDefinitions(entityCollection, "executeBook");
->>>>>>> 3b2a4600
         }
 
         /// <summary>
@@ -993,17 +976,6 @@
 
             // Entity Name: AddBook
             // Entity Type: Stored Procedure
-<<<<<<< HEAD
-            // DatabaseExecutable mutation: createBook
-            Entity addBookDatabaseExecutable = GraphQLTestHelpers.GenerateEntityWithStringType(
-                                                type: "createBook",
-                                                sourceType: SourceType.StoredProcedure);
-
-            SortedDictionary<string, Entity> entityCollection = new();
-            entityCollection.Add("Book", bookTable);
-            entityCollection.Add("AddBook", addBookDatabaseExecutable);
-            ValidateExceptionForDuplicateQueriesDueToEntityDefinitions(entityCollection, "Book");
-=======
             // StoredProcedure mutation: createBook
             Entity addBookStoredProcedure = GraphQLTestHelpers.GenerateEntityWithStringType(
                                                 type: "Books",
@@ -1013,7 +985,6 @@
             entityCollection.Add("ExecuteBooks", bookTable);
             entityCollection.Add("AddBook", addBookStoredProcedure);
             ValidateExceptionForDuplicateQueriesDueToEntityDefinitions(entityCollection, "ExecuteBooks");
->>>>>>> 3b2a4600
         }
 
         /// <summary>
