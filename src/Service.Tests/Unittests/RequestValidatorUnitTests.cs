--- conflicted
+++ resolved
@@ -132,8 +132,6 @@
             PerformTest(findRequestContext, _mockMetadataStore.Object, expectsException: false);
         }
 
-<<<<<<< HEAD
-=======
         /// <summary>
         /// Ensures improper JSON included in a request body (i.e. for POST/PUT/PATCH requests)
         /// is handled gracefully.
@@ -142,7 +140,6 @@
         /// </summary>
         /// <param name="requestBody">Request Body string</param>
         /// <param name="expectsException">true/false</param>
->>>>>>> 9022df7a
         [DataTestMethod]
         [DataRow(@"{""title"":""Hello, World""}", false, DisplayName = "Request body is valid json")]
         [DataRow("", false, DisplayName = "Request body is empty, does not fail parser")]
@@ -154,11 +151,7 @@
             if (expectsException)
             {
                 DataApiBuilderException dabException = Assert.ThrowsException<DataApiBuilderException>(
-<<<<<<< HEAD
-                    action: () => RequestValidator.ParseRequestBodyContents(requestBody),
-=======
                     action: () => RequestValidator.ParseRequestBody(requestBody),
->>>>>>> 9022df7a
                     message: RequestValidator.REQUEST_BODY_INVALID_JSON_ERR_MESSAGE);
 
                 Assert.AreEqual(expected: HttpStatusCode.BadRequest, actual: dabException.StatusCode);
@@ -166,60 +159,9 @@
             }
             else
             {
-<<<<<<< HEAD
-                RequestValidator.ParseRequestBodyContents(requestBody);
-            }
-        }
-
-        [DataTestMethod]
-        [DataRow(null, true, DisplayName = "PrimaryKey route null when not expected.")]
-        [DataRow("", true, DisplayName = "PrimaryKey route empty when not expected.")]
-        [DataRow(" ", true, DisplayName = "PrimaryKey route whitespace when not expected.")]
-        [DataRow("/Entity/id/1", false, DisplayName = "PrimaryKey route provided when expected.")]
-        public void PrimaryKeyRouteExpectedForHttpRequestType(string primaryKeyRoute, bool expectsException)
-        {
-            if (expectsException)
-            {
-                DataApiBuilderException dabException = Assert.ThrowsException<DataApiBuilderException>(
-                    action: () => RequestValidator.ValidatePrimaryKeyRouteProvided(primaryKeyRoute),
-                    message: RequestValidator.REQUEST_BODY_INVALID_JSON_ERR_MESSAGE);
-
-                Assert.AreEqual(expected: HttpStatusCode.BadRequest, actual: dabException.StatusCode);
-                Assert.AreEqual(expected: DataApiBuilderException.SubStatusCodes.BadRequest, actual: dabException.SubStatusCode);
-            }
-            else
-            {
-                RequestValidator.ValidatePrimaryKeyRouteProvided(primaryKeyRoute);
-            }
-        }
-
-        [DataTestMethod]
-        [DataRow(null, false, DisplayName = "queryString null when expected.")]
-        [DataRow("", false, DisplayName = "queryString empty when expected.")]
-        [DataRow(" ", true, DisplayName = "queryString whitespace only when not expected.")]
-        [DataRow("$?select=id", true, DisplayName = "queryString provided when not expected.")]
-        public void QueryStringExpectedForHttpRequestType(string queryString, bool expectsException)
-        {
-            if (expectsException)
-            {
-                DataApiBuilderException dabException = Assert.ThrowsException<DataApiBuilderException>(
-                    action: () => RequestValidator.ValidateQueryStringNotProvided(queryString),
-                    message: RequestValidator.QUERY_STRING_INVALID_USAGE_ERR_MESSAGE);
-
-                Assert.AreEqual(expected: HttpStatusCode.BadRequest, actual: dabException.StatusCode);
-                Assert.AreEqual(expected: DataApiBuilderException.SubStatusCodes.BadRequest, actual: dabException.SubStatusCode);
-            }
-            else
-            {
-                RequestValidator.ValidateQueryStringNotProvided(queryString);
-            }
-        }
-
-=======
                 RequestValidator.ParseRequestBody(requestBody);
             }
         }
->>>>>>> 9022df7a
         #endregion
         #region Negative Tests
         /// <summary>
