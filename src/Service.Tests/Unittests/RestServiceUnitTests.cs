// Copyright (c) Microsoft Corporation.
// Licensed under the MIT License.

using System.Collections.Generic;
using System.IO.Abstractions.TestingHelpers;
using System.Net;
using Azure.DataApiBuilder.Config;
using Azure.DataApiBuilder.Config.ObjectModel;
using Azure.DataApiBuilder.Core.Authorization;
using Azure.DataApiBuilder.Core.Configurations;
using Azure.DataApiBuilder.Core.Models;
using Azure.DataApiBuilder.Core.Resolvers;
using Azure.DataApiBuilder.Core.Resolvers.Factories;
using Azure.DataApiBuilder.Core.Services;
using Azure.DataApiBuilder.Core.Services.MetadataProviders;
using Azure.DataApiBuilder.Service.Exceptions;
using Microsoft.AspNetCore.Authorization;
using Microsoft.AspNetCore.Http;
using Microsoft.Data.SqlClient;
using Microsoft.Extensions.Logging;
using Microsoft.VisualStudio.TestTools.UnitTesting;
using Moq;

namespace Azure.DataApiBuilder.Service.Tests.UnitTests
{
    [TestClass, TestCategory(TestCategory.MSSQL)]
    public class RestServiceUnitTests
    {
        private static RestService _restService;

        #region Positive Cases

        /// <summary>
        /// Validates that the RestService helper function GetEntityNameAndPrimaryKeyRouteFromRoute
        /// properly parses the entity name and primary key route from the route,
        /// given the input path (which does not include the path base).
        /// </summary>
        /// <param name="route">The route to parse.</param>
        /// <param name="path">The path that the route starts with.</param>
        /// <param name="expectedEntityName">The entity name we expect to parse
        /// from route.</param>
        /// <param name="expectedPrimaryKeyRoute">The primary key route we
        /// expect to parse from route.</param>
        [DataTestMethod]
        [DataRow("rest-api/Book/id/1", "/rest-api", "Book", "id/1")]
        [DataRow("rest api/Book/id/1", "/rest api", "Book", "id/1")]
        [DataRow(" rest_api/commodities/categoryid/1/pieceid/1", "/ rest_api", "commodities", "categoryid/1/pieceid/1")]
        [DataRow("rest-api/Book/id/1", "/rest-api", "Book", "id/1")]
        public void ParseEntityNameAndPrimaryKeyTest(
            string route,
            string path,
            string expectedEntityName,
            string expectedPrimaryKeyRoute)
        {
            InitializeTest(path, expectedEntityName);
            string routeAfterPathBase = _restService.GetRouteAfterPathBase(route);
            (string actualEntityName, string actualPrimaryKeyRoute) =
                _restService.GetEntityNameAndPrimaryKeyRouteFromRoute(routeAfterPathBase);
            Assert.AreEqual(expectedEntityName, actualEntityName);
            Assert.AreEqual(expectedPrimaryKeyRoute, actualPrimaryKeyRoute);
        }

        #endregion

        #region Negative Cases

        /// <summary>
        /// Verify that the correct exception with the
        /// proper messaging and codes is thrown for
        /// an invalid route and path combination.
        /// </summary>
        /// <param name="route">The route to be parsed.</param>
        /// <param name="path">An invalid path for the given route.</param>
        [DataTestMethod]
        [DataRow("/foo/bar", "foo")]
        [DataRow("food/Book", "foo")]
        [DataRow("\"foo\"", "foo")]
        [DataRow("foo/bar", "bar")]
        public void ErrorForInvalidRouteAndPathToParseTest(string route,
                                                           string path)
        {
            InitializeTest(path, route);
            try
            {
                string routeAfterPathBase = _restService.GetRouteAfterPathBase(route);
            }
            catch (DataApiBuilderException e)
            {
                Assert.AreEqual(e.Message, $"Invalid Path for route: {route}.");
                Assert.AreEqual(e.StatusCode, HttpStatusCode.BadRequest);
                Assert.AreEqual(e.SubStatusCode, DataApiBuilderException.SubStatusCodes.BadRequest);
            }
            catch
            {
                Assert.Fail();
            }
        }

        #endregion

        #region Helper Functions

        /// <summary>
        /// Mock and instantiates required components
        /// for the REST Service.
        /// </summary>
        /// <param name="restRoutePrefix">path to return from mocked config.</param>
        public static void InitializeTest(string restRoutePrefix, string entityName)
        {
            RuntimeConfig mockConfig = new(
               Schema: "",
               DataSource: new(DatabaseType.PostgreSQL, "", new()),
               Runtime: new(
                   Rest: new(Path: restRoutePrefix),
                   GraphQL: new(),
                   Host: new(null, null)
               ),
               Entities: new(new Dictionary<string, Entity>())
           );

            MockFileSystem fileSystem = new();
            fileSystem.AddFile(FileSystemRuntimeConfigLoader.DEFAULT_CONFIG_FILE_NAME, new MockFileData(mockConfig.ToJson()));
            FileSystemRuntimeConfigLoader loader = new(fileSystem);
            RuntimeConfigProvider provider = new(loader);
            MsSqlQueryBuilder queryBuilder = new();
            Mock<DbExceptionParser> dbExceptionParser = new(provider);
            Mock<ILogger<QueryExecutor<SqlConnection>>> queryExecutorLogger = new();
            Mock<ILogger<ISqlMetadataProvider>> sqlMetadataLogger = new();
            Mock<ILogger<IQueryEngine>> queryEngineLogger = new();
            Mock<ILogger<SqlMutationEngine>> mutationEngineLogger = new();
            Mock<ILogger<AuthorizationResolver>> authLogger = new();
            Mock<IHttpContextAccessor> httpContextAccessor = new();
            Mock<IMetadataProviderFactory> metadataProviderFactory = new();
            Mock<IQueryManagerFactory> queryManagerFactory = new();
            Mock<IQueryEngineFactory> queryEngineFactory = new();

            MsSqlQueryExecutor queryExecutor = new(
                provider,
                dbExceptionParser.Object,
                queryExecutorLogger.Object,
                httpContextAccessor.Object);

            queryManagerFactory.Setup(x => x.GetQueryBuilder(It.IsAny<DatabaseType>())).Returns(queryBuilder);
            queryManagerFactory.Setup(x => x.GetQueryExecutor(It.IsAny<DatabaseType>())).Returns(queryExecutor);

            Mock<MsSqlMetadataProvider> sqlMetadataProvider = new(
                provider,
<<<<<<< HEAD
                queryManagerFactory.Object,
                sqlMetadataLogger.Object,
                provider.GetConfig().GetDefaultDataSourceName());
=======
                queryExecutor,
                queryBuilder,
                sqlMetadataLogger.Object);

            RequestValidator requestValidator = new(sqlMetadataProvider.Object, provider);
>>>>>>> ef942f63
            string outParam;
            sqlMetadataProvider.Setup(x => x.TryGetEntityNameFromPath(It.IsAny<string>(), out outParam)).Returns(true);
            Dictionary<string, string> _pathToEntityMock = new() { { entityName, entityName } };
            sqlMetadataProvider.Setup(x => x.TryGetEntityNameFromPath(It.IsAny<string>(), out outParam))
                               .Callback(new metaDataCallback((string entityPath, out string entity) => _ = _pathToEntityMock.TryGetValue(entityPath, out entity)))
                               .Returns((string entityPath, out string entity) => _pathToEntityMock.TryGetValue(entityPath, out entity));

            metadataProviderFactory.Setup(x => x.GetMetadataProvider(It.IsAny<string>())).Returns(sqlMetadataProvider.Object);

            Mock<IAuthorizationService> authorizationService = new();
            DefaultHttpContext context = new();
            httpContextAccessor.Setup(_ => _.HttpContext).Returns(context);
            AuthorizationResolver authorizationResolver = new(provider, metadataProviderFactory.Object);
            GQLFilterParser gQLFilterParser = new(provider, metadataProviderFactory.Object);
            SqlQueryEngine queryEngine = new(
                queryManagerFactory.Object,
                metadataProviderFactory.Object,
                httpContextAccessor.Object,
                authorizationResolver,
                gQLFilterParser,
                queryEngineLogger.Object,
                provider);

            queryEngineFactory.Setup(x => x.GetQueryEngine(It.IsAny<DatabaseType>())).Returns(queryEngine);

            SqlMutationEngine mutationEngine =
                new(
                queryManagerFactory.Object,
                metadataProviderFactory.Object,
                queryEngineFactory.Object,
                authorizationResolver,
                gQLFilterParser,
                httpContextAccessor.Object,
                provider);

            Mock<IMutationEngineFactory> mutationEngineFactory = new();
            mutationEngineFactory.Setup(x => x.GetMutationEngine(It.IsAny<DatabaseType>())).Returns(mutationEngine);

            // Setup REST Service
            _restService = new RestService(
                queryEngineFactory.Object,
                mutationEngineFactory.Object,
                metadataProviderFactory.Object,
                httpContextAccessor.Object,
                authorizationService.Object,
                provider,
                requestValidator);
        }

        /// <summary>
        /// Needed for the callback that is required
        /// to make use of out parameter with mocking.
        /// Without use of delegate the out param will
        /// not be populated with the correct value.
        /// This delegate is for the callback used
        /// with the mocked MetadataProvider.
        /// </summary>
        /// <param name="entityPath">The entity path.</param>
        /// <param name="entity">Name of entity.</param>
        delegate void metaDataCallback(string entityPath, out string entity);
        #endregion
    }
}<|MERGE_RESOLUTION|>--- conflicted
+++ resolved
@@ -145,17 +145,9 @@
 
             Mock<MsSqlMetadataProvider> sqlMetadataProvider = new(
                 provider,
-<<<<<<< HEAD
                 queryManagerFactory.Object,
                 sqlMetadataLogger.Object,
                 provider.GetConfig().GetDefaultDataSourceName());
-=======
-                queryExecutor,
-                queryBuilder,
-                sqlMetadataLogger.Object);
-
-            RequestValidator requestValidator = new(sqlMetadataProvider.Object, provider);
->>>>>>> ef942f63
             string outParam;
             sqlMetadataProvider.Setup(x => x.TryGetEntityNameFromPath(It.IsAny<string>(), out outParam)).Returns(true);
             Dictionary<string, string> _pathToEntityMock = new() { { entityName, entityName } };
@@ -193,6 +185,7 @@
 
             Mock<IMutationEngineFactory> mutationEngineFactory = new();
             mutationEngineFactory.Setup(x => x.GetMutationEngine(It.IsAny<DatabaseType>())).Returns(mutationEngine);
+            RequestValidator requestValidator = new(metadataProviderFactory.Object, provider);
 
             // Setup REST Service
             _restService = new RestService(
