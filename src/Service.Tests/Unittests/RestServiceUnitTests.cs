using System.Collections.Generic;
using System.Net;
using Azure.DataApiBuilder.Config;
using Azure.DataApiBuilder.Service.Authorization;
using Azure.DataApiBuilder.Service.Configurations;
using Azure.DataApiBuilder.Service.Exceptions;
using Azure.DataApiBuilder.Service.Models;
using Azure.DataApiBuilder.Service.Resolvers;
using Azure.DataApiBuilder.Service.Services;
using Microsoft.AspNetCore.Authorization;
using Microsoft.AspNetCore.Http;
using Microsoft.Data.SqlClient;
using Microsoft.Extensions.Logging;
using Microsoft.VisualStudio.TestTools.UnitTesting;
using Moq;

namespace Azure.DataApiBuilder.Service.Tests.UnitTests
{
    [TestClass, TestCategory(TestCategory.MSSQL)]
    public class RestServiceUnitTests
    {
        private static RestService _restService;

        #region Positive Cases

        /// <summary>
        /// Test the REST Service for parsing entity name
        /// and primary key route from the route, given a
        /// particular path.
        /// </summary>
        /// <param name="route">The route to parse.</param>
        /// <param name="path">The path that the route starts with.</param>
        /// <param name="expectedEntityName">The entity name we expect to parse
        /// from route.</param>
        /// <param name="expectedPrimaryKeyRoute">The primary key route we
        /// expect to parse from route.</param>
        [DataTestMethod]
        [DataRow("foo", "", "foo", "")]
        [DataRow("foo/", "", "foo", "")]
        [DataRow("foo", "/", "foo", "")]
        [DataRow("foo", "foo", "", "")]
        [DataRow("foo/bar", "", "foo", "bar")]
        [DataRow("foo/bar", "/foo", "bar", "")]
        [DataRow("foo/bar", "foo/", "bar", "")]
        [DataRow("foo/bar", "/foo/", "bar", "")]
        [DataRow("foo/bar/baz", "", "foo", "bar/baz")]
        [DataRow("foo/bar/baz", "/foo", "bar", "baz")]
        [DataRow("foo/bar/baz", "/foo/bar", "baz", "")]
        [DataRow("foo/bar/baz", "/foo/bar/", "baz", "")]
        [DataRow("foo/bar/baz/qux", "", "foo", "bar/baz/qux")]
        [DataRow("foo/bar/baz/qux", "/foo", "bar", "baz/qux")]
        [DataRow("foo/bar/baz/qux", "/foo/bar/", "baz", "qux")]
        [DataRow("foo/bar/baz/qux", "/foo/bar/baz", "qux", "")]
        [DataRow("foo////bar////baz/qux", "////foo", "bar", "///baz/qux")]
        [DataRow("foo/bar/baz/qux/1/fred/23/thud/456789", "",
            "foo", "bar/baz/qux/1/fred/23/thud/456789")]
        public void ParseEntityNameAndPrimaryKeyTest(string route,
                                                     string path,
                                                     string expectedEntityName,
                                                     string expectedPrimaryKeyRoute)
        {
            InitializeTest(path, expectedEntityName);
            (string actualEntityName, string actualPrimaryKeyRoute) =
                _restService.GetEntityNameAndPrimaryKeyRouteFromRoute(route);
            Assert.AreEqual(expectedEntityName, actualEntityName);
            Assert.AreEqual(expectedPrimaryKeyRoute, actualPrimaryKeyRoute);
        }

        #endregion

        #region Negative Cases

        /// <summary>
        /// Verify that the correct exception with the
        /// proper messaging and codes is thrown for
        /// an invalid route and path combination.
        /// </summary>
        /// <param name="route">The route to be parsed.</param>
        /// <param name="path">An invalid path for the given route.</param>
        [DataTestMethod]
        [DataRow("foo", "bar")]
        [DataRow("\\foo", "foo")]
        [DataRow("\"foo\"", "foo")]
        [DataRow("foo/bar", ".")]
        [DataRow("foo/bar", "bar")]
        public void ErrorForInvalidRouteAndPathToParseTest(string route,
                                                           string path)
        {
            InitializeTest(path, route);
            try
            {
                (string actualEntityName, string actualPrimaryKeyRoute) =
                _restService.GetEntityNameAndPrimaryKeyRouteFromRoute(route);
            }
            catch (DataApiBuilderException e)
            {
                Assert.AreEqual(e.Message, $"Invalid Path for route: {route}.");
                Assert.AreEqual(e.StatusCode, HttpStatusCode.BadRequest);
                Assert.AreEqual(e.SubStatusCode, DataApiBuilderException.SubStatusCodes.BadRequest);
            }
            catch
            {
                Assert.Fail();
            }
        }

        #endregion

        #region Helper Functions

        /// <summary>
        /// Mock and instantitate required components
        /// for the REST Service.
        /// </summary>
        /// <param name="path">path to return from mocked
        /// runtimeconfigprovider.</param>
        public static void InitializeTest(string path, string entityName)
        {
            RuntimeConfigPath runtimeConfigPath = TestHelper.GetRuntimeConfigPath(TestCategory.MSSQL);
            RuntimeConfigProvider runtimeConfigProvider =
                TestHelper.GetMockRuntimeConfigProvider(runtimeConfigPath, path);
            MsSqlQueryBuilder queryBuilder = new();
            Mock<DbExceptionParser> dbExceptionParser = new(runtimeConfigProvider, new HashSet<string>());
            Mock<ILogger<QueryExecutor<SqlConnection>>> queryExecutorLogger = new();
            Mock<ILogger<ISqlMetadataProvider>> sqlMetadataLogger = new();
            Mock<ILogger<SqlQueryEngine>> queryEngineLogger = new();
            Mock<ILogger<SqlMutationEngine>> mutationEngingLogger = new();
            Mock<ILogger<AuthorizationResolver>> authLogger = new();

            QueryExecutor<SqlConnection> queryExecutor = new(
                runtimeConfigProvider,
                dbExceptionParser.Object,
                queryExecutorLogger.Object);
            Mock<MsSqlMetadataProvider> sqlMetadataProvider = new(
                runtimeConfigProvider,
                queryExecutor,
                queryBuilder,
                sqlMetadataLogger.Object);
            string outParam;
            sqlMetadataProvider.Setup(x => x.TryGetEntityNameFromPath(It.IsAny<string>(), out outParam)).Returns(true);
            Dictionary<string, string> _pathToEntityMock = new() { { entityName, entityName } };
            sqlMetadataProvider.Setup(x => x.TryGetEntityNameFromPath(It.IsAny<string>(), out outParam))
                               .Callback(new metaDataCallback((string entityPath, out string entity) => _ = _pathToEntityMock.TryGetValue(entityPath, out entity)))
                               .Returns((string entityPath, out string entity) => _pathToEntityMock.TryGetValue(entityPath, out entity));
            Mock<IAuthorizationService> authorizationService = new();
            Mock<IHttpContextAccessor> httpContextAccessor = new();
            DefaultHttpContext context = new();
            httpContextAccessor.Setup(_ => _.HttpContext).Returns(context);
            AuthorizationResolver authorizationResolver = new(runtimeConfigProvider, sqlMetadataProvider.Object, authLogger.Object);
<<<<<<< HEAD
            GQLFilterParser gQLFilterParser = new(sqlMetadataProvider.Object);
=======
            GQLFilterParser gQLFilterParser = new();
>>>>>>> b7374551
            SqlQueryEngine queryEngine = new(
                queryExecutor,
                queryBuilder,
                sqlMetadataProvider.Object,
                httpContextAccessor.Object,
                authorizationResolver,
                gQLFilterParser,
                queryEngineLogger.Object,
                runtimeConfigProvider);

            SqlMutationEngine mutationEngine =
                new(
                queryEngine,
                queryExecutor,
                queryBuilder,
                sqlMetadataProvider.Object,
                authorizationResolver,
                gQLFilterParser,
                httpContextAccessor.Object,
                mutationEngingLogger.Object);

            // Setup REST Service
            _restService = new RestService(
                queryEngine,
                mutationEngine,
                sqlMetadataProvider.Object,
                httpContextAccessor.Object,
                authorizationService.Object,
                authorizationResolver,
                runtimeConfigProvider);
        }

        /// <summary>
        /// Needed for the callback that is required
        /// to make use of out parameter with mocking.
        /// Without use of delegate the out param will
        /// not be populated with the correct value.
        /// This delegate is for the callback used
        /// with the mocked MetadataProvider.
        /// </summary>
        /// <param name="entityPath">The entity path.</param>
        /// <param name="entity">Name of entity.</param>
        delegate void metaDataCallback(string entityPath, out string entity);
        #endregion
    }
}<|MERGE_RESOLUTION|>--- conflicted
+++ resolved
@@ -147,11 +147,7 @@
             DefaultHttpContext context = new();
             httpContextAccessor.Setup(_ => _.HttpContext).Returns(context);
             AuthorizationResolver authorizationResolver = new(runtimeConfigProvider, sqlMetadataProvider.Object, authLogger.Object);
-<<<<<<< HEAD
             GQLFilterParser gQLFilterParser = new(sqlMetadataProvider.Object);
-=======
-            GQLFilterParser gQLFilterParser = new();
->>>>>>> b7374551
             SqlQueryEngine queryEngine = new(
                 queryExecutor,
                 queryBuilder,
