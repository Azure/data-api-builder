// Copyright (c) Microsoft Corporation.
// Licensed under the MIT License.

using System;
using System.Collections.Generic;
using System.IO;
using System.Net;
using System.Threading.Tasks;
using Azure.DataApiBuilder.Config.DatabasePrimitives;
using Azure.DataApiBuilder.Config.ObjectModel;
using Azure.DataApiBuilder.Core.Authorization;
using Azure.DataApiBuilder.Core.Configurations;
using Azure.DataApiBuilder.Core.Resolvers;
using Azure.DataApiBuilder.Core.Resolvers.Factories;
using Azure.DataApiBuilder.Core.Services;
using Azure.DataApiBuilder.Service.Exceptions;
using Azure.DataApiBuilder.Service.Tests.Configuration;
using Azure.DataApiBuilder.Service.Tests.SqlTests;
using Microsoft.Data.SqlClient;
using Microsoft.Extensions.Logging;
using Microsoft.VisualStudio.TestTools.UnitTesting;
using Moq;

namespace Azure.DataApiBuilder.Service.Tests.UnitTests
{
    /// <summary>
    /// Units testing for our connection string parser
    /// to retreive schema.
    /// </summary>
    [TestClass]
    public class SqlMetadataProviderUnitTests : SqlTestBase
    {
        /// <summary>
        /// Only for PostgreSql connection strings.
        /// Verify we parse the connection string for the
        /// schema correctly when it is of various relevant
        /// formats.
        /// </summary>
        [DataTestMethod]
        [DataRow("", "Host=localhost;Database=graphql;SearchPath=\"\"")]
        [DataRow("", "Host=localhost;Database=graphql;SearchPath=")]
        [DataRow("foobar", "Host=localhost;Database=graphql;SearchPath=foobar")]
        [DataRow("foobar", "Host=localhost;Database=graphql;SearchPath=\"foobar\"")]
        [DataRow("baz", "SearchPath=\"baz\";Host=localhost;Database=graphql")]
        [DataRow("baz", "SearchPath=baz;Host=localhost;Database=graphql")]
        [DataRow("", "Host=localhost;Database=graphql")]
        [DataRow("", "SearchPath=;Host=localhost;Database=graphql")]
        [DataRow("", "SearchPath=\"\";Host=localhost;Database=graphql")]
        public void CheckConnectionStringParsingTest(string expected, string connectionString)
        {
            PostgreSqlMetadataProvider.TryGetSchemaFromConnectionString(connectionString, out string actual);
            Assert.AreEqual(expected, actual);
        }

        /// <summary>
        /// <code>Do: </code> Fills the table definition with information of the foreign keys
        /// for all the tables based on the entities relationship.
        /// <code>Check: </code> Making sure no exception is thrown if there are no Foreign Keys.
        /// </summary>
        [TestMethod, TestCategory(TestCategory.POSTGRESQL)]
        public async Task CheckNoExceptionForNoForeignKey()
        {
            DatabaseEngine = TestCategory.POSTGRESQL;
            TestHelper.SetupDatabaseEnvironment(DatabaseEngine);
            RuntimeConfig runtimeConfig = SqlTestHelper.SetupRuntimeConfig();
            SqlTestHelper.RemoveAllRelationshipBetweenEntities(runtimeConfig);
            LocalRuntimeConfigProvider runtimeConfigProvider = (LocalRuntimeConfigProvider)TestHelper.GenerateInMemoryRuntimeConfigProvider(runtimeConfig);
            SetUpSQLMetadataProvider(runtimeConfigProvider);
            await ResetDbStateAsync();
            await _sqlMetadataProvider.InitializeAsync();
        }

        /// <summary>
        /// <code>Do: </code> Load runtimeConfig and set connection string and db type
        /// according to data row.
        /// <code>Check: </code>  Verify malformed connection string throws correct exception with MSSQL as the database.
        /// </summary>
        [DataTestMethod, TestCategory(TestCategory.MSSQL)]
        [DataRow(";;;;;fooBarBAZ", true)]
        [DataRow("!&^%*&$$%#$%@$%#@()", true)]
        [DataRow("Server=<>;Databases=<>;Persist Security Info=False;Integrated Security=True;MultipleActiveResultSets=False;Connection Timeout=5;", true)]
        [DataRow("Servers=<>;Database=<>;Persist Security Info=False;Integrated Security=True;MultipleActiveResultSets=False;Connection Timeout=5;", true)]
        [DataRow("DO NOT EDIT, look at CONTRIBUTING.md on how to run tests", true)]
        [DataRow("", false)]
        public async Task CheckExceptionForBadConnectionStringForMsSql(string connectionString, bool isInvalidConnectionBuilderString)
        {
            StringWriter sw = null;
            // For strings that are an invalid format for the connection string builder, need to
            // redirect std error to a string writer for comparison to expected error messaging later.
            if (isInvalidConnectionBuilderString)
            {
                sw = new();
                Console.SetError(sw);
            }

            DatabaseEngine = TestCategory.MSSQL;
            await CheckExceptionForBadConnectionStringHelperAsync(DatabaseEngine, connectionString, sw);
        }

        /// <summary>
        /// <code>Do: </code> Tests with different combinations of schema and table names
        /// to validate that the correct full table name with schema as prefix is generated. For example if
        /// schemaName = model, and tableName = TrainedModel, then correct would mean
        /// [model].[TrainedModel], and any other form would be incorrect.
        /// <code>Check: </code> Making sure table name with prefix matches expected name with prefix.
        /// </summary>
        [DataTestMethod]
        [DataRow("", "", "[]")]
        [DataRow("model", "TrainedModel", "[model].[TrainedModel]")]
        [DataRow("", "TestTable", "[TestTable]")]
        [DataRow("model", "TrainedModel", "[model].[TrainedModel]")]
        public void CheckTablePrefix(string schemaName, string tableName, string expectedTableNameWithPrefix)
        {
            TestHelper.SetupDatabaseEnvironment(TestCategory.MSSQL);
            RuntimeConfig baseConfigFromDisk = SqlTestHelper.SetupRuntimeConfig();
<<<<<<< HEAD
            LocalRuntimeConfigProvider runtimeConfigProvider = (LocalRuntimeConfigProvider)TestHelper.GenerateInMemoryRuntimeConfigProvider(baseConfigFromDisk);
=======
            RuntimeConfigProvider runtimeConfigProvider = TestHelper.GenerateInMemoryRuntimeConfigProvider(baseConfigFromDisk);
            RuntimeConfig runtimeConfig = runtimeConfigProvider.GetConfig();
            string dataSourceName = runtimeConfig.DefaultDataSourceName;
>>>>>>> e8d9fcb9

            ILogger<ISqlMetadataProvider> sqlMetadataLogger = new Mock<ILogger<ISqlMetadataProvider>>().Object;
            Mock<IQueryExecutor> queryExecutor = new();
            IQueryBuilder queryBuilder = new MsSqlQueryBuilder();

            Mock<IAbstractQueryManagerFactory> queryManagerFactory = new();
            queryManagerFactory.Setup(x => x.GetQueryBuilder(It.IsAny<DatabaseType>())).Returns(queryBuilder);
            queryManagerFactory.Setup(x => x.GetQueryExecutor(It.IsAny<DatabaseType>())).Returns(queryExecutor.Object);

            SqlMetadataProvider<SqlConnection, SqlDataAdapter, SqlCommand> provider = new MsSqlMetadataProvider(
                runtimeConfigProvider,
                queryManagerFactory.Object,
                sqlMetadataLogger,
                dataSourceName);
            string tableNameWithPrefix = provider.GetTableNameWithSchemaPrefix(schemaName, tableName);
            Assert.AreEqual(expectedTableNameWithPrefix, tableNameWithPrefix);
        }

        /// <summary>
        /// <code>Do: </code> Load runtimeConfig and set connection string and db type
        /// according to data row.
        /// <code>Check: </code>  Verify malformed connection string throws correct exception with MySQL as the database.
        /// </summary>
        [DataTestMethod, TestCategory(TestCategory.MYSQL)]
        [DataRow(";;;;;fooBarBAZ")]
        [DataRow("!&^%*&$$%#$%@$%#@()")]
        [DataRow("Server=<>;Databases=<>;Persist Security Info=False;Integrated Security=True;MultipleActiveResultSets=False;Connection Timeout=5;")]
        [DataRow("Servers=<>;Database=<>;Persist Security Info=False;Integrated Security=True;MultipleActiveResultSets=False;Connection Timeout=5;")]
        [DataRow("DO NOT EDIT, look at CONTRIBUTING.md on how to run tests")]
        [DataRow("")]
        public async Task CheckExceptionForBadConnectionStringForMySql(string connectionString)
        {
            DatabaseEngine = TestCategory.MYSQL;
            await CheckExceptionForBadConnectionStringHelperAsync(DatabaseEngine, connectionString);
        }

        /// <summary>
        /// <code>Do: </code> Load runtimeConfig and set connection string and db type
        /// according to data row.
        /// <code>Check: </code>  Verify malformed connection string throws correct exception with PostgreSQL as the database.
        /// </summary>
        [DataTestMethod, TestCategory(TestCategory.POSTGRESQL)]
        [DataRow(";;;;;fooBarBAZ")]
        [DataRow("!&^%*&$$%#$%@$%#@()")]
        [DataRow("Server=<>;Databases=<>;Persist Security Info=False;Integrated Security=True;MultipleActiveResultSets=False;Connection Timeout=5;")]
        [DataRow("Servers=<>;Database=<>;Persist Security Info=False;Integrated Security=True;MultipleActiveResultSets=False;Connection Timeout=5;")]
        [DataRow("DO NOT EDIT, look at CONTRIBUTING.md on how to run tests")]
        [DataRow("")]
        public async Task CheckExceptionForBadConnectionStringForPgSql(string connectionString)
        {

            // For strings that are an invalid format for the connection string builder, need to
            // redirect std error to a string writer for comparison to expected error messaging later.
            StringWriter sw = new();
            Console.SetError(sw);

            DatabaseEngine = TestCategory.POSTGRESQL;
            await CheckExceptionForBadConnectionStringHelperAsync(DatabaseEngine, connectionString, sw);
        }

        /// <summary>
        /// Helper method to validate the exception message when malformed connection strings are used
        /// to retrieve metadata information from the database
        /// </summary>
        /// <param name="databaseType"></param>
        /// <param name="connectionString"></param>
        /// <returns></returns>
        private static async Task CheckExceptionForBadConnectionStringHelperAsync(string databaseType, string connectionString, StringWriter sw = null)
        {
            TestHelper.SetupDatabaseEnvironment(databaseType);
            RuntimeConfig baseConfigFromDisk = SqlTestHelper.SetupRuntimeConfig();

            RuntimeConfig runtimeConfig = baseConfigFromDisk with { DataSource = baseConfigFromDisk.DataSource with { ConnectionString = connectionString } };
            LocalRuntimeConfigProvider runtimeConfigProvider = (LocalRuntimeConfigProvider)TestHelper.GenerateInMemoryRuntimeConfigProvider(runtimeConfig);
            ILogger<ISqlMetadataProvider> sqlMetadataLogger = new Mock<ILogger<ISqlMetadataProvider>>().Object;

            // MySQL test will not error out before calling the query builder's format function and
            // therefore can not be null
            if (string.Equals(databaseType, TestCategory.MYSQL))
            {
                _queryBuilder = new MySqlQueryBuilder();
            }
            else if (string.Equals(databaseType, TestCategory.POSTGRESQL))
            {
                _queryBuilder = new PostgresQueryBuilder();
            }

            try
            {
                string dataSourceName = runtimeConfigProvider.GetConfig().DefaultDataSourceName;
                // Setup Mock query manager Factory
                Mock<IAbstractQueryManagerFactory> queryManagerFactory = new();
                queryManagerFactory.Setup(x => x.GetQueryBuilder(It.IsAny<DatabaseType>())).Returns(_queryBuilder);
                queryManagerFactory.Setup(x => x.GetQueryExecutor(It.IsAny<DatabaseType>())).Returns(_queryExecutor);

                ISqlMetadataProvider sqlMetadataProvider = databaseType switch
                {
                    TestCategory.MSSQL => new MsSqlMetadataProvider(runtimeConfigProvider, queryManagerFactory.Object, sqlMetadataLogger, dataSourceName),
                    TestCategory.MYSQL => new MySqlMetadataProvider(runtimeConfigProvider, queryManagerFactory.Object, sqlMetadataLogger, dataSourceName),
                    TestCategory.POSTGRESQL => new PostgreSqlMetadataProvider(runtimeConfigProvider, queryManagerFactory.Object, sqlMetadataLogger, dataSourceName),
                    _ => throw new ArgumentException($"Invalid database type: {databaseType}")
                };

                await sqlMetadataProvider.InitializeAsync();
            }
            catch (DataApiBuilderException ex)
            {
                // Combine both the console and exception messages because they both
                // may contain the connection string errors this function expects to exist.
                string consoleMessages = sw is not null ? sw.ToString() : string.Empty;
                string allErrorMessages = ex.Message + " " + consoleMessages;
                Assert.IsTrue(allErrorMessages.Contains(DataApiBuilderException.CONNECTION_STRING_ERROR_MESSAGE));
                Assert.AreEqual(DataApiBuilderException.SubStatusCodes.ErrorInInitialization, ex.SubStatusCode);
                Assert.AreEqual(HttpStatusCode.ServiceUnavailable, ex.StatusCode);
            }

            TestHelper.UnsetAllDABEnvironmentVariables();
        }

        /// <summary>
        /// <code>Do: </code> Load runtimeConfig and set up the source fields for the entities.
        /// <code>Check: </code>  Verifies that source object is correctly parsed.
        /// </summary>
        [TestMethod, TestCategory(TestCategory.MSSQL)]
        public async Task CheckCorrectParsingForStoredProcedure()
        {
            DatabaseEngine = TestCategory.MSSQL;
            TestHelper.SetupDatabaseEnvironment(DatabaseEngine);
            RuntimeConfig runtimeConfig = SqlTestHelper.SetupRuntimeConfig();
            LocalRuntimeConfigProvider runtimeConfigProvider = (LocalRuntimeConfigProvider)TestHelper.GenerateInMemoryRuntimeConfigProvider(runtimeConfig);
            SetUpSQLMetadataProvider(runtimeConfigProvider);

            await _sqlMetadataProvider.InitializeAsync();

            Entity entity = runtimeConfig.Entities["GetBooks"];
            Assert.AreEqual("get_books", entity.Source.Object);
            Assert.AreEqual(EntitySourceType.StoredProcedure, entity.Source.Type);

            TestHelper.UnsetAllDABEnvironmentVariables();
        }

        /// <summary>
        /// <code>Do: </code> Load runtimeConfig and set up the source fields for the entities.
        /// <code>Check: </code>  Verifies that source object is correctly parsed.
        /// </summary>
        [TestMethod, TestCategory(TestCategory.MSSQL)]
        public async Task CheckGetFieldMappings()
        {
            DatabaseEngine = TestCategory.MSSQL;
            TestHelper.SetupDatabaseEnvironment(DatabaseEngine);
            RuntimeConfig runtimeConfig = SqlTestHelper.SetupRuntimeConfig();
            RuntimeConfigProvider runtimeConfigProvider = TestHelper.GenerateInMemoryRuntimeConfigProvider(runtimeConfig);
            SetUpSQLMetadataProvider(runtimeConfigProvider);

            await _sqlMetadataProvider.InitializeAsync();

            MsSqlMetadataProvider metadataProvider = (MsSqlMetadataProvider)_sqlMetadataProvider;
            Assert.IsFalse(metadataProvider.TryGetBackingFieldToExposedFieldMap("InvalidEntity", out _), "Column to entity mappings should not exist for invalid entity.");
            Assert.IsFalse(metadataProvider.TryGetExposedFieldToBackingFieldMap("invalidEntity", out _), "Entity to column mappings should not exist for invalid entity.");
            Assert.IsTrue(metadataProvider.TryGetExposedFieldToBackingFieldMap("Publisher", out IReadOnlyDictionary<string, string> _), "Entity to column mappings should exist for valid entity.");
            Assert.IsTrue(metadataProvider.TryGetBackingFieldToExposedFieldMap("Publisher", out IReadOnlyDictionary<string, string> _), "Column to entity mappings should exist for valid entity.");

            TestHelper.UnsetAllDABEnvironmentVariables();
        }

        [DataTestMethod, TestCategory(TestCategory.MSSQL)]
        [DataRow("/mygql", "/graphql", true, DisplayName = "Entity Rest path conflicts with default path /graphql")]
        [DataRow("/mygql", "/mygql", true, DisplayName = "Entity Rest path conflicts with configured GraphQL path")]
        [DataRow("/mygql", "mygql", true, DisplayName = "Entity Name mygql conflicts with configured GraphQL path")]
        [DataRow("/mygql", "graphql", true, DisplayName = "Entity Name graphql conflicts with default path /graphql")]
        [DataRow("/mygql", "", false, DisplayName = "Entity name does not conflict with GraphQL paths")]
        [DataRow("/mygql", "/entityRestPath", false, DisplayName = "Entity Rest path does not conflict with GraphQL paths")]
        [DataRow("/mygql", "entityName", false, DisplayName = "Entity name does not conflict with GraphQL paths")]
        public void TestEntityRESTPathDoesNotCollideWithGraphQLPaths(
            string graphQLConfigPath,
            string entityPath,
            bool expectsError)
        {
            try
            {
                DatabaseEngine = TestCategory.MSSQL;
                TestHelper.SetupDatabaseEnvironment(DatabaseEngine);
                RuntimeConfig runtimeConfig = SqlTestHelper.SetupRuntimeConfig();
                LocalRuntimeConfigProvider runtimeConfigProvider = (LocalRuntimeConfigProvider)TestHelper.GenerateInMemoryRuntimeConfigProvider(runtimeConfig);
                SetUpSQLMetadataProvider(runtimeConfigProvider);
                ((MsSqlMetadataProvider)_sqlMetadataProvider).ValidateEntityAndGraphQLPathUniqueness(path: entityPath, graphQLGlobalPath: graphQLConfigPath);
                if (expectsError)
                {
                    Assert.Fail(message: "REST and GraphQL path validation expected to fail.");
                }
            }
            catch (DataApiBuilderException ex)
            {
                if (expectsError)
                {
                    Assert.AreEqual(expected: HttpStatusCode.ServiceUnavailable, actual: ex.StatusCode);
                    Assert.AreEqual(expected: DataApiBuilderException.SubStatusCodes.ConfigValidationError, actual: ex.SubStatusCode);
                }
                else
                {
                    Assert.Fail(message: "REST and GraphQL path validation expected to pass.");
                }
            }
        }

        /// <summary>
        /// Unit tests MsSqlMetadataProvider.IsGraphQLReservedName(entity, databaseColumnName)
        /// ensuring that the value for the databaseColumnName argument is not a GraphQL introspection system reserved name.
        /// If a violation is detected, identify whether the entity has a mapped value (alias) for the column name, and
        /// evaluate the mapped value against name restrictions. 
        /// </summary>
        /// <param name="dbColumnName">Database column name.</param>
        /// <param name="mappedName">Column name mapped value (alias), if configured.</param>
        /// <param name="expectsError">True/False</param>
        [DataTestMethod, TestCategory(TestCategory.MSSQL)]
        [DataRow("__typename", null, true, DisplayName = "Database column name, no mapped value, that violates GraphQL name rules.")]
        [DataRow("__typename", "typeName", false, DisplayName = "Database column name (name violation) with rule conforming mapped value.")]
        [DataRow("__typename", "__typeName2", true, DisplayName = "Database column name and mapped value violate GraphQL name rules")]
        [DataRow("ColumnName", null, false, DisplayName = "Database column name, no mapped value, conforming to GraphQL name rules.")]
        [DataRow("ColumnName", "__columnName", true, DisplayName = "Database column with mapped value violating GraphQL name rules.")]
        public void ValidateGraphQLReservedNaming_DatabaseColumns(string dbColumnName, string mappedName, bool expectsError)
        {
            Dictionary<string, string> columnNameMappings = new();
            columnNameMappings.Add(key: dbColumnName, value: mappedName);

            Entity sampleEntity = new(
                Source: new("sampleElement", EntitySourceType.Table, null, null),
                Rest: new(Enabled: false),
                GraphQL: new("", ""),
                Permissions: new EntityPermission[] { ConfigurationTests.GetMinimalPermissionConfig(AuthorizationResolver.ROLE_ANONYMOUS) },
                Relationships: null,
                Mappings: columnNameMappings
                );

            bool actualIsNameViolation = MsSqlMetadataProvider.IsGraphQLReservedName(sampleEntity, dbColumnName, graphQLEnabledGlobally: true);
            Assert.AreEqual(
                expected: expectsError,
                actual: actualIsNameViolation,
                message: "Unexpected failure. fieldName: " + dbColumnName + " | fieldMapping:" + mappedName);

            bool isViolationWithGraphQLGloballyDisabled = MsSqlMetadataProvider.IsGraphQLReservedName(sampleEntity, dbColumnName, graphQLEnabledGlobally: false);
            Assert.AreEqual(
                expected: false,
                actual: isViolationWithGraphQLGloballyDisabled,
                message: "Unexpected failure. fieldName: " + dbColumnName + " | fieldMapping:" + mappedName);
        }

        /// <summary>
        /// Test to validate successful inference of relationship data based on data provided in the config and the metadata
        /// collected from the MsSql database.
        /// </summary>
        [TestMethod, TestCategory(TestCategory.MSSQL)]
        public async Task ValidateInferredRelationshipInfoForMsSql()
        {
            DatabaseEngine = TestCategory.MSSQL;
            await SetupTestFixtureAndInferMetadata();
            ValidateInferredRelationshipInfoForTables();
        }

        /// <summary>
        /// Test to validate successful inference of relationship data based on data provided in the config and the metadata
        /// collected from the MySql database.
        /// </summary>
        [TestMethod, TestCategory(TestCategory.MYSQL)]
        public async Task ValidateInferredRelationshipInfoForMySql()
        {
            DatabaseEngine = TestCategory.MYSQL;
            await SetupTestFixtureAndInferMetadata();
            ValidateInferredRelationshipInfoForTables();
        }

        /// <summary>
        /// Test to validate successful inference of relationship data based on data provided in the config and the metadata
        /// collected from the PgSql database.
        /// </summary>
        [TestMethod, TestCategory(TestCategory.POSTGRESQL)]
        public async Task ValidateInferredRelationshipInfoForPgSql()
        {
            DatabaseEngine = TestCategory.POSTGRESQL;
            await SetupTestFixtureAndInferMetadata();
            ValidateInferredRelationshipInfoForTables();
        }

        /// <summary>
        /// Helper method for test methods ValidateInferredRelationshipInfoFor{MsSql, MySql, and PgSql}.
        /// This helper validates that an entity's relationship data is correctly inferred based on config and database supplied relationship metadata.
        /// Each test verifies that the referencing entity is correctly determined based on the FK constraints in the database.
        /// </summary>
        private static void ValidateInferredRelationshipInfoForTables()
        {
            // Validate that when for an 1:N relationship between Book - Review, an FK constraint
            // exists from Review->Book.
            // DAB determines that Review is the referencing entity during startup.
            ValidateReferencingEntitiesForRelationship(
                sourceEntityName: "Book",
                targetEntityName: "Review",
                expectedReferencingEntityNames: new List<string>() { "Review" });

            // Validate that when for an 1:1 relationship between Stock - stocks_price, an FK constraint
            // exists from stocks_price -> Stock.
            // DAB determines that stocks_price is the referencing entity during startup.
            ValidateReferencingEntitiesForRelationship(
                sourceEntityName: "Stock",
                targetEntityName: "stocks_price",
                expectedReferencingEntityNames: new List<string>() { "stocks_price" });

            // Validate that when for an N:1 relationship between Book - Publisher, an FK constraint
            // exists from Book->Publisher.
            // DAB determiens that Book is the referencing entity during startup.
            ValidateReferencingEntitiesForRelationship(
                sourceEntityName: "Book",
                targetEntityName: "Publisher",
                expectedReferencingEntityNames: new List<string>() { "Book" });
        }

        /// <summary>
        /// Helper method to validate that for a given pair of source and target entities, DAB correctly infers the referencing entity/entities
        /// during startup.
        /// 1. For relationships backed by an FK, there is only one referencing entity.
        /// 2. For relationships not backed by an FK, there are two referencing entities because
        /// at startup, DAB can't determine which entity is the referencing entity. DAB can only determine the referecing entity
        /// during request execution.
        /// </summary>
        /// <param name="sourceEntityName">Source entity name.</param>
        /// <param name="targetEntityName">Target entity name.</param>
        /// <param name="expectedReferencingEntityNames">List of expected referencing entity names.</param>
        private static void ValidateReferencingEntitiesForRelationship(
            string sourceEntityName,
            string targetEntityName,
            List<string> expectedReferencingEntityNames)
        {
            _sqlMetadataProvider.GetEntityNamesAndDbObjects().TryGetValue(sourceEntityName, out DatabaseObject sourceDbo);
            _sqlMetadataProvider.GetEntityNamesAndDbObjects().TryGetValue(targetEntityName, out DatabaseObject targetDbo);
            DatabaseTable sourceTable = (DatabaseTable)sourceDbo;
            DatabaseTable targetTable = (DatabaseTable)targetDbo;
            List<ForeignKeyDefinition> foreignKeys = sourceDbo.SourceDefinition.SourceEntityRelationshipMap[sourceEntityName].TargetEntityToFkDefinitionMap[targetEntityName];
            HashSet<DatabaseTable> expectedReferencingTables = new();
            HashSet<DatabaseTable> actualReferencingTables = new();
            foreach (string referencingEntityName in expectedReferencingEntityNames)
            {
                DatabaseTable referencingTable = referencingEntityName.Equals(sourceEntityName) ? sourceTable : targetTable;
                expectedReferencingTables.Add(referencingTable);
            }

            foreach (ForeignKeyDefinition foreignKey in foreignKeys)
            {
                if (foreignKey.ReferencedColumns.Count == 0)
                {
                    continue;
                }

                DatabaseTable actualReferencingTable = foreignKey.Pair.ReferencingDbTable;
                actualReferencingTables.Add(actualReferencingTable);
            }

            Assert.IsTrue(actualReferencingTables.SetEquals(expectedReferencingTables));
        }

        /// <summary>
        /// Resets the database state and infers metadata for all the entities exposed in the config.
        /// The `ResetDbStateAsync()` method executes the .sql script of the respective database type and
        /// serves as a setup phase for this test. 
        /// </summary>
        private static async Task SetupTestFixtureAndInferMetadata()
        {
            TestHelper.SetupDatabaseEnvironment(DatabaseEngine);
            RuntimeConfig runtimeConfig = SqlTestHelper.SetupRuntimeConfig();
            RuntimeConfigProvider runtimeConfigProvider = TestHelper.GenerateInMemoryRuntimeConfigProvider(runtimeConfig);
            SetUpSQLMetadataProvider(runtimeConfigProvider);
            await ResetDbStateAsync();
            await _sqlMetadataProvider.InitializeAsync();
        }
    }
}<|MERGE_RESOLUTION|>--- conflicted
+++ resolved
@@ -113,13 +113,9 @@
         {
             TestHelper.SetupDatabaseEnvironment(TestCategory.MSSQL);
             RuntimeConfig baseConfigFromDisk = SqlTestHelper.SetupRuntimeConfig();
-<<<<<<< HEAD
             LocalRuntimeConfigProvider runtimeConfigProvider = (LocalRuntimeConfigProvider)TestHelper.GenerateInMemoryRuntimeConfigProvider(baseConfigFromDisk);
-=======
-            RuntimeConfigProvider runtimeConfigProvider = TestHelper.GenerateInMemoryRuntimeConfigProvider(baseConfigFromDisk);
             RuntimeConfig runtimeConfig = runtimeConfigProvider.GetConfig();
             string dataSourceName = runtimeConfig.DefaultDataSourceName;
->>>>>>> e8d9fcb9
 
             ILogger<ISqlMetadataProvider> sqlMetadataLogger = new Mock<ILogger<ISqlMetadataProvider>>().Object;
             Mock<IQueryExecutor> queryExecutor = new();
