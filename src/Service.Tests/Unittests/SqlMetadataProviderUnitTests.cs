// Copyright (c) Microsoft Corporation.
// Licensed under the MIT License.

using System;
using System.Collections.Generic;
using System.IO;
using System.Net;
using System.Threading.Tasks;
using Azure.DataApiBuilder.Config.ObjectModel;
using Azure.DataApiBuilder.Core.Authorization;
using Azure.DataApiBuilder.Core.Configurations;
using Azure.DataApiBuilder.Core.Resolvers;
using Azure.DataApiBuilder.Core.Resolvers.Factories;
using Azure.DataApiBuilder.Core.Services;
using Azure.DataApiBuilder.Service.Exceptions;
using Azure.DataApiBuilder.Service.Tests.Configuration;
using Azure.DataApiBuilder.Service.Tests.SqlTests;
using Microsoft.Data.SqlClient;
using Microsoft.Extensions.Logging;
using Microsoft.VisualStudio.TestTools.UnitTesting;
using Moq;

namespace Azure.DataApiBuilder.Service.Tests.UnitTests
{
    /// <summary>
    /// Units testing for our connection string parser
    /// to retreive schema.
    /// </summary>
    [TestClass]
    public class SqlMetadataProviderUnitTests : SqlTestBase
    {
        /// <summary>
        /// Only for PostgreSql connection strings.
        /// Verify we parse the connection string for the
        /// schema correctly when it is of various relevant
        /// formats.
        /// </summary>
        [DataTestMethod]
        [DataRow("", "Host=localhost;Database=graphql;SearchPath=\"\"")]
        [DataRow("", "Host=localhost;Database=graphql;SearchPath=")]
        [DataRow("foobar", "Host=localhost;Database=graphql;SearchPath=foobar")]
        [DataRow("foobar", "Host=localhost;Database=graphql;SearchPath=\"foobar\"")]
        [DataRow("baz", "SearchPath=\"baz\";Host=localhost;Database=graphql")]
        [DataRow("baz", "SearchPath=baz;Host=localhost;Database=graphql")]
        [DataRow("", "Host=localhost;Database=graphql")]
        [DataRow("", "SearchPath=;Host=localhost;Database=graphql")]
        [DataRow("", "SearchPath=\"\";Host=localhost;Database=graphql")]
        public void CheckConnectionStringParsingTest(string expected, string connectionString)
        {
            PostgreSqlMetadataProvider.TryGetSchemaFromConnectionString(connectionString, out string actual);
            Assert.AreEqual(expected, actual);
        }

        /// <summary>
        /// <code>Do: </code> Fills the table definition with information of the foreign keys
        /// for all the tables based on the entities relationship.
        /// <code>Check: </code> Making sure no exception is thrown if there are no Foreign Keys.
        /// </summary>
        [TestMethod, TestCategory(TestCategory.POSTGRESQL)]
        public async Task CheckNoExceptionForNoForeignKey()
        {
            DatabaseEngine = TestCategory.POSTGRESQL;
            TestHelper.SetupDatabaseEnvironment(DatabaseEngine);
            RuntimeConfig runtimeConfig = SqlTestHelper.SetupRuntimeConfig();
            SqlTestHelper.RemoveAllRelationshipBetweenEntities(runtimeConfig);
            RuntimeConfigProvider runtimeConfigProvider = TestHelper.GenerateInMemoryRuntimeConfigProvider(runtimeConfig);
            SetUpSQLMetadataProvider(runtimeConfigProvider);
            await ResetDbStateAsync();
            await _sqlMetadataProvider.InitializeAsync();
        }

        /// <summary>
        /// <code>Do: </code> Load runtimeConfig and set connection string and db type
        /// according to data row.
        /// <code>Check: </code>  Verify malformed connection string throws correct exception with MSSQL as the database.
        /// </summary>
        [DataTestMethod, TestCategory(TestCategory.MSSQL)]
        [DataRow(";;;;;fooBarBAZ", true)]
        [DataRow("!&^%*&$$%#$%@$%#@()", true)]
        [DataRow("Server=<>;Databases=<>;Persist Security Info=False;Integrated Security=True;MultipleActiveResultSets=False;Connection Timeout=5;", true)]
        [DataRow("Servers=<>;Database=<>;Persist Security Info=False;Integrated Security=True;MultipleActiveResultSets=False;Connection Timeout=5;", true)]
        [DataRow("DO NOT EDIT, look at CONTRIBUTING.md on how to run tests", true)]
        [DataRow("", false)]
        public async Task CheckExceptionForBadConnectionStringForMsSql(string connectionString, bool isInvalidConnectionBuilderString)
        {
            StringWriter sw = null;
            // For strings that are an invalid format for the connection string builder, need to
            // redirect std error to a string writer for comparison to expected error messaging later.
            if (isInvalidConnectionBuilderString)
            {
                sw = new();
                Console.SetError(sw);
            }

            DatabaseEngine = TestCategory.MSSQL;
            await CheckExceptionForBadConnectionStringHelperAsync(DatabaseEngine, connectionString, sw);
        }

        /// <summary>
        /// <code>Do: </code> Tests with different combinations of schema and table names
        /// to validate that the correct full table name with schema as prefix is generated. For example if
        /// schemaName = model, and tableName = TrainedModel, then correct would mean
        /// [model].[TrainedModel], and any other form would be incorrect.
        /// <code>Check: </code> Making sure table name with prefix matches expected name with prefix.
        /// </summary>
        [DataTestMethod]
        [DataRow("", "", "[]")]
        [DataRow("model", "TrainedModel", "[model].[TrainedModel]")]
        [DataRow("", "TestTable", "[TestTable]")]
        [DataRow("model", "TrainedModel", "[model].[TrainedModel]")]
        public void CheckTablePrefix(string schemaName, string tableName, string expectedTableNameWithPrefix)
        {
            TestHelper.SetupDatabaseEnvironment(TestCategory.MSSQL);
            RuntimeConfig baseConfigFromDisk = SqlTestHelper.SetupRuntimeConfig();
            RuntimeConfigProvider runtimeConfigProvider = TestHelper.GenerateInMemoryRuntimeConfigProvider(baseConfigFromDisk);
            RuntimeConfig runtimeConfig = runtimeConfigProvider.GetConfig();
            string dataSourceName = runtimeConfig.GetDefaultDataSourceName();

            ILogger<ISqlMetadataProvider> sqlMetadataLogger = new Mock<ILogger<ISqlMetadataProvider>>().Object;
            Mock<IQueryExecutor> queryExecutor = new();
            IQueryBuilder queryBuilder = new MsSqlQueryBuilder();

            Mock<IAbstractQueryManagerFactory> queryManagerFactory = new();
            queryManagerFactory.Setup(x => x.GetQueryBuilder(It.IsAny<DatabaseType>())).Returns(queryBuilder);
            queryManagerFactory.Setup(x => x.GetQueryExecutor(It.IsAny<DatabaseType>())).Returns(queryExecutor.Object);

<<<<<<< HEAD
            SqlMetadataProvider<SqlConnection, SqlDataAdapter, SqlCommand> provider = new MsSqlMetadataProvider(runtimeConfigProvider, queryManagerFactory.Object, sqlMetadataLogger, runtimeConfigProvider.GetConfig().DefaultDataSourceName);
            string tableprefix = provider.GetTablePrefix(databaseName, schemaName);
            Assert.AreEqual(tableprefix, expectedPrefix);
=======
            SqlMetadataProvider<SqlConnection, SqlDataAdapter, SqlCommand> provider = new MsSqlMetadataProvider(
                runtimeConfigProvider,
                queryManagerFactory.Object,
                sqlMetadataLogger,
                dataSourceName);
            string tableNameWithPrefix = provider.GetTableNameWithSchemaPrefix(schemaName, tableName);
            Assert.AreEqual(expectedTableNameWithPrefix, tableNameWithPrefix);
>>>>>>> 08f4d451
        }

        /// <summary>
        /// <code>Do: </code> Load runtimeConfig and set connection string and db type
        /// according to data row.
        /// <code>Check: </code>  Verify malformed connection string throws correct exception with MySQL as the database.
        /// </summary>
        [DataTestMethod, TestCategory(TestCategory.MYSQL)]
        [DataRow(";;;;;fooBarBAZ")]
        [DataRow("!&^%*&$$%#$%@$%#@()")]
        [DataRow("Server=<>;Databases=<>;Persist Security Info=False;Integrated Security=True;MultipleActiveResultSets=False;Connection Timeout=5;")]
        [DataRow("Servers=<>;Database=<>;Persist Security Info=False;Integrated Security=True;MultipleActiveResultSets=False;Connection Timeout=5;")]
        [DataRow("DO NOT EDIT, look at CONTRIBUTING.md on how to run tests")]
        [DataRow("")]
        public async Task CheckExceptionForBadConnectionStringForMySql(string connectionString)
        {
            DatabaseEngine = TestCategory.MYSQL;
            await CheckExceptionForBadConnectionStringHelperAsync(DatabaseEngine, connectionString);
        }

        /// <summary>
        /// <code>Do: </code> Load runtimeConfig and set connection string and db type
        /// according to data row.
        /// <code>Check: </code>  Verify malformed connection string throws correct exception with PostgreSQL as the database.
        /// </summary>
        [DataTestMethod, TestCategory(TestCategory.POSTGRESQL)]
        [DataRow(";;;;;fooBarBAZ")]
        [DataRow("!&^%*&$$%#$%@$%#@()")]
        [DataRow("Server=<>;Databases=<>;Persist Security Info=False;Integrated Security=True;MultipleActiveResultSets=False;Connection Timeout=5;")]
        [DataRow("Servers=<>;Database=<>;Persist Security Info=False;Integrated Security=True;MultipleActiveResultSets=False;Connection Timeout=5;")]
        [DataRow("DO NOT EDIT, look at CONTRIBUTING.md on how to run tests")]
        [DataRow("")]
        public async Task CheckExceptionForBadConnectionStringForPgSql(string connectionString)
        {
            DatabaseEngine = TestCategory.POSTGRESQL;
            await CheckExceptionForBadConnectionStringHelperAsync(DatabaseEngine, connectionString);
        }

        /// <summary>
        /// Helper method to validate the exception message when malformed connection strings are used
        /// to retrieve metadata information from the database
        /// </summary>
        /// <param name="databaseType"></param>
        /// <param name="connectionString"></param>
        /// <returns></returns>
        private static async Task CheckExceptionForBadConnectionStringHelperAsync(string databaseType, string connectionString, StringWriter sw = null)
        {
            TestHelper.SetupDatabaseEnvironment(databaseType);
            RuntimeConfig baseConfigFromDisk = SqlTestHelper.SetupRuntimeConfig();

            RuntimeConfig runtimeConfig = baseConfigFromDisk with { DataSource = baseConfigFromDisk.DataSource with { ConnectionString = connectionString } };
            RuntimeConfigProvider runtimeConfigProvider = TestHelper.GenerateInMemoryRuntimeConfigProvider(runtimeConfig);
            ILogger<ISqlMetadataProvider> sqlMetadataLogger = new Mock<ILogger<ISqlMetadataProvider>>().Object;

            // MySQL test will not error out before calling the query builder's format function and
            // therefore can not be null
            if (string.Equals(databaseType, TestCategory.MYSQL))
            {
                _queryBuilder = new MySqlQueryBuilder();
            }

            try
            {
                string dataSourceName = runtimeConfigProvider.GetConfig().DefaultDataSourceName;
                // Setup Mock query manager Factory
                Mock<IAbstractQueryManagerFactory> queryManagerFactory = new();
                queryManagerFactory.Setup(x => x.GetQueryBuilder(It.IsAny<DatabaseType>())).Returns(_queryBuilder);
                queryManagerFactory.Setup(x => x.GetQueryExecutor(It.IsAny<DatabaseType>())).Returns(_queryExecutor);

                ISqlMetadataProvider sqlMetadataProvider = databaseType switch
                {
                    TestCategory.MSSQL => new MsSqlMetadataProvider(runtimeConfigProvider, queryManagerFactory.Object, sqlMetadataLogger, dataSourceName),
                    TestCategory.MYSQL => new MySqlMetadataProvider(runtimeConfigProvider, queryManagerFactory.Object, sqlMetadataLogger, dataSourceName),
                    TestCategory.POSTGRESQL => new PostgreSqlMetadataProvider(runtimeConfigProvider, queryManagerFactory.Object, sqlMetadataLogger, dataSourceName),
                    _ => throw new ArgumentException($"Invalid database type: {databaseType}")
                };

                await sqlMetadataProvider.InitializeAsync();
            }
            catch (DataApiBuilderException ex)
            {
                // use contains to correctly cover db/user unique error messaging
                // if sw is not null it holds the error messaging
                string error = sw is null ? ex.Message : sw.ToString();
                Assert.IsTrue(error.Contains(DataApiBuilderException.CONNECTION_STRING_ERROR_MESSAGE));
                Assert.AreEqual(DataApiBuilderException.SubStatusCodes.ErrorInInitialization, ex.SubStatusCode);
                Assert.AreEqual(HttpStatusCode.ServiceUnavailable, ex.StatusCode);
                if (sw is not null)
                {
                    Assert.IsTrue(error.StartsWith("Deserialization of the configuration file failed during a post-processing step."));
                }
            }

            TestHelper.UnsetAllDABEnvironmentVariables();
        }

        /// <summary>
        /// <code>Do: </code> Load runtimeConfig and set up the source fields for the entities.
        /// <code>Check: </code>  Verifies that source object is correctly parsed.
        /// </summary>
        [TestMethod, TestCategory(TestCategory.MSSQL)]
        public async Task CheckCorrectParsingForStoredProcedure()
        {
            DatabaseEngine = TestCategory.MSSQL;
            TestHelper.SetupDatabaseEnvironment(DatabaseEngine);
            RuntimeConfig runtimeConfig = SqlTestHelper.SetupRuntimeConfig();
            RuntimeConfigProvider runtimeConfigProvider = TestHelper.GenerateInMemoryRuntimeConfigProvider(runtimeConfig);
            SetUpSQLMetadataProvider(runtimeConfigProvider);

            await _sqlMetadataProvider.InitializeAsync();

            Entity entity = runtimeConfig.Entities["GetBooks"];
            Assert.AreEqual("get_books", entity.Source.Object);
            Assert.AreEqual(EntitySourceType.StoredProcedure, entity.Source.Type);

            TestHelper.UnsetAllDABEnvironmentVariables();
        }

        /// <summary>
        /// <code>Do: </code> Load runtimeConfig and set up the source fields for the entities.
        /// <code>Check: </code>  Verifies that source object is correctly parsed.
        /// </summary>
        [TestMethod, TestCategory(TestCategory.MSSQL)]
        public async Task CheckGetFieldMappings()
        {
            DatabaseEngine = TestCategory.MSSQL;
            TestHelper.SetupDatabaseEnvironment(DatabaseEngine);
            RuntimeConfig runtimeConfig = SqlTestHelper.SetupRuntimeConfig();
            RuntimeConfigProvider runtimeConfigProvider = TestHelper.GenerateInMemoryRuntimeConfigProvider(runtimeConfig);
            SetUpSQLMetadataProvider(runtimeConfigProvider);

            await _sqlMetadataProvider.InitializeAsync();

            MsSqlMetadataProvider metadataProvider = (MsSqlMetadataProvider)_sqlMetadataProvider;
            Assert.IsFalse(metadataProvider.TryGetBackingFieldToExposedFieldMap("InvalidEntity", out _), "Column to entity mappings should not exist for invalid entity.");
            Assert.IsFalse(metadataProvider.TryGetExposedFieldToBackingFieldMap("invalidEntity", out _), "Entity to column mappings should not exist for invalid entity.");
            Assert.IsTrue(metadataProvider.TryGetExposedFieldToBackingFieldMap("Publisher", out IReadOnlyDictionary<string, string> _), "Entity to column mappings should exist for valid entity.");
            Assert.IsTrue(metadataProvider.TryGetBackingFieldToExposedFieldMap("Publisher", out IReadOnlyDictionary<string, string> _), "Column to entity mappings should exist for valid entity.");

            TestHelper.UnsetAllDABEnvironmentVariables();
        }

        [DataTestMethod, TestCategory(TestCategory.MSSQL)]
        [DataRow("/mygql", "/graphql", true, DisplayName = "Entity Rest path conflicts with default path /graphql")]
        [DataRow("/mygql", "/mygql", true, DisplayName = "Entity Rest path conflicts with configured GraphQL path")]
        [DataRow("/mygql", "mygql", true, DisplayName = "Entity Name mygql conflicts with configured GraphQL path")]
        [DataRow("/mygql", "graphql", true, DisplayName = "Entity Name graphql conflicts with default path /graphql")]
        [DataRow("/mygql", "", false, DisplayName = "Entity name does not conflict with GraphQL paths")]
        [DataRow("/mygql", "/entityRestPath", false, DisplayName = "Entity Rest path does not conflict with GraphQL paths")]
        [DataRow("/mygql", "entityName", false, DisplayName = "Entity name does not conflict with GraphQL paths")]
        public void TestEntityRESTPathDoesNotCollideWithGraphQLPaths(
            string graphQLConfigPath,
            string entityPath,
            bool expectsError)
        {
            try
            {
                DatabaseEngine = TestCategory.MSSQL;
                TestHelper.SetupDatabaseEnvironment(DatabaseEngine);
                RuntimeConfig runtimeConfig = SqlTestHelper.SetupRuntimeConfig();
                RuntimeConfigProvider runtimeConfigProvider = TestHelper.GenerateInMemoryRuntimeConfigProvider(runtimeConfig);
                SetUpSQLMetadataProvider(runtimeConfigProvider);
                ((MsSqlMetadataProvider)_sqlMetadataProvider).ValidateEntityAndGraphQLPathUniqueness(path: entityPath, graphQLGlobalPath: graphQLConfigPath);
                if (expectsError)
                {
                    Assert.Fail(message: "REST and GraphQL path validation expected to fail.");
                }
            }
            catch (DataApiBuilderException ex)
            {
                if (expectsError)
                {
                    Assert.AreEqual(expected: HttpStatusCode.ServiceUnavailable, actual: ex.StatusCode);
                    Assert.AreEqual(expected: DataApiBuilderException.SubStatusCodes.ConfigValidationError, actual: ex.SubStatusCode);
                }
                else
                {
                    Assert.Fail(message: "REST and GraphQL path validation expected to pass.");
                }
            }
        }

        /// <summary>
        /// Unit tests MsSqlMetadataProvider.IsGraphQLReservedName(entity, databaseColumnName)
        /// ensuring that the value for the databaseColumnName argument is not a GraphQL introspection system reserved name.
        /// If a violation is detected, identify whether the entity has a mapped value (alias) for the column name, and
        /// evaluate the mapped value against name restrictions. 
        /// </summary>
        /// <param name="dbColumnName">Database column name.</param>
        /// <param name="mappedName">Column name mapped value (alias), if configured.</param>
        /// <param name="expectsError">True/False</param>
        [DataTestMethod, TestCategory(TestCategory.MSSQL)]
        [DataRow("__typename", null, true, DisplayName = "Database column name, no mapped value, that violates GraphQL name rules.")]
        [DataRow("__typename", "typeName", false, DisplayName = "Database column name (name violation) with rule conforming mapped value.")]
        [DataRow("__typename", "__typeName2", true, DisplayName = "Database column name and mapped value violate GraphQL name rules")]
        [DataRow("ColumnName", null, false, DisplayName = "Database column name, no mapped value, conforming to GraphQL name rules.")]
        [DataRow("ColumnName", "__columnName", true, DisplayName = "Database column with mapped value violating GraphQL name rules.")]
        public void ValidateGraphQLReservedNaming_DatabaseColumns(string dbColumnName, string mappedName, bool expectsError)
        {
            Dictionary<string, string> columnNameMappings = new();
            columnNameMappings.Add(key: dbColumnName, value: mappedName);

            Entity sampleEntity = new(
                Source: new("sampleElement", EntitySourceType.Table, null, null),
                Rest: new(Enabled: false),
                GraphQL: new("", ""),
                Permissions: new EntityPermission[] { ConfigurationTests.GetMinimalPermissionConfig(AuthorizationResolver.ROLE_ANONYMOUS) },
                Relationships: null,
                Mappings: columnNameMappings
                );

            bool actualIsNameViolation = MsSqlMetadataProvider.IsGraphQLReservedName(sampleEntity, dbColumnName, graphQLEnabledGlobally: true);
            Assert.AreEqual(
                expected: expectsError,
                actual: actualIsNameViolation,
                message: "Unexpected failure. fieldName: " + dbColumnName + " | fieldMapping:" + mappedName);

            bool isViolationWithGraphQLGloballyDisabled = MsSqlMetadataProvider.IsGraphQLReservedName(sampleEntity, dbColumnName, graphQLEnabledGlobally: false);
            Assert.AreEqual(
                expected: false,
                actual: isViolationWithGraphQLGloballyDisabled,
                message: "Unexpected failure. fieldName: " + dbColumnName + " | fieldMapping:" + mappedName);
        }
    }
}<|MERGE_RESOLUTION|>--- conflicted
+++ resolved
@@ -124,11 +124,6 @@
             queryManagerFactory.Setup(x => x.GetQueryBuilder(It.IsAny<DatabaseType>())).Returns(queryBuilder);
             queryManagerFactory.Setup(x => x.GetQueryExecutor(It.IsAny<DatabaseType>())).Returns(queryExecutor.Object);
 
-<<<<<<< HEAD
-            SqlMetadataProvider<SqlConnection, SqlDataAdapter, SqlCommand> provider = new MsSqlMetadataProvider(runtimeConfigProvider, queryManagerFactory.Object, sqlMetadataLogger, runtimeConfigProvider.GetConfig().DefaultDataSourceName);
-            string tableprefix = provider.GetTablePrefix(databaseName, schemaName);
-            Assert.AreEqual(tableprefix, expectedPrefix);
-=======
             SqlMetadataProvider<SqlConnection, SqlDataAdapter, SqlCommand> provider = new MsSqlMetadataProvider(
                 runtimeConfigProvider,
                 queryManagerFactory.Object,
@@ -136,7 +131,6 @@
                 dataSourceName);
             string tableNameWithPrefix = provider.GetTableNameWithSchemaPrefix(schemaName, tableName);
             Assert.AreEqual(expectedTableNameWithPrefix, tableNameWithPrefix);
->>>>>>> 08f4d451
         }
 
         /// <summary>
