{
  "$schema": "https://github.com/Azure/data-api-builder/releases/download/vmajor.minor.patch/dab.draft.schema.json",
  "data-source": {
    "database-type": "cosmosdb_nosql",
    "connection-string": "AccountEndpoint=https://localhost:8081/;AccountKey=C2y6yDjf5/R\u002Bob0N8A7Cgv30VRDJIWEHLM\u002B4QDU5DE2nQ9nDuVTqobD4b8mGGyPMbIZnqyMsEcaGQy67XIw/Jw==",
    "options": {
      "database": "graphqldb",
      "container": "planet",
      "schema": "schema.gql"
    }
  },
  "runtime": {
    "rest": {
      "enabled": true,
      "path": "/api"
    },
    "graphql": {
      "enabled": true,
      "path": "/graphql",
      "allow-introspection": true
    },
    "host": {
      "cors": {
        "origins": [
          "http://localhost:5000"
        ],
        "allow-credentials": false
      },
      "authentication": {
        "provider": "StaticWebApps",
        "jwt": {
          "audience": null,
          "issuer": null
        }
      },
      "mode": "development"
    }
  },
  "entities": {
    "Planet": {
      "source": {
        "object": "graphqldb.planet",
        "type": "table",
        "parameters": null,
        "key-fields": null
      },
      "graphql": {
        "enabled": true,
        "operation": null,
        "type": {
          "singular": "Planet",
          "plural": "Planets"
        }
      },
      "rest": {
        "enabled": false,
        "path": null,
        "methods": []
      },
      "permissions": [
        {
          "role": "anonymous",
          "actions": [
            {
              "action": "read",
              "fields": {
                "exclude": [],
                "include": [
                  "*"
                ]
              },
              "policy": {
                "request": null,
                "database": null
              }
            },
            {
              "action": "create",
              "fields": null,
              "policy": {
                "request": null,
                "database": null
              }
            },
            {
              "action": "update",
              "fields": null,
              "policy": {
                "request": null,
                "database": null
              }
            },
            {
              "action": "delete",
              "fields": null,
              "policy": {
                "request": null,
                "database": null
              }
            }
          ]
        },
        {
          "role": "authenticated",
          "actions": [
            {
              "action": "create",
              "fields": null,
              "policy": {
                "request": null,
                "database": null
              }
            },
            {
              "action": "read",
              "fields": null,
              "policy": {
                "request": null,
                "database": null
              }
            },
            {
              "action": "update",
              "fields": null,
              "policy": {
                "request": null,
                "database": null
              }
            },
            {
              "action": "delete",
              "fields": null,
              "policy": {
                "request": null,
                "database": null
              }
            }
          ]
        }
      ],
      "mappings": null,
      "relationships": null
    },
    "Character": {
      "source": {
        "object": "graphqldb.character",
        "type": "table",
        "parameters": null,
        "key-fields": null
      },
      "graphql": {
        "enabled": true,
        "operation": null,
        "type": {
          "singular": "Character",
          "plural": "Characters"
        }
      },
      "rest": {
        "enabled": false,
        "path": null,
        "methods": []
      },
      "permissions": [
        {
          "role": "anonymous",
          "actions": [
            {
              "action": "create",
              "fields": null,
              "policy": {
                "request": null,
                "database": null
              }
            },
            {
              "action": "read",
              "fields": null,
              "policy": {
                "request": null,
                "database": null
              }
            },
            {
              "action": "update",
              "fields": null,
              "policy": {
                "request": null,
                "database": null
              }
            },
            {
              "action": "delete",
              "fields": null,
              "policy": {
                "request": null,
                "database": null
              }
            }
          ]
        }
      ],
      "mappings": null,
      "relationships": null
    },
    "StarAlias": {
      "source": {
        "object": "graphqldb.star",
        "type": "table",
        "parameters": null,
        "key-fields": null
      },
      "graphql": {
        "enabled": true,
        "operation": null,
        "type": {
          "singular": "Star",
          "plural": "Stars"
        }
      },
      "rest": {
        "enabled": false,
        "path": null,
        "methods": []
      },
      "permissions": [
        {
          "role": "anonymous",
          "actions": [
            {
              "action": "create",
              "fields": null,
              "policy": {
                "request": null,
                "database": null
              }
            },
            {
              "action": "read",
              "fields": null,
              "policy": {
                "request": null,
                "database": null
              }
            },
            {
              "action": "update",
              "fields": null,
              "policy": {
                "request": null,
                "database": null
              }
            },
            {
              "action": "delete",
              "fields": null,
              "policy": {
                "request": null,
                "database": null
              }
            }
          ]
        },
        {
          "role": "authenticated",
          "actions": [
            {
              "action": "create",
              "fields": null,
              "policy": {
                "request": null,
                "database": null
              }
            },
            {
              "action": "read",
              "fields": null,
              "policy": {
                "request": null,
                "database": null
              }
            },
            {
              "action": "update",
              "fields": null,
              "policy": {
                "request": null,
                "database": null
              }
            },
            {
              "action": "delete",
              "fields": null,
              "policy": {
                "request": null,
                "database": null
              }
            }
          ]
        }
      ],
      "mappings": null,
      "relationships": null
    },
    "TagAlias": {
      "source": {
        "object": "graphqldb.tag",
        "type": "table",
        "parameters": null,
        "key-fields": null
      },
      "graphql": {
        "enabled": true,
        "operation": null,
        "type": {
          "singular": "Tag",
          "plural": "Tags"
        }
      },
      "rest": {
        "enabled": false,
        "path": null,
        "methods": []
      },
      "permissions": [
        {
          "role": "anonymous",
          "actions": [
            {
              "action": "create",
              "fields": null,
              "policy": {
                "request": null,
                "database": null
              }
            },
            {
              "action": "read",
              "fields": null,
              "policy": {
                "request": null,
                "database": null
              }
            },
            {
              "action": "update",
              "fields": null,
              "policy": {
                "request": null,
                "database": null
              }
            },
            {
              "action": "delete",
              "fields": null,
              "policy": {
                "request": null,
                "database": null
              }
            }
          ]
        }
      ],
      "mappings": null,
      "relationships": null
    },
    "Moon": {
      "source": {
        "object": "graphqldb.moon",
        "type": "table",
        "parameters": null,
        "key-fields": null
      },
      "graphql": {
        "enabled": true,
        "operation": null,
        "type": {
          "singular": "Moon",
          "plural": "Moons"
        }
<<<<<<< HEAD
      },
      "rest": {
        "enabled": false,
        "path": null,
        "methods": []
      },
=======
      }
    },
    "Sun": {
      "source": "graphqldb.sun",
      "permissions": [
        {
          "role": "anonymous",
          "actions": [
            "create",
            {
              "action": "read",
              "fields": {
                "include": [
                  "*"
                ],
                "exclude": [
                  "name"
                ]
              }
            },
            "update",
            "delete"
          ]
      }
      ],
      "graphql": true
    },
    "Moon": {
      "source": "graphqldb.moon",
>>>>>>> 56863862
      "permissions": [
        {
          "role": "anonymous",
          "actions": [
            {
              "action": "create",
              "fields": null,
              "policy": {
                "request": null,
                "database": null
              }
            },
            {
              "action": "read",
              "fields": null,
              "policy": {
                "request": null,
                "database": null
              }
            },
            {
              "action": "update",
              "fields": null,
              "policy": {
                "request": null,
                "database": null
              }
            },
            {
              "action": "delete",
              "fields": null,
              "policy": {
                "request": null,
                "database": null
              }
            }
          ]
        },
        {
          "role": "authenticated",
          "actions": [
            {
              "action": "create",
              "fields": null,
              "policy": {
                "request": null,
                "database": null
              }
            },
            {
              "action": "read",
              "fields": null,
              "policy": {
                "request": null,
                "database": null
              }
            },
            {
              "action": "update",
              "fields": null,
              "policy": {
                "request": null,
                "database": null
              }
            },
            {
              "action": "delete",
              "fields": null,
              "policy": {
                "request": null,
                "database": null
              }
            }
          ]
        }
      ],
      "mappings": null,
      "relationships": null
    },
    "Earth": {
      "source": {
        "object": "graphqldb.earth",
        "type": "table",
        "parameters": null,
        "key-fields": null
      },
      "graphql": {
        "enabled": true,
        "operation": null,
        "type": {
          "singular": "Earth",
          "plural": "Earths"
        }
      },
      "rest": {
        "enabled": false,
        "path": null,
        "methods": []
      },
      "permissions": [
        {
          "role": "anonymous",
          "actions": [
            {
              "action": "update",
              "fields": {
                "exclude": [
                  "*"
                ],
                "include": null
              },
              "policy": {
                "request": null,
                "database": null
              }
            },
            {
              "action": "read",
              "fields": {
                "exclude": [
                  "name"
                ],
                "include": [
                  "id",
                  "type"
                ]
              },
              "policy": {
                "request": null,
                "database": null
              }
            },
            {
              "action": "create",
              "fields": {
                "exclude": [
                  "name"
                ],
                "include": [
                  "id"
                ]
              },
              "policy": {
                "request": null,
                "database": null
              }
            },
            {
              "action": "delete",
              "fields": null,
              "policy": {
                "request": null,
                "database": null
              }
            }
          ]
        },
        {
          "role": "authenticated",
          "actions": [
            {
              "action": "create",
              "fields": null,
              "policy": {
                "request": null,
                "database": null
              }
            },
            {
              "action": "read",
              "fields": null,
              "policy": {
                "request": null,
                "database": null
              }
            },
            {
              "action": "update",
              "fields": null,
              "policy": {
                "request": null,
                "database": null
              }
            },
            {
              "action": "delete",
              "fields": null,
              "policy": {
                "request": null,
                "database": null
              }
            }
          ]
        }
      ],
      "mappings": null,
      "relationships": null
    }
  }
}<|MERGE_RESOLUTION|>--- conflicted
+++ resolved
@@ -38,581 +38,618 @@
   },
   "entities": {
     "Planet": {
-      "source": {
-        "object": "graphqldb.planet",
-        "type": "table",
-        "parameters": null,
-        "key-fields": null
-      },
-      "graphql": {
-        "enabled": true,
-        "operation": null,
-        "type": {
-          "singular": "Planet",
-          "plural": "Planets"
-        }
-      },
-      "rest": {
-        "enabled": false,
-        "path": null,
-        "methods": []
-      },
-      "permissions": [
-        {
-          "role": "anonymous",
-          "actions": [
-            {
-              "action": "read",
-              "fields": {
-                "exclude": [],
-                "include": [
-                  "*"
-                ]
-              },
-              "policy": {
-                "request": null,
-                "database": null
-              }
-            },
-            {
-              "action": "create",
-              "fields": null,
-              "policy": {
-                "request": null,
-                "database": null
-              }
-            },
-            {
-              "action": "update",
-              "fields": null,
-              "policy": {
-                "request": null,
-                "database": null
-              }
-            },
-            {
-              "action": "delete",
-              "fields": null,
-              "policy": {
-                "request": null,
-                "database": null
-              }
-            }
-          ]
-        },
-        {
-          "role": "authenticated",
-          "actions": [
-            {
-              "action": "create",
-              "fields": null,
-              "policy": {
-                "request": null,
-                "database": null
-              }
-            },
-            {
-              "action": "read",
-              "fields": null,
-              "policy": {
-                "request": null,
-                "database": null
-              }
-            },
-            {
-              "action": "update",
-              "fields": null,
-              "policy": {
-                "request": null,
-                "database": null
-              }
-            },
-            {
-              "action": "delete",
-              "fields": null,
-              "policy": {
-                "request": null,
-                "database": null
-              }
-            }
-          ]
-        }
-      ],
-      "mappings": null,
-      "relationships": null
+  "source": {
+    "object": "graphqldb.planet",
+    "type": "table",
+    "parameters": null,
+    "key-fields": null
+  },
+  "graphql": {
+    "enabled": true,
+    "operation": null,
+    "type": {
+      "singular": "Planet",
+      "plural": "Planets"
+    }
+  },
+  "rest": {
+    "enabled": false,
+    "path": null,
+    "methods": []
+  },
+  "permissions": [
+    {
+      "role": "anonymous",
+      "actions": [
+        {
+          "action": "read",
+          "fields": {
+            "exclude": [],
+            "include": [
+              "*"
+            ]
+          },
+          "policy": {
+            "request": null,
+            "database": null
+          }
+        },
+        {
+          "action": "create",
+          "fields": null,
+          "policy": {
+            "request": null,
+            "database": null
+          }
+        },
+        {
+          "action": "update",
+          "fields": null,
+          "policy": {
+            "request": null,
+            "database": null
+          }
+        },
+        {
+          "action": "delete",
+          "fields": null,
+          "policy": {
+            "request": null,
+            "database": null
+          }
+        }
+      ]
     },
+    {
+      "role": "authenticated",
+      "actions": [
+        {
+          "action": "create",
+          "fields": null,
+          "policy": {
+            "request": null,
+            "database": null
+          }
+        },
+        {
+          "action": "read",
+          "fields": null,
+          "policy": {
+            "request": null,
+            "database": null
+          }
+        },
+        {
+          "action": "update",
+          "fields": null,
+          "policy": {
+            "request": null,
+            "database": null
+          }
+        },
+        {
+          "action": "delete",
+          "fields": null,
+          "policy": {
+            "request": null,
+            "database": null
+          }
+        }
+      ]
+    }
+  ],
+  "mappings": null,
+  "relationships": null
+},
     "Character": {
-      "source": {
-        "object": "graphqldb.character",
-        "type": "table",
-        "parameters": null,
-        "key-fields": null
-      },
-      "graphql": {
-        "enabled": true,
-        "operation": null,
-        "type": {
-          "singular": "Character",
-          "plural": "Characters"
-        }
-      },
-      "rest": {
-        "enabled": false,
-        "path": null,
-        "methods": []
-      },
-      "permissions": [
-        {
-          "role": "anonymous",
-          "actions": [
-            {
-              "action": "create",
-              "fields": null,
-              "policy": {
-                "request": null,
-                "database": null
-              }
-            },
-            {
-              "action": "read",
-              "fields": null,
-              "policy": {
-                "request": null,
-                "database": null
-              }
-            },
-            {
-              "action": "update",
-              "fields": null,
-              "policy": {
-                "request": null,
-                "database": null
-              }
-            },
-            {
-              "action": "delete",
-              "fields": null,
-              "policy": {
-                "request": null,
-                "database": null
-              }
-            }
-          ]
-        }
-      ],
-      "mappings": null,
-      "relationships": null
+  "source": {
+    "object": "graphqldb.character",
+    "type": "table",
+    "parameters": null,
+    "key-fields": null
+  },
+  "graphql": {
+    "enabled": true,
+    "operation": null,
+    "type": {
+      "singular": "Character",
+      "plural": "Characters"
+    }
+  },
+  "rest": {
+    "enabled": false,
+    "path": null,
+    "methods": []
+  },
+  "permissions": [
+    {
+      "role": "anonymous",
+      "actions": [
+        {
+          "action": "create",
+          "fields": null,
+          "policy": {
+            "request": null,
+            "database": null
+          }
+        },
+        {
+          "action": "read",
+          "fields": null,
+          "policy": {
+            "request": null,
+            "database": null
+          }
+        },
+        {
+          "action": "update",
+          "fields": null,
+          "policy": {
+            "request": null,
+            "database": null
+          }
+        },
+        {
+          "action": "delete",
+          "fields": null,
+          "policy": {
+            "request": null,
+            "database": null
+          }
+        }
+      ]
+    }
+  ],
+  "mappings": null,
+  "relationships": null
+},
+    "StarAlias": {
+  "source": {
+    "object": "graphqldb.star",
+    "type": "table",
+    "parameters": null,
+    "key-fields": null
+  },
+  "graphql": {
+    "enabled": true,
+    "operation": null,
+    "type": {
+      "singular": "Star",
+      "plural": "Stars"
+    }
+  },
+  "rest": {
+    "enabled": false,
+    "path": null,
+    "methods": []
+  },
+  "permissions": [
+    {
+      "role": "anonymous",
+      "actions": [
+        {
+          "action": "create",
+          "fields": null,
+          "policy": {
+            "request": null,
+            "database": null
+          }
+        },
+        {
+          "action": "read",
+          "fields": null,
+          "policy": {
+            "request": null,
+            "database": null
+          }
+        },
+        {
+          "action": "update",
+          "fields": null,
+          "policy": {
+            "request": null,
+            "database": null
+          }
+        },
+        {
+          "action": "delete",
+          "fields": null,
+          "policy": {
+            "request": null,
+            "database": null
+          }
+        }
+      ]
     },
-    "StarAlias": {
-      "source": {
-        "object": "graphqldb.star",
-        "type": "table",
-        "parameters": null,
-        "key-fields": null
-      },
-      "graphql": {
-        "enabled": true,
-        "operation": null,
-        "type": {
-          "singular": "Star",
-          "plural": "Stars"
-        }
-      },
-      "rest": {
-        "enabled": false,
-        "path": null,
-        "methods": []
-      },
-      "permissions": [
-        {
-          "role": "anonymous",
-          "actions": [
-            {
-              "action": "create",
-              "fields": null,
-              "policy": {
-                "request": null,
-                "database": null
-              }
-            },
-            {
-              "action": "read",
-              "fields": null,
-              "policy": {
-                "request": null,
-                "database": null
-              }
-            },
-            {
-              "action": "update",
-              "fields": null,
-              "policy": {
-                "request": null,
-                "database": null
-              }
-            },
-            {
-              "action": "delete",
-              "fields": null,
-              "policy": {
-                "request": null,
-                "database": null
-              }
-            }
-          ]
-        },
-        {
-          "role": "authenticated",
-          "actions": [
-            {
-              "action": "create",
-              "fields": null,
-              "policy": {
-                "request": null,
-                "database": null
-              }
-            },
-            {
-              "action": "read",
-              "fields": null,
-              "policy": {
-                "request": null,
-                "database": null
-              }
-            },
-            {
-              "action": "update",
-              "fields": null,
-              "policy": {
-                "request": null,
-                "database": null
-              }
-            },
-            {
-              "action": "delete",
-              "fields": null,
-              "policy": {
-                "request": null,
-                "database": null
-              }
-            }
-          ]
-        }
-      ],
-      "mappings": null,
-      "relationships": null
+    {
+      "role": "authenticated",
+      "actions": [
+        {
+          "action": "create",
+          "fields": null,
+          "policy": {
+            "request": null,
+            "database": null
+          }
+        },
+        {
+          "action": "read",
+          "fields": null,
+          "policy": {
+            "request": null,
+            "database": null
+          }
+        },
+        {
+          "action": "update",
+          "fields": null,
+          "policy": {
+            "request": null,
+            "database": null
+          }
+        },
+        {
+          "action": "delete",
+          "fields": null,
+          "policy": {
+            "request": null,
+            "database": null
+          }
+        }
+      ]
+    }
+  ],
+  "mappings": null,
+  "relationships": null
+},
+    "TagAlias": {
+  "source": {
+    "object": "graphqldb.tag",
+    "type": "table",
+    "parameters": null,
+    "key-fields": null
+  },
+  "graphql": {
+    "enabled": true,
+    "operation": null,
+    "type": {
+      "singular": "Tag",
+      "plural": "Tags"
+    }
+  },
+  "rest": {
+    "enabled": false,
+    "path": null,
+    "methods": []
+  },
+  "permissions": [
+    {
+      "role": "anonymous",
+      "actions": [
+        {
+          "action": "create",
+          "fields": null,
+          "policy": {
+            "request": null,
+            "database": null
+          }
+        },
+        {
+          "action": "read",
+          "fields": null,
+          "policy": {
+            "request": null,
+            "database": null
+          }
+        },
+        {
+          "action": "update",
+          "fields": null,
+          "policy": {
+            "request": null,
+            "database": null
+          }
+        },
+        {
+          "action": "delete",
+          "fields": null,
+          "policy": {
+            "request": null,
+            "database": null
+          }
+        }
+      ]
+    }
+  ],
+  "mappings": null,
+  "relationships": null
+},
+    "Moon": {
+  "source": {
+    "object": "graphqldb.moon",
+    "type": "table",
+    "parameters": null,
+    "key-fields": null
+  },
+  "graphql": {
+    "enabled": true,
+    "operation": null,
+    "type": {
+      "singular": "Moon",
+      "plural": "Moons"
+    }
+  },
+  "rest": {
+    "enabled": false,
+    "path": null,
+    "methods": []
+  },
+  "permissions": [
+    {
+      "role": "anonymous",
+      "actions": [
+        {
+          "action": "create",
+          "fields": null,
+          "policy": {
+            "request": null,
+            "database": null
+          }
+        },
+        {
+          "action": "read",
+          "fields": null,
+          "policy": {
+            "request": null,
+            "database": null
+          }
+        },
+        {
+          "action": "update",
+          "fields": null,
+          "policy": {
+            "request": null,
+            "database": null
+          }
+        },
+        {
+          "action": "delete",
+          "fields": null,
+          "policy": {
+            "request": null,
+            "database": null
+          }
+        }
+      ]
     },
-    "TagAlias": {
-      "source": {
-        "object": "graphqldb.tag",
-        "type": "table",
-        "parameters": null,
-        "key-fields": null
-      },
-      "graphql": {
-        "enabled": true,
-        "operation": null,
-        "type": {
-          "singular": "Tag",
-          "plural": "Tags"
-        }
-      },
-      "rest": {
-        "enabled": false,
-        "path": null,
-        "methods": []
-      },
-      "permissions": [
-        {
-          "role": "anonymous",
-          "actions": [
-            {
-              "action": "create",
-              "fields": null,
-              "policy": {
-                "request": null,
-                "database": null
-              }
-            },
-            {
-              "action": "read",
-              "fields": null,
-              "policy": {
-                "request": null,
-                "database": null
-              }
-            },
-            {
-              "action": "update",
-              "fields": null,
-              "policy": {
-                "request": null,
-                "database": null
-              }
-            },
-            {
-              "action": "delete",
-              "fields": null,
-              "policy": {
-                "request": null,
-                "database": null
-              }
-            }
-          ]
-        }
-      ],
-      "mappings": null,
-      "relationships": null
+    {
+      "role": "authenticated",
+      "actions": [
+        {
+          "action": "create",
+          "fields": null,
+          "policy": {
+            "request": null,
+            "database": null
+          }
+        },
+        {
+          "action": "read",
+          "fields": null,
+          "policy": {
+            "request": null,
+            "database": null
+          }
+        },
+        {
+          "action": "update",
+          "fields": null,
+          "policy": {
+            "request": null,
+            "database": null
+          }
+        },
+        {
+          "action": "delete",
+          "fields": null,
+          "policy": {
+            "request": null,
+            "database": null
+          }
+        }
+      ]
+    }
+  ],
+  "mappings": null,
+  "relationships": null
+},
+    "Earth": {
+  "source": {
+    "object": "graphqldb.earth",
+    "type": "table",
+    "parameters": null,
+    "key-fields": null
+  },
+  "graphql": {
+    "enabled": true,
+    "operation": null,
+    "type": {
+      "singular": "Earth",
+      "plural": "Earths"
+    }
+  },
+  "rest": {
+    "enabled": false,
+    "path": null,
+    "methods": []
+  },
+  "permissions": [
+    {
+      "role": "anonymous",
+      "actions": [
+        {
+          "action": "update",
+          "fields": {
+            "exclude": [
+              "*"
+            ],
+            "include": null
+          },
+          "policy": {
+            "request": null,
+            "database": null
+          }
+        },
+        {
+          "action": "read",
+          "fields": {
+            "exclude": [
+              "name"
+            ],
+            "include": [
+              "id",
+              "type"
+            ]
+          },
+          "policy": {
+            "request": null,
+            "database": null
+          }
+        },
+        {
+          "action": "create",
+          "fields": {
+            "exclude": [
+              "name"
+            ],
+            "include": [
+              "id"
+            ]
+          },
+          "policy": {
+            "request": null,
+            "database": null
+          }
+        },
+        {
+          "action": "delete",
+          "fields": null,
+          "policy": {
+            "request": null,
+            "database": null
+          }
+        }
+      ]
     },
-    "Moon": {
-      "source": {
-        "object": "graphqldb.moon",
-        "type": "table",
-        "parameters": null,
-        "key-fields": null
-      },
-      "graphql": {
-        "enabled": true,
-        "operation": null,
-        "type": {
-          "singular": "Moon",
-          "plural": "Moons"
-        }
-<<<<<<< HEAD
-      },
-      "rest": {
-        "enabled": false,
-        "path": null,
-        "methods": []
-      },
-=======
-      }
-    },
+    {
+      "role": "authenticated",
+      "actions": [
+        {
+          "action": "create",
+          "fields": null,
+          "policy": {
+            "request": null,
+            "database": null
+          }
+        },
+        {
+          "action": "read",
+          "fields": null,
+          "policy": {
+            "request": null,
+            "database": null
+          }
+        },
+        {
+          "action": "update",
+          "fields": null,
+          "policy": {
+            "request": null,
+            "database": null
+          }
+        },
+        {
+          "action": "delete",
+          "fields": null,
+          "policy": {
+            "request": null,
+            "database": null
+          }
+        }
+      ]
+    }
+  ],
+  "mappings": null,
+  "relationships": null
+},
     "Sun": {
-      "source": "graphqldb.sun",
-      "permissions": [
-        {
-          "role": "anonymous",
-          "actions": [
-            "create",
-            {
-              "action": "read",
-              "fields": {
-                "include": [
-                  "*"
-                ],
-                "exclude": [
-                  "name"
-                ]
-              }
-            },
-            "update",
-            "delete"
-          ]
-      }
-      ],
-      "graphql": true
-    },
-    "Moon": {
-      "source": "graphqldb.moon",
->>>>>>> 56863862
-      "permissions": [
-        {
-          "role": "anonymous",
-          "actions": [
-            {
-              "action": "create",
-              "fields": null,
-              "policy": {
-                "request": null,
-                "database": null
-              }
-            },
-            {
-              "action": "read",
-              "fields": null,
-              "policy": {
-                "request": null,
-                "database": null
-              }
-            },
-            {
-              "action": "update",
-              "fields": null,
-              "policy": {
-                "request": null,
-                "database": null
-              }
-            },
-            {
-              "action": "delete",
-              "fields": null,
-              "policy": {
-                "request": null,
-                "database": null
-              }
-            }
-          ]
-        },
-        {
-          "role": "authenticated",
-          "actions": [
-            {
-              "action": "create",
-              "fields": null,
-              "policy": {
-                "request": null,
-                "database": null
-              }
-            },
-            {
-              "action": "read",
-              "fields": null,
-              "policy": {
-                "request": null,
-                "database": null
-              }
-            },
-            {
-              "action": "update",
-              "fields": null,
-              "policy": {
-                "request": null,
-                "database": null
-              }
-            },
-            {
-              "action": "delete",
-              "fields": null,
-              "policy": {
-                "request": null,
-                "database": null
-              }
-            }
-          ]
-        }
-      ],
-      "mappings": null,
-      "relationships": null
-    },
-    "Earth": {
-      "source": {
-        "object": "graphqldb.earth",
-        "type": "table",
-        "parameters": null,
-        "key-fields": null
-      },
-      "graphql": {
-        "enabled": true,
-        "operation": null,
-        "type": {
-          "singular": "Earth",
-          "plural": "Earths"
-        }
-      },
-      "rest": {
-        "enabled": false,
-        "path": null,
-        "methods": []
-      },
-      "permissions": [
-        {
-          "role": "anonymous",
-          "actions": [
-            {
-              "action": "update",
-              "fields": {
-                "exclude": [
-                  "*"
-                ],
-                "include": null
-              },
-              "policy": {
-                "request": null,
-                "database": null
-              }
-            },
-            {
-              "action": "read",
-              "fields": {
-                "exclude": [
-                  "name"
-                ],
-                "include": [
-                  "id",
-                  "type"
-                ]
-              },
-              "policy": {
-                "request": null,
-                "database": null
-              }
-            },
-            {
-              "action": "create",
-              "fields": {
-                "exclude": [
-                  "name"
-                ],
-                "include": [
-                  "id"
-                ]
-              },
-              "policy": {
-                "request": null,
-                "database": null
-              }
-            },
-            {
-              "action": "delete",
-              "fields": null,
-              "policy": {
-                "request": null,
-                "database": null
-              }
-            }
-          ]
-        },
-        {
-          "role": "authenticated",
-          "actions": [
-            {
-              "action": "create",
-              "fields": null,
-              "policy": {
-                "request": null,
-                "database": null
-              }
-            },
-            {
-              "action": "read",
-              "fields": null,
-              "policy": {
-                "request": null,
-                "database": null
-              }
-            },
-            {
-              "action": "update",
-              "fields": null,
-              "policy": {
-                "request": null,
-                "database": null
-              }
-            },
-            {
-              "action": "delete",
-              "fields": null,
-              "policy": {
-                "request": null,
-                "database": null
-              }
-            }
-          ]
-        }
-      ],
-      "mappings": null,
-      "relationships": null
-    }
+  "source": {
+    "object": "graphqldb.sun",
+    "type": "table",
+    "parameters": null,
+    "key-fields": null
+  },
+  "graphql": {
+    "enabled": true,
+    "operation": null,
+    "type": {
+      "singular": "Sun",
+      "plural": "Suns"
+    }
+  },
+  "rest": {
+    "enabled": false,
+    "path": null,
+    "methods": []
+  },
+  "permissions": [
+    {
+      "role": "anonymous",
+      "actions": [
+        {
+          "action": "read",
+          "fields": {
+            "exclude": [
+              "name"
+            ],
+            "include": [
+              "*"
+            ]
+          },
+          "policy": {
+            "request": null,
+            "database": null
+          }
+        },
+        {
+          "action": "create",
+          "fields": null,
+          "policy": {
+            "request": null,
+            "database": null
+          }
+        },
+        {
+          "action": "update",
+          "fields": null,
+          "policy": {
+            "request": null,
+            "database": null
+          }
+        },
+        {
+          "action": "delete",
+          "fields": null,
+          "policy": {
+            "request": null,
+            "database": null
+          }
+        }
+      ]
+    }
+  ],
+  "mappings": null,
+  "relationships": null
+}
   }
 }