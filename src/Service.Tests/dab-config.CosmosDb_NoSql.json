{
  "schema": "https://github.com/Azure/data-api-builder/releases/download/vmajor.minor.patch/dab.draft.schema.json",
  "data-source": {
    "database-type": "cosmosdb_nosql",
    "connection-string": "AccountEndpoint=https://localhost:8081/;AccountKey=C2y6yDjf5/R\u002Bob0N8A7Cgv30VRDJIWEHLM\u002B4QDU5DE2nQ9nDuVTqobD4b8mGGyPMbIZnqyMsEcaGQy67XIw/Jw==",
    "options": {
      "database": "graphqldb",
      "container": "planet",
      "schema": "schema.gql"
    }
  },
  "runtime": {
    "rest": {
      "enabled": true,
      "path": "/api"
    },
    "graphql": {
      "enabled": true,
      "path": "/graphql",
      "allow-introspection": true
    },
    "host": {
      "cors": {
        "origins": [
          "http://localhost:5000"
        ],
        "allow-credentials": false
      },
      "authentication": {
        "provider": "StaticWebApps",
        "jwt": {
          "audience": null,
          "issuer": null
        }
      },
      "mode": "development"
    }
  },
  "entities": {
    "Planet": {
<<<<<<< HEAD
  "source": {
    "object": "graphqldb.planet",
    "type": "table",
    "parameters": null,
    "key-fields": null
  },
  "graphql": {
    "enabled": true,
    "operation": null,
    "type": {
      "singular": "Planet",
      "plural": "Planets"
    }
  },
  "rest": {
    "enabled": false,
    "path": null,
    "methods": []
  },
  "permissions": [
    {
      "role": "anonymous",
      "actions": [
        {
          "action": "create",
          "fields": null,
          "policy": {
            "request": null,
            "database": null
          }
        },
        {
          "action": "read",
          "fields": null,
          "policy": {
            "request": null,
            "database": null
          }
        },
        {
          "action": "update",
          "fields": null,
          "policy": {
            "request": null,
            "database": null
          }
        },
        {
          "action": "delete",
          "fields": null,
          "policy": {
            "request": null,
            "database": null
          }
=======
      "source": "graphqldb.planet",
      "permissions": [
        {
          "role": "anonymous",
          "actions": [
            "create",
            {
              "action": "read",
              "fields": {
                "include": [
                  "*"
                ],
                "exclude": []
              }
            },
            "update",
            "delete"
          ]
        },
        {
          "role": "authenticated",
          "actions": [
            "create",
            "read",
            "update",
            "delete"
          ]
        }
      ],
      "graphql": {
        "type": {
          "singular": "Planet",
          "plural": "Planets"
>>>>>>> 4d7ec328
        }
      ]
    },
    {
      "role": "authenticated",
      "actions": [
        {
          "action": "create",
          "fields": null,
          "policy": {
            "request": null,
            "database": null
          }
        },
        {
          "action": "read",
          "fields": null,
          "policy": {
            "request": null,
            "database": null
          }
        },
        {
          "action": "update",
          "fields": null,
          "policy": {
            "request": null,
            "database": null
          }
        },
        {
          "action": "delete",
          "fields": null,
          "policy": {
            "request": null,
            "database": null
          }
        }
      ]
    }
  ],
  "mappings": null,
  "relationships": null
},
    "Character": {
<<<<<<< HEAD
  "source": {
    "object": "graphqldb.character",
    "type": "table",
    "parameters": null,
    "key-fields": null
  },
  "graphql": {
    "enabled": true,
    "operation": null,
    "type": {
      "singular": "Character",
      "plural": "Characters"
    }
  },
  "rest": {
    "enabled": false,
    "path": null,
    "methods": []
  },
  "permissions": [
    {
      "role": "authenticated",
      "actions": [
        {
          "action": "create",
          "fields": null,
          "policy": {
            "request": null,
            "database": null
          }
        },
        {
          "action": "read",
          "fields": null,
          "policy": {
            "request": null,
            "database": null
          }
        },
        {
          "action": "update",
          "fields": null,
          "policy": {
            "request": null,
            "database": null
          }
        },
        {
          "action": "delete",
          "fields": null,
          "policy": {
            "request": null,
            "database": null
          }
=======
      "source": "graphqldb.character",
      "permissions": [
        {
          "role": "anonymous",
          "actions": [
            "create",
            "read",
            "update",
            "delete"
          ]
        },
        {
          "role": "authenticated",
          "actions": [
            "create",
            "read",
            "update",
            "delete"
          ]
>>>>>>> 4d7ec328
        }
      ]
    }
  ],
  "mappings": null,
  "relationships": null
},
    "StarAlias": {
  "source": {
    "object": "graphqldb.star",
    "type": "table",
    "parameters": null,
    "key-fields": null
  },
  "graphql": {
    "enabled": true,
    "operation": null,
    "type": {
      "singular": "Star",
      "plural": "Stars"
    }
  },
  "rest": {
    "enabled": false,
    "path": null,
    "methods": []
  },
  "permissions": [
    {
      "role": "anonymous",
      "actions": [
        {
          "action": "create",
          "fields": null,
          "policy": {
            "request": null,
            "database": null
          }
        },
        {
          "action": "read",
          "fields": null,
          "policy": {
            "request": null,
            "database": null
          }
        },
        {
          "action": "update",
          "fields": null,
          "policy": {
            "request": null,
            "database": null
          }
        },
        {
          "action": "delete",
          "fields": null,
          "policy": {
            "request": null,
            "database": null
          }
        }
      ]
    },
    {
      "role": "authenticated",
      "actions": [
        {
          "action": "create",
          "fields": null,
          "policy": {
            "request": null,
            "database": null
          }
        },
        {
          "action": "read",
          "fields": null,
          "policy": {
            "request": null,
            "database": null
          }
        },
        {
          "action": "update",
          "fields": null,
          "policy": {
            "request": null,
            "database": null
          }
        },
        {
          "action": "delete",
          "fields": null,
          "policy": {
            "request": null,
            "database": null
          }
        }
      ]
    }
  ],
  "mappings": null,
  "relationships": null
},
    "Moon": {
  "source": {
    "object": "graphqldb.moon",
    "type": "table",
    "parameters": null,
    "key-fields": null
  },
  "graphql": {
    "enabled": true,
    "operation": null,
    "type": {
      "singular": "Moon",
      "plural": "Moons"
    }
  },
  "rest": {
    "enabled": false,
    "path": null,
    "methods": []
  },
  "permissions": [
    {
      "role": "anonymous",
      "actions": [
        {
          "action": "create",
          "fields": null,
          "policy": {
            "request": null,
            "database": null
          }
        },
        {
          "action": "read",
          "fields": null,
          "policy": {
            "request": null,
            "database": null
          }
        },
        {
          "action": "update",
          "fields": null,
          "policy": {
            "request": null,
            "database": null
          }
        },
        {
          "action": "delete",
          "fields": null,
          "policy": {
            "request": null,
            "database": null
          }
        }
      ]
    },
<<<<<<< HEAD
    {
      "role": "authenticated",
      "actions": [
        {
          "action": "create",
          "fields": null,
          "policy": {
            "request": null,
            "database": null
          }
        },
        {
          "action": "read",
          "fields": null,
          "policy": {
            "request": null,
            "database": null
          }
        },
        {
          "action": "update",
          "fields": null,
          "policy": {
            "request": null,
            "database": null
          }
        },
        {
          "action": "delete",
          "fields": null,
          "policy": {
            "request": null,
            "database": null
          }
=======
    "TagAlias": {
      "source": "graphqldb.tag",
      "permissions": [
        {
          "role": "anonymous",
          "actions": [
            "create",
            "read",
            "update",
            "delete"
          ]
        }
      ],
      "graphql": {
        "type": {
          "singular": "Tag",
          "plural": "Tags"
        }
      }
    },
    "Moon": {
      "source": "graphqldb.moon",
      "permissions": [
        {
          "role": "anonymous",
          "actions": [
            "create",
            "read",
            "update",
            "delete"
          ]
        },
        {
          "role": "authenticated",
          "actions": [
            "create",
            "read",
            "update",
            "delete"
          ]
>>>>>>> 4d7ec328
        }
      ]
    },
    "Earth": {
      "source": "graphqldb.earth",
      "permissions": [
        {
          "role": "anonymous",
          "actions": [
            {
              "action": "create",
              "fields": {
                "include": [
                  "id"
                ],
                "exclude": [
                  "name"
                ]
              }
            },
            {
              "action": "read",
              "fields": {
                "include": [
                  "id",
                  "type"
                ],
                "exclude": [
                  "name"
      ]
              }
            },
            {
              "action": "update",
              "fields": {
                "include": [],
                "exclude": [
                  "*"
                ]
              }
            },
            "delete"
          ]
        },
        {
          "role": "authenticated",
          "actions": [
            "create",
            "read",
            "update",
            "delete"
          ]
    }
      ],
      "graphql": {
        "type": {
          "singular": "Earth",
          "plural": "Earths"
        }
      }
    }
  ],
  "mappings": null,
  "relationships": null
}
  }
}<|MERGE_RESOLUTION|>--- conflicted
+++ resolved
@@ -21,9 +21,7 @@
     },
     "host": {
       "cors": {
-        "origins": [
-          "http://localhost:5000"
-        ],
+        "origins": ["http://localhost:5000"],
         "allow-credentials": false
       },
       "authentication": {
@@ -38,458 +36,99 @@
   },
   "entities": {
     "Planet": {
-<<<<<<< HEAD
-  "source": {
-    "object": "graphqldb.planet",
-    "type": "table",
-    "parameters": null,
-    "key-fields": null
-  },
-  "graphql": {
-    "enabled": true,
-    "operation": null,
-    "type": {
-      "singular": "Planet",
-      "plural": "Planets"
-    }
-  },
-  "rest": {
-    "enabled": false,
-    "path": null,
-    "methods": []
-  },
-  "permissions": [
-    {
-      "role": "anonymous",
-      "actions": [
-        {
-          "action": "create",
-          "fields": null,
-          "policy": {
-            "request": null,
-            "database": null
-          }
-        },
-        {
-          "action": "read",
-          "fields": null,
-          "policy": {
-            "request": null,
-            "database": null
-          }
-        },
-        {
-          "action": "update",
-          "fields": null,
-          "policy": {
-            "request": null,
-            "database": null
-          }
-        },
-        {
-          "action": "delete",
-          "fields": null,
-          "policy": {
-            "request": null,
-            "database": null
-          }
-=======
-      "source": "graphqldb.planet",
+      "source": {
+        "object": "graphqldb.planet",
+        "type": "table",
+        "parameters": null,
+        "key-fields": null
+      },
+      "graphql": {
+        "enabled": true,
+        "operation": null,
+        "type": {
+          "singular": "Planet",
+          "plural": "Planets"
+        }
+      },
+      "rest": {
+        "enabled": false,
+        "path": null,
+        "methods": []
+      },
       "permissions": [
         {
           "role": "anonymous",
           "actions": [
-            "create",
+            {
+              "action": "create",
+              "fields": null,
+              "policy": {
+                "request": null,
+                "database": null
+              }
+            },
             {
               "action": "read",
-              "fields": {
-                "include": [
-                  "*"
-                ],
-                "exclude": []
-              }
-            },
-            "update",
-            "delete"
+              "fields": null,
+              "policy": {
+                "request": null,
+                "database": null
+              }
+            },
+            {
+              "action": "update",
+              "fields": null,
+              "policy": {
+                "request": null,
+                "database": null
+              }
+            },
+            {
+              "action": "delete",
+              "fields": null,
+              "policy": {
+                "request": null,
+                "database": null
+              }
+            }
           ]
         },
         {
           "role": "authenticated",
           "actions": [
-            "create",
-            "read",
-            "update",
-            "delete"
+            {
+              "action": "create",
+              "fields": null,
+              "policy": {
+                "request": null,
+                "database": null
+              }
+            },
+            {
+              "action": "read",
+              "fields": null,
+              "policy": {
+                "request": null,
+                "database": null
+              }
+            },
+            {
+              "action": "update",
+              "fields": null,
+              "policy": {
+                "request": null,
+                "database": null
+              }
+            },
+            {
+              "action": "delete",
+              "fields": null,
+              "policy": {
+                "request": null,
+                "database": null
+              }
+            }
           ]
-        }
-      ],
-      "graphql": {
-        "type": {
-          "singular": "Planet",
-          "plural": "Planets"
->>>>>>> 4d7ec328
-        }
-      ]
-    },
-    {
-      "role": "authenticated",
-      "actions": [
-        {
-          "action": "create",
-          "fields": null,
-          "policy": {
-            "request": null,
-            "database": null
-          }
-        },
-        {
-          "action": "read",
-          "fields": null,
-          "policy": {
-            "request": null,
-            "database": null
-          }
-        },
-        {
-          "action": "update",
-          "fields": null,
-          "policy": {
-            "request": null,
-            "database": null
-          }
-        },
-        {
-          "action": "delete",
-          "fields": null,
-          "policy": {
-            "request": null,
-            "database": null
-          }
-        }
-      ]
-    }
-  ],
-  "mappings": null,
-  "relationships": null
-},
-    "Character": {
-<<<<<<< HEAD
-  "source": {
-    "object": "graphqldb.character",
-    "type": "table",
-    "parameters": null,
-    "key-fields": null
-  },
-  "graphql": {
-    "enabled": true,
-    "operation": null,
-    "type": {
-      "singular": "Character",
-      "plural": "Characters"
-    }
-  },
-  "rest": {
-    "enabled": false,
-    "path": null,
-    "methods": []
-  },
-  "permissions": [
-    {
-      "role": "authenticated",
-      "actions": [
-        {
-          "action": "create",
-          "fields": null,
-          "policy": {
-            "request": null,
-            "database": null
-          }
-        },
-        {
-          "action": "read",
-          "fields": null,
-          "policy": {
-            "request": null,
-            "database": null
-          }
-        },
-        {
-          "action": "update",
-          "fields": null,
-          "policy": {
-            "request": null,
-            "database": null
-          }
-        },
-        {
-          "action": "delete",
-          "fields": null,
-          "policy": {
-            "request": null,
-            "database": null
-          }
-=======
-      "source": "graphqldb.character",
-      "permissions": [
-        {
-          "role": "anonymous",
-          "actions": [
-            "create",
-            "read",
-            "update",
-            "delete"
-          ]
-        },
-        {
-          "role": "authenticated",
-          "actions": [
-            "create",
-            "read",
-            "update",
-            "delete"
-          ]
->>>>>>> 4d7ec328
-        }
-      ]
-    }
-  ],
-  "mappings": null,
-  "relationships": null
-},
-    "StarAlias": {
-  "source": {
-    "object": "graphqldb.star",
-    "type": "table",
-    "parameters": null,
-    "key-fields": null
-  },
-  "graphql": {
-    "enabled": true,
-    "operation": null,
-    "type": {
-      "singular": "Star",
-      "plural": "Stars"
-    }
-  },
-  "rest": {
-    "enabled": false,
-    "path": null,
-    "methods": []
-  },
-  "permissions": [
-    {
-      "role": "anonymous",
-      "actions": [
-        {
-          "action": "create",
-          "fields": null,
-          "policy": {
-            "request": null,
-            "database": null
-          }
-        },
-        {
-          "action": "read",
-          "fields": null,
-          "policy": {
-            "request": null,
-            "database": null
-          }
-        },
-        {
-          "action": "update",
-          "fields": null,
-          "policy": {
-            "request": null,
-            "database": null
-          }
-        },
-        {
-          "action": "delete",
-          "fields": null,
-          "policy": {
-            "request": null,
-            "database": null
-          }
-        }
-      ]
-    },
-    {
-      "role": "authenticated",
-      "actions": [
-        {
-          "action": "create",
-          "fields": null,
-          "policy": {
-            "request": null,
-            "database": null
-          }
-        },
-        {
-          "action": "read",
-          "fields": null,
-          "policy": {
-            "request": null,
-            "database": null
-          }
-        },
-        {
-          "action": "update",
-          "fields": null,
-          "policy": {
-            "request": null,
-            "database": null
-          }
-        },
-        {
-          "action": "delete",
-          "fields": null,
-          "policy": {
-            "request": null,
-            "database": null
-          }
-        }
-      ]
-    }
-  ],
-  "mappings": null,
-  "relationships": null
-},
-    "Moon": {
-  "source": {
-    "object": "graphqldb.moon",
-    "type": "table",
-    "parameters": null,
-    "key-fields": null
-  },
-  "graphql": {
-    "enabled": true,
-    "operation": null,
-    "type": {
-      "singular": "Moon",
-      "plural": "Moons"
-    }
-  },
-  "rest": {
-    "enabled": false,
-    "path": null,
-    "methods": []
-  },
-  "permissions": [
-    {
-      "role": "anonymous",
-      "actions": [
-        {
-          "action": "create",
-          "fields": null,
-          "policy": {
-            "request": null,
-            "database": null
-          }
-        },
-        {
-          "action": "read",
-          "fields": null,
-          "policy": {
-            "request": null,
-            "database": null
-          }
-        },
-        {
-          "action": "update",
-          "fields": null,
-          "policy": {
-            "request": null,
-            "database": null
-          }
-        },
-        {
-          "action": "delete",
-          "fields": null,
-          "policy": {
-            "request": null,
-            "database": null
-          }
-        }
-      ]
-    },
-<<<<<<< HEAD
-    {
-      "role": "authenticated",
-      "actions": [
-        {
-          "action": "create",
-          "fields": null,
-          "policy": {
-            "request": null,
-            "database": null
-          }
-        },
-        {
-          "action": "read",
-          "fields": null,
-          "policy": {
-            "request": null,
-            "database": null
-          }
-        },
-        {
-          "action": "update",
-          "fields": null,
-          "policy": {
-            "request": null,
-            "database": null
-          }
-        },
-        {
-          "action": "delete",
-          "fields": null,
-          "policy": {
-            "request": null,
-            "database": null
-          }
-=======
-    "TagAlias": {
-      "source": "graphqldb.tag",
-      "permissions": [
-        {
-          "role": "anonymous",
-          "actions": [
-            "create",
-            "read",
-            "update",
-            "delete"
-          ]
-        }
-      ],
-      "graphql": {
-        "type": {
-          "singular": "Tag",
-          "plural": "Tags"
-        }
-      }
-    },
-    "Moon": {
-      "source": "graphqldb.moon",
-      "permissions": [
-        {
-          "role": "anonymous",
-          "actions": [
-            "create",
-            "read",
-            "update",
-            "delete"
-          ]
-        },
-        {
-          "role": "authenticated",
-          "actions": [
-            "create",
-            "read",
-            "update",
-            "delete"
-          ]
->>>>>>> 4d7ec328
         }
       ]
     },
@@ -502,33 +141,22 @@
             {
               "action": "create",
               "fields": {
-                "include": [
-                  "id"
-                ],
-                "exclude": [
-                  "name"
-                ]
+                "include": ["id"],
+                "exclude": ["name"]
               }
             },
             {
               "action": "read",
               "fields": {
-                "include": [
-                  "id",
-                  "type"
-                ],
-                "exclude": [
-                  "name"
-      ]
+                "include": ["id", "type"],
+                "exclude": ["name"]
               }
             },
             {
               "action": "update",
               "fields": {
                 "include": [],
-                "exclude": [
-                  "*"
-                ]
+                "exclude": ["*"]
               }
             },
             "delete"
@@ -536,13 +164,8 @@
         },
         {
           "role": "authenticated",
-          "actions": [
-            "create",
-            "read",
-            "update",
-            "delete"
-          ]
-    }
+          "actions": ["create", "read", "update", "delete"]
+        }
       ],
       "graphql": {
         "type": {
@@ -550,10 +173,268 @@
           "plural": "Earths"
         }
       }
-    }
-  ],
-  "mappings": null,
-  "relationships": null
-}
+    },
+    "mappings": null,
+    "relationships": null
+  },
+  "Character": {
+    "source": {
+      "object": "graphqldb.character",
+      "type": "table",
+      "parameters": null,
+      "key-fields": null
+    },
+    "graphql": {
+      "enabled": true,
+      "operation": null,
+      "type": {
+        "singular": "Character",
+        "plural": "Characters"
+      }
+    },
+    "rest": {
+      "enabled": false,
+      "path": null,
+      "methods": []
+    },
+    "permissions": [
+      {
+        "role": "authenticated",
+        "actions": [
+          {
+            "action": "create",
+            "fields": null,
+            "policy": {
+              "request": null,
+              "database": null
+            }
+          },
+          {
+            "action": "read",
+            "fields": null,
+            "policy": {
+              "request": null,
+              "database": null
+            }
+          },
+          {
+            "action": "update",
+            "fields": null,
+            "policy": {
+              "request": null,
+              "database": null
+            }
+          },
+          {
+            "action": "delete",
+            "fields": null,
+            "policy": {
+              "request": null,
+              "database": null
+            }
+          }
+        ]
+      }
+    ],
+    "mappings": null,
+    "relationships": null
+  },
+  "StarAlias": {
+    "source": {
+      "object": "graphqldb.star",
+      "type": "table",
+      "parameters": null,
+      "key-fields": null
+    },
+    "graphql": {
+      "enabled": true,
+      "operation": null,
+      "type": {
+        "singular": "Star",
+        "plural": "Stars"
+      }
+    },
+    "rest": {
+      "enabled": false,
+      "path": null,
+      "methods": []
+    },
+    "permissions": [
+      {
+        "role": "anonymous",
+        "actions": [
+          {
+            "action": "create",
+            "fields": null,
+            "policy": {
+              "request": null,
+              "database": null
+            }
+          },
+          {
+            "action": "read",
+            "fields": null,
+            "policy": {
+              "request": null,
+              "database": null
+            }
+          },
+          {
+            "action": "update",
+            "fields": null,
+            "policy": {
+              "request": null,
+              "database": null
+            }
+          },
+          {
+            "action": "delete",
+            "fields": null,
+            "policy": {
+              "request": null,
+              "database": null
+            }
+          }
+        ]
+      },
+      {
+        "role": "authenticated",
+        "actions": [
+          {
+            "action": "create",
+            "fields": null,
+            "policy": {
+              "request": null,
+              "database": null
+            }
+          },
+          {
+            "action": "read",
+            "fields": null,
+            "policy": {
+              "request": null,
+              "database": null
+            }
+          },
+          {
+            "action": "update",
+            "fields": null,
+            "policy": {
+              "request": null,
+              "database": null
+            }
+          },
+          {
+            "action": "delete",
+            "fields": null,
+            "policy": {
+              "request": null,
+              "database": null
+            }
+          }
+        ]
+      }
+    ],
+    "mappings": null,
+    "relationships": null
+  },
+  "Moon": {
+    "source": {
+      "object": "graphqldb.moon",
+      "type": "table",
+      "parameters": null,
+      "key-fields": null
+    },
+    "graphql": {
+      "enabled": true,
+      "operation": null,
+      "type": {
+        "singular": "Moon",
+        "plural": "Moons"
+      }
+    },
+    "rest": {
+      "enabled": false,
+      "path": null,
+      "methods": []
+    },
+    "permissions": [
+      {
+        "role": "anonymous",
+        "actions": [
+          {
+            "action": "create",
+            "fields": null,
+            "policy": {
+              "request": null,
+              "database": null
+            }
+          },
+          {
+            "action": "read",
+            "fields": null,
+            "policy": {
+              "request": null,
+              "database": null
+            }
+          },
+          {
+            "action": "update",
+            "fields": null,
+            "policy": {
+              "request": null,
+              "database": null
+            }
+          },
+          {
+            "action": "delete",
+            "fields": null,
+            "policy": {
+              "request": null,
+              "database": null
+            }
+          }
+        ]
+      },
+      {
+        "role": "authenticated",
+        "actions": [
+          {
+            "action": "create",
+            "fields": null,
+            "policy": {
+              "request": null,
+              "database": null
+            }
+          },
+          {
+            "action": "read",
+            "fields": null,
+            "policy": {
+              "request": null,
+              "database": null
+            }
+          },
+          {
+            "action": "update",
+            "fields": null,
+            "policy": {
+              "request": null,
+              "database": null
+            }
+          },
+          {
+            "action": "delete",
+            "fields": null,
+            "policy": {
+              "request": null,
+              "database": null
+            }
+          }
+        ]
+      }
+    ],
+    "mappings": null,
+    "relationships": null
   }
 }