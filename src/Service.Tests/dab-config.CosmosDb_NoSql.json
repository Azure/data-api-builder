--- conflicted
+++ resolved
@@ -27,7 +27,11 @@
         "allow-credentials": false
       },
       "authentication": {
-        "provider": "StaticWebApps"
+        "provider": "StaticWebApps",
+        "jwt": {
+          "audience": null,
+          "issuer": null
+        }
       },
       "mode": "development"
     }
@@ -36,16 +40,13 @@
     "Planet": {
   "source": {
     "object": "graphqldb.planet",
-<<<<<<< HEAD
-    "type": "table"
-=======
-    "type": null,
+    "type": "table",
     "parameters": null,
     "key-fields": null
->>>>>>> 59456c58
   },
   "graphql": {
     "enabled": true,
+    "operation": null,
     "type": {
       "singular": "Planet",
       "plural": "Planets"
@@ -53,6 +54,7 @@
   },
   "rest": {
     "enabled": false,
+    "path": null,
     "methods": []
   },
   "permissions": [
@@ -66,16 +68,35 @@
             "include": [
               "*"
             ]
-          }
-        },
-        {
-          "action": "create"
-        },
-        {
-          "action": "update"
-        },
-        {
-          "action": "delete"
+          },
+          "policy": {
+            "request": null,
+            "database": null
+          }
+        },
+        {
+          "action": "create",
+          "fields": null,
+          "policy": {
+            "request": null,
+            "database": null
+          }
+        },
+        {
+          "action": "update",
+          "fields": null,
+          "policy": {
+            "request": null,
+            "database": null
+          }
+        },
+        {
+          "action": "delete",
+          "fields": null,
+          "policy": {
+            "request": null,
+            "database": null
+          }
         }
       ]
     },
@@ -83,34 +104,53 @@
       "role": "authenticated",
       "actions": [
         {
-          "action": "create"
-        },
-        {
-          "action": "read"
-        },
-        {
-          "action": "update"
-        },
-        {
-          "action": "delete"
-        }
-      ]
-    }
-  ]
+          "action": "create",
+          "fields": null,
+          "policy": {
+            "request": null,
+            "database": null
+          }
+        },
+        {
+          "action": "read",
+          "fields": null,
+          "policy": {
+            "request": null,
+            "database": null
+          }
+        },
+        {
+          "action": "update",
+          "fields": null,
+          "policy": {
+            "request": null,
+            "database": null
+          }
+        },
+        {
+          "action": "delete",
+          "fields": null,
+          "policy": {
+            "request": null,
+            "database": null
+          }
+        }
+      ]
+    }
+  ],
+  "mappings": null,
+  "relationships": null
 },
     "Character": {
   "source": {
     "object": "graphqldb.character",
-<<<<<<< HEAD
-    "type": "table"
-=======
-    "type": null,
+    "type": "table",
     "parameters": null,
     "key-fields": null
->>>>>>> 59456c58
   },
   "graphql": {
     "enabled": true,
+    "operation": null,
     "type": {
       "singular": "Character",
       "plural": "Characters"
@@ -118,6 +158,7 @@
   },
   "rest": {
     "enabled": false,
+    "path": null,
     "methods": []
   },
   "permissions": [
@@ -125,34 +166,53 @@
       "role": "anonymous",
       "actions": [
         {
-          "action": "create"
-        },
-        {
-          "action": "read"
-        },
-        {
-          "action": "update"
-        },
-        {
-          "action": "delete"
-        }
-      ]
-    }
-  ]
+          "action": "create",
+          "fields": null,
+          "policy": {
+            "request": null,
+            "database": null
+          }
+        },
+        {
+          "action": "read",
+          "fields": null,
+          "policy": {
+            "request": null,
+            "database": null
+          }
+        },
+        {
+          "action": "update",
+          "fields": null,
+          "policy": {
+            "request": null,
+            "database": null
+          }
+        },
+        {
+          "action": "delete",
+          "fields": null,
+          "policy": {
+            "request": null,
+            "database": null
+          }
+        }
+      ]
+    }
+  ],
+  "mappings": null,
+  "relationships": null
 },
     "StarAlias": {
   "source": {
     "object": "graphqldb.star",
-<<<<<<< HEAD
-    "type": "table"
-=======
-    "type": null,
+    "type": "table",
     "parameters": null,
     "key-fields": null
->>>>>>> 59456c58
   },
   "graphql": {
     "enabled": true,
+    "operation": null,
     "type": {
       "singular": "Star",
       "plural": "Stars"
@@ -160,6 +220,7 @@
   },
   "rest": {
     "enabled": false,
+    "path": null,
     "methods": []
   },
   "permissions": [
@@ -167,16 +228,36 @@
       "role": "anonymous",
       "actions": [
         {
-          "action": "create"
-        },
-        {
-          "action": "read"
-        },
-        {
-          "action": "update"
-        },
-        {
-          "action": "delete"
+          "action": "create",
+          "fields": null,
+          "policy": {
+            "request": null,
+            "database": null
+          }
+        },
+        {
+          "action": "read",
+          "fields": null,
+          "policy": {
+            "request": null,
+            "database": null
+          }
+        },
+        {
+          "action": "update",
+          "fields": null,
+          "policy": {
+            "request": null,
+            "database": null
+          }
+        },
+        {
+          "action": "delete",
+          "fields": null,
+          "policy": {
+            "request": null,
+            "database": null
+          }
         }
       ]
     },
@@ -184,34 +265,53 @@
       "role": "authenticated",
       "actions": [
         {
-          "action": "create"
-        },
-        {
-          "action": "read"
-        },
-        {
-          "action": "update"
-        },
-        {
-          "action": "delete"
-        }
-      ]
-    }
-  ]
+          "action": "create",
+          "fields": null,
+          "policy": {
+            "request": null,
+            "database": null
+          }
+        },
+        {
+          "action": "read",
+          "fields": null,
+          "policy": {
+            "request": null,
+            "database": null
+          }
+        },
+        {
+          "action": "update",
+          "fields": null,
+          "policy": {
+            "request": null,
+            "database": null
+          }
+        },
+        {
+          "action": "delete",
+          "fields": null,
+          "policy": {
+            "request": null,
+            "database": null
+          }
+        }
+      ]
+    }
+  ],
+  "mappings": null,
+  "relationships": null
 },
     "TagAlias": {
   "source": {
     "object": "graphqldb.tag",
-<<<<<<< HEAD
-    "type": "table"
-=======
-    "type": null,
+    "type": "table",
     "parameters": null,
     "key-fields": null
->>>>>>> 59456c58
   },
   "graphql": {
     "enabled": true,
+    "operation": null,
     "type": {
       "singular": "Tag",
       "plural": "Tags"
@@ -219,6 +319,7 @@
   },
   "rest": {
     "enabled": false,
+    "path": null,
     "methods": []
   },
   "permissions": [
@@ -226,34 +327,53 @@
       "role": "anonymous",
       "actions": [
         {
-          "action": "create"
-        },
-        {
-          "action": "read"
-        },
-        {
-          "action": "update"
-        },
-        {
-          "action": "delete"
-        }
-      ]
-    }
-  ]
+          "action": "create",
+          "fields": null,
+          "policy": {
+            "request": null,
+            "database": null
+          }
+        },
+        {
+          "action": "read",
+          "fields": null,
+          "policy": {
+            "request": null,
+            "database": null
+          }
+        },
+        {
+          "action": "update",
+          "fields": null,
+          "policy": {
+            "request": null,
+            "database": null
+          }
+        },
+        {
+          "action": "delete",
+          "fields": null,
+          "policy": {
+            "request": null,
+            "database": null
+          }
+        }
+      ]
+    }
+  ],
+  "mappings": null,
+  "relationships": null
 },
     "Moon": {
   "source": {
     "object": "graphqldb.moon",
-<<<<<<< HEAD
-    "type": "table"
-=======
-    "type": null,
+    "type": "table",
     "parameters": null,
     "key-fields": null
->>>>>>> 59456c58
   },
   "graphql": {
     "enabled": true,
+    "operation": null,
     "type": {
       "singular": "Moon",
       "plural": "Moons"
@@ -261,6 +381,7 @@
   },
   "rest": {
     "enabled": false,
+    "path": null,
     "methods": []
   },
   "permissions": [
@@ -268,16 +389,36 @@
       "role": "anonymous",
       "actions": [
         {
-          "action": "create"
-        },
-        {
-          "action": "read"
-        },
-        {
-          "action": "update"
-        },
-        {
-          "action": "delete"
+          "action": "create",
+          "fields": null,
+          "policy": {
+            "request": null,
+            "database": null
+          }
+        },
+        {
+          "action": "read",
+          "fields": null,
+          "policy": {
+            "request": null,
+            "database": null
+          }
+        },
+        {
+          "action": "update",
+          "fields": null,
+          "policy": {
+            "request": null,
+            "database": null
+          }
+        },
+        {
+          "action": "delete",
+          "fields": null,
+          "policy": {
+            "request": null,
+            "database": null
+          }
         }
       ]
     },
@@ -285,34 +426,53 @@
       "role": "authenticated",
       "actions": [
         {
-          "action": "create"
-        },
-        {
-          "action": "read"
-        },
-        {
-          "action": "update"
-        },
-        {
-          "action": "delete"
-        }
-      ]
-    }
-  ]
+          "action": "create",
+          "fields": null,
+          "policy": {
+            "request": null,
+            "database": null
+          }
+        },
+        {
+          "action": "read",
+          "fields": null,
+          "policy": {
+            "request": null,
+            "database": null
+          }
+        },
+        {
+          "action": "update",
+          "fields": null,
+          "policy": {
+            "request": null,
+            "database": null
+          }
+        },
+        {
+          "action": "delete",
+          "fields": null,
+          "policy": {
+            "request": null,
+            "database": null
+          }
+        }
+      ]
+    }
+  ],
+  "mappings": null,
+  "relationships": null
 },
     "Earth": {
   "source": {
     "object": "graphqldb.earth",
-<<<<<<< HEAD
-    "type": "table"
-=======
-    "type": null,
+    "type": "table",
     "parameters": null,
     "key-fields": null
->>>>>>> 59456c58
   },
   "graphql": {
     "enabled": true,
+    "operation": null,
     "type": {
       "singular": "Earth",
       "plural": "Earths"
@@ -320,6 +480,7 @@
   },
   "rest": {
     "enabled": false,
+    "path": null,
     "methods": []
   },
   "permissions": [
@@ -331,7 +492,12 @@
           "fields": {
             "exclude": [
               "*"
-            ]
+            ],
+            "include": null
+          },
+          "policy": {
+            "request": null,
+            "database": null
           }
         },
         {
@@ -344,6 +510,10 @@
               "id",
               "type"
             ]
+          },
+          "policy": {
+            "request": null,
+            "database": null
           }
         },
         {
@@ -355,10 +525,19 @@
             "include": [
               "id"
             ]
-          }
-        },
-        {
-          "action": "delete"
+          },
+          "policy": {
+            "request": null,
+            "database": null
+          }
+        },
+        {
+          "action": "delete",
+          "fields": null,
+          "policy": {
+            "request": null,
+            "database": null
+          }
         }
       ]
     },
@@ -366,34 +545,53 @@
       "role": "authenticated",
       "actions": [
         {
-          "action": "create"
-        },
-        {
-          "action": "read"
-        },
-        {
-          "action": "update"
-        },
-        {
-          "action": "delete"
-        }
-      ]
-    }
-  ]
+          "action": "create",
+          "fields": null,
+          "policy": {
+            "request": null,
+            "database": null
+          }
+        },
+        {
+          "action": "read",
+          "fields": null,
+          "policy": {
+            "request": null,
+            "database": null
+          }
+        },
+        {
+          "action": "update",
+          "fields": null,
+          "policy": {
+            "request": null,
+            "database": null
+          }
+        },
+        {
+          "action": "delete",
+          "fields": null,
+          "policy": {
+            "request": null,
+            "database": null
+          }
+        }
+      ]
+    }
+  ],
+  "mappings": null,
+  "relationships": null
 },
     "Sun": {
   "source": {
     "object": "graphqldb.sun",
-<<<<<<< HEAD
-    "type": "table"
-=======
-    "type": null,
+    "type": "table",
     "parameters": null,
     "key-fields": null
->>>>>>> 59456c58
   },
   "graphql": {
     "enabled": true,
+    "operation": null,
     "type": {
       "singular": "Sun",
       "plural": "Suns"
@@ -401,6 +599,7 @@
   },
   "rest": {
     "enabled": false,
+    "path": null,
     "methods": []
   },
   "permissions": [
@@ -416,20 +615,41 @@
             "include": [
               "*"
             ]
-          }
-        },
-        {
-          "action": "create"
-        },
-        {
-          "action": "update"
-        },
-        {
-          "action": "delete"
-        }
-      ]
-    }
-  ]
+          },
+          "policy": {
+            "request": null,
+            "database": null
+          }
+        },
+        {
+          "action": "create",
+          "fields": null,
+          "policy": {
+            "request": null,
+            "database": null
+          }
+        },
+        {
+          "action": "update",
+          "fields": null,
+          "policy": {
+            "request": null,
+            "database": null
+          }
+        },
+        {
+          "action": "delete",
+          "fields": null,
+          "policy": {
+            "request": null,
+            "database": null
+          }
+        }
+      ]
+    }
+  ],
+  "mappings": null,
+  "relationships": null
 }
   }
 }