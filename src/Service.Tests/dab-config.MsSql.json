{
  "$schema": "https://github.com/Azure/data-api-builder/releases/download/vmajor.minor.patch/dab.draft.schema.json",
  "data-source": {
    "database-type": "mssql",
    "connection-string": "Server=tcp:127.0.0.1,1433;Persist Security Info=False;User ID=sa;Password=REPLACEME;MultipleActiveResultSets=False;Connection Timeout=5;",
    "options": {
      "set-session-context": true
    }
  },
  "runtime": {
    "rest": {
      "enabled": true,
      "path": "/api",
      "request-body-strict": true
    },
    "graphql": {
      "enabled": true,
      "path": "/graphql",
      "allow-introspection": true
    },
    "host": {
      "cors": {
        "origins": [
          "http://localhost:5000"
        ],
        "allow-credentials": false
      },
      "authentication": {
        "provider": "StaticWebApps"
      },
      "mode": "development"
    }
  },
  "entities": {
    "Publisher": {
      "source": {
        "object": "publishers",
        "type": "table"
      },
      "graphql": {
        "enabled": true,
        "type": {
          "singular": "Publisher",
          "plural": "Publishers"
        }
      },
      "rest": {
        "enabled": true
      },
      "permissions": [
        {
          "role": "anonymous",
          "actions": [
            {
              "action": "read"
            }
          ]
        },
        {
          "role": "authenticated",
          "actions": [
            {
              "action": "create"
            },
            {
              "action": "read"
            },
            {
              "action": "update"
            },
            {
              "action": "delete"
            }
          ]
        },
        {
          "role": "policy_tester_01",
          "actions": [
            {
              "action": "read",
              "fields": {
                "exclude": [],
                "include": [
                  "*"
                ]
              },
              "policy": {
                "database": "@item.id eq 1940"
              }
            },
            {
              "action": "update",
              "fields": {
                "exclude": [],
                "include": [
                  "*"
                ]
              }
            },
            {
              "action": "create"
            },
            {
              "action": "delete"
            }
          ]
        },
        {
          "role": "policy_tester_02",
          "actions": [
            {
              "action": "read",
              "fields": {
                "exclude": [],
                "include": [
                  "*"
                ]
              },
              "policy": {
                "database": "@item.id ne 1940"
              }
            },
            {
              "action": "update",
              "fields": {
                "exclude": [],
                "include": [
                  "*"
                ]
              }
            },
            {
              "action": "create"
            },
            {
              "action": "delete"
            }
          ]
        },
        {
          "role": "policy_tester_03",
          "actions": [
            {
              "action": "read",
              "fields": {
                "exclude": [],
                "include": [
                  "*"
                ]
              },
              "policy": {
                "database": "@item.id ne 1940"
              }
            },
            {
              "action": "update",
              "fields": {
                "exclude": [],
                "include": [
                  "*"
                ]
              }
            },
            {
              "action": "create"
            },
            {
              "action": "delete"
            }
          ]
        },
        {
          "role": "policy_tester_04",
          "actions": [
            {
              "action": "read",
              "fields": {
                "exclude": [],
                "include": [
                  "*"
                ]
              },
              "policy": {
                "database": "@item.id eq 1940"
              }
            },
            {
              "action": "update",
              "fields": {
                "exclude": [],
                "include": [
                  "*"
                ]
              }
            },
            {
              "action": "create"
            },
            {
              "action": "delete"
            }
          ]
        },
        {
          "role": "policy_tester_06",
          "actions": [
            {
              "action": "read",
              "fields": {
                "exclude": [],
                "include": [
                  "*"
                ]
              },
              "policy": {
                "database": "@item.id eq 1940"
              }
            },
            {
              "action": "update",
              "fields": {
                "exclude": [],
                "include": [
                  "*"
                ]
              }
            },
            {
              "action": "create"
            },
            {
              "action": "delete"
            }
          ]
        },
        {
          "role": "database_policy_tester",
          "actions": [
            {
              "action": "create",
              "policy": {
                "database": "@item.name ne 'New publisher'"
              }
            },
            {
              "action": "update",
              "policy": {
                "database": "@item.id ne 1234"
              }
            },
            {
              "action": "read",
              "policy": {
                "database": "@item.id ne 1234 or @item.id gt 1940"
              }
            }
          ]
        }
      ],
      "relationships": {
        "books": {
          "cardinality": "many",
          "target.entity": "Book",
          "source.fields": [],
          "target.fields": [],
          "linking.source.fields": [],
          "linking.target.fields": []
        }
      }
    },
    "Stock": {
      "source": {
        "object": "stocks",
        "type": "table"
      },
      "graphql": {
        "enabled": true,
        "type": {
          "singular": "Stock",
          "plural": "Stocks"
        }
      },
      "rest": {
        "enabled": true,
        "path": "/commodities"
      },
      "permissions": [
        {
          "role": "anonymous",
          "actions": [
            {
              "action": "create"
            },
            {
              "action": "read"
            },
            {
              "action": "update"
            },
            {
              "action": "delete"
            }
          ]
        },
        {
          "role": "authenticated",
          "actions": [
            {
              "action": "create"
            },
            {
              "action": "read"
            },
            {
              "action": "update"
            },
            {
              "action": "delete"
            }
          ]
        },
        {
          "role": "TestNestedFilterFieldIsNull_ColumnForbidden",
          "actions": [
            {
              "action": "read"
            }
          ]
        },
        {
          "role": "TestNestedFilterFieldIsNull_EntityReadForbidden",
          "actions": [
            {
              "action": "read"
            }
          ]
        },
        {
          "role": "database_policy_tester",
          "actions": [
            {
              "action": "read"
            },
            {
              "action": "create",
              "policy": {
                "database": "@item.pieceid ne 6 and @item.piecesAvailable gt 0"
              }
            },
            {
              "action": "update",
              "policy": {
                "database": "@item.pieceid ne 1"
              }
            }
          ]
        },
        {
          "role": "test_role_with_noread",
          "actions": [
            {
              "action": "create"
            },
            {
              "action": "update"
            },
            {
              "action": "delete"
            }
          ]
        },
        {
          "role": "test_role_with_excluded_fields",
          "actions": [
            {
              "action": "read",
              "fields": {
                "exclude": [
                  "categoryName"
                ]
              }
            },
            {
              "action": "create"
            },
            {
              "action": "update"
            },
            {
              "action": "delete"
            }
          ]
        },
        {
          "role": "test_role_with_policy_excluded_fields",
          "actions": [
            {
              "action": "read",
              "fields": {
                "exclude": [
                  "categoryName"
                ]
              },
              "policy": {
                "database": "@item.piecesAvailable ne 0"
              }
            },
            {
              "action": "create"
            },
            {
              "action": "update"
            },
            {
              "action": "delete"
            }
          ]
        }
      ],
      "relationships": {
        "stocks_price": {
          "cardinality": "one",
          "target.entity": "stocks_price",
          "source.fields": [],
          "target.fields": [],
          "linking.source.fields": [],
          "linking.target.fields": []
        }
      }
    },
    "Book": {
      "source": {
        "object": "books",
        "type": "table"
      },
      "graphql": {
        "enabled": true,
        "type": {
          "singular": "book",
          "plural": "books"
        }
      },
      "rest": {
        "enabled": true
      },
      "permissions": [
        {
          "role": "anonymous",
          "actions": [
            {
              "action": "create"
            },
            {
              "action": "read"
            },
            {
              "action": "update"
            },
            {
              "action": "delete"
            }
          ]
        },
        {
          "role": "authenticated",
          "actions": [
            {
              "action": "create"
            },
            {
              "action": "read"
            },
            {
              "action": "update"
            },
            {
              "action": "delete"
            }
          ]
        },
        {
          "role": "policy_tester_01",
          "actions": [
            {
              "action": "read",
              "fields": {
                "exclude": [],
                "include": [
                  "*"
                ]
              },
              "policy": {
                "database": "@item.title eq 'Policy-Test-01'"
              }
            },
            {
              "action": "update",
              "fields": {
                "exclude": [],
                "include": [
                  "*"
                ]
              }
            },
            {
              "action": "create"
            },
            {
              "action": "delete"
            }
          ]
        },
        {
          "role": "policy_tester_02",
          "actions": [
            {
              "action": "read",
              "fields": {
                "exclude": [],
                "include": [
                  "*"
                ]
              },
              "policy": {
                "database": "@item.title ne 'Policy-Test-01'"
              }
            },
            {
              "action": "update",
              "fields": {
                "exclude": [],
                "include": [
                  "*"
                ]
              }
            },
            {
              "action": "create"
            },
            {
              "action": "delete"
            }
          ]
        },
        {
          "role": "policy_tester_03",
          "actions": [
            {
              "action": "read",
              "fields": {
                "exclude": [],
                "include": [
                  "*"
                ]
              },
              "policy": {
                "database": "@item.title eq 'Policy-Test-01'"
              }
            },
            {
              "action": "update",
              "fields": {
                "exclude": [],
                "include": [
                  "*"
                ]
              }
            },
            {
              "action": "create"
            },
            {
              "action": "delete"
            }
          ]
        },
        {
          "role": "policy_tester_04",
          "actions": [
            {
              "action": "read",
              "fields": {
                "exclude": [],
                "include": [
                  "*"
                ]
              },
              "policy": {
                "database": "@item.title ne 'Policy-Test-01'"
              }
            },
            {
              "action": "update",
              "fields": {
                "exclude": [],
                "include": [
                  "*"
                ]
              }
            },
            {
              "action": "create"
            },
            {
              "action": "delete"
            }
          ]
        },
        {
          "role": "policy_tester_05",
          "actions": [
            {
              "action": "read",
              "fields": {
                "exclude": [],
                "include": [
                  "*"
                ]
              },
              "policy": {
                "database": "@item.id ne 9"
              }
            },
            {
              "action": "update",
              "fields": {
                "exclude": [],
                "include": [
                  "*"
                ]
              }
            },
            {
              "action": "create"
            },
            {
              "action": "delete"
            }
          ]
        },
        {
          "role": "policy_tester_06",
          "actions": [
            {
              "action": "read",
              "fields": {
                "exclude": [],
                "include": [
                  "*"
                ]
              },
              "policy": {
                "database": "@item.id ne 10"
              }
            },
            {
              "action": "create"
            },
            {
              "action": "delete"
            },
            {
              "action": "update",
              "fields": {
                "exclude": [],
                "include": [
                  "*"
                ]
              }
            }
          ]
        },
        {
          "role": "policy_tester_07",
          "actions": [
            {
              "action": "delete",
              "fields": {
                "exclude": [],
                "include": [
                  "*"
                ]
              },
              "policy": {
                "database": "@item.id ne 9"
              }
            },
            {
              "action": "read",
              "fields": {
                "exclude": [],
                "include": [
                  "*"
                ]
              }
            },
            {
              "action": "update",
              "fields": {
                "exclude": [],
                "include": [
                  "*"
                ]
              },
              "policy": {
                "database": "@item.id ne 9"
              }
            },
            {
              "action": "create"
            }
          ]
        },
        {
          "role": "policy_tester_08",
          "actions": [
            {
              "action": "read",
              "fields": {
                "exclude": [],
                "include": [
                  "*"
                ]
              }
            },
            {
              "action": "delete",
              "fields": {
                "exclude": [],
                "include": [
                  "*"
                ]
              },
              "policy": {
                "database": "@item.id eq 9"
              }
            },
            {
              "action": "update",
              "fields": {
                "exclude": [],
                "include": [
                  "*"
                ]
              },
              "policy": {
                "database": "@item.id eq 9"
              }
            },
            {
              "action": "create"
            }
          ]
        },
        {
          "role": "test_role_with_noread",
          "actions": [
            {
              "action": "create"
            },
            {
              "action": "update"
            },
            {
              "action": "delete"
            }
          ]
        },
        {
          "role": "test_role_with_excluded_fields",
          "actions": [
            {
              "action": "read",
              "fields": {
                "exclude": [
                  "publisher_id"
                ]
              }
            },
            {
              "action": "create"
            },
            {
              "action": "update"
            },
            {
              "action": "delete"
            }
          ]
        },
        {
          "role": "test_role_with_policy_excluded_fields",
          "actions": [
            {
              "action": "read",
              "fields": {
                "exclude": [
                  "publisher_id"
                ]
              },
              "policy": {
                "database": "@item.title ne 'Test'"
              }
            },
            {
              "action": "create"
            },
            {
              "action": "update"
            },
            {
              "action": "delete"
            }
          ]
        }
      ],
      "mappings": {
        "id": "id",
        "title": "title"
      },
      "relationships": {
        "publishers": {
          "cardinality": "one",
          "target.entity": "Publisher",
          "source.fields": [],
          "target.fields": [],
          "linking.source.fields": [],
          "linking.target.fields": []
        },
        "websiteplacement": {
          "cardinality": "one",
          "target.entity": "BookWebsitePlacement",
          "source.fields": [],
          "target.fields": [],
          "linking.source.fields": [],
          "linking.target.fields": []
        },
        "reviews": {
          "cardinality": "many",
          "target.entity": "Review",
          "source.fields": [],
          "target.fields": [],
          "linking.source.fields": [],
          "linking.target.fields": []
        },
        "authors": {
          "cardinality": "many",
          "target.entity": "Author",
          "source.fields": [],
          "target.fields": [],
          "linking.object": "book_author_link",
          "linking.source.fields": [
            "book_id"
          ],
          "linking.target.fields": [
            "author_id"
          ]
        }
      }
    },
    "BookWebsitePlacement": {
      "source": {
        "object": "book_website_placements",
        "type": "table"
      },
      "graphql": {
        "enabled": true,
        "type": {
          "singular": "BookWebsitePlacement",
          "plural": "BookWebsitePlacements"
        }
      },
      "rest": {
        "enabled": true
      },
      "permissions": [
        {
          "role": "anonymous",
          "actions": [
            {
              "action": "read"
            }
          ]
        },
        {
          "role": "authenticated",
          "actions": [
            {
              "action": "delete",
              "fields": {
                "exclude": [],
                "include": [
                  "*"
                ]
              },
              "policy": {
                "database": "@claims.userId eq @item.id"
              }
            },
            {
              "action": "create"
            },
            {
              "action": "update"
            }
          ]
        }
      ],
      "relationships": {
        "books": {
          "cardinality": "one",
          "target.entity": "Book",
          "source.fields": [],
          "target.fields": [],
          "linking.source.fields": [],
          "linking.target.fields": []
        }
      }
    },
    "Author": {
      "source": {
        "object": "authors",
        "type": "table"
      },
      "graphql": {
        "enabled": true,
        "type": {
          "singular": "Author",
          "plural": "Authors"
        }
      },
      "rest": {
        "enabled": true
      },
      "permissions": [
        {
          "role": "anonymous",
          "actions": [
            {
              "action": "read"
            }
          ]
        },
        {
          "role": "authenticated",
          "actions": [
            {
              "action": "create"
            },
            {
              "action": "read"
            },
            {
              "action": "update"
            },
            {
              "action": "delete"
            }
          ]
        }
      ],
      "relationships": {
        "books": {
          "cardinality": "many",
          "target.entity": "Book",
          "source.fields": [],
          "target.fields": [],
          "linking.object": "book_author_link",
          "linking.source.fields": [],
          "linking.target.fields": []
        }
      }
    },
    "Revenue": {
      "source": {
        "object": "revenues",
        "type": "table"
      },
      "graphql": {
        "enabled": true,
        "type": {
          "singular": "Revenue",
          "plural": "Revenues"
        }
      },
      "rest": {
        "enabled": true
      },
      "permissions": [
        {
          "role": "anonymous",
          "actions": [
            {
              "action": "*"
            }
          ]
        },
        {
          "role": "database_policy_tester",
          "actions": [
            {
              "action": "create",
              "policy": {
                "database": "@item.revenue gt 1000"
              }
            }
          ]
        }
      ]
    },
    "Review": {
      "source": {
        "object": "reviews",
        "type": "table"
      },
      "graphql": {
        "enabled": true,
        "type": {
          "singular": "review",
          "plural": "reviews"
        }
      },
      "rest": {
        "enabled": true
      },
      "permissions": [
        {
          "role": "anonymous",
          "actions": [
            {
              "action": "create"
            },
            {
              "action": "read"
            },
            {
              "action": "update"
            }
          ]
        },
        {
          "role": "authenticated",
          "actions": [
            {
              "action": "create"
            },
            {
              "action": "read"
            },
            {
              "action": "update"
            },
            {
              "action": "delete"
            }
          ]
        }
      ],
      "relationships": {
        "books": {
          "cardinality": "one",
          "target.entity": "Book",
          "source.fields": [],
          "target.fields": [],
          "linking.source.fields": [],
          "linking.target.fields": []
        }
      }
    },
    "Comic": {
      "source": {
        "object": "comics",
        "type": "table"
      },
      "graphql": {
        "enabled": true,
        "type": {
          "singular": "Comic",
          "plural": "Comics"
        }
      },
      "rest": {
        "enabled": true
      },
      "permissions": [
        {
          "role": "anonymous",
          "actions": [
            {
              "action": "create"
            },
            {
              "action": "read"
            },
            {
              "action": "update"
            }
          ]
        },
        {
          "role": "authenticated",
          "actions": [
            {
              "action": "create"
            },
            {
              "action": "read"
            },
            {
              "action": "update"
            },
            {
              "action": "delete"
            }
          ]
        },
        {
          "role": "TestNestedFilterManyOne_ColumnForbidden",
          "actions": [
            {
              "action": "read"
            }
          ]
        },
        {
          "role": "TestNestedFilterManyOne_EntityReadForbidden",
          "actions": [
            {
              "action": "read"
            }
          ]
        },
        {
          "role": "TestNestedFilterOneMany_ColumnForbidden",
          "actions": [
            {
              "action": "read",
              "fields": {
                "exclude": [
                  "categoryName"
                ]
              }
            }
          ]
        },
        {
          "role": "TestNestedFilterOneMany_EntityReadForbidden",
          "actions": [
            {
              "action": "create"
            },
            {
              "action": "update"
            },
            {
              "action": "delete"
            }
          ]
        }
      ],
      "relationships": {
        "myseries": {
          "cardinality": "one",
          "target.entity": "series",
          "source.fields": [],
          "target.fields": [],
          "linking.source.fields": [],
          "linking.target.fields": []
        }
      }
    },
    "Broker": {
      "source": {
        "object": "brokers",
        "type": "table"
      },
      "graphql": {
        "enabled": false,
        "type": {
          "singular": "Broker",
          "plural": "Brokers"
        }
      },
      "rest": {
        "enabled": true
      },
      "permissions": [
        {
          "role": "anonymous",
          "actions": [
            {
              "action": "read"
            }
          ]
        },
        {
          "role": "authenticated",
          "actions": [
            {
              "action": "create"
            },
            {
              "action": "update"
            },
            {
              "action": "read"
            },
            {
              "action": "delete"
            }
          ]
        }
      ]
    },
    "WebsiteUser": {
      "source": {
        "object": "website_users",
        "type": "table"
      },
      "graphql": {
        "enabled": true,
        "type": {
          "singular": "websiteUser",
          "plural": "websiteUsers"
        }
      },
      "rest": {
        "enabled": false
      },
      "permissions": [
        {
          "role": "anonymous",
          "actions": [
            {
              "action": "create"
            },
            {
              "action": "read"
            },
            {
              "action": "delete"
            },
            {
              "action": "update"
            }
          ]
        },
        {
          "role": "authenticated",
          "actions": [
            {
              "action": "create"
            },
            {
              "action": "read"
            },
            {
              "action": "delete"
            },
            {
              "action": "update"
            }
          ]
        }
      ]
    },
    "SupportedType": {
      "source": {
        "object": "type_table",
        "type": "table"
      },
      "graphql": {
        "enabled": true,
        "type": {
          "singular": "SupportedType",
          "plural": "SupportedTypes"
        }
      },
      "rest": {
        "enabled": true
      },
      "permissions": [
        {
          "role": "anonymous",
          "actions": [
            {
              "action": "create"
            },
            {
              "action": "read"
            },
            {
              "action": "delete"
            },
            {
              "action": "update"
            }
          ]
        },
        {
          "role": "authenticated",
          "actions": [
            {
              "action": "create"
            },
            {
              "action": "read"
            },
            {
              "action": "delete"
            },
            {
              "action": "update"
            }
          ]
        }
      ],
      "mappings": {
        "id": "typeid"
      }
    },
    "stocks_price": {
      "source": {
        "object": "stocks_price",
        "type": "table"
      },
      "graphql": {
        "enabled": true,
        "type": {
          "singular": "stocks_price",
          "plural": "stocks_prices"
        }
      },
      "rest": {
        "enabled": true
      },
      "permissions": [
        {
          "role": "anonymous",
          "actions": [
            {
              "action": "read"
            }
          ]
        },
        {
          "role": "authenticated",
          "actions": [
            {
              "action": "create"
            },
            {
              "action": "read"
            },
            {
              "action": "update"
            },
            {
              "action": "delete"
            }
          ]
        },
        {
          "role": "TestNestedFilterFieldIsNull_ColumnForbidden",
          "actions": [
            {
              "action": "read",
              "fields": {
                "exclude": [
                  "price"
                ]
              }
            }
          ]
        },
        {
          "role": "TestNestedFilterFieldIsNull_EntityReadForbidden",
          "actions": [
            {
              "action": "create"
            }
          ]
        }
      ]
    },
    "Tree": {
      "source": {
        "object": "trees",
        "type": "table"
      },
      "graphql": {
        "enabled": false,
        "type": {
          "singular": "Tree",
          "plural": "Trees"
        }
      },
      "rest": {
        "enabled": true
      },
      "permissions": [
        {
          "role": "anonymous",
          "actions": [
            {
              "action": "create"
            },
            {
              "action": "read"
            },
            {
              "action": "update"
            },
            {
              "action": "delete"
            }
          ]
        },
        {
          "role": "authenticated",
          "actions": [
            {
              "action": "create"
            },
            {
              "action": "read"
            },
            {
              "action": "update"
            },
            {
              "action": "delete"
            }
          ]
        }
      ],
      "mappings": {
        "species": "Scientific Name",
        "region": "United State's Region"
      }
    },
    "Shrub": {
      "source": {
        "object": "trees",
        "type": "table"
      },
      "graphql": {
        "enabled": true,
        "type": {
          "singular": "Shrub",
          "plural": "Shrubs"
        }
      },
      "rest": {
        "enabled": true,
        "path": "/plants"
      },
      "permissions": [
        {
          "role": "anonymous",
          "actions": [
            {
              "action": "create"
            },
            {
              "action": "read"
            },
            {
              "action": "update"
            },
            {
              "action": "delete"
            }
          ]
        },
        {
          "role": "authenticated",
          "actions": [
            {
              "action": "create"
            },
            {
              "action": "read"
            },
            {
              "action": "update"
            },
            {
              "action": "delete"
            }
          ]
        }
      ],
      "mappings": {
        "species": "fancyName"
      }
    },
    "Fungus": {
      "source": {
        "object": "fungi",
        "type": "table"
      },
      "graphql": {
        "enabled": true,
        "type": {
          "singular": "fungus",
          "plural": "fungi"
        }
      },
      "rest": {
        "enabled": true
      },
      "permissions": [
        {
          "role": "anonymous",
          "actions": [
            {
              "action": "create"
            },
            {
              "action": "read"
            },
            {
              "action": "update"
            },
            {
              "action": "delete"
            }
          ]
        },
        {
          "role": "authenticated",
          "actions": [
            {
              "action": "create"
            },
            {
              "action": "read"
            },
            {
              "action": "update"
            },
            {
              "action": "delete"
            }
          ]
        },
        {
          "role": "policy_tester_01",
          "actions": [
            {
              "action": "read",
              "fields": {
                "exclude": [],
                "include": [
                  "*"
                ]
              },
              "policy": {
                "database": "@item.region ne 'northeast'"
              }
            }
          ]
        }
      ],
      "mappings": {
        "spores": "hazards"
      }
    },
    "books_view_all": {
      "source": {
        "object": "books_view_all",
        "type": "view",
        "key-fields": [
          "id"
        ]
      },
      "graphql": {
        "enabled": true,
        "type": {
          "singular": "books_view_all",
          "plural": "books_view_alls"
        }
      },
      "rest": {
        "enabled": true
      },
      "permissions": [
        {
          "role": "anonymous",
          "actions": [
            {
              "action": "*"
            }
          ]
        },
        {
          "role": "authenticated",
          "actions": [
            {
              "action": "create"
            },
            {
              "action": "read"
            },
            {
              "action": "update"
            },
            {
              "action": "delete"
            }
          ]
        }
      ]
    },
    "books_view_with_mapping": {
      "source": {
        "object": "books_view_with_mapping",
        "type": "view",
        "key-fields": [
          "id"
        ]
      },
      "graphql": {
        "enabled": true,
        "type": {
          "singular": "books_view_with_mapping",
          "plural": "books_view_with_mappings"
        }
      },
      "rest": {
        "enabled": true
      },
      "permissions": [
        {
          "role": "anonymous",
          "actions": [
            {
              "action": "*"
            }
          ]
        }
      ],
      "mappings": {
        "id": "book_id"
      }
    },
    "stocks_view_selected": {
      "source": {
        "object": "stocks_view_selected",
        "type": "view",
        "key-fields": [
          "categoryid",
          "pieceid"
        ]
      },
      "graphql": {
        "enabled": true,
        "type": {
          "singular": "stocks_view_selected",
          "plural": "stocks_view_selecteds"
        }
      },
      "rest": {
        "enabled": true
      },
      "permissions": [
        {
          "role": "anonymous",
          "actions": [
            {
              "action": "*"
            }
          ]
        },
        {
          "role": "authenticated",
          "actions": [
            {
              "action": "create"
            },
            {
              "action": "read"
            },
            {
              "action": "update"
            },
            {
              "action": "delete"
            }
          ]
        }
      ]
    },
    "books_publishers_view_composite": {
      "source": {
        "object": "books_publishers_view_composite",
        "type": "view",
        "key-fields": [
          "id",
          "pub_id"
        ]
      },
      "graphql": {
        "enabled": true,
        "type": {
          "singular": "books_publishers_view_composite",
          "plural": "books_publishers_view_composites"
        }
      },
      "rest": {
        "enabled": true
      },
      "permissions": [
        {
          "role": "anonymous",
          "actions": [
            {
              "action": "*"
            }
          ]
        },
        {
          "role": "authenticated",
          "actions": [
            {
              "action": "create"
            },
            {
              "action": "read"
            },
            {
              "action": "update"
            },
            {
              "action": "delete"
            }
          ]
        }
      ]
    },
    "books_publishers_view_composite_insertable": {
      "source": {
        "object": "books_publishers_view_composite_insertable",
        "type": "view",
        "key-fields": [
          "id",
          "publisher_id"
        ]
      },
      "graphql": {
        "enabled": true,
        "type": {
          "singular": "books_publishers_view_composite_insertable",
          "plural": "books_publishers_view_composite_insertables"
        }
      },
      "rest": {
        "enabled": true
      },
      "permissions": [
        {
          "role": "anonymous",
          "actions": [
            {
              "action": "*"
            }
          ]
        }
      ]
    },
    "Empty": {
      "source": {
        "object": "empty_table",
        "type": "table"
      },
      "graphql": {
        "enabled": true,
        "type": {
          "singular": "Empty",
          "plural": "Empties"
        }
      },
      "rest": {
        "enabled": true
      },
      "permissions": [
        {
          "role": "authenticated",
          "actions": [
            {
              "action": "create"
            },
            {
              "action": "read"
            },
            {
              "action": "update"
            },
            {
              "action": "delete"
            }
          ]
        },
        {
          "role": "anonymous",
          "actions": [
            {
              "action": "read"
            }
          ]
        }
      ]
    },
    "Notebook": {
      "source": {
        "object": "notebooks",
        "type": "table"
      },
      "graphql": {
        "enabled": true,
        "type": {
          "singular": "Notebook",
          "plural": "Notebooks"
        }
      },
      "rest": {
        "enabled": true
      },
      "permissions": [
        {
          "role": "anonymous",
          "actions": [
            {
              "action": "create"
            },
            {
              "action": "update"
            },
            {
              "action": "delete"
            },
            {
              "action": "read",
              "fields": {
                "exclude": [],
                "include": [
                  "*"
                ]
              },
              "policy": {
                "database": "@item ne 1"
              }
            }
          ]
        }
      ]
    },
    "Journal": {
      "source": {
        "object": "journals",
        "type": "table"
      },
      "graphql": {
        "enabled": true,
        "type": {
          "singular": "Journal",
          "plural": "Journals"
        }
      },
      "rest": {
        "enabled": true
      },
      "permissions": [
        {
          "role": "policy_tester_noupdate",
          "actions": [
            {
              "action": "read",
              "fields": {
                "exclude": [],
                "include": [
                  "*"
                ]
              }
            },
            {
              "action": "update",
              "fields": {
                "exclude": [],
                "include": [
                  "*"
                ]
              },
              "policy": {
                "database": "@item.id ne 1"
              }
            },
            {
              "action": "create"
            },
            {
              "action": "delete"
            }
          ]
        },
        {
          "role": "policy_tester_update_noread",
          "actions": [
            {
              "action": "delete",
              "fields": {
                "exclude": [],
                "include": [
                  "*"
                ]
              },
              "policy": {
                "database": "@item.id eq 1"
              }
            },
            {
              "action": "read",
              "fields": {
                "exclude": [
                  "*"
                ]
              }
            },
            {
              "action": "update",
              "fields": {
                "exclude": [],
                "include": [
                  "*"
                ]
              },
              "policy": {
                "database": "@item.id eq 1"
              }
            },
            {
              "action": "create"
            }
          ]
        },
        {
          "role": "authorizationHandlerTester",
          "actions": [
            {
              "action": "read"
            }
          ]
        }
      ]
    },
    "ArtOfWar": {
      "source": {
        "object": "aow",
        "type": "table"
      },
      "graphql": {
        "enabled": false,
        "type": {
          "singular": "ArtOfWar",
          "plural": "ArtOfWars"
        }
      },
      "rest": {
        "enabled": true
      },
      "permissions": [
        {
          "role": "anonymous",
          "actions": [
            {
              "action": "*"
            }
          ]
        },
        {
          "role": "authenticated",
          "actions": [
            {
              "action": "*"
            }
          ]
        }
      ],
      "mappings": {
        "DetailAssessmentAndPlanning": "始計",
        "WagingWar": "作戰",
        "StrategicAttack": "謀攻",
        "NoteNum": "┬─┬ノ( º _ ºノ)"
      }
    },
    "series": {
      "source": {
        "object": "series",
        "type": "table"
      },
      "graphql": {
        "enabled": true,
        "type": {
          "singular": "series",
          "plural": "series"
        }
      },
      "rest": {
        "enabled": true
      },
      "permissions": [
        {
          "role": "anonymous",
          "actions": [
            {
              "action": "*"
            }
          ]
        },
        {
          "role": "TestNestedFilterManyOne_ColumnForbidden",
          "actions": [
            {
              "action": "read",
              "fields": {
                "exclude": [
                  "name"
                ]
              }
            }
          ]
        },
        {
          "role": "TestNestedFilterManyOne_EntityReadForbidden",
          "actions": [
            {
              "action": "create"
            },
            {
              "action": "update"
            },
            {
              "action": "delete"
            }
          ]
        },
        {
          "role": "TestNestedFilterOneMany_ColumnForbidden",
          "actions": [
            {
              "action": "read"
            }
          ]
        },
        {
          "role": "TestNestedFilterOneMany_EntityReadForbidden",
          "actions": [
            {
              "action": "read"
            }
          ]
        }
      ],
      "relationships": {
        "comics": {
          "cardinality": "many",
          "target.entity": "Comic",
          "source.fields": [],
          "target.fields": [],
          "linking.source.fields": [],
          "linking.target.fields": []
        }
      }
    },
    "Sales": {
      "source": {
        "object": "sales",
        "type": "table"
      },
      "graphql": {
        "enabled": true,
        "type": {
          "singular": "Sales",
          "plural": "Sales"
        }
      },
      "rest": {
        "enabled": true
      },
      "permissions": [
        {
          "role": "anonymous",
          "actions": [
            {
              "action": "*"
            }
          ]
        },
        {
          "role": "authenticated",
          "actions": [
            {
              "action": "*"
            }
          ]
        }
      ]
    },
    "User_NonAutogenRelationshipColumn": {
      "source": {
        "object": "users",
        "type": "table"
      },
      "graphql": {
        "enabled": true,
        "type": {
          "singular": "User_NonAutogenRelationshipColumn",
          "plural": "User_NonAutogenRelationshipColumns"
        }
      },
      "rest": {
        "enabled": true
      },
      "permissions": [
        {
          "role": "anonymous",
          "actions": [
            {
              "action": "*"
            }
          ]
        }
      ],
      "relationships": {
        "UserProfile_NonAutogenRelationshipColumn": {
          "cardinality": "one",
          "target.entity": "UserProfile_NonAutogenRelationshipColumn",
          "source.fields": [
            "username"
          ],
          "target.fields": [
            "username"
          ],
          "linking.source.fields": [],
          "linking.target.fields": []
        }
      }
    },
    "UserProfile_NonAutogenRelationshipColumn": {
      "source": {
        "object": "user_profiles",
        "type": "table"
      },
      "graphql": {
        "enabled": true,
        "type": {
          "singular": "UserProfile_NonAutogenRelationshipColumn",
          "plural": "UserProfile_NonAutogenRelationshipColumns"
        }
      },
      "rest": {
        "enabled": true
      },
      "permissions": [
        {
          "role": "anonymous",
          "actions": [
            {
              "action": "*"
            }
          ]
        }
      ]
    },
    "User_AutogenRelationshipColumn": {
      "source": {
        "object": "users",
        "type": "table"
      },
      "graphql": {
        "enabled": true,
        "type": {
          "singular": "User_AutogenRelationshipColumn",
          "plural": "User_AutogenRelationshipColumns"
        }
      },
      "rest": {
        "enabled": true
      },
      "permissions": [
        {
          "role": "anonymous",
          "actions": [
            {
              "action": "*"
            }
          ]
        }
      ],
      "relationships": {
        "UserProfile_AutogenRelationshipColumn": {
          "cardinality": "one",
          "target.entity": "UserProfile_AutogenRelationshipColumn",
          "source.fields": [
            "userid"
          ],
          "target.fields": [
            "profileid"
          ],
          "linking.source.fields": [],
          "linking.target.fields": []
        }
      }
    },
    "UserProfile_AutogenRelationshipColumn": {
      "source": {
        "object": "user_profiles",
        "type": "table"
      },
      "graphql": {
        "enabled": true,
        "type": {
          "singular": "UserProfile_AutogenRelationshipColumn",
          "plural": "UserProfile_AutogenRelationshipColumns"
        }
      },
      "rest": {
        "enabled": true
      },
      "permissions": [
        {
          "role": "anonymous",
          "actions": [
            {
              "action": "*"
            }
          ]
        }
      ]
    },
    "User_AutogenToNonAutogenRelationshipColumn": {
      "source": {
        "object": "users",
        "type": "table"
      },
      "graphql": {
        "enabled": true,
        "type": {
          "singular": "User_AutogenToNonAutogenRelationshipColumn",
          "plural": "User_AutogenToNonAutogenRelationshipColumns"
        }
      },
      "rest": {
        "enabled": true
      },
      "permissions": [
        {
          "role": "anonymous",
          "actions": [
            {
              "action": "*"
            }
          ]
        }
      ],
      "relationships": {
        "UserProfile_AutogenToNonAutogenRelationshipColumn": {
          "cardinality": "one",
          "target.entity": "UserProfile_NonAutogenToAutogenRelationshipColumn",
          "source.fields": [
            "userid",
            "username"
          ],
          "target.fields": [
            "userid",
            "username"
          ],
          "linking.source.fields": [],
          "linking.target.fields": []
        }
      }
    },
    "UserProfile_NonAutogenToAutogenRelationshipColumn": {
      "source": {
        "object": "user_profiles",
        "type": "table"
      },
      "graphql": {
        "enabled": true,
        "type": {
          "singular": "UserProfile_NonAutogenToAutogenRelationshipColumn",
          "plural": "UserProfile_NonAutogenToAutogenRelationshipColumns"
        }
      },
      "rest": {
        "enabled": true
      },
      "permissions": [
        {
          "role": "anonymous",
          "actions": [
            {
              "action": "*"
            }
          ]
        }
      ]
    },
    "GetBooks": {
      "source": {
        "object": "get_books",
        "type": "stored-procedure"
      },
      "graphql": {
        "enabled": true,
        "operation": "query",
        "type": {
          "singular": "GetBooks",
          "plural": "GetBooks"
        }
      },
      "rest": {
        "enabled": true,
        "methods": [
          "get"
        ]
      },
      "permissions": [
        {
          "role": "anonymous",
          "actions": [
            {
              "action": "execute"
            }
          ]
        },
        {
          "role": "authenticated",
          "actions": [
            {
              "action": "execute"
            }
          ]
        }
      ]
    },
    "GetBook": {
      "source": {
        "object": "get_book_by_id",
        "type": "stored-procedure"
      },
      "graphql": {
        "enabled": false,
        "operation": "mutation",
        "type": {
          "singular": "GetBook",
          "plural": "GetBooks"
        }
      },
      "rest": {
        "enabled": true,
        "methods": [
          "get"
        ]
      },
      "permissions": [
        {
          "role": "anonymous",
          "actions": [
            {
              "action": "execute"
            }
          ]
        },
        {
          "role": "authenticated",
          "actions": [
            {
              "action": "execute"
            }
          ]
        }
      ]
    },
    "GetPublisher": {
      "source": {
        "object": "get_publisher_by_id",
        "type": "stored-procedure"
      },
      "graphql": {
        "enabled": true,
        "operation": "query",
        "type": {
          "singular": "GetPublisher",
          "plural": "GetPublishers"
        }
      },
      "rest": {
        "enabled": true,
        "methods": [
          "get"
        ]
      },
      "permissions": [
        {
          "role": "anonymous",
          "actions": [
            {
              "action": "execute"
            }
          ]
        },
        {
          "role": "authenticated",
          "actions": [
            {
              "action": "execute"
            }
          ]
        }
      ]
    },
    "InsertBook": {
      "source": {
        "object": "insert_book",
        "type": "stored-procedure",
        "parameters": {
          "title": "randomX",
          "publisher_id": 1234
        }
      },
      "graphql": {
        "enabled": true,
        "operation": "mutation",
        "type": {
          "singular": "InsertBook",
          "plural": "InsertBooks"
        }
      },
      "rest": {
        "enabled": true,
        "methods": [
          "post"
        ]
      },
      "permissions": [
        {
          "role": "anonymous",
          "actions": [
            {
              "action": "execute"
            }
          ]
        },
        {
          "role": "authenticated",
          "actions": [
            {
              "action": "execute"
            }
          ]
        }
      ]
    },
    "CountBooks": {
      "source": {
        "object": "count_books",
        "type": "stored-procedure"
      },
      "graphql": {
        "enabled": true,
        "operation": "mutation",
        "type": {
          "singular": "CountBooks",
          "plural": "CountBooks"
        }
      },
      "rest": {
        "enabled": true,
        "methods": [
          "get"
        ]
      },
      "permissions": [
        {
          "role": "anonymous",
          "actions": [
            {
              "action": "execute"
            }
          ]
        },
        {
          "role": "authenticated",
          "actions": [
            {
              "action": "execute"
            }
          ]
        }
      ]
    },
    "DeleteLastInsertedBook": {
      "source": {
        "object": "delete_last_inserted_book",
        "type": "stored-procedure"
      },
      "graphql": {
        "enabled": true,
        "operation": "mutation",
        "type": {
          "singular": "DeleteLastInsertedBook",
          "plural": "DeleteLastInsertedBooks"
        }
      },
      "rest": {
        "enabled": true,
        "methods": [
          "post"
        ]
      },
      "permissions": [
        {
          "role": "anonymous",
          "actions": [
            {
              "action": "execute"
            }
          ]
        },
        {
          "role": "authenticated",
          "actions": [
            {
              "action": "execute"
            }
          ]
        }
      ]
    },
    "UpdateBookTitle": {
      "source": {
        "object": "update_book_title",
        "type": "stored-procedure",
        "parameters": {
          "id": 1,
          "title": "Testing Tonight"
        }
      },
      "graphql": {
        "enabled": true,
        "operation": "mutation",
        "type": {
          "singular": "UpdateBookTitle",
          "plural": "UpdateBookTitles"
        }
      },
      "rest": {
        "enabled": true,
        "methods": [
          "post"
        ]
      },
      "permissions": [
        {
          "role": "anonymous",
          "actions": [
            {
              "action": "execute"
            }
          ]
        },
        {
          "role": "authenticated",
          "actions": [
            {
              "action": "execute"
            }
          ]
        }
      ]
    },
    "GetAuthorsHistoryByFirstName": {
      "source": {
        "object": "get_authors_history_by_first_name",
        "type": "stored-procedure",
        "parameters": {
          "firstName": "Aaron"
        }
      },
      "graphql": {
        "enabled": true,
        "operation": "mutation",
        "type": {
          "singular": "SearchAuthorByFirstName",
          "plural": "SearchAuthorByFirstNames"
        }
      },
      "rest": {
        "enabled": true,
        "methods": [
          "get"
        ]
      },
      "permissions": [
        {
          "role": "anonymous",
          "actions": [
            {
              "action": "execute"
            }
          ]
        },
        {
          "role": "authenticated",
          "actions": [
            {
              "action": "execute"
            }
          ]
        }
      ]
    },
    "InsertAndDisplayAllBooksUnderGivenPublisher": {
      "source": {
        "object": "insert_and_display_all_books_for_given_publisher",
        "type": "stored-procedure",
        "parameters": {
          "title": "MyTitle",
          "publisher_name": "MyPublisher"
        }
      },
      "graphql": {
        "enabled": true,
        "operation": "mutation",
        "type": {
          "singular": "InsertAndDisplayAllBooksUnderGivenPublisher",
          "plural": "InsertAndDisplayAllBooksUnderGivenPublishers"
        }
      },
      "rest": {
        "enabled": true,
        "methods": [
          "post"
        ]
      },
      "permissions": [
        {
          "role": "anonymous",
          "actions": [
            {
              "action": "execute"
            }
          ]
        },
        {
          "role": "authenticated",
          "actions": [
            {
              "action": "execute"
            }
          ]
        }
      ]
    },
    "GQLmappings": {
      "source": {
        "object": "GQLmappings",
        "type": "table"
      },
      "graphql": {
        "enabled": true,
        "type": {
          "singular": "GQLmappings",
          "plural": "GQLmappings"
        }
      },
      "rest": {
        "enabled": true
      },
      "permissions": [
        {
          "role": "anonymous",
          "actions": [
            {
              "action": "*"
            }
          ]
        },
        {
          "role": "authenticated",
          "actions": [
            {
              "action": "*"
            }
          ]
        }
      ],
      "mappings": {
        "__column1": "column1",
        "__column2": "column2"
      }
    },
    "Bookmarks": {
      "source": {
        "object": "bookmarks",
        "type": "table"
      },
      "graphql": {
        "enabled": true,
        "type": {
          "singular": "Bookmarks",
          "plural": "Bookmarks"
        }
      },
      "rest": {
        "enabled": true
      },
      "permissions": [
        {
          "role": "anonymous",
          "actions": [
            {
              "action": "*"
            }
          ]
        },
        {
          "role": "authenticated",
          "actions": [
            {
              "action": "*"
            }
          ]
        }
      ]
    },
    "MappedBookmarks": {
      "source": {
        "object": "mappedbookmarks",
        "type": "table"
      },
      "graphql": {
        "enabled": true,
        "type": {
          "singular": "MappedBookmarks",
          "plural": "MappedBookmarks"
        }
      },
      "rest": {
        "enabled": true
      },
      "permissions": [
        {
          "role": "anonymous",
          "actions": [
            {
              "action": "*"
            }
          ]
        },
        {
          "role": "authenticated",
          "actions": [
            {
              "action": "*"
            }
          ]
        }
      ],
      "mappings": {
        "id": "bkid",
        "bkname": "name"
      }
    },
    "FteData": {
      "source": {
        "object": "fte_data",
        "type": "table"
      },
      "graphql": {
        "enabled": true,
        "type": {
          "singular": "FteData",
          "plural": "FteData"
        }
      },
      "rest": {
        "enabled": true
      },
      "permissions": [
        {
          "role": "anonymous",
          "actions": [
            {
              "action": "*"
            }
          ]
        }
      ]
    },
    "InternData": {
      "source": {
        "object": "intern_data",
        "type": "table"
      },
      "graphql": {
        "enabled": true,
        "type": {
          "singular": "InternData",
          "plural": "InternData"
        }
      },
      "rest": {
        "enabled": true
      },
      "permissions": [
        {
          "role": "anonymous",
          "actions": [
            {
              "action": "*"
            }
          ]
        }
      ]
    },
    "BooksSold": {
      "source": {
        "object": "books_sold",
        "type": "table"
      },
      "graphql": {
        "enabled": true,
        "type": {
          "singular": "books_sold",
          "plural": "books_sold"
        }
      },
      "rest": {
        "enabled": true
      },
      "permissions": [
        {
          "role": "anonymous",
          "actions": [
            {
              "action": "*"
            }
          ]
        }
      ]
    },
    "PublisherNF": {
      "source": {
        "object": "publishers",
        "type": "table"
      },
      "graphql": {
        "enabled": true,
        "type": {
          "singular": "PublisherNF",
          "plural": "PublisherNFs"
        }
      },
      "rest": {
        "enabled": true
      },
      "permissions": [
        {
          "role": "authenticated",
          "actions": [
            {
              "action": "create"
            },
            {
              "action": "read"
            },
            {
              "action": "update"
            },
            {
              "action": "delete"
            }
          ]
        },
        {
          "role": "TestNestedFilter_EntityReadForbidden",
          "actions": [
            {
              "action": "read"
            }
          ]
        },
        {
          "role": "TestNestedFilter_ColumnForbidden",
          "actions": [
            {
              "action": "read"
            }
          ]
        },
        {
          "role": "TestNestedFilterChained_EntityReadForbidden",
          "actions": [
            {
              "action": "create"
            }
          ]
        },
        {
          "role": "TestNestedFilterChained_ColumnForbidden",
          "actions": [
            {
              "action": "read",
              "fields": {
                "exclude": [
                  "name"
                ]
              }
            }
          ]
        }
      ],
      "relationships": {
        "books": {
          "cardinality": "many",
          "target.entity": "BookNF",
          "source.fields": [],
          "target.fields": [],
          "linking.source.fields": [],
          "linking.target.fields": []
        }
      }
    },
    "BookNF": {
      "source": {
        "object": "books",
        "type": "table"
      },
      "graphql": {
        "enabled": true,
        "type": {
          "singular": "bookNF",
          "plural": "booksNF"
        }
      },
      "rest": {
        "enabled": true
      },
      "permissions": [
        {
          "role": "authenticated",
          "actions": [
            {
              "action": "create"
            },
            {
              "action": "read"
            },
            {
              "action": "update"
            },
            {
              "action": "delete"
            }
          ]
        },
        {
          "role": "TestNestedFilter_EntityReadForbidden",
          "actions": [
            {
              "action": "read"
            }
          ]
        },
        {
          "role": "TestNestedFilter_ColumnForbidden",
          "actions": [
            {
              "action": "read"
            }
          ]
        },
        {
          "role": "TestNestedFilterChained_EntityReadForbidden",
          "actions": [
            {
              "action": "read"
            }
          ]
        },
        {
          "role": "TestNestedFilterChained_ColumnForbidden",
          "actions": [
            {
              "action": "read"
            }
          ]
        }
      ],
      "mappings": {
        "id": "id",
        "title": "title"
      },
      "relationships": {
        "publishers": {
          "cardinality": "one",
          "target.entity": "PublisherNF",
          "source.fields": [],
          "target.fields": [],
          "linking.source.fields": [],
          "linking.target.fields": []
        },
        "websiteplacement": {
          "cardinality": "one",
          "target.entity": "BookWebsitePlacement",
          "source.fields": [],
          "target.fields": [],
          "linking.source.fields": [],
          "linking.target.fields": []
        },
        "reviews": {
          "cardinality": "many",
          "target.entity": "Review",
          "source.fields": [],
          "target.fields": [],
          "linking.source.fields": [],
          "linking.target.fields": []
        },
        "authors": {
          "cardinality": "many",
          "target.entity": "AuthorNF",
          "source.fields": [],
          "target.fields": [],
          "linking.object": "book_author_link",
          "linking.source.fields": [
            "book_id"
          ],
          "linking.target.fields": [
            "author_id"
          ]
        }
      }
    },
    "DefaultBuiltInFunction": {
      "source": {
        "object": "default_with_function_table",
        "type": "table"
      },
      "graphql": {
        "enabled": true
      },
      "rest": {
        "enabled": true
      },
      "permissions": [
        {
          "role": "anonymous",
          "actions": [
            {
              "action": "create",
              "fields": {
                "include": [
                  "*"
                ],
                "exclude": [
                  "current_date",
                  "next_date"
                ]
              }
            },
            "read",
            "update",
            "delete"
          ]
        }
      ]
    },
    "AuthorNF": {
      "source": {
        "object": "authors",
        "type": "table"
      },
      "graphql": {
        "enabled": true,
        "type": {
          "singular": "AuthorNF",
          "plural": "AuthorNFs"
        }
      },
      "rest": {
        "enabled": true
      },
      "permissions": [
        {
          "role": "authenticated",
          "actions": [
            {
              "action": "create"
            },
            {
              "action": "read"
            },
            {
              "action": "update"
            },
            {
              "action": "delete"
            }
          ]
        },
        {
          "role": "TestNestedFilter_EntityReadForbidden",
          "actions": [
            {
              "action": "create",
              "fields": {
                "exclude": [
                  "name"
                ]
              }
            }
          ]
        },
        {
          "role": "TestNestedFilter_ColumnForbidden",
          "actions": [
            {
              "action": "read",
              "fields": {
                "exclude": [
                  "name"
                ]
              }
            }
          ]
        },
        {
          "role": "TestNestedFilterChained_EntityReadForbidden",
          "actions": [
            {
              "action": "read"
            }
          ]
        },
        {
          "role": "TestNestedFilterChained_ColumnForbidden",
          "actions": [
            {
              "action": "read"
            }
          ]
        }
      ],
      "relationships": {
        "books": {
          "cardinality": "many",
          "target.entity": "BookNF",
          "source.fields": [],
          "target.fields": [],
          "linking.object": "book_author_link",
          "linking.source.fields": [],
          "linking.target.fields": []
        }
      }
<<<<<<< HEAD
    },
    "User_NonAutogenRelationshipColumn": {
      "source": {
        "object": "users",
        "type": "table"
      },
      "graphql": {
        "enabled": true,
        "type": {
          "singular": "User_NonAutogenRelationshipColumn",
          "plural": "User_NonAutogenRelationshipColumns"
        }
      },
      "rest": {
        "enabled": true
      },
      "permissions": [
        {
          "role": "anonymous",
          "actions": [
            {
              "action": "*"
            }
          ]
        }
      ],
      "relationships": {
        "UserProfile_NonAutogenRelationshipColumn": {
          "cardinality": "one",
          "target.entity": "UserProfile_NonAutogenRelationshipColumn",
          "source.fields": [ "username" ],
          "target.fields": [ "username" ]
        }
      }
    },
    "UserProfile_NonAutogenRelationshipColumn": {
      "source": {
        "object": "user_profiles",
        "type": "table"
      },
      "graphql": {
        "enabled": true,
        "type": {
          "singular": "UserProfile_NonAutogenRelationshipColumn",
          "plural": "UserProfile_NonAutogenRelationshipColumns"
        }
      },
      "rest": {
        "enabled": true
      },
      "permissions": [
        {
          "role": "anonymous",
          "actions": [
            {
              "action": "*"
            }
          ]
        }
      ]
    },
    "User_AutogenRelationshipColumn": {
      "source": {
        "object": "users",
        "type": "table"
      },
      "graphql": {
        "enabled": true,
        "type": {
          "singular": "User_AutogenRelationshipColumn",
          "plural": "User_AutogenRelationshipColumns"
        }
      },
      "rest": {
        "enabled": true
      },
      "permissions": [
        {
          "role": "anonymous",
          "actions": [
            {
              "action": "*"
            }
          ]
        }
      ],
      "relationships": {
        "UserProfile_AutogenRelationshipColumn": {
          "cardinality": "one",
          "target.entity": "UserProfile_AutogenRelationshipColumn",
          "source.fields": [ "userid" ],
          "target.fields": [ "profileid" ]
        }
      }
    },
    "UserProfile_AutogenRelationshipColumn": {
      "source": {
        "object": "user_profiles",
        "type": "table"
      },
      "graphql": {
        "enabled": true,
        "type": {
          "singular": "UserProfile_AutogenRelationshipColumn",
          "plural": "UserProfile_AutogenRelationshipColumns"
        }
      },
      "rest": {
        "enabled": true
      },
      "permissions": [
        {
          "role": "anonymous",
          "actions": [
            {
              "action": "*"
            }
          ]
        }
      ]
    },
    "User_AutogenToNonAutogenRelationshipColumn": {
      "source": {
        "object": "users",
        "type": "table"
      },
      "graphql": {
        "enabled": true,
        "type": {
          "singular": "User_AutogenToNonAutogenRelationshipColumn",
          "plural": "User_AutogenToNonAutogenRelationshipColumns"
        }
      },
      "rest": {
        "enabled": true
      },
      "permissions": [
        {
          "role": "anonymous",
          "actions": [
            {
              "action": "*"
            }
          ]
        }
      ],
      "relationships": {
        "UserProfile_NonAutogenToAutogenRelationshipColumn": {
          "cardinality": "one",
          "target.entity": "UserProfile_NonAutogenToAutogenRelationshipColumn",
          "source.fields": [ "userid", "username" ],
          "target.fields": [ "userid", "username" ]
        }
      }
    },
    "UserProfile_NonAutogenToAutogenRelationshipColumn": {
      "source": {
        "object": "user_profiles",
        "type": "table"
      },
      "graphql": {
        "enabled": true,
        "type": {
          "singular": "UserProfile_NonAutogenToAutogenRelationshipColumn",
          "plural": "UserProfile_NonAutogenToAutogenRelationshipColumns"
        }
      },
      "rest": {
        "enabled": true
      },
      "permissions": [
        {
          "role": "anonymous",
          "actions": [
            {
              "action": "*"
            }
          ]
        }
      ]
=======
>>>>>>> cecc1de6
    }
  }
}<|MERGE_RESOLUTION|>--- conflicted
+++ resolved
@@ -3165,189 +3165,6 @@
           "linking.target.fields": []
         }
       }
-<<<<<<< HEAD
-    },
-    "User_NonAutogenRelationshipColumn": {
-      "source": {
-        "object": "users",
-        "type": "table"
-      },
-      "graphql": {
-        "enabled": true,
-        "type": {
-          "singular": "User_NonAutogenRelationshipColumn",
-          "plural": "User_NonAutogenRelationshipColumns"
-        }
-      },
-      "rest": {
-        "enabled": true
-      },
-      "permissions": [
-        {
-          "role": "anonymous",
-          "actions": [
-            {
-              "action": "*"
-            }
-          ]
-        }
-      ],
-      "relationships": {
-        "UserProfile_NonAutogenRelationshipColumn": {
-          "cardinality": "one",
-          "target.entity": "UserProfile_NonAutogenRelationshipColumn",
-          "source.fields": [ "username" ],
-          "target.fields": [ "username" ]
-        }
-      }
-    },
-    "UserProfile_NonAutogenRelationshipColumn": {
-      "source": {
-        "object": "user_profiles",
-        "type": "table"
-      },
-      "graphql": {
-        "enabled": true,
-        "type": {
-          "singular": "UserProfile_NonAutogenRelationshipColumn",
-          "plural": "UserProfile_NonAutogenRelationshipColumns"
-        }
-      },
-      "rest": {
-        "enabled": true
-      },
-      "permissions": [
-        {
-          "role": "anonymous",
-          "actions": [
-            {
-              "action": "*"
-            }
-          ]
-        }
-      ]
-    },
-    "User_AutogenRelationshipColumn": {
-      "source": {
-        "object": "users",
-        "type": "table"
-      },
-      "graphql": {
-        "enabled": true,
-        "type": {
-          "singular": "User_AutogenRelationshipColumn",
-          "plural": "User_AutogenRelationshipColumns"
-        }
-      },
-      "rest": {
-        "enabled": true
-      },
-      "permissions": [
-        {
-          "role": "anonymous",
-          "actions": [
-            {
-              "action": "*"
-            }
-          ]
-        }
-      ],
-      "relationships": {
-        "UserProfile_AutogenRelationshipColumn": {
-          "cardinality": "one",
-          "target.entity": "UserProfile_AutogenRelationshipColumn",
-          "source.fields": [ "userid" ],
-          "target.fields": [ "profileid" ]
-        }
-      }
-    },
-    "UserProfile_AutogenRelationshipColumn": {
-      "source": {
-        "object": "user_profiles",
-        "type": "table"
-      },
-      "graphql": {
-        "enabled": true,
-        "type": {
-          "singular": "UserProfile_AutogenRelationshipColumn",
-          "plural": "UserProfile_AutogenRelationshipColumns"
-        }
-      },
-      "rest": {
-        "enabled": true
-      },
-      "permissions": [
-        {
-          "role": "anonymous",
-          "actions": [
-            {
-              "action": "*"
-            }
-          ]
-        }
-      ]
-    },
-    "User_AutogenToNonAutogenRelationshipColumn": {
-      "source": {
-        "object": "users",
-        "type": "table"
-      },
-      "graphql": {
-        "enabled": true,
-        "type": {
-          "singular": "User_AutogenToNonAutogenRelationshipColumn",
-          "plural": "User_AutogenToNonAutogenRelationshipColumns"
-        }
-      },
-      "rest": {
-        "enabled": true
-      },
-      "permissions": [
-        {
-          "role": "anonymous",
-          "actions": [
-            {
-              "action": "*"
-            }
-          ]
-        }
-      ],
-      "relationships": {
-        "UserProfile_NonAutogenToAutogenRelationshipColumn": {
-          "cardinality": "one",
-          "target.entity": "UserProfile_NonAutogenToAutogenRelationshipColumn",
-          "source.fields": [ "userid", "username" ],
-          "target.fields": [ "userid", "username" ]
-        }
-      }
-    },
-    "UserProfile_NonAutogenToAutogenRelationshipColumn": {
-      "source": {
-        "object": "user_profiles",
-        "type": "table"
-      },
-      "graphql": {
-        "enabled": true,
-        "type": {
-          "singular": "UserProfile_NonAutogenToAutogenRelationshipColumn",
-          "plural": "UserProfile_NonAutogenToAutogenRelationshipColumns"
-        }
-      },
-      "rest": {
-        "enabled": true
-      },
-      "permissions": [
-        {
-          "role": "anonymous",
-          "actions": [
-            {
-              "action": "*"
-            }
-          ]
-        }
-      ]
-=======
->>>>>>> cecc1de6
     }
   }
 }