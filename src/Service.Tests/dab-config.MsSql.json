--- conflicted
+++ resolved
@@ -3144,19 +3144,7 @@
             }
           ]
         }
-<<<<<<< HEAD
-      ],
-      "relationships": {
-        "User_AutogenToNonAutogenRelationshipColumn": {
-          "cardinality": "one",
-          "target.entity": "User_AutogenToNonAutogenRelationshipColumn",
-          "source.fields": [ "userid", "username" ],
-          "target.fields": [ "userid", "username" ]
-        }
-      }
-=======
       ]
->>>>>>> c9f1d7c3
     }
   }
 }