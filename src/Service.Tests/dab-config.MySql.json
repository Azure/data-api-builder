{
<<<<<<< HEAD
  "$schema": "https://github.com/Azure/data-api-builder/releases/download/vmajor.minor.patch/dab.draft.schema.json",
=======
  "$schema": "../../schemas/dab.draft.schema.json",
>>>>>>> 052f9d2c
  "data-source": {
    "database-type": "mysql",
    "connection-string": "server=localhost;database=datagatewaytest;uid=root;pwd=REPLACEME",
    "options": {}
  },
  "runtime": {
    "rest": {
      "enabled": true,
      "path": "/api"
    },
    "graphql": {
      "enabled": true,
      "path": "/graphql",
      "allow-introspection": true
    },
    "host": {
      "cors": {
        "origins": [
          "http://localhost:5000"
        ],
        "allow-credentials": false
      },
      "authentication": {
        "provider": "StaticWebApps",
        "jwt": {
          "audience": null,
          "issuer": null
        }
      },
      "mode": "development"
    }
  },
  "entities": {
    "Publisher": {
      "source": {
        "object": "publishers",
        "type": "table",
        "parameters": null,
        "key-fields": null
      },
      "graphql": {
        "enabled": true,
        "operation": null,
        "type": {
          "singular": "Publisher",
          "plural": "Publishers"
        }
      },
      "rest": {
        "enabled": true,
        "path": null,
        "methods": []
      },
      "permissions": [
        {
          "role": "anonymous",
          "actions": [
            {
              "action": "read",
              "fields": null,
              "policy": {
                "request": null,
                "database": null
              }
            }
          ]
        },
        {
          "role": "authenticated",
          "actions": [
            {
              "action": "create",
              "fields": null,
              "policy": {
                "request": null,
                "database": null
              }
            },
            {
              "action": "read",
              "fields": null,
              "policy": {
                "request": null,
                "database": null
              }
            },
            {
              "action": "update",
              "fields": null,
              "policy": {
                "request": null,
                "database": null
              }
            },
            {
              "action": "delete",
              "fields": null,
              "policy": {
                "request": null,
                "database": null
              }
            }
          ]
        },
        {
          "role": "policy_tester_01",
          "actions": [
            {
              "action": "read",
              "fields": {
                "exclude": [],
                "include": [
                  "*"
                ]
              },
              "policy": {
                "request": null,
                "database": "@item.id eq 1940"
              }
            },
            {
              "action": "update",
              "fields": {
                "exclude": [],
                "include": [
                  "*"
                ]
              },
              "policy": {
                "request": null,
                "database": null
              }
            },
            {
              "action": "create",
              "fields": null,
              "policy": {
                "request": null,
                "database": null
              }
            },
            {
              "action": "delete",
              "fields": null,
              "policy": {
                "request": null,
                "database": null
              }
            }
          ]
        },
        {
          "role": "policy_tester_02",
          "actions": [
            {
              "action": "read",
              "fields": {
                "exclude": [],
                "include": [
                  "*"
                ]
              },
              "policy": {
                "request": null,
                "database": "@item.id ne 1940"
              }
            },
            {
              "action": "update",
              "fields": {
                "exclude": [],
                "include": [
                  "*"
                ]
              },
              "policy": {
                "request": null,
                "database": null
              }
            },
            {
              "action": "create",
              "fields": null,
              "policy": {
                "request": null,
                "database": null
              }
            },
            {
              "action": "delete",
              "fields": null,
              "policy": {
                "request": null,
                "database": null
              }
            }
          ]
        },
        {
          "role": "policy_tester_03",
          "actions": [
            {
              "action": "read",
              "fields": {
                "exclude": [],
                "include": [
                  "*"
                ]
              },
              "policy": {
                "request": null,
                "database": "@item.id ne 1940"
              }
            },
            {
              "action": "update",
              "fields": {
                "exclude": [],
                "include": [
                  "*"
                ]
              },
              "policy": {
                "request": null,
                "database": null
              }
            },
            {
              "action": "create",
              "fields": null,
              "policy": {
                "request": null,
                "database": null
              }
            },
            {
              "action": "delete",
              "fields": null,
              "policy": {
                "request": null,
                "database": null
              }
            }
          ]
        },
        {
          "role": "policy_tester_04",
          "actions": [
            {
              "action": "read",
              "fields": {
                "exclude": [],
                "include": [
                  "*"
                ]
              },
              "policy": {
                "request": null,
                "database": "@item.id eq 1940"
              }
            },
            {
              "action": "update",
              "fields": {
                "exclude": [],
                "include": [
                  "*"
                ]
              },
              "policy": {
                "request": null,
                "database": null
              }
            },
            {
              "action": "create",
              "fields": null,
              "policy": {
                "request": null,
                "database": null
              }
            },
            {
              "action": "delete",
              "fields": null,
              "policy": {
                "request": null,
                "database": null
              }
            }
          ]
        },
        {
          "role": "policy_tester_06",
          "actions": [
            {
              "action": "read",
              "fields": {
                "exclude": [],
                "include": [
                  "*"
                ]
              },
              "policy": {
                "request": null,
                "database": "@item.id eq 1940"
              }
            },
            {
              "action": "update",
              "fields": {
                "exclude": [],
                "include": [
                  "*"
                ]
              },
              "policy": {
                "request": null,
                "database": null
              }
            },
            {
              "action": "create",
              "fields": null,
              "policy": {
                "request": null,
                "database": null
              }
            },
            {
              "action": "delete",
              "fields": null,
              "policy": {
                "request": null,
                "database": null
              }
            }
          ]
        },
        {
          "role": "database_policy_tester",
          "actions": [
            {
              "action": "update",
              "fields": null,
              "policy": {
                "request": null,
                "database": "@item.id ne 1234"
              }
            },
            {
              "action": "create",
              "fields": null,
              "policy": {
                "request": null,
                "database": null
              }
            },
            {
              "action": "read",
              "fields": null,
              "policy": {
                "request": null,
                "database": "@item.id ne 1234 or @item.id gt 1940"
              }
            }
          ]
        }
      ],
      "mappings": null,
      "relationships": {
        "books": {
          "cardinality": "many",
          "target.entity": "Book",
          "source.fields": [],
          "target.fields": [],
          "linking.object": null,
          "linking.source.fields": [],
          "linking.target.fields": []
        }
      }
    },
    "Stock": {
      "source": {
        "object": "stocks",
        "type": "table",
        "parameters": null,
        "key-fields": null
      },
      "graphql": {
        "enabled": true,
        "operation": null,
        "type": {
          "singular": "Stock",
          "plural": "Stocks"
        }
      },
      "rest": {
        "enabled": true,
        "path": "/commodities",
        "methods": []
      },
      "permissions": [
        {
          "role": "anonymous",
          "actions": [
            {
              "action": "create",
              "fields": null,
              "policy": {
                "request": null,
                "database": null
              }
            },
            {
              "action": "read",
              "fields": null,
              "policy": {
                "request": null,
                "database": null
              }
            },
            {
              "action": "update",
              "fields": null,
              "policy": {
                "request": null,
                "database": null
              }
            }
          ]
        },
        {
          "role": "authenticated",
          "actions": [
            {
              "action": "create",
              "fields": null,
              "policy": {
                "request": null,
                "database": null
              }
            },
            {
              "action": "read",
              "fields": null,
              "policy": {
                "request": null,
                "database": null
              }
            },
            {
              "action": "update",
              "fields": null,
              "policy": {
                "request": null,
                "database": null
              }
            },
            {
              "action": "delete",
              "fields": null,
              "policy": {
                "request": null,
                "database": null
              }
            }
          ]
        }
      ],
      "mappings": null,
      "relationships": {
        "stocks_price": {
          "cardinality": "one",
          "target.entity": "stocks_price",
          "source.fields": [],
          "target.fields": [],
          "linking.object": null,
          "linking.source.fields": [],
          "linking.target.fields": []
        }
      }
    },
    "Book": {
      "source": {
        "object": "books",
        "type": "table",
        "parameters": null,
        "key-fields": null
      },
      "graphql": {
        "enabled": true,
        "operation": null,
        "type": {
          "singular": "book",
          "plural": "books"
        }
      },
      "rest": {
        "enabled": true,
        "path": null,
        "methods": []
      },
      "permissions": [
        {
          "role": "anonymous",
          "actions": [
            {
              "action": "create",
              "fields": null,
              "policy": {
                "request": null,
                "database": null
              }
            },
            {
              "action": "read",
              "fields": null,
              "policy": {
                "request": null,
                "database": null
              }
            },
            {
              "action": "update",
              "fields": null,
              "policy": {
                "request": null,
                "database": null
              }
            },
            {
              "action": "delete",
              "fields": null,
              "policy": {
                "request": null,
                "database": null
              }
            }
          ]
        },
        {
          "role": "authenticated",
          "actions": [
            {
              "action": "create",
              "fields": null,
              "policy": {
                "request": null,
                "database": null
              }
            },
            {
              "action": "read",
              "fields": null,
              "policy": {
                "request": null,
                "database": null
              }
            },
            {
              "action": "update",
              "fields": null,
              "policy": {
                "request": null,
                "database": null
              }
            },
            {
              "action": "delete",
              "fields": null,
              "policy": {
                "request": null,
                "database": null
              }
            }
          ]
        },
        {
          "role": "policy_tester_01",
          "actions": [
            {
              "action": "read",
              "fields": {
                "exclude": [],
                "include": [
                  "*"
                ]
              },
              "policy": {
                "request": null,
                "database": "@item.title eq \u0027Policy-Test-01\u0027"
              }
            },
            {
              "action": "update",
              "fields": {
                "exclude": [],
                "include": [
                  "*"
                ]
              },
              "policy": {
                "request": null,
                "database": null
              }
            },
            {
              "action": "create",
              "fields": null,
              "policy": {
                "request": null,
                "database": null
              }
            },
            {
              "action": "delete",
              "fields": null,
              "policy": {
                "request": null,
                "database": null
              }
            }
          ]
        },
        {
          "role": "policy_tester_02",
          "actions": [
            {
              "action": "read",
              "fields": {
                "exclude": [],
                "include": [
                  "*"
                ]
              },
              "policy": {
                "request": null,
                "database": "@item.title ne \u0027Policy-Test-01\u0027"
              }
            },
            {
              "action": "update",
              "fields": {
                "exclude": [],
                "include": [
                  "*"
                ]
              },
              "policy": {
                "request": null,
                "database": null
              }
            },
            {
              "action": "create",
              "fields": null,
              "policy": {
                "request": null,
                "database": null
              }
            },
            {
              "action": "delete",
              "fields": null,
              "policy": {
                "request": null,
                "database": null
              }
            }
          ]
        },
        {
          "role": "policy_tester_03",
          "actions": [
            {
              "action": "read",
              "fields": {
                "exclude": [],
                "include": [
                  "*"
                ]
              },
              "policy": {
                "request": null,
                "database": "@item.title eq \u0027Policy-Test-01\u0027"
              }
            },
            {
              "action": "update",
              "fields": {
                "exclude": [],
                "include": [
                  "*"
                ]
              },
              "policy": {
                "request": null,
                "database": null
              }
            },
            {
              "action": "create",
              "fields": null,
              "policy": {
                "request": null,
                "database": null
              }
            },
            {
              "action": "delete",
              "fields": null,
              "policy": {
                "request": null,
                "database": null
              }
            }
          ]
        },
        {
          "role": "policy_tester_04",
          "actions": [
            {
              "action": "read",
              "fields": {
                "exclude": [],
                "include": [
                  "*"
                ]
              },
              "policy": {
                "request": null,
                "database": "@item.title ne \u0027Policy-Test-01\u0027"
              }
            },
            {
              "action": "update",
              "fields": {
                "exclude": [],
                "include": [
                  "*"
                ]
              },
              "policy": {
                "request": null,
                "database": null
              }
            },
            {
              "action": "create",
              "fields": null,
              "policy": {
                "request": null,
                "database": null
              }
            },
            {
              "action": "delete",
              "fields": null,
              "policy": {
                "request": null,
                "database": null
              }
            }
          ]
        },
        {
          "role": "policy_tester_05",
          "actions": [
            {
              "action": "read",
              "fields": {
                "exclude": [],
                "include": [
                  "*"
                ]
              },
              "policy": {
                "request": null,
                "database": "@item.id ne 9"
              }
            },
            {
              "action": "update",
              "fields": {
                "exclude": [],
                "include": [
                  "*"
                ]
              },
              "policy": {
                "request": null,
                "database": null
              }
            },
            {
              "action": "create",
              "fields": null,
              "policy": {
                "request": null,
                "database": null
              }
            },
            {
              "action": "delete",
              "fields": null,
              "policy": {
                "request": null,
                "database": null
              }
            }
          ]
        },
        {
          "role": "policy_tester_06",
          "actions": [
            {
              "action": "read",
              "fields": {
                "exclude": [],
                "include": [
                  "*"
                ]
              },
              "policy": {
                "request": null,
                "database": "@item.id ne 10"
              }
            },
            {
              "action": "create",
              "fields": null,
              "policy": {
                "request": null,
                "database": null
              }
            },
            {
              "action": "delete",
              "fields": null,
              "policy": {
                "request": null,
                "database": null
              }
            },
            {
              "action": "update",
              "fields": {
                "exclude": [],
                "include": [
                  "*"
                ]
              },
              "policy": {
                "request": null,
                "database": null
              }
            }
          ]
        },
        {
          "role": "policy_tester_07",
          "actions": [
            {
              "action": "delete",
              "fields": {
                "exclude": [],
                "include": [
                  "*"
                ]
              },
              "policy": {
                "request": null,
                "database": "@item.id ne 9"
              }
            },
            {
              "action": "read",
              "fields": {
                "exclude": [],
                "include": [
                  "*"
                ]
              },
              "policy": {
                "request": null,
                "database": null
              }
            },
            {
              "action": "update",
              "fields": {
                "exclude": [],
                "include": [
                  "*"
                ]
              },
              "policy": {
                "request": null,
                "database": "@item.id ne 9"
              }
            },
            {
              "action": "create",
              "fields": null,
              "policy": {
                "request": null,
                "database": null
              }
            }
          ]
        },
        {
          "role": "policy_tester_08",
          "actions": [
            {
              "action": "read",
              "fields": {
                "exclude": [],
                "include": [
                  "*"
                ]
              },
              "policy": {
                "request": null,
                "database": null
              }
            },
            {
              "action": "delete",
              "fields": {
                "exclude": [],
                "include": [
                  "*"
                ]
              },
              "policy": {
                "request": null,
                "database": "@item.id eq 9"
              }
            },
            {
              "action": "update",
              "fields": {
                "exclude": [],
                "include": [
                  "*"
                ]
              },
              "policy": {
                "request": null,
                "database": "@item.id eq 9"
              }
            },
            {
              "action": "create",
              "fields": null,
              "policy": {
                "request": null,
                "database": null
              }
            }
          ]
        }
      ],
      "mappings": {
        "id": "id",
        "title": "title"
      },
      "relationships": {
        "publishers": {
          "cardinality": "one",
          "target.entity": "Publisher",
          "source.fields": [],
          "target.fields": [],
          "linking.object": null,
          "linking.source.fields": [],
          "linking.target.fields": []
        },
        "websiteplacement": {
          "cardinality": "one",
          "target.entity": "BookWebsitePlacement",
          "source.fields": [],
          "target.fields": [],
          "linking.object": null,
          "linking.source.fields": [],
          "linking.target.fields": []
        },
        "reviews": {
          "cardinality": "many",
          "target.entity": "Review",
          "source.fields": [],
          "target.fields": [],
          "linking.object": null,
          "linking.source.fields": [],
          "linking.target.fields": []
        },
        "authors": {
          "cardinality": "many",
          "target.entity": "Author",
          "source.fields": [],
          "target.fields": [],
          "linking.object": "book_author_link",
          "linking.source.fields": [
            "book_id"
          ],
          "linking.target.fields": [
            "author_id"
          ]
        }
      }
    },
    "BookWebsitePlacement": {
      "source": {
        "object": "book_website_placements",
        "type": "table",
        "parameters": null,
        "key-fields": null
      },
      "graphql": {
        "enabled": true,
        "operation": null,
        "type": {
          "singular": "BookWebsitePlacement",
          "plural": "BookWebsitePlacements"
        }
      },
      "rest": {
        "enabled": true,
        "path": null,
        "methods": []
      },
      "permissions": [
        {
          "role": "anonymous",
          "actions": [
            {
              "action": "read",
              "fields": null,
              "policy": {
                "request": null,
                "database": null
              }
            }
          ]
        },
        {
          "role": "authenticated",
          "actions": [
            {
              "action": "delete",
              "fields": {
                "exclude": [],
                "include": [
                  "*"
                ]
              },
              "policy": {
                "request": null,
                "database": "@claims.userId eq @item.id"
              }
            },
            {
              "action": "create",
              "fields": null,
              "policy": {
                "request": null,
                "database": null
              }
            },
            {
              "action": "update",
              "fields": null,
              "policy": {
                "request": null,
                "database": null
              }
            }
          ]
        }
      ],
      "mappings": null,
      "relationships": {
        "books": {
          "cardinality": "one",
          "target.entity": "Book",
          "source.fields": [],
          "target.fields": [],
          "linking.object": null,
          "linking.source.fields": [],
          "linking.target.fields": []
        }
      }
    },
    "Author": {
      "source": {
        "object": "authors",
        "type": "table",
        "parameters": null,
        "key-fields": null
      },
      "graphql": {
        "enabled": true,
        "operation": null,
        "type": {
          "singular": "Author",
          "plural": "Authors"
        }
      },
      "rest": {
        "enabled": true,
        "path": null,
        "methods": []
      },
      "permissions": [
        {
          "role": "anonymous",
          "actions": [
            {
              "action": "read",
              "fields": null,
              "policy": {
                "request": null,
                "database": null
              }
            }
          ]
        },
        {
          "role": "authenticated",
          "actions": [
            {
              "action": "create",
              "fields": null,
              "policy": {
                "request": null,
                "database": null
              }
            },
            {
              "action": "read",
              "fields": null,
              "policy": {
                "request": null,
                "database": null
              }
            },
            {
              "action": "update",
              "fields": null,
              "policy": {
                "request": null,
                "database": null
              }
            },
            {
              "action": "delete",
              "fields": null,
              "policy": {
                "request": null,
                "database": null
              }
            }
          ]
        }
      ],
      "mappings": null,
      "relationships": {
        "books": {
          "cardinality": "many",
          "target.entity": "Book",
          "source.fields": [],
          "target.fields": [],
          "linking.object": "book_author_link",
          "linking.source.fields": [],
          "linking.target.fields": []
        }
      }
    },
    "Review": {
      "source": {
        "object": "reviews",
        "type": "table",
        "parameters": null,
        "key-fields": null
      },
      "graphql": {
        "enabled": true,
        "operation": null,
        "type": {
          "singular": "review",
          "plural": "reviews"
        }
      },
      "rest": {
        "enabled": true,
        "path": null,
        "methods": []
      },
      "permissions": [
        {
          "role": "anonymous",
          "actions": [
            {
              "action": "create",
              "fields": null,
              "policy": {
                "request": null,
                "database": null
              }
            },
            {
              "action": "read",
              "fields": null,
              "policy": {
                "request": null,
                "database": null
              }
            },
            {
              "action": "update",
              "fields": null,
              "policy": {
                "request": null,
                "database": null
              }
            }
          ]
        },
        {
          "role": "authenticated",
          "actions": [
            {
              "action": "create",
              "fields": null,
              "policy": {
                "request": null,
                "database": null
              }
            },
            {
              "action": "read",
              "fields": null,
              "policy": {
                "request": null,
                "database": null
              }
            },
            {
              "action": "update",
              "fields": null,
              "policy": {
                "request": null,
                "database": null
              }
            },
            {
              "action": "delete",
              "fields": null,
              "policy": {
                "request": null,
                "database": null
              }
            }
          ]
        }
      ],
      "mappings": null,
      "relationships": {
        "books": {
          "cardinality": "one",
          "target.entity": "Book",
          "source.fields": [],
          "target.fields": [],
          "linking.object": null,
          "linking.source.fields": [],
          "linking.target.fields": []
        }
      }
    },
    "Comic": {
      "source": {
        "object": "comics",
        "type": "table",
        "parameters": null,
        "key-fields": null
      },
      "graphql": {
        "enabled": true,
        "operation": null,
        "type": {
          "singular": "Comic",
          "plural": "Comics"
        }
      },
      "rest": {
        "enabled": true,
        "path": null,
        "methods": []
      },
      "permissions": [
        {
          "role": "anonymous",
          "actions": [
            {
              "action": "create",
              "fields": null,
              "policy": {
                "request": null,
                "database": null
              }
            },
            {
              "action": "read",
              "fields": null,
              "policy": {
                "request": null,
                "database": null
              }
            },
            {
              "action": "update",
              "fields": null,
              "policy": {
                "request": null,
                "database": null
              }
            }
          ]
        },
        {
          "role": "authenticated",
          "actions": [
            {
              "action": "create",
              "fields": null,
              "policy": {
                "request": null,
                "database": null
              }
            },
            {
              "action": "read",
              "fields": null,
              "policy": {
                "request": null,
                "database": null
              }
            },
            {
              "action": "update",
              "fields": null,
              "policy": {
                "request": null,
                "database": null
              }
            },
            {
              "action": "delete",
              "fields": null,
              "policy": {
                "request": null,
                "database": null
              }
            }
          ]
        }
      ],
      "mappings": null,
      "relationships": {
        "myseries": {
          "cardinality": "one",
          "target.entity": "series",
          "source.fields": [],
          "target.fields": [],
          "linking.object": null,
          "linking.source.fields": [],
          "linking.target.fields": []
        }
      }
    },
    "Broker": {
      "source": {
        "object": "brokers",
        "type": "table",
        "parameters": null,
        "key-fields": null
      },
      "graphql": {
        "enabled": false,
        "operation": null,
        "type": {
          "singular": "Broker",
          "plural": "Brokers"
        }
      },
      "rest": {
        "enabled": true,
        "path": null,
        "methods": []
      },
      "permissions": [
        {
          "role": "anonymous",
          "actions": [
            {
              "action": "read",
              "fields": null,
              "policy": {
                "request": null,
                "database": null
              }
            }
          ]
        },
        {
          "role": "authenticated",
          "actions": [
            {
              "action": "create",
              "fields": null,
              "policy": {
                "request": null,
                "database": null
              }
            },
            {
              "action": "update",
              "fields": null,
              "policy": {
                "request": null,
                "database": null
              }
            },
            {
              "action": "read",
              "fields": null,
              "policy": {
                "request": null,
                "database": null
              }
            },
            {
              "action": "delete",
              "fields": null,
              "policy": {
                "request": null,
                "database": null
              }
            }
          ]
        }
      ],
      "mappings": null,
      "relationships": null
    },
    "WebsiteUser": {
      "source": {
        "object": "website_users",
        "type": "table",
        "parameters": null,
        "key-fields": null
      },
      "graphql": {
        "enabled": true,
        "operation": null,
        "type": {
          "singular": "websiteUser",
          "plural": "websiteUsers"
        }
      },
      "rest": {
        "enabled": false,
        "path": null,
        "methods": []
      },
      "permissions": [
        {
          "role": "anonymous",
          "actions": [
            {
              "action": "create",
              "fields": null,
              "policy": {
                "request": null,
                "database": null
              }
            },
            {
              "action": "read",
              "fields": null,
              "policy": {
                "request": null,
                "database": null
              }
            },
            {
              "action": "delete",
              "fields": null,
              "policy": {
                "request": null,
                "database": null
              }
            },
            {
              "action": "update",
              "fields": null,
              "policy": {
                "request": null,
                "database": null
              }
            }
          ]
        },
        {
          "role": "authenticated",
          "actions": [
            {
              "action": "create",
              "fields": null,
              "policy": {
                "request": null,
                "database": null
              }
            },
            {
              "action": "read",
              "fields": null,
              "policy": {
                "request": null,
                "database": null
              }
            },
            {
              "action": "delete",
              "fields": null,
              "policy": {
                "request": null,
                "database": null
              }
            },
            {
              "action": "update",
              "fields": null,
              "policy": {
                "request": null,
                "database": null
              }
            }
          ]
        }
      ],
      "mappings": null,
      "relationships": null
    },
    "SupportedType": {
      "source": {
        "object": "type_table",
        "type": "table",
        "parameters": null,
        "key-fields": null
      },
      "graphql": {
        "enabled": true,
        "operation": null,
        "type": {
          "singular": "SupportedType",
          "plural": "SupportedTypes"
        }
      },
      "rest": {
        "enabled": true,
        "path": null,
        "methods": []
      },
      "permissions": [
        {
          "role": "anonymous",
          "actions": [
            {
              "action": "create",
              "fields": null,
              "policy": {
                "request": null,
                "database": null
              }
            },
            {
              "action": "read",
              "fields": null,
              "policy": {
                "request": null,
                "database": null
              }
            },
            {
              "action": "delete",
              "fields": null,
              "policy": {
                "request": null,
                "database": null
              }
            },
            {
              "action": "update",
              "fields": null,
              "policy": {
                "request": null,
                "database": null
              }
            }
          ]
        },
        {
          "role": "authenticated",
          "actions": [
            {
              "action": "create",
              "fields": null,
              "policy": {
                "request": null,
                "database": null
              }
            },
            {
              "action": "read",
              "fields": null,
              "policy": {
                "request": null,
                "database": null
              }
            },
            {
              "action": "delete",
              "fields": null,
              "policy": {
                "request": null,
                "database": null
              }
            },
            {
              "action": "update",
              "fields": null,
              "policy": {
                "request": null,
                "database": null
              }
            }
          ]
        }
      ],
      "mappings": {
        "id": "typeid"
      },
      "relationships": null
    },
    "stocks_price": {
      "source": {
        "object": "stocks_price",
        "type": "table",
        "parameters": null,
        "key-fields": null
      },
      "graphql": {
        "enabled": true,
        "operation": null,
        "type": {
          "singular": "stocks_price",
          "plural": "stocks_prices"
        }
      },
      "rest": {
        "enabled": false,
        "path": null,
        "methods": []
      },
      "permissions": [
        {
          "role": "anonymous",
          "actions": [
            {
              "action": "read",
              "fields": null,
              "policy": {
                "request": null,
                "database": null
              }
            }
          ]
        },
        {
          "role": "authenticated",
          "actions": [
            {
              "action": "create",
              "fields": null,
              "policy": {
                "request": null,
                "database": null
              }
            },
            {
              "action": "read",
              "fields": null,
              "policy": {
                "request": null,
                "database": null
              }
            },
            {
              "action": "delete",
              "fields": null,
              "policy": {
                "request": null,
                "database": null
              }
            },
            {
              "action": "update",
              "fields": null,
              "policy": {
                "request": null,
                "database": null
              }
            }
          ]
        }
      ],
      "mappings": null,
      "relationships": null
    },
    "Tree": {
      "source": {
        "object": "trees",
        "type": "table",
        "parameters": null,
        "key-fields": null
      },
      "graphql": {
        "enabled": false,
        "operation": null,
        "type": {
          "singular": "Tree",
          "plural": "Trees"
        }
      },
      "rest": {
        "enabled": true,
        "path": null,
        "methods": []
      },
      "permissions": [
        {
          "role": "anonymous",
          "actions": [
            {
              "action": "create",
              "fields": null,
              "policy": {
                "request": null,
                "database": null
              }
            },
            {
              "action": "read",
              "fields": null,
              "policy": {
                "request": null,
                "database": null
              }
            },
            {
              "action": "update",
              "fields": null,
              "policy": {
                "request": null,
                "database": null
              }
            },
            {
              "action": "delete",
              "fields": null,
              "policy": {
                "request": null,
                "database": null
              }
            }
          ]
        },
        {
          "role": "authenticated",
          "actions": [
            {
              "action": "create",
              "fields": null,
              "policy": {
                "request": null,
                "database": null
              }
            },
            {
              "action": "read",
              "fields": null,
              "policy": {
                "request": null,
                "database": null
              }
            },
            {
              "action": "update",
              "fields": null,
              "policy": {
                "request": null,
                "database": null
              }
            },
            {
              "action": "delete",
              "fields": null,
              "policy": {
                "request": null,
                "database": null
              }
            }
          ]
        }
      ],
      "mappings": {
        "species": "Scientific Name",
        "region": "United State\u0027s Region"
      },
      "relationships": null
    },
    "Shrub": {
      "source": {
        "object": "trees",
        "type": "table",
        "parameters": null,
        "key-fields": null
      },
      "graphql": {
        "enabled": true,
        "operation": null,
        "type": {
          "singular": "Shrub",
          "plural": "Shrubs"
        }
      },
      "rest": {
        "enabled": true,
        "path": "/plants",
        "methods": []
      },
      "permissions": [
        {
          "role": "anonymous",
          "actions": [
            {
              "action": "create",
              "fields": null,
              "policy": {
                "request": null,
                "database": null
              }
            },
            {
              "action": "read",
              "fields": null,
              "policy": {
                "request": null,
                "database": null
              }
            },
            {
              "action": "update",
              "fields": null,
              "policy": {
                "request": null,
                "database": null
              }
            },
            {
              "action": "delete",
              "fields": null,
              "policy": {
                "request": null,
                "database": null
              }
            }
          ]
        },
        {
          "role": "authenticated",
          "actions": [
            {
              "action": "create",
              "fields": null,
              "policy": {
                "request": null,
                "database": null
              }
            },
            {
              "action": "read",
              "fields": null,
              "policy": {
                "request": null,
                "database": null
              }
            },
            {
              "action": "update",
              "fields": null,
              "policy": {
                "request": null,
                "database": null
              }
            },
            {
              "action": "delete",
              "fields": null,
              "policy": {
                "request": null,
                "database": null
              }
            }
          ]
        }
      ],
      "mappings": {
        "species": "fancyName"
      },
      "relationships": null
    },
    "Fungus": {
      "source": {
        "object": "fungi",
        "type": "table",
        "parameters": null,
        "key-fields": null
      },
      "graphql": {
        "enabled": true,
        "operation": null,
        "type": {
          "singular": "fungus",
          "plural": "fungi"
        }
      },
      "rest": {
        "enabled": true,
        "path": null,
        "methods": []
      },
      "permissions": [
        {
          "role": "anonymous",
          "actions": [
            {
              "action": "create",
              "fields": null,
              "policy": {
                "request": null,
                "database": null
              }
            },
            {
              "action": "read",
              "fields": null,
              "policy": {
                "request": null,
                "database": null
              }
            },
            {
              "action": "update",
              "fields": null,
              "policy": {
                "request": null,
                "database": null
              }
            },
            {
              "action": "delete",
              "fields": null,
              "policy": {
                "request": null,
                "database": null
              }
            }
          ]
        },
        {
          "role": "authenticated",
          "actions": [
            {
              "action": "create",
              "fields": null,
              "policy": {
                "request": null,
                "database": null
              }
            },
            {
              "action": "read",
              "fields": null,
              "policy": {
                "request": null,
                "database": null
              }
            },
            {
              "action": "update",
              "fields": null,
              "policy": {
                "request": null,
                "database": null
              }
            },
            {
              "action": "delete",
              "fields": null,
              "policy": {
                "request": null,
                "database": null
              }
            }
          ]
        },
        {
          "role": "policy_tester_01",
          "actions": [
            {
              "action": "read",
              "fields": {
                "exclude": [],
                "include": [
                  "*"
                ]
              },
              "policy": {
                "request": null,
                "database": "@item.region ne \u0027northeast\u0027"
              }
            }
          ]
        }
      ],
      "mappings": {
        "spores": "hazards"
      },
      "relationships": null
    },
    "books_view_all": {
      "source": {
        "object": "books_view_all",
        "type": "view",
        "parameters": null,
        "key-fields": [
          "id"
        ]
      },
      "graphql": {
        "enabled": true,
        "operation": null,
        "type": {
          "singular": "books_view_all",
          "plural": "books_view_alls"
        }
      },
      "rest": {
        "enabled": true,
        "path": null,
        "methods": []
      },
      "permissions": [
        {
          "role": "anonymous",
          "actions": [
            {
              "action": "*",
              "fields": null,
              "policy": {
                "request": null,
                "database": null
              }
            }
          ]
        },
        {
          "role": "authenticated",
          "actions": [
            {
              "action": "create",
              "fields": null,
              "policy": {
                "request": null,
                "database": null
              }
            },
            {
              "action": "read",
              "fields": null,
              "policy": {
                "request": null,
                "database": null
              }
            },
            {
              "action": "update",
              "fields": null,
              "policy": {
                "request": null,
                "database": null
              }
            },
            {
              "action": "delete",
              "fields": null,
              "policy": {
                "request": null,
                "database": null
              }
            }
          ]
        }
      ],
      "mappings": null,
      "relationships": null
    },
    "books_view_with_mapping": {
      "source": {
        "object": "books_view_with_mapping",
        "type": "view",
        "parameters": null,
        "key-fields": [
          "id"
        ]
      },
      "graphql": {
        "enabled": true,
        "operation": null,
        "type": {
          "singular": "books_view_with_mapping",
          "plural": "books_view_with_mappings"
        }
      },
      "rest": {
        "enabled": true,
        "path": null,
        "methods": []
      },
      "permissions": [
        {
          "role": "anonymous",
          "actions": [
            {
              "action": "*",
              "fields": null,
              "policy": {
                "request": null,
                "database": null
              }
            }
          ]
        }
      ],
      "mappings": {
        "id": "book_id"
      },
      "relationships": null
    },
    "stocks_view_selected": {
      "source": {
        "object": "stocks_view_selected",
        "type": "view",
        "parameters": null,
        "key-fields": [
          "categoryid",
          "pieceid"
        ]
      },
      "graphql": {
        "enabled": true,
        "operation": null,
        "type": {
          "singular": "stocks_view_selected",
          "plural": "stocks_view_selecteds"
        }
      },
      "rest": {
        "enabled": true,
        "path": null,
        "methods": []
      },
      "permissions": [
        {
          "role": "anonymous",
          "actions": [
            {
              "action": "*",
              "fields": null,
              "policy": {
                "request": null,
                "database": null
              }
            }
          ]
        },
        {
          "role": "authenticated",
          "actions": [
            {
              "action": "create",
              "fields": null,
              "policy": {
                "request": null,
                "database": null
              }
            },
            {
              "action": "read",
              "fields": null,
              "policy": {
                "request": null,
                "database": null
              }
            },
            {
              "action": "update",
              "fields": null,
              "policy": {
                "request": null,
                "database": null
              }
            },
            {
              "action": "delete",
              "fields": null,
              "policy": {
                "request": null,
                "database": null
              }
            }
          ]
        }
      ],
      "mappings": null,
      "relationships": null
    },
    "books_publishers_view_composite": {
      "source": {
        "object": "books_publishers_view_composite",
        "type": "view",
        "parameters": null,
        "key-fields": [
          "id",
          "pub_id"
        ]
      },
      "graphql": {
        "enabled": true,
        "operation": null,
        "type": {
          "singular": "books_publishers_view_composite",
          "plural": "books_publishers_view_composites"
        }
      },
      "rest": {
        "enabled": true,
        "path": null,
        "methods": []
      },
      "permissions": [
        {
          "role": "anonymous",
          "actions": [
            {
              "action": "*",
              "fields": null,
              "policy": {
                "request": null,
                "database": null
              }
            }
          ]
        },
        {
          "role": "authenticated",
          "actions": [
            {
              "action": "create",
              "fields": null,
              "policy": {
                "request": null,
                "database": null
              }
            },
            {
              "action": "read",
              "fields": null,
              "policy": {
                "request": null,
                "database": null
              }
            },
            {
              "action": "update",
              "fields": null,
              "policy": {
                "request": null,
                "database": null
              }
            },
            {
              "action": "delete",
              "fields": null,
              "policy": {
                "request": null,
                "database": null
              }
            }
          ]
        }
      ],
      "mappings": null,
      "relationships": null
    },
    "books_publishers_view_composite_insertable": {
      "source": {
        "object": "books_publishers_view_composite_insertable",
        "type": "view",
        "parameters": null,
        "key-fields": [
          "id",
          "publisher_id"
        ]
      },
      "graphql": {
        "enabled": true,
        "operation": null,
        "type": {
          "singular": "books_publishers_view_composite_insertable",
          "plural": "books_publishers_view_composite_insertables"
        }
      },
      "rest": {
        "enabled": true,
        "path": null,
        "methods": [
          "get",
          "post",
          "put",
          "patch",
          "delete"
        ]
      },
      "permissions": [
        {
          "role": "anonymous",
          "actions": [
            {
              "action": "*",
              "fields": null,
              "policy": {
                "request": null,
                "database": null
              }
            }
          ]
        }
      ],
      "mappings": null,
      "relationships": null
    },
    "Empty": {
      "source": {
        "object": "empty_table",
        "type": "table",
        "parameters": null,
        "key-fields": null
      },
      "graphql": {
        "enabled": true,
        "operation": null,
        "type": {
          "singular": "Empty",
          "plural": "Empties"
        }
      },
      "rest": {
        "enabled": true,
        "path": null,
        "methods": []
      },
      "permissions": [
        {
          "role": "authenticated",
          "actions": [
            {
              "action": "create",
              "fields": null,
              "policy": {
                "request": null,
                "database": null
              }
            },
            {
              "action": "read",
              "fields": null,
              "policy": {
                "request": null,
                "database": null
              }
            },
            {
              "action": "update",
              "fields": null,
              "policy": {
                "request": null,
                "database": null
              }
            },
            {
              "action": "delete",
              "fields": null,
              "policy": {
                "request": null,
                "database": null
              }
            }
          ]
        },
        {
          "role": "anonymous",
          "actions": [
            {
              "action": "read",
              "fields": null,
              "policy": {
                "request": null,
                "database": null
              }
            }
          ]
        }
      ],
      "mappings": null,
      "relationships": null
    },
    "Notebook": {
      "source": {
        "object": "notebooks",
        "type": "table",
        "parameters": null,
        "key-fields": null
      },
      "graphql": {
        "enabled": true,
        "operation": null,
        "type": {
          "singular": "Notebook",
          "plural": "Notebooks"
        }
      },
      "rest": {
        "enabled": true,
        "path": null,
        "methods": []
      },
      "permissions": [
        {
          "role": "anonymous",
          "actions": [
            {
              "action": "create",
              "fields": null,
              "policy": {
                "request": null,
                "database": null
              }
            },
            {
              "action": "update",
              "fields": null,
              "policy": {
                "request": null,
                "database": null
              }
            },
            {
              "action": "delete",
              "fields": null,
              "policy": {
                "request": null,
                "database": null
              }
            },
            {
              "action": "read",
              "fields": {
                "exclude": [],
                "include": [
                  "*"
                ]
              },
              "policy": {
                "request": null,
                "database": "@item ne 1"
              }
            }
          ]
        }
      ],
      "mappings": null,
      "relationships": null
    },
    "Journal": {
      "source": {
        "object": "journals",
        "type": "table",
        "parameters": null,
        "key-fields": null
      },
      "graphql": {
        "enabled": true,
        "operation": null,
        "type": {
          "singular": "Journal",
          "plural": "Journals"
        }
      },
      "rest": {
        "enabled": true,
        "path": null,
        "methods": []
      },
      "permissions": [
        {
          "role": "policy_tester_noupdate",
          "actions": [
            {
              "action": "read",
              "fields": {
                "exclude": [],
                "include": [
                  "*"
                ]
              },
              "policy": {
                "request": null,
                "database": null
              }
            },
            {
              "action": "update",
              "fields": {
                "exclude": [],
                "include": [
                  "*"
                ]
              },
              "policy": {
                "request": null,
                "database": "@item.id ne 1"
              }
            },
            {
              "action": "create",
              "fields": null,
              "policy": {
                "request": null,
                "database": null
              }
            },
            {
              "action": "delete",
              "fields": null,
              "policy": {
                "request": null,
                "database": null
              }
            }
          ]
        },
        {
          "role": "policy_tester_update_noread",
          "actions": [
            {
              "action": "delete",
              "fields": {
                "exclude": [],
                "include": [
                  "*"
                ]
              },
              "policy": {
                "request": null,
                "database": "@item.id eq 1"
              }
            },
            {
              "action": "read",
              "fields": {
                "exclude": [
                  "*"
                ],
                "include": null
              },
              "policy": {
                "request": null,
                "database": null
              }
            },
            {
              "action": "update",
              "fields": {
                "exclude": [],
                "include": [
                  "*"
                ]
              },
              "policy": {
                "request": null,
                "database": "@item.id eq 1"
              }
            },
            {
              "action": "create",
              "fields": null,
              "policy": {
                "request": null,
                "database": null
              }
            }
          ]
        },
        {
          "role": "authorizationHandlerTester",
          "actions": [
            {
              "action": "read",
              "fields": null,
              "policy": {
                "request": null,
                "database": null
              }
            }
          ]
        }
      ],
      "mappings": null,
      "relationships": null
    },
    "ArtOfWar": {
      "source": {
        "object": "aow",
        "type": "table",
        "parameters": null,
        "key-fields": null
      },
      "graphql": {
        "enabled": false,
        "operation": null,
        "type": {
          "singular": "ArtOfWar",
          "plural": "ArtOfWars"
        }
      },
      "rest": {
        "enabled": true,
        "path": null,
        "methods": []
      },
      "permissions": [
        {
          "role": "anonymous",
          "actions": [
            {
              "action": "*",
              "fields": null,
              "policy": {
                "request": null,
                "database": null
              }
            }
          ]
        },
        {
          "role": "authenticated",
          "actions": [
            {
              "action": "*",
              "fields": null,
              "policy": {
                "request": null,
                "database": null
              }
            }
          ]
        }
      ],
      "mappings": {
        "DetailAssessmentAndPlanning": "\u59CB\u8A08",
        "WagingWar": "\u4F5C\u6230",
        "StrategicAttack": "\u8B00\u653B",
        "NoteNum": "\u252C\u2500\u252C\u30CE( \u00BA _ \u00BA\u30CE)"
      },
      "relationships": null
    },
    "series": {
      "source": {
        "object": "series",
        "type": "table",
        "parameters": null,
        "key-fields": null
      },
      "graphql": {
        "enabled": true,
        "operation": null,
        "type": {
          "singular": "series",
          "plural": "series"
        }
      },
      "rest": {
        "enabled": true,
        "path": null,
        "methods": []
      },
      "permissions": [
        {
          "role": "anonymous",
          "actions": [
            {
              "action": "*",
              "fields": null,
              "policy": {
                "request": null,
                "database": null
              }
            }
          ]
        }
      ],
      "mappings": null,
      "relationships": {
        "comics": {
          "cardinality": "many",
          "target.entity": "Comic",
          "source.fields": [],
          "target.fields": [],
          "linking.object": null,
          "linking.source.fields": [],
          "linking.target.fields": []
        }
      }
    },
    "Sales": {
      "source": {
        "object": "sales",
        "type": "table",
        "parameters": null,
        "key-fields": null
      },
      "graphql": {
        "enabled": true,
        "operation": null,
        "type": {
          "singular": "Sales",
          "plural": "Sales"
        }
      },
      "rest": {
        "enabled": true,
        "path": null,
        "methods": []
      },
      "permissions": [
        {
          "role": "anonymous",
          "actions": [
            {
              "action": "*",
              "fields": null,
              "policy": {
                "request": null,
                "database": null
              }
            }
          ]
        },
        {
          "role": "authenticated",
          "actions": [
            {
              "action": "*",
              "fields": null,
              "policy": {
                "request": null,
                "database": null
              }
            }
          ]
        }
      ],
      "mappings": null,
      "relationships": null
    },
    "GQLmappings": {
      "source": {
        "object": "GQLmappings",
        "type": "table",
        "parameters": null,
        "key-fields": null
      },
      "graphql": {
        "enabled": true,
        "operation": null,
        "type": {
          "singular": "GQLmappings",
          "plural": "GQLmappings"
        }
      },
      "rest": {
        "enabled": true,
        "path": null,
        "methods": []
      },
      "permissions": [
        {
          "role": "anonymous",
          "actions": [
            {
              "action": "*",
              "fields": null,
              "policy": {
                "request": null,
                "database": null
              }
            }
          ]
        },
        {
          "role": "authenticated",
          "actions": [
            {
              "action": "*",
              "fields": null,
              "policy": {
                "request": null,
                "database": null
              }
            }
          ]
        }
      ],
      "mappings": {
        "__column1": "column1",
        "__column2": "column2"
      },
      "relationships": null
    },
    "Bookmarks": {
      "source": {
        "object": "bookmarks",
        "type": "table",
        "parameters": null,
        "key-fields": null
      },
      "graphql": {
        "enabled": true,
        "operation": null,
        "type": {
          "singular": "Bookmarks",
          "plural": "Bookmarks"
        }
      },
      "rest": {
        "enabled": true,
        "path": null,
        "methods": []
      },
      "permissions": [
        {
          "role": "anonymous",
          "actions": [
            {
              "action": "*",
              "fields": null,
              "policy": {
                "request": null,
                "database": null
              }
            }
          ]
        },
        {
          "role": "authenticated",
          "actions": [
            {
              "action": "*",
              "fields": null,
              "policy": {
                "request": null,
                "database": null
              }
            }
          ]
        }
      ],
      "mappings": null,
      "relationships": null
    },
    "MappedBookmarks": {
      "source": {
        "object": "mappedbookmarks",
        "type": "table",
        "parameters": null,
        "key-fields": null
      },
      "graphql": {
        "enabled": true,
        "operation": null,
        "type": {
          "singular": "MappedBookmarks",
          "plural": "MappedBookmarks"
        }
      },
      "rest": {
        "enabled": true,
        "path": null,
        "methods": []
      },
      "permissions": [
        {
          "role": "anonymous",
          "actions": [
            {
              "action": "*",
              "fields": null,
              "policy": {
                "request": null,
                "database": null
              }
            }
          ]
        },
        {
          "role": "authenticated",
          "actions": [
            {
              "action": "*",
              "fields": null,
              "policy": {
                "request": null,
                "database": null
              }
            }
          ]
        }
      ],
      "mappings": {
        "id": "bkid",
        "bkname": "name"
      },
      "relationships": null
    }
  }
}<|MERGE_RESOLUTION|>--- conflicted
+++ resolved
@@ -1,9 +1,5 @@
 {
-<<<<<<< HEAD
   "$schema": "https://github.com/Azure/data-api-builder/releases/download/vmajor.minor.patch/dab.draft.schema.json",
-=======
-  "$schema": "../../schemas/dab.draft.schema.json",
->>>>>>> 052f9d2c
   "data-source": {
     "database-type": "mysql",
     "connection-string": "server=localhost;database=datagatewaytest;uid=root;pwd=REPLACEME",
@@ -38,2939 +34,2939 @@
   },
   "entities": {
     "Publisher": {
-      "source": {
-        "object": "publishers",
-        "type": "table",
-        "parameters": null,
-        "key-fields": null
-      },
-      "graphql": {
-        "enabled": true,
-        "operation": null,
-        "type": {
-          "singular": "Publisher",
-          "plural": "Publishers"
-        }
-      },
-      "rest": {
-        "enabled": true,
-        "path": null,
-        "methods": []
-      },
-      "permissions": [
-        {
-          "role": "anonymous",
-          "actions": [
-            {
-              "action": "read",
-              "fields": null,
-              "policy": {
-                "request": null,
-                "database": null
-              }
-            }
-          ]
-        },
-        {
-          "role": "authenticated",
-          "actions": [
-            {
-              "action": "create",
-              "fields": null,
-              "policy": {
-                "request": null,
-                "database": null
-              }
-            },
-            {
-              "action": "read",
-              "fields": null,
-              "policy": {
-                "request": null,
-                "database": null
-              }
-            },
-            {
-              "action": "update",
-              "fields": null,
-              "policy": {
-                "request": null,
-                "database": null
-              }
-            },
-            {
-              "action": "delete",
-              "fields": null,
-              "policy": {
-                "request": null,
-                "database": null
-              }
-            }
-          ]
-        },
-        {
-          "role": "policy_tester_01",
-          "actions": [
-            {
-              "action": "read",
-              "fields": {
-                "exclude": [],
-                "include": [
-                  "*"
-                ]
-              },
-              "policy": {
-                "request": null,
-                "database": "@item.id eq 1940"
-              }
-            },
-            {
-              "action": "update",
-              "fields": {
-                "exclude": [],
-                "include": [
-                  "*"
-                ]
-              },
-              "policy": {
-                "request": null,
-                "database": null
-              }
-            },
-            {
-              "action": "create",
-              "fields": null,
-              "policy": {
-                "request": null,
-                "database": null
-              }
-            },
-            {
-              "action": "delete",
-              "fields": null,
-              "policy": {
-                "request": null,
-                "database": null
-              }
-            }
-          ]
-        },
-        {
-          "role": "policy_tester_02",
-          "actions": [
-            {
-              "action": "read",
-              "fields": {
-                "exclude": [],
-                "include": [
-                  "*"
-                ]
-              },
-              "policy": {
-                "request": null,
-                "database": "@item.id ne 1940"
-              }
-            },
-            {
-              "action": "update",
-              "fields": {
-                "exclude": [],
-                "include": [
-                  "*"
-                ]
-              },
-              "policy": {
-                "request": null,
-                "database": null
-              }
-            },
-            {
-              "action": "create",
-              "fields": null,
-              "policy": {
-                "request": null,
-                "database": null
-              }
-            },
-            {
-              "action": "delete",
-              "fields": null,
-              "policy": {
-                "request": null,
-                "database": null
-              }
-            }
-          ]
-        },
-        {
-          "role": "policy_tester_03",
-          "actions": [
-            {
-              "action": "read",
-              "fields": {
-                "exclude": [],
-                "include": [
-                  "*"
-                ]
-              },
-              "policy": {
-                "request": null,
-                "database": "@item.id ne 1940"
-              }
-            },
-            {
-              "action": "update",
-              "fields": {
-                "exclude": [],
-                "include": [
-                  "*"
-                ]
-              },
-              "policy": {
-                "request": null,
-                "database": null
-              }
-            },
-            {
-              "action": "create",
-              "fields": null,
-              "policy": {
-                "request": null,
-                "database": null
-              }
-            },
-            {
-              "action": "delete",
-              "fields": null,
-              "policy": {
-                "request": null,
-                "database": null
-              }
-            }
-          ]
-        },
-        {
-          "role": "policy_tester_04",
-          "actions": [
-            {
-              "action": "read",
-              "fields": {
-                "exclude": [],
-                "include": [
-                  "*"
-                ]
-              },
-              "policy": {
-                "request": null,
-                "database": "@item.id eq 1940"
-              }
-            },
-            {
-              "action": "update",
-              "fields": {
-                "exclude": [],
-                "include": [
-                  "*"
-                ]
-              },
-              "policy": {
-                "request": null,
-                "database": null
-              }
-            },
-            {
-              "action": "create",
-              "fields": null,
-              "policy": {
-                "request": null,
-                "database": null
-              }
-            },
-            {
-              "action": "delete",
-              "fields": null,
-              "policy": {
-                "request": null,
-                "database": null
-              }
-            }
-          ]
-        },
-        {
-          "role": "policy_tester_06",
-          "actions": [
-            {
-              "action": "read",
-              "fields": {
-                "exclude": [],
-                "include": [
-                  "*"
-                ]
-              },
-              "policy": {
-                "request": null,
-                "database": "@item.id eq 1940"
-              }
-            },
-            {
-              "action": "update",
-              "fields": {
-                "exclude": [],
-                "include": [
-                  "*"
-                ]
-              },
-              "policy": {
-                "request": null,
-                "database": null
-              }
-            },
-            {
-              "action": "create",
-              "fields": null,
-              "policy": {
-                "request": null,
-                "database": null
-              }
-            },
-            {
-              "action": "delete",
-              "fields": null,
-              "policy": {
-                "request": null,
-                "database": null
-              }
-            }
-          ]
-        },
-        {
-          "role": "database_policy_tester",
-          "actions": [
-            {
-              "action": "update",
-              "fields": null,
-              "policy": {
-                "request": null,
-                "database": "@item.id ne 1234"
-              }
-            },
-            {
-              "action": "create",
-              "fields": null,
-              "policy": {
-                "request": null,
-                "database": null
-              }
-            },
-            {
-              "action": "read",
-              "fields": null,
-              "policy": {
-                "request": null,
-                "database": "@item.id ne 1234 or @item.id gt 1940"
-              }
-            }
-          ]
-        }
+  "source": {
+    "object": "publishers",
+    "type": "table",
+    "parameters": null,
+    "key-fields": null
+  },
+  "graphql": {
+    "enabled": true,
+    "operation": null,
+    "type": {
+      "singular": "Publisher",
+      "plural": "Publishers"
+    }
+  },
+  "rest": {
+    "enabled": true,
+    "path": null,
+    "methods": []
+  },
+  "permissions": [
+    {
+      "role": "anonymous",
+      "actions": [
+        {
+          "action": "read",
+          "fields": null,
+          "policy": {
+            "request": null,
+            "database": null
+          }
+        }
+      ]
+    },
+    {
+      "role": "authenticated",
+      "actions": [
+        {
+          "action": "create",
+          "fields": null,
+          "policy": {
+            "request": null,
+            "database": null
+          }
+        },
+        {
+          "action": "read",
+          "fields": null,
+          "policy": {
+            "request": null,
+            "database": null
+          }
+        },
+        {
+          "action": "update",
+          "fields": null,
+          "policy": {
+            "request": null,
+            "database": null
+          }
+        },
+        {
+          "action": "delete",
+          "fields": null,
+          "policy": {
+            "request": null,
+            "database": null
+          }
+        }
+      ]
+    },
+    {
+      "role": "policy_tester_01",
+      "actions": [
+        {
+          "action": "read",
+          "fields": {
+            "exclude": [],
+            "include": [
+              "*"
+            ]
+          },
+          "policy": {
+            "request": null,
+            "database": "@item.id eq 1940"
+          }
+        },
+        {
+          "action": "update",
+          "fields": {
+            "exclude": [],
+            "include": [
+              "*"
+            ]
+          },
+          "policy": {
+            "request": null,
+            "database": null
+          }
+        },
+        {
+          "action": "create",
+          "fields": null,
+          "policy": {
+            "request": null,
+            "database": null
+          }
+        },
+        {
+          "action": "delete",
+          "fields": null,
+          "policy": {
+            "request": null,
+            "database": null
+          }
+        }
+      ]
+    },
+    {
+      "role": "policy_tester_02",
+      "actions": [
+        {
+          "action": "read",
+          "fields": {
+            "exclude": [],
+            "include": [
+              "*"
+            ]
+          },
+          "policy": {
+            "request": null,
+            "database": "@item.id ne 1940"
+          }
+        },
+        {
+          "action": "update",
+          "fields": {
+            "exclude": [],
+            "include": [
+              "*"
+            ]
+          },
+          "policy": {
+            "request": null,
+            "database": null
+          }
+        },
+        {
+          "action": "create",
+          "fields": null,
+          "policy": {
+            "request": null,
+            "database": null
+          }
+        },
+        {
+          "action": "delete",
+          "fields": null,
+          "policy": {
+            "request": null,
+            "database": null
+          }
+        }
+      ]
+    },
+    {
+      "role": "policy_tester_03",
+      "actions": [
+        {
+          "action": "read",
+          "fields": {
+            "exclude": [],
+            "include": [
+              "*"
+            ]
+          },
+          "policy": {
+            "request": null,
+            "database": "@item.id ne 1940"
+          }
+        },
+        {
+          "action": "update",
+          "fields": {
+            "exclude": [],
+            "include": [
+              "*"
+            ]
+          },
+          "policy": {
+            "request": null,
+            "database": null
+          }
+        },
+        {
+          "action": "create",
+          "fields": null,
+          "policy": {
+            "request": null,
+            "database": null
+          }
+        },
+        {
+          "action": "delete",
+          "fields": null,
+          "policy": {
+            "request": null,
+            "database": null
+          }
+        }
+      ]
+    },
+    {
+      "role": "policy_tester_04",
+      "actions": [
+        {
+          "action": "read",
+          "fields": {
+            "exclude": [],
+            "include": [
+              "*"
+            ]
+          },
+          "policy": {
+            "request": null,
+            "database": "@item.id eq 1940"
+          }
+        },
+        {
+          "action": "update",
+          "fields": {
+            "exclude": [],
+            "include": [
+              "*"
+            ]
+          },
+          "policy": {
+            "request": null,
+            "database": null
+          }
+        },
+        {
+          "action": "create",
+          "fields": null,
+          "policy": {
+            "request": null,
+            "database": null
+          }
+        },
+        {
+          "action": "delete",
+          "fields": null,
+          "policy": {
+            "request": null,
+            "database": null
+          }
+        }
+      ]
+    },
+    {
+      "role": "policy_tester_06",
+      "actions": [
+        {
+          "action": "read",
+          "fields": {
+            "exclude": [],
+            "include": [
+              "*"
+            ]
+          },
+          "policy": {
+            "request": null,
+            "database": "@item.id eq 1940"
+          }
+        },
+        {
+          "action": "update",
+          "fields": {
+            "exclude": [],
+            "include": [
+              "*"
+            ]
+          },
+          "policy": {
+            "request": null,
+            "database": null
+          }
+        },
+        {
+          "action": "create",
+          "fields": null,
+          "policy": {
+            "request": null,
+            "database": null
+          }
+        },
+        {
+          "action": "delete",
+          "fields": null,
+          "policy": {
+            "request": null,
+            "database": null
+          }
+        }
+      ]
+    },
+    {
+      "role": "database_policy_tester",
+      "actions": [
+        {
+          "action": "update",
+          "fields": null,
+          "policy": {
+            "request": null,
+            "database": "@item.id ne 1234"
+          }
+        },
+        {
+          "action": "create",
+          "fields": null,
+          "policy": {
+            "request": null,
+            "database": null
+          }
+        },
+        {
+          "action": "read",
+          "fields": null,
+          "policy": {
+            "request": null,
+            "database": "@item.id ne 1234 or @item.id gt 1940"
+          }
+        }
+      ]
+    }
+  ],
+  "mappings": null,
+  "relationships": {
+    "books": {
+      "cardinality": "many",
+      "target.entity": "Book",
+      "source.fields": [],
+      "target.fields": [],
+      "linking.object": null,
+      "linking.source.fields": [],
+      "linking.target.fields": []
+    }
+  }
+},
+    "Stock": {
+  "source": {
+    "object": "stocks",
+    "type": "table",
+    "parameters": null,
+    "key-fields": null
+  },
+  "graphql": {
+    "enabled": true,
+    "operation": null,
+    "type": {
+      "singular": "Stock",
+      "plural": "Stocks"
+    }
+  },
+  "rest": {
+    "enabled": true,
+    "path": "/commodities",
+    "methods": []
+  },
+  "permissions": [
+    {
+      "role": "anonymous",
+      "actions": [
+        {
+          "action": "create",
+          "fields": null,
+          "policy": {
+            "request": null,
+            "database": null
+          }
+        },
+        {
+          "action": "read",
+          "fields": null,
+          "policy": {
+            "request": null,
+            "database": null
+          }
+        },
+        {
+          "action": "update",
+          "fields": null,
+          "policy": {
+            "request": null,
+            "database": null
+          }
+        }
+      ]
+    },
+    {
+      "role": "authenticated",
+      "actions": [
+        {
+          "action": "create",
+          "fields": null,
+          "policy": {
+            "request": null,
+            "database": null
+          }
+        },
+        {
+          "action": "read",
+          "fields": null,
+          "policy": {
+            "request": null,
+            "database": null
+          }
+        },
+        {
+          "action": "update",
+          "fields": null,
+          "policy": {
+            "request": null,
+            "database": null
+          }
+        },
+        {
+          "action": "delete",
+          "fields": null,
+          "policy": {
+            "request": null,
+            "database": null
+          }
+        }
+      ]
+    }
+  ],
+  "mappings": null,
+  "relationships": {
+    "stocks_price": {
+      "cardinality": "one",
+      "target.entity": "stocks_price",
+      "source.fields": [],
+      "target.fields": [],
+      "linking.object": null,
+      "linking.source.fields": [],
+      "linking.target.fields": []
+    }
+  }
+},
+    "Book": {
+  "source": {
+    "object": "books",
+    "type": "table",
+    "parameters": null,
+    "key-fields": null
+  },
+  "graphql": {
+    "enabled": true,
+    "operation": null,
+    "type": {
+      "singular": "book",
+      "plural": "books"
+    }
+  },
+  "rest": {
+    "enabled": true,
+    "path": null,
+    "methods": []
+  },
+  "permissions": [
+    {
+      "role": "anonymous",
+      "actions": [
+        {
+          "action": "create",
+          "fields": null,
+          "policy": {
+            "request": null,
+            "database": null
+          }
+        },
+        {
+          "action": "read",
+          "fields": null,
+          "policy": {
+            "request": null,
+            "database": null
+          }
+        },
+        {
+          "action": "update",
+          "fields": null,
+          "policy": {
+            "request": null,
+            "database": null
+          }
+        },
+        {
+          "action": "delete",
+          "fields": null,
+          "policy": {
+            "request": null,
+            "database": null
+          }
+        }
+      ]
+    },
+    {
+      "role": "authenticated",
+      "actions": [
+        {
+          "action": "create",
+          "fields": null,
+          "policy": {
+            "request": null,
+            "database": null
+          }
+        },
+        {
+          "action": "read",
+          "fields": null,
+          "policy": {
+            "request": null,
+            "database": null
+          }
+        },
+        {
+          "action": "update",
+          "fields": null,
+          "policy": {
+            "request": null,
+            "database": null
+          }
+        },
+        {
+          "action": "delete",
+          "fields": null,
+          "policy": {
+            "request": null,
+            "database": null
+          }
+        }
+      ]
+    },
+    {
+      "role": "policy_tester_01",
+      "actions": [
+        {
+          "action": "read",
+          "fields": {
+            "exclude": [],
+            "include": [
+              "*"
+            ]
+          },
+          "policy": {
+            "request": null,
+            "database": "@item.title eq \u0027Policy-Test-01\u0027"
+          }
+        },
+        {
+          "action": "update",
+          "fields": {
+            "exclude": [],
+            "include": [
+              "*"
+            ]
+          },
+          "policy": {
+            "request": null,
+            "database": null
+          }
+        },
+        {
+          "action": "create",
+          "fields": null,
+          "policy": {
+            "request": null,
+            "database": null
+          }
+        },
+        {
+          "action": "delete",
+          "fields": null,
+          "policy": {
+            "request": null,
+            "database": null
+          }
+        }
+      ]
+    },
+    {
+      "role": "policy_tester_02",
+      "actions": [
+        {
+          "action": "read",
+          "fields": {
+            "exclude": [],
+            "include": [
+              "*"
+            ]
+          },
+          "policy": {
+            "request": null,
+            "database": "@item.title ne \u0027Policy-Test-01\u0027"
+          }
+        },
+        {
+          "action": "update",
+          "fields": {
+            "exclude": [],
+            "include": [
+              "*"
+            ]
+          },
+          "policy": {
+            "request": null,
+            "database": null
+          }
+        },
+        {
+          "action": "create",
+          "fields": null,
+          "policy": {
+            "request": null,
+            "database": null
+          }
+        },
+        {
+          "action": "delete",
+          "fields": null,
+          "policy": {
+            "request": null,
+            "database": null
+          }
+        }
+      ]
+    },
+    {
+      "role": "policy_tester_03",
+      "actions": [
+        {
+          "action": "read",
+          "fields": {
+            "exclude": [],
+            "include": [
+              "*"
+            ]
+          },
+          "policy": {
+            "request": null,
+            "database": "@item.title eq \u0027Policy-Test-01\u0027"
+          }
+        },
+        {
+          "action": "update",
+          "fields": {
+            "exclude": [],
+            "include": [
+              "*"
+            ]
+          },
+          "policy": {
+            "request": null,
+            "database": null
+          }
+        },
+        {
+          "action": "create",
+          "fields": null,
+          "policy": {
+            "request": null,
+            "database": null
+          }
+        },
+        {
+          "action": "delete",
+          "fields": null,
+          "policy": {
+            "request": null,
+            "database": null
+          }
+        }
+      ]
+    },
+    {
+      "role": "policy_tester_04",
+      "actions": [
+        {
+          "action": "read",
+          "fields": {
+            "exclude": [],
+            "include": [
+              "*"
+            ]
+          },
+          "policy": {
+            "request": null,
+            "database": "@item.title ne \u0027Policy-Test-01\u0027"
+          }
+        },
+        {
+          "action": "update",
+          "fields": {
+            "exclude": [],
+            "include": [
+              "*"
+            ]
+          },
+          "policy": {
+            "request": null,
+            "database": null
+          }
+        },
+        {
+          "action": "create",
+          "fields": null,
+          "policy": {
+            "request": null,
+            "database": null
+          }
+        },
+        {
+          "action": "delete",
+          "fields": null,
+          "policy": {
+            "request": null,
+            "database": null
+          }
+        }
+      ]
+    },
+    {
+      "role": "policy_tester_05",
+      "actions": [
+        {
+          "action": "read",
+          "fields": {
+            "exclude": [],
+            "include": [
+              "*"
+            ]
+          },
+          "policy": {
+            "request": null,
+            "database": "@item.id ne 9"
+          }
+        },
+        {
+          "action": "update",
+          "fields": {
+            "exclude": [],
+            "include": [
+              "*"
+            ]
+          },
+          "policy": {
+            "request": null,
+            "database": null
+          }
+        },
+        {
+          "action": "create",
+          "fields": null,
+          "policy": {
+            "request": null,
+            "database": null
+          }
+        },
+        {
+          "action": "delete",
+          "fields": null,
+          "policy": {
+            "request": null,
+            "database": null
+          }
+        }
+      ]
+    },
+    {
+      "role": "policy_tester_06",
+      "actions": [
+        {
+          "action": "read",
+          "fields": {
+            "exclude": [],
+            "include": [
+              "*"
+            ]
+          },
+          "policy": {
+            "request": null,
+            "database": "@item.id ne 10"
+          }
+        },
+        {
+          "action": "create",
+          "fields": null,
+          "policy": {
+            "request": null,
+            "database": null
+          }
+        },
+        {
+          "action": "delete",
+          "fields": null,
+          "policy": {
+            "request": null,
+            "database": null
+          }
+        },
+        {
+          "action": "update",
+          "fields": {
+            "exclude": [],
+            "include": [
+              "*"
+            ]
+          },
+          "policy": {
+            "request": null,
+            "database": null
+          }
+        }
+      ]
+    },
+    {
+      "role": "policy_tester_07",
+      "actions": [
+        {
+          "action": "delete",
+          "fields": {
+            "exclude": [],
+            "include": [
+              "*"
+            ]
+          },
+          "policy": {
+            "request": null,
+            "database": "@item.id ne 9"
+          }
+        },
+        {
+          "action": "read",
+          "fields": {
+            "exclude": [],
+            "include": [
+              "*"
+            ]
+          },
+          "policy": {
+            "request": null,
+            "database": null
+          }
+        },
+        {
+          "action": "update",
+          "fields": {
+            "exclude": [],
+            "include": [
+              "*"
+            ]
+          },
+          "policy": {
+            "request": null,
+            "database": "@item.id ne 9"
+          }
+        },
+        {
+          "action": "create",
+          "fields": null,
+          "policy": {
+            "request": null,
+            "database": null
+          }
+        }
+      ]
+    },
+    {
+      "role": "policy_tester_08",
+      "actions": [
+        {
+          "action": "read",
+          "fields": {
+            "exclude": [],
+            "include": [
+              "*"
+            ]
+          },
+          "policy": {
+            "request": null,
+            "database": null
+          }
+        },
+        {
+          "action": "delete",
+          "fields": {
+            "exclude": [],
+            "include": [
+              "*"
+            ]
+          },
+          "policy": {
+            "request": null,
+            "database": "@item.id eq 9"
+          }
+        },
+        {
+          "action": "update",
+          "fields": {
+            "exclude": [],
+            "include": [
+              "*"
+            ]
+          },
+          "policy": {
+            "request": null,
+            "database": "@item.id eq 9"
+          }
+        },
+        {
+          "action": "create",
+          "fields": null,
+          "policy": {
+            "request": null,
+            "database": null
+          }
+        }
+      ]
+    }
+  ],
+  "mappings": {
+    "id": "id",
+    "title": "title"
+  },
+  "relationships": {
+    "publishers": {
+      "cardinality": "one",
+      "target.entity": "Publisher",
+      "source.fields": [],
+      "target.fields": [],
+      "linking.object": null,
+      "linking.source.fields": [],
+      "linking.target.fields": []
+    },
+    "websiteplacement": {
+      "cardinality": "one",
+      "target.entity": "BookWebsitePlacement",
+      "source.fields": [],
+      "target.fields": [],
+      "linking.object": null,
+      "linking.source.fields": [],
+      "linking.target.fields": []
+    },
+    "reviews": {
+      "cardinality": "many",
+      "target.entity": "Review",
+      "source.fields": [],
+      "target.fields": [],
+      "linking.object": null,
+      "linking.source.fields": [],
+      "linking.target.fields": []
+    },
+    "authors": {
+      "cardinality": "many",
+      "target.entity": "Author",
+      "source.fields": [],
+      "target.fields": [],
+      "linking.object": "book_author_link",
+      "linking.source.fields": [
+        "book_id"
       ],
-      "mappings": null,
-      "relationships": {
-        "books": {
-          "cardinality": "many",
-          "target.entity": "Book",
-          "source.fields": [],
-          "target.fields": [],
-          "linking.object": null,
-          "linking.source.fields": [],
-          "linking.target.fields": []
-        }
-      }
-    },
-    "Stock": {
-      "source": {
-        "object": "stocks",
-        "type": "table",
-        "parameters": null,
-        "key-fields": null
-      },
-      "graphql": {
-        "enabled": true,
-        "operation": null,
-        "type": {
-          "singular": "Stock",
-          "plural": "Stocks"
-        }
-      },
-      "rest": {
-        "enabled": true,
-        "path": "/commodities",
-        "methods": []
-      },
-      "permissions": [
-        {
-          "role": "anonymous",
-          "actions": [
-            {
-              "action": "create",
-              "fields": null,
-              "policy": {
-                "request": null,
-                "database": null
-              }
-            },
-            {
-              "action": "read",
-              "fields": null,
-              "policy": {
-                "request": null,
-                "database": null
-              }
-            },
-            {
-              "action": "update",
-              "fields": null,
-              "policy": {
-                "request": null,
-                "database": null
-              }
-            }
-          ]
-        },
-        {
-          "role": "authenticated",
-          "actions": [
-            {
-              "action": "create",
-              "fields": null,
-              "policy": {
-                "request": null,
-                "database": null
-              }
-            },
-            {
-              "action": "read",
-              "fields": null,
-              "policy": {
-                "request": null,
-                "database": null
-              }
-            },
-            {
-              "action": "update",
-              "fields": null,
-              "policy": {
-                "request": null,
-                "database": null
-              }
-            },
-            {
-              "action": "delete",
-              "fields": null,
-              "policy": {
-                "request": null,
-                "database": null
-              }
-            }
-          ]
-        }
-      ],
-      "mappings": null,
-      "relationships": {
-        "stocks_price": {
-          "cardinality": "one",
-          "target.entity": "stocks_price",
-          "source.fields": [],
-          "target.fields": [],
-          "linking.object": null,
-          "linking.source.fields": [],
-          "linking.target.fields": []
-        }
-      }
-    },
-    "Book": {
-      "source": {
-        "object": "books",
-        "type": "table",
-        "parameters": null,
-        "key-fields": null
-      },
-      "graphql": {
-        "enabled": true,
-        "operation": null,
-        "type": {
-          "singular": "book",
-          "plural": "books"
-        }
-      },
-      "rest": {
-        "enabled": true,
-        "path": null,
-        "methods": []
-      },
-      "permissions": [
-        {
-          "role": "anonymous",
-          "actions": [
-            {
-              "action": "create",
-              "fields": null,
-              "policy": {
-                "request": null,
-                "database": null
-              }
-            },
-            {
-              "action": "read",
-              "fields": null,
-              "policy": {
-                "request": null,
-                "database": null
-              }
-            },
-            {
-              "action": "update",
-              "fields": null,
-              "policy": {
-                "request": null,
-                "database": null
-              }
-            },
-            {
-              "action": "delete",
-              "fields": null,
-              "policy": {
-                "request": null,
-                "database": null
-              }
-            }
-          ]
-        },
-        {
-          "role": "authenticated",
-          "actions": [
-            {
-              "action": "create",
-              "fields": null,
-              "policy": {
-                "request": null,
-                "database": null
-              }
-            },
-            {
-              "action": "read",
-              "fields": null,
-              "policy": {
-                "request": null,
-                "database": null
-              }
-            },
-            {
-              "action": "update",
-              "fields": null,
-              "policy": {
-                "request": null,
-                "database": null
-              }
-            },
-            {
-              "action": "delete",
-              "fields": null,
-              "policy": {
-                "request": null,
-                "database": null
-              }
-            }
-          ]
-        },
-        {
-          "role": "policy_tester_01",
-          "actions": [
-            {
-              "action": "read",
-              "fields": {
-                "exclude": [],
-                "include": [
-                  "*"
-                ]
-              },
-              "policy": {
-                "request": null,
-                "database": "@item.title eq \u0027Policy-Test-01\u0027"
-              }
-            },
-            {
-              "action": "update",
-              "fields": {
-                "exclude": [],
-                "include": [
-                  "*"
-                ]
-              },
-              "policy": {
-                "request": null,
-                "database": null
-              }
-            },
-            {
-              "action": "create",
-              "fields": null,
-              "policy": {
-                "request": null,
-                "database": null
-              }
-            },
-            {
-              "action": "delete",
-              "fields": null,
-              "policy": {
-                "request": null,
-                "database": null
-              }
-            }
-          ]
-        },
-        {
-          "role": "policy_tester_02",
-          "actions": [
-            {
-              "action": "read",
-              "fields": {
-                "exclude": [],
-                "include": [
-                  "*"
-                ]
-              },
-              "policy": {
-                "request": null,
-                "database": "@item.title ne \u0027Policy-Test-01\u0027"
-              }
-            },
-            {
-              "action": "update",
-              "fields": {
-                "exclude": [],
-                "include": [
-                  "*"
-                ]
-              },
-              "policy": {
-                "request": null,
-                "database": null
-              }
-            },
-            {
-              "action": "create",
-              "fields": null,
-              "policy": {
-                "request": null,
-                "database": null
-              }
-            },
-            {
-              "action": "delete",
-              "fields": null,
-              "policy": {
-                "request": null,
-                "database": null
-              }
-            }
-          ]
-        },
-        {
-          "role": "policy_tester_03",
-          "actions": [
-            {
-              "action": "read",
-              "fields": {
-                "exclude": [],
-                "include": [
-                  "*"
-                ]
-              },
-              "policy": {
-                "request": null,
-                "database": "@item.title eq \u0027Policy-Test-01\u0027"
-              }
-            },
-            {
-              "action": "update",
-              "fields": {
-                "exclude": [],
-                "include": [
-                  "*"
-                ]
-              },
-              "policy": {
-                "request": null,
-                "database": null
-              }
-            },
-            {
-              "action": "create",
-              "fields": null,
-              "policy": {
-                "request": null,
-                "database": null
-              }
-            },
-            {
-              "action": "delete",
-              "fields": null,
-              "policy": {
-                "request": null,
-                "database": null
-              }
-            }
-          ]
-        },
-        {
-          "role": "policy_tester_04",
-          "actions": [
-            {
-              "action": "read",
-              "fields": {
-                "exclude": [],
-                "include": [
-                  "*"
-                ]
-              },
-              "policy": {
-                "request": null,
-                "database": "@item.title ne \u0027Policy-Test-01\u0027"
-              }
-            },
-            {
-              "action": "update",
-              "fields": {
-                "exclude": [],
-                "include": [
-                  "*"
-                ]
-              },
-              "policy": {
-                "request": null,
-                "database": null
-              }
-            },
-            {
-              "action": "create",
-              "fields": null,
-              "policy": {
-                "request": null,
-                "database": null
-              }
-            },
-            {
-              "action": "delete",
-              "fields": null,
-              "policy": {
-                "request": null,
-                "database": null
-              }
-            }
-          ]
-        },
-        {
-          "role": "policy_tester_05",
-          "actions": [
-            {
-              "action": "read",
-              "fields": {
-                "exclude": [],
-                "include": [
-                  "*"
-                ]
-              },
-              "policy": {
-                "request": null,
-                "database": "@item.id ne 9"
-              }
-            },
-            {
-              "action": "update",
-              "fields": {
-                "exclude": [],
-                "include": [
-                  "*"
-                ]
-              },
-              "policy": {
-                "request": null,
-                "database": null
-              }
-            },
-            {
-              "action": "create",
-              "fields": null,
-              "policy": {
-                "request": null,
-                "database": null
-              }
-            },
-            {
-              "action": "delete",
-              "fields": null,
-              "policy": {
-                "request": null,
-                "database": null
-              }
-            }
-          ]
-        },
-        {
-          "role": "policy_tester_06",
-          "actions": [
-            {
-              "action": "read",
-              "fields": {
-                "exclude": [],
-                "include": [
-                  "*"
-                ]
-              },
-              "policy": {
-                "request": null,
-                "database": "@item.id ne 10"
-              }
-            },
-            {
-              "action": "create",
-              "fields": null,
-              "policy": {
-                "request": null,
-                "database": null
-              }
-            },
-            {
-              "action": "delete",
-              "fields": null,
-              "policy": {
-                "request": null,
-                "database": null
-              }
-            },
-            {
-              "action": "update",
-              "fields": {
-                "exclude": [],
-                "include": [
-                  "*"
-                ]
-              },
-              "policy": {
-                "request": null,
-                "database": null
-              }
-            }
-          ]
-        },
-        {
-          "role": "policy_tester_07",
-          "actions": [
-            {
-              "action": "delete",
-              "fields": {
-                "exclude": [],
-                "include": [
-                  "*"
-                ]
-              },
-              "policy": {
-                "request": null,
-                "database": "@item.id ne 9"
-              }
-            },
-            {
-              "action": "read",
-              "fields": {
-                "exclude": [],
-                "include": [
-                  "*"
-                ]
-              },
-              "policy": {
-                "request": null,
-                "database": null
-              }
-            },
-            {
-              "action": "update",
-              "fields": {
-                "exclude": [],
-                "include": [
-                  "*"
-                ]
-              },
-              "policy": {
-                "request": null,
-                "database": "@item.id ne 9"
-              }
-            },
-            {
-              "action": "create",
-              "fields": null,
-              "policy": {
-                "request": null,
-                "database": null
-              }
-            }
-          ]
-        },
-        {
-          "role": "policy_tester_08",
-          "actions": [
-            {
-              "action": "read",
-              "fields": {
-                "exclude": [],
-                "include": [
-                  "*"
-                ]
-              },
-              "policy": {
-                "request": null,
-                "database": null
-              }
-            },
-            {
-              "action": "delete",
-              "fields": {
-                "exclude": [],
-                "include": [
-                  "*"
-                ]
-              },
-              "policy": {
-                "request": null,
-                "database": "@item.id eq 9"
-              }
-            },
-            {
-              "action": "update",
-              "fields": {
-                "exclude": [],
-                "include": [
-                  "*"
-                ]
-              },
-              "policy": {
-                "request": null,
-                "database": "@item.id eq 9"
-              }
-            },
-            {
-              "action": "create",
-              "fields": null,
-              "policy": {
-                "request": null,
-                "database": null
-              }
-            }
-          ]
-        }
-      ],
-      "mappings": {
-        "id": "id",
-        "title": "title"
-      },
-      "relationships": {
-        "publishers": {
-          "cardinality": "one",
-          "target.entity": "Publisher",
-          "source.fields": [],
-          "target.fields": [],
-          "linking.object": null,
-          "linking.source.fields": [],
-          "linking.target.fields": []
-        },
-        "websiteplacement": {
-          "cardinality": "one",
-          "target.entity": "BookWebsitePlacement",
-          "source.fields": [],
-          "target.fields": [],
-          "linking.object": null,
-          "linking.source.fields": [],
-          "linking.target.fields": []
-        },
-        "reviews": {
-          "cardinality": "many",
-          "target.entity": "Review",
-          "source.fields": [],
-          "target.fields": [],
-          "linking.object": null,
-          "linking.source.fields": [],
-          "linking.target.fields": []
-        },
-        "authors": {
-          "cardinality": "many",
-          "target.entity": "Author",
-          "source.fields": [],
-          "target.fields": [],
-          "linking.object": "book_author_link",
-          "linking.source.fields": [
-            "book_id"
-          ],
-          "linking.target.fields": [
-            "author_id"
-          ]
-        }
-      }
-    },
+      "linking.target.fields": [
+        "author_id"
+      ]
+    }
+  }
+},
     "BookWebsitePlacement": {
-      "source": {
-        "object": "book_website_placements",
-        "type": "table",
-        "parameters": null,
-        "key-fields": null
-      },
-      "graphql": {
-        "enabled": true,
-        "operation": null,
-        "type": {
-          "singular": "BookWebsitePlacement",
-          "plural": "BookWebsitePlacements"
-        }
-      },
-      "rest": {
-        "enabled": true,
-        "path": null,
-        "methods": []
-      },
-      "permissions": [
-        {
-          "role": "anonymous",
-          "actions": [
-            {
-              "action": "read",
-              "fields": null,
-              "policy": {
-                "request": null,
-                "database": null
-              }
-            }
-          ]
-        },
-        {
-          "role": "authenticated",
-          "actions": [
-            {
-              "action": "delete",
-              "fields": {
-                "exclude": [],
-                "include": [
-                  "*"
-                ]
-              },
-              "policy": {
-                "request": null,
-                "database": "@claims.userId eq @item.id"
-              }
-            },
-            {
-              "action": "create",
-              "fields": null,
-              "policy": {
-                "request": null,
-                "database": null
-              }
-            },
-            {
-              "action": "update",
-              "fields": null,
-              "policy": {
-                "request": null,
-                "database": null
-              }
-            }
-          ]
-        }
-      ],
-      "mappings": null,
-      "relationships": {
-        "books": {
-          "cardinality": "one",
-          "target.entity": "Book",
-          "source.fields": [],
-          "target.fields": [],
-          "linking.object": null,
-          "linking.source.fields": [],
-          "linking.target.fields": []
-        }
-      }
-    },
+  "source": {
+    "object": "book_website_placements",
+    "type": "table",
+    "parameters": null,
+    "key-fields": null
+  },
+  "graphql": {
+    "enabled": true,
+    "operation": null,
+    "type": {
+      "singular": "BookWebsitePlacement",
+      "plural": "BookWebsitePlacements"
+    }
+  },
+  "rest": {
+    "enabled": true,
+    "path": null,
+    "methods": []
+  },
+  "permissions": [
+    {
+      "role": "anonymous",
+      "actions": [
+        {
+          "action": "read",
+          "fields": null,
+          "policy": {
+            "request": null,
+            "database": null
+          }
+        }
+      ]
+    },
+    {
+      "role": "authenticated",
+      "actions": [
+        {
+          "action": "delete",
+          "fields": {
+            "exclude": [],
+            "include": [
+              "*"
+            ]
+          },
+          "policy": {
+            "request": null,
+            "database": "@claims.userId eq @item.id"
+          }
+        },
+        {
+          "action": "create",
+          "fields": null,
+          "policy": {
+            "request": null,
+            "database": null
+          }
+        },
+        {
+          "action": "update",
+          "fields": null,
+          "policy": {
+            "request": null,
+            "database": null
+          }
+        }
+      ]
+    }
+  ],
+  "mappings": null,
+  "relationships": {
+    "books": {
+      "cardinality": "one",
+      "target.entity": "Book",
+      "source.fields": [],
+      "target.fields": [],
+      "linking.object": null,
+      "linking.source.fields": [],
+      "linking.target.fields": []
+    }
+  }
+},
     "Author": {
-      "source": {
-        "object": "authors",
-        "type": "table",
-        "parameters": null,
-        "key-fields": null
-      },
-      "graphql": {
-        "enabled": true,
-        "operation": null,
-        "type": {
-          "singular": "Author",
-          "plural": "Authors"
-        }
-      },
-      "rest": {
-        "enabled": true,
-        "path": null,
-        "methods": []
-      },
-      "permissions": [
-        {
-          "role": "anonymous",
-          "actions": [
-            {
-              "action": "read",
-              "fields": null,
-              "policy": {
-                "request": null,
-                "database": null
-              }
-            }
-          ]
-        },
-        {
-          "role": "authenticated",
-          "actions": [
-            {
-              "action": "create",
-              "fields": null,
-              "policy": {
-                "request": null,
-                "database": null
-              }
-            },
-            {
-              "action": "read",
-              "fields": null,
-              "policy": {
-                "request": null,
-                "database": null
-              }
-            },
-            {
-              "action": "update",
-              "fields": null,
-              "policy": {
-                "request": null,
-                "database": null
-              }
-            },
-            {
-              "action": "delete",
-              "fields": null,
-              "policy": {
-                "request": null,
-                "database": null
-              }
-            }
-          ]
-        }
-      ],
-      "mappings": null,
-      "relationships": {
-        "books": {
-          "cardinality": "many",
-          "target.entity": "Book",
-          "source.fields": [],
-          "target.fields": [],
-          "linking.object": "book_author_link",
-          "linking.source.fields": [],
-          "linking.target.fields": []
-        }
-      }
-    },
+  "source": {
+    "object": "authors",
+    "type": "table",
+    "parameters": null,
+    "key-fields": null
+  },
+  "graphql": {
+    "enabled": true,
+    "operation": null,
+    "type": {
+      "singular": "Author",
+      "plural": "Authors"
+    }
+  },
+  "rest": {
+    "enabled": true,
+    "path": null,
+    "methods": []
+  },
+  "permissions": [
+    {
+      "role": "anonymous",
+      "actions": [
+        {
+          "action": "read",
+          "fields": null,
+          "policy": {
+            "request": null,
+            "database": null
+          }
+        }
+      ]
+    },
+    {
+      "role": "authenticated",
+      "actions": [
+        {
+          "action": "create",
+          "fields": null,
+          "policy": {
+            "request": null,
+            "database": null
+          }
+        },
+        {
+          "action": "read",
+          "fields": null,
+          "policy": {
+            "request": null,
+            "database": null
+          }
+        },
+        {
+          "action": "update",
+          "fields": null,
+          "policy": {
+            "request": null,
+            "database": null
+          }
+        },
+        {
+          "action": "delete",
+          "fields": null,
+          "policy": {
+            "request": null,
+            "database": null
+          }
+        }
+      ]
+    }
+  ],
+  "mappings": null,
+  "relationships": {
+    "books": {
+      "cardinality": "many",
+      "target.entity": "Book",
+      "source.fields": [],
+      "target.fields": [],
+      "linking.object": "book_author_link",
+      "linking.source.fields": [],
+      "linking.target.fields": []
+    }
+  }
+},
     "Review": {
-      "source": {
-        "object": "reviews",
-        "type": "table",
-        "parameters": null,
-        "key-fields": null
-      },
-      "graphql": {
-        "enabled": true,
-        "operation": null,
-        "type": {
-          "singular": "review",
-          "plural": "reviews"
-        }
-      },
-      "rest": {
-        "enabled": true,
-        "path": null,
-        "methods": []
-      },
-      "permissions": [
-        {
-          "role": "anonymous",
-          "actions": [
-            {
-              "action": "create",
-              "fields": null,
-              "policy": {
-                "request": null,
-                "database": null
-              }
-            },
-            {
-              "action": "read",
-              "fields": null,
-              "policy": {
-                "request": null,
-                "database": null
-              }
-            },
-            {
-              "action": "update",
-              "fields": null,
-              "policy": {
-                "request": null,
-                "database": null
-              }
-            }
-          ]
-        },
-        {
-          "role": "authenticated",
-          "actions": [
-            {
-              "action": "create",
-              "fields": null,
-              "policy": {
-                "request": null,
-                "database": null
-              }
-            },
-            {
-              "action": "read",
-              "fields": null,
-              "policy": {
-                "request": null,
-                "database": null
-              }
-            },
-            {
-              "action": "update",
-              "fields": null,
-              "policy": {
-                "request": null,
-                "database": null
-              }
-            },
-            {
-              "action": "delete",
-              "fields": null,
-              "policy": {
-                "request": null,
-                "database": null
-              }
-            }
-          ]
-        }
-      ],
-      "mappings": null,
-      "relationships": {
-        "books": {
-          "cardinality": "one",
-          "target.entity": "Book",
-          "source.fields": [],
-          "target.fields": [],
-          "linking.object": null,
-          "linking.source.fields": [],
-          "linking.target.fields": []
-        }
-      }
-    },
+  "source": {
+    "object": "reviews",
+    "type": "table",
+    "parameters": null,
+    "key-fields": null
+  },
+  "graphql": {
+    "enabled": true,
+    "operation": null,
+    "type": {
+      "singular": "review",
+      "plural": "reviews"
+    }
+  },
+  "rest": {
+    "enabled": true,
+    "path": null,
+    "methods": []
+  },
+  "permissions": [
+    {
+      "role": "anonymous",
+      "actions": [
+        {
+          "action": "create",
+          "fields": null,
+          "policy": {
+            "request": null,
+            "database": null
+          }
+        },
+        {
+          "action": "read",
+          "fields": null,
+          "policy": {
+            "request": null,
+            "database": null
+          }
+        },
+        {
+          "action": "update",
+          "fields": null,
+          "policy": {
+            "request": null,
+            "database": null
+          }
+        }
+      ]
+    },
+    {
+      "role": "authenticated",
+      "actions": [
+        {
+          "action": "create",
+          "fields": null,
+          "policy": {
+            "request": null,
+            "database": null
+          }
+        },
+        {
+          "action": "read",
+          "fields": null,
+          "policy": {
+            "request": null,
+            "database": null
+          }
+        },
+        {
+          "action": "update",
+          "fields": null,
+          "policy": {
+            "request": null,
+            "database": null
+          }
+        },
+        {
+          "action": "delete",
+          "fields": null,
+          "policy": {
+            "request": null,
+            "database": null
+          }
+        }
+      ]
+    }
+  ],
+  "mappings": null,
+  "relationships": {
+    "books": {
+      "cardinality": "one",
+      "target.entity": "Book",
+      "source.fields": [],
+      "target.fields": [],
+      "linking.object": null,
+      "linking.source.fields": [],
+      "linking.target.fields": []
+    }
+  }
+},
     "Comic": {
-      "source": {
-        "object": "comics",
-        "type": "table",
-        "parameters": null,
-        "key-fields": null
-      },
-      "graphql": {
-        "enabled": true,
-        "operation": null,
-        "type": {
-          "singular": "Comic",
-          "plural": "Comics"
-        }
-      },
-      "rest": {
-        "enabled": true,
-        "path": null,
-        "methods": []
-      },
-      "permissions": [
-        {
-          "role": "anonymous",
-          "actions": [
-            {
-              "action": "create",
-              "fields": null,
-              "policy": {
-                "request": null,
-                "database": null
-              }
-            },
-            {
-              "action": "read",
-              "fields": null,
-              "policy": {
-                "request": null,
-                "database": null
-              }
-            },
-            {
-              "action": "update",
-              "fields": null,
-              "policy": {
-                "request": null,
-                "database": null
-              }
-            }
-          ]
-        },
-        {
-          "role": "authenticated",
-          "actions": [
-            {
-              "action": "create",
-              "fields": null,
-              "policy": {
-                "request": null,
-                "database": null
-              }
-            },
-            {
-              "action": "read",
-              "fields": null,
-              "policy": {
-                "request": null,
-                "database": null
-              }
-            },
-            {
-              "action": "update",
-              "fields": null,
-              "policy": {
-                "request": null,
-                "database": null
-              }
-            },
-            {
-              "action": "delete",
-              "fields": null,
-              "policy": {
-                "request": null,
-                "database": null
-              }
-            }
-          ]
-        }
-      ],
-      "mappings": null,
-      "relationships": {
-        "myseries": {
-          "cardinality": "one",
-          "target.entity": "series",
-          "source.fields": [],
-          "target.fields": [],
-          "linking.object": null,
-          "linking.source.fields": [],
-          "linking.target.fields": []
-        }
-      }
-    },
+  "source": {
+    "object": "comics",
+    "type": "table",
+    "parameters": null,
+    "key-fields": null
+  },
+  "graphql": {
+    "enabled": true,
+    "operation": null,
+    "type": {
+      "singular": "Comic",
+      "plural": "Comics"
+    }
+  },
+  "rest": {
+    "enabled": true,
+    "path": null,
+    "methods": []
+  },
+  "permissions": [
+    {
+      "role": "anonymous",
+      "actions": [
+        {
+          "action": "create",
+          "fields": null,
+          "policy": {
+            "request": null,
+            "database": null
+          }
+        },
+        {
+          "action": "read",
+          "fields": null,
+          "policy": {
+            "request": null,
+            "database": null
+          }
+        },
+        {
+          "action": "update",
+          "fields": null,
+          "policy": {
+            "request": null,
+            "database": null
+          }
+        }
+      ]
+    },
+    {
+      "role": "authenticated",
+      "actions": [
+        {
+          "action": "create",
+          "fields": null,
+          "policy": {
+            "request": null,
+            "database": null
+          }
+        },
+        {
+          "action": "read",
+          "fields": null,
+          "policy": {
+            "request": null,
+            "database": null
+          }
+        },
+        {
+          "action": "update",
+          "fields": null,
+          "policy": {
+            "request": null,
+            "database": null
+          }
+        },
+        {
+          "action": "delete",
+          "fields": null,
+          "policy": {
+            "request": null,
+            "database": null
+          }
+        }
+      ]
+    }
+  ],
+  "mappings": null,
+  "relationships": {
+    "myseries": {
+      "cardinality": "one",
+      "target.entity": "series",
+      "source.fields": [],
+      "target.fields": [],
+      "linking.object": null,
+      "linking.source.fields": [],
+      "linking.target.fields": []
+    }
+  }
+},
     "Broker": {
-      "source": {
-        "object": "brokers",
-        "type": "table",
-        "parameters": null,
-        "key-fields": null
-      },
-      "graphql": {
-        "enabled": false,
-        "operation": null,
-        "type": {
-          "singular": "Broker",
-          "plural": "Brokers"
-        }
-      },
-      "rest": {
-        "enabled": true,
-        "path": null,
-        "methods": []
-      },
-      "permissions": [
-        {
-          "role": "anonymous",
-          "actions": [
-            {
-              "action": "read",
-              "fields": null,
-              "policy": {
-                "request": null,
-                "database": null
-              }
-            }
-          ]
-        },
-        {
-          "role": "authenticated",
-          "actions": [
-            {
-              "action": "create",
-              "fields": null,
-              "policy": {
-                "request": null,
-                "database": null
-              }
-            },
-            {
-              "action": "update",
-              "fields": null,
-              "policy": {
-                "request": null,
-                "database": null
-              }
-            },
-            {
-              "action": "read",
-              "fields": null,
-              "policy": {
-                "request": null,
-                "database": null
-              }
-            },
-            {
-              "action": "delete",
-              "fields": null,
-              "policy": {
-                "request": null,
-                "database": null
-              }
-            }
-          ]
-        }
-      ],
-      "mappings": null,
-      "relationships": null
-    },
+  "source": {
+    "object": "brokers",
+    "type": "table",
+    "parameters": null,
+    "key-fields": null
+  },
+  "graphql": {
+    "enabled": false,
+    "operation": null,
+    "type": {
+      "singular": "Broker",
+      "plural": "Brokers"
+    }
+  },
+  "rest": {
+    "enabled": true,
+    "path": null,
+    "methods": []
+  },
+  "permissions": [
+    {
+      "role": "anonymous",
+      "actions": [
+        {
+          "action": "read",
+          "fields": null,
+          "policy": {
+            "request": null,
+            "database": null
+          }
+        }
+      ]
+    },
+    {
+      "role": "authenticated",
+      "actions": [
+        {
+          "action": "create",
+          "fields": null,
+          "policy": {
+            "request": null,
+            "database": null
+          }
+        },
+        {
+          "action": "update",
+          "fields": null,
+          "policy": {
+            "request": null,
+            "database": null
+          }
+        },
+        {
+          "action": "read",
+          "fields": null,
+          "policy": {
+            "request": null,
+            "database": null
+          }
+        },
+        {
+          "action": "delete",
+          "fields": null,
+          "policy": {
+            "request": null,
+            "database": null
+          }
+        }
+      ]
+    }
+  ],
+  "mappings": null,
+  "relationships": null
+},
     "WebsiteUser": {
-      "source": {
-        "object": "website_users",
-        "type": "table",
-        "parameters": null,
-        "key-fields": null
-      },
-      "graphql": {
-        "enabled": true,
-        "operation": null,
-        "type": {
-          "singular": "websiteUser",
-          "plural": "websiteUsers"
-        }
-      },
-      "rest": {
-        "enabled": false,
-        "path": null,
-        "methods": []
-      },
-      "permissions": [
-        {
-          "role": "anonymous",
-          "actions": [
-            {
-              "action": "create",
-              "fields": null,
-              "policy": {
-                "request": null,
-                "database": null
-              }
-            },
-            {
-              "action": "read",
-              "fields": null,
-              "policy": {
-                "request": null,
-                "database": null
-              }
-            },
-            {
-              "action": "delete",
-              "fields": null,
-              "policy": {
-                "request": null,
-                "database": null
-              }
-            },
-            {
-              "action": "update",
-              "fields": null,
-              "policy": {
-                "request": null,
-                "database": null
-              }
-            }
-          ]
-        },
-        {
-          "role": "authenticated",
-          "actions": [
-            {
-              "action": "create",
-              "fields": null,
-              "policy": {
-                "request": null,
-                "database": null
-              }
-            },
-            {
-              "action": "read",
-              "fields": null,
-              "policy": {
-                "request": null,
-                "database": null
-              }
-            },
-            {
-              "action": "delete",
-              "fields": null,
-              "policy": {
-                "request": null,
-                "database": null
-              }
-            },
-            {
-              "action": "update",
-              "fields": null,
-              "policy": {
-                "request": null,
-                "database": null
-              }
-            }
-          ]
-        }
-      ],
-      "mappings": null,
-      "relationships": null
-    },
+  "source": {
+    "object": "website_users",
+    "type": "table",
+    "parameters": null,
+    "key-fields": null
+  },
+  "graphql": {
+    "enabled": true,
+    "operation": null,
+    "type": {
+      "singular": "websiteUser",
+      "plural": "websiteUsers"
+    }
+  },
+  "rest": {
+    "enabled": false,
+    "path": null,
+    "methods": []
+  },
+  "permissions": [
+    {
+      "role": "anonymous",
+      "actions": [
+        {
+          "action": "create",
+          "fields": null,
+          "policy": {
+            "request": null,
+            "database": null
+          }
+        },
+        {
+          "action": "read",
+          "fields": null,
+          "policy": {
+            "request": null,
+            "database": null
+          }
+        },
+        {
+          "action": "delete",
+          "fields": null,
+          "policy": {
+            "request": null,
+            "database": null
+          }
+        },
+        {
+          "action": "update",
+          "fields": null,
+          "policy": {
+            "request": null,
+            "database": null
+          }
+        }
+      ]
+    },
+    {
+      "role": "authenticated",
+      "actions": [
+        {
+          "action": "create",
+          "fields": null,
+          "policy": {
+            "request": null,
+            "database": null
+          }
+        },
+        {
+          "action": "read",
+          "fields": null,
+          "policy": {
+            "request": null,
+            "database": null
+          }
+        },
+        {
+          "action": "delete",
+          "fields": null,
+          "policy": {
+            "request": null,
+            "database": null
+          }
+        },
+        {
+          "action": "update",
+          "fields": null,
+          "policy": {
+            "request": null,
+            "database": null
+          }
+        }
+      ]
+    }
+  ],
+  "mappings": null,
+  "relationships": null
+},
     "SupportedType": {
-      "source": {
-        "object": "type_table",
-        "type": "table",
-        "parameters": null,
-        "key-fields": null
-      },
-      "graphql": {
-        "enabled": true,
-        "operation": null,
-        "type": {
-          "singular": "SupportedType",
-          "plural": "SupportedTypes"
-        }
-      },
-      "rest": {
-        "enabled": true,
-        "path": null,
-        "methods": []
-      },
-      "permissions": [
-        {
-          "role": "anonymous",
-          "actions": [
-            {
-              "action": "create",
-              "fields": null,
-              "policy": {
-                "request": null,
-                "database": null
-              }
-            },
-            {
-              "action": "read",
-              "fields": null,
-              "policy": {
-                "request": null,
-                "database": null
-              }
-            },
-            {
-              "action": "delete",
-              "fields": null,
-              "policy": {
-                "request": null,
-                "database": null
-              }
-            },
-            {
-              "action": "update",
-              "fields": null,
-              "policy": {
-                "request": null,
-                "database": null
-              }
-            }
-          ]
-        },
-        {
-          "role": "authenticated",
-          "actions": [
-            {
-              "action": "create",
-              "fields": null,
-              "policy": {
-                "request": null,
-                "database": null
-              }
-            },
-            {
-              "action": "read",
-              "fields": null,
-              "policy": {
-                "request": null,
-                "database": null
-              }
-            },
-            {
-              "action": "delete",
-              "fields": null,
-              "policy": {
-                "request": null,
-                "database": null
-              }
-            },
-            {
-              "action": "update",
-              "fields": null,
-              "policy": {
-                "request": null,
-                "database": null
-              }
-            }
-          ]
-        }
-      ],
-      "mappings": {
-        "id": "typeid"
-      },
-      "relationships": null
-    },
+  "source": {
+    "object": "type_table",
+    "type": "table",
+    "parameters": null,
+    "key-fields": null
+  },
+  "graphql": {
+    "enabled": true,
+    "operation": null,
+    "type": {
+      "singular": "SupportedType",
+      "plural": "SupportedTypes"
+    }
+  },
+  "rest": {
+    "enabled": true,
+    "path": null,
+    "methods": []
+  },
+  "permissions": [
+    {
+      "role": "anonymous",
+      "actions": [
+        {
+          "action": "create",
+          "fields": null,
+          "policy": {
+            "request": null,
+            "database": null
+          }
+        },
+        {
+          "action": "read",
+          "fields": null,
+          "policy": {
+            "request": null,
+            "database": null
+          }
+        },
+        {
+          "action": "delete",
+          "fields": null,
+          "policy": {
+            "request": null,
+            "database": null
+          }
+        },
+        {
+          "action": "update",
+          "fields": null,
+          "policy": {
+            "request": null,
+            "database": null
+          }
+        }
+      ]
+    },
+    {
+      "role": "authenticated",
+      "actions": [
+        {
+          "action": "create",
+          "fields": null,
+          "policy": {
+            "request": null,
+            "database": null
+          }
+        },
+        {
+          "action": "read",
+          "fields": null,
+          "policy": {
+            "request": null,
+            "database": null
+          }
+        },
+        {
+          "action": "delete",
+          "fields": null,
+          "policy": {
+            "request": null,
+            "database": null
+          }
+        },
+        {
+          "action": "update",
+          "fields": null,
+          "policy": {
+            "request": null,
+            "database": null
+          }
+        }
+      ]
+    }
+  ],
+  "mappings": {
+    "id": "typeid"
+  },
+  "relationships": null
+},
     "stocks_price": {
-      "source": {
-        "object": "stocks_price",
-        "type": "table",
-        "parameters": null,
-        "key-fields": null
-      },
-      "graphql": {
-        "enabled": true,
-        "operation": null,
-        "type": {
-          "singular": "stocks_price",
-          "plural": "stocks_prices"
-        }
-      },
-      "rest": {
-        "enabled": false,
-        "path": null,
-        "methods": []
-      },
-      "permissions": [
-        {
-          "role": "anonymous",
-          "actions": [
-            {
-              "action": "read",
-              "fields": null,
-              "policy": {
-                "request": null,
-                "database": null
-              }
-            }
-          ]
-        },
-        {
-          "role": "authenticated",
-          "actions": [
-            {
-              "action": "create",
-              "fields": null,
-              "policy": {
-                "request": null,
-                "database": null
-              }
-            },
-            {
-              "action": "read",
-              "fields": null,
-              "policy": {
-                "request": null,
-                "database": null
-              }
-            },
-            {
-              "action": "delete",
-              "fields": null,
-              "policy": {
-                "request": null,
-                "database": null
-              }
-            },
-            {
-              "action": "update",
-              "fields": null,
-              "policy": {
-                "request": null,
-                "database": null
-              }
-            }
-          ]
-        }
-      ],
-      "mappings": null,
-      "relationships": null
-    },
+  "source": {
+    "object": "stocks_price",
+    "type": "table",
+    "parameters": null,
+    "key-fields": null
+  },
+  "graphql": {
+    "enabled": true,
+    "operation": null,
+    "type": {
+      "singular": "stocks_price",
+      "plural": "stocks_prices"
+    }
+  },
+  "rest": {
+    "enabled": false,
+    "path": null,
+    "methods": []
+  },
+  "permissions": [
+    {
+      "role": "anonymous",
+      "actions": [
+        {
+          "action": "read",
+          "fields": null,
+          "policy": {
+            "request": null,
+            "database": null
+          }
+        }
+      ]
+    },
+    {
+      "role": "authenticated",
+      "actions": [
+        {
+          "action": "create",
+          "fields": null,
+          "policy": {
+            "request": null,
+            "database": null
+          }
+        },
+        {
+          "action": "read",
+          "fields": null,
+          "policy": {
+            "request": null,
+            "database": null
+          }
+        },
+        {
+          "action": "delete",
+          "fields": null,
+          "policy": {
+            "request": null,
+            "database": null
+          }
+        },
+        {
+          "action": "update",
+          "fields": null,
+          "policy": {
+            "request": null,
+            "database": null
+          }
+        }
+      ]
+    }
+  ],
+  "mappings": null,
+  "relationships": null
+},
     "Tree": {
-      "source": {
-        "object": "trees",
-        "type": "table",
-        "parameters": null,
-        "key-fields": null
-      },
-      "graphql": {
-        "enabled": false,
-        "operation": null,
-        "type": {
-          "singular": "Tree",
-          "plural": "Trees"
-        }
-      },
-      "rest": {
-        "enabled": true,
-        "path": null,
-        "methods": []
-      },
-      "permissions": [
-        {
-          "role": "anonymous",
-          "actions": [
-            {
-              "action": "create",
-              "fields": null,
-              "policy": {
-                "request": null,
-                "database": null
-              }
-            },
-            {
-              "action": "read",
-              "fields": null,
-              "policy": {
-                "request": null,
-                "database": null
-              }
-            },
-            {
-              "action": "update",
-              "fields": null,
-              "policy": {
-                "request": null,
-                "database": null
-              }
-            },
-            {
-              "action": "delete",
-              "fields": null,
-              "policy": {
-                "request": null,
-                "database": null
-              }
-            }
-          ]
-        },
-        {
-          "role": "authenticated",
-          "actions": [
-            {
-              "action": "create",
-              "fields": null,
-              "policy": {
-                "request": null,
-                "database": null
-              }
-            },
-            {
-              "action": "read",
-              "fields": null,
-              "policy": {
-                "request": null,
-                "database": null
-              }
-            },
-            {
-              "action": "update",
-              "fields": null,
-              "policy": {
-                "request": null,
-                "database": null
-              }
-            },
-            {
-              "action": "delete",
-              "fields": null,
-              "policy": {
-                "request": null,
-                "database": null
-              }
-            }
-          ]
-        }
-      ],
-      "mappings": {
-        "species": "Scientific Name",
-        "region": "United State\u0027s Region"
-      },
-      "relationships": null
-    },
+  "source": {
+    "object": "trees",
+    "type": "table",
+    "parameters": null,
+    "key-fields": null
+  },
+  "graphql": {
+    "enabled": false,
+    "operation": null,
+    "type": {
+      "singular": "Tree",
+      "plural": "Trees"
+    }
+  },
+  "rest": {
+    "enabled": true,
+    "path": null,
+    "methods": []
+  },
+  "permissions": [
+    {
+      "role": "anonymous",
+      "actions": [
+        {
+          "action": "create",
+          "fields": null,
+          "policy": {
+            "request": null,
+            "database": null
+          }
+        },
+        {
+          "action": "read",
+          "fields": null,
+          "policy": {
+            "request": null,
+            "database": null
+          }
+        },
+        {
+          "action": "update",
+          "fields": null,
+          "policy": {
+            "request": null,
+            "database": null
+          }
+        },
+        {
+          "action": "delete",
+          "fields": null,
+          "policy": {
+            "request": null,
+            "database": null
+          }
+        }
+      ]
+    },
+    {
+      "role": "authenticated",
+      "actions": [
+        {
+          "action": "create",
+          "fields": null,
+          "policy": {
+            "request": null,
+            "database": null
+          }
+        },
+        {
+          "action": "read",
+          "fields": null,
+          "policy": {
+            "request": null,
+            "database": null
+          }
+        },
+        {
+          "action": "update",
+          "fields": null,
+          "policy": {
+            "request": null,
+            "database": null
+          }
+        },
+        {
+          "action": "delete",
+          "fields": null,
+          "policy": {
+            "request": null,
+            "database": null
+          }
+        }
+      ]
+    }
+  ],
+  "mappings": {
+    "species": "Scientific Name",
+    "region": "United State\u0027s Region"
+  },
+  "relationships": null
+},
     "Shrub": {
-      "source": {
-        "object": "trees",
-        "type": "table",
-        "parameters": null,
-        "key-fields": null
-      },
-      "graphql": {
-        "enabled": true,
-        "operation": null,
-        "type": {
-          "singular": "Shrub",
-          "plural": "Shrubs"
-        }
-      },
-      "rest": {
-        "enabled": true,
-        "path": "/plants",
-        "methods": []
-      },
-      "permissions": [
-        {
-          "role": "anonymous",
-          "actions": [
-            {
-              "action": "create",
-              "fields": null,
-              "policy": {
-                "request": null,
-                "database": null
-              }
-            },
-            {
-              "action": "read",
-              "fields": null,
-              "policy": {
-                "request": null,
-                "database": null
-              }
-            },
-            {
-              "action": "update",
-              "fields": null,
-              "policy": {
-                "request": null,
-                "database": null
-              }
-            },
-            {
-              "action": "delete",
-              "fields": null,
-              "policy": {
-                "request": null,
-                "database": null
-              }
-            }
-          ]
-        },
-        {
-          "role": "authenticated",
-          "actions": [
-            {
-              "action": "create",
-              "fields": null,
-              "policy": {
-                "request": null,
-                "database": null
-              }
-            },
-            {
-              "action": "read",
-              "fields": null,
-              "policy": {
-                "request": null,
-                "database": null
-              }
-            },
-            {
-              "action": "update",
-              "fields": null,
-              "policy": {
-                "request": null,
-                "database": null
-              }
-            },
-            {
-              "action": "delete",
-              "fields": null,
-              "policy": {
-                "request": null,
-                "database": null
-              }
-            }
-          ]
-        }
-      ],
-      "mappings": {
-        "species": "fancyName"
-      },
-      "relationships": null
-    },
+  "source": {
+    "object": "trees",
+    "type": "table",
+    "parameters": null,
+    "key-fields": null
+  },
+  "graphql": {
+    "enabled": true,
+    "operation": null,
+    "type": {
+      "singular": "Shrub",
+      "plural": "Shrubs"
+    }
+  },
+  "rest": {
+    "enabled": true,
+    "path": "/plants",
+    "methods": []
+  },
+  "permissions": [
+    {
+      "role": "anonymous",
+      "actions": [
+        {
+          "action": "create",
+          "fields": null,
+          "policy": {
+            "request": null,
+            "database": null
+          }
+        },
+        {
+          "action": "read",
+          "fields": null,
+          "policy": {
+            "request": null,
+            "database": null
+          }
+        },
+        {
+          "action": "update",
+          "fields": null,
+          "policy": {
+            "request": null,
+            "database": null
+          }
+        },
+        {
+          "action": "delete",
+          "fields": null,
+          "policy": {
+            "request": null,
+            "database": null
+          }
+        }
+      ]
+    },
+    {
+      "role": "authenticated",
+      "actions": [
+        {
+          "action": "create",
+          "fields": null,
+          "policy": {
+            "request": null,
+            "database": null
+          }
+        },
+        {
+          "action": "read",
+          "fields": null,
+          "policy": {
+            "request": null,
+            "database": null
+          }
+        },
+        {
+          "action": "update",
+          "fields": null,
+          "policy": {
+            "request": null,
+            "database": null
+          }
+        },
+        {
+          "action": "delete",
+          "fields": null,
+          "policy": {
+            "request": null,
+            "database": null
+          }
+        }
+      ]
+    }
+  ],
+  "mappings": {
+    "species": "fancyName"
+  },
+  "relationships": null
+},
     "Fungus": {
-      "source": {
-        "object": "fungi",
-        "type": "table",
-        "parameters": null,
-        "key-fields": null
-      },
-      "graphql": {
-        "enabled": true,
-        "operation": null,
-        "type": {
-          "singular": "fungus",
-          "plural": "fungi"
-        }
-      },
-      "rest": {
-        "enabled": true,
-        "path": null,
-        "methods": []
-      },
-      "permissions": [
-        {
-          "role": "anonymous",
-          "actions": [
-            {
-              "action": "create",
-              "fields": null,
-              "policy": {
-                "request": null,
-                "database": null
-              }
-            },
-            {
-              "action": "read",
-              "fields": null,
-              "policy": {
-                "request": null,
-                "database": null
-              }
-            },
-            {
-              "action": "update",
-              "fields": null,
-              "policy": {
-                "request": null,
-                "database": null
-              }
-            },
-            {
-              "action": "delete",
-              "fields": null,
-              "policy": {
-                "request": null,
-                "database": null
-              }
-            }
-          ]
-        },
-        {
-          "role": "authenticated",
-          "actions": [
-            {
-              "action": "create",
-              "fields": null,
-              "policy": {
-                "request": null,
-                "database": null
-              }
-            },
-            {
-              "action": "read",
-              "fields": null,
-              "policy": {
-                "request": null,
-                "database": null
-              }
-            },
-            {
-              "action": "update",
-              "fields": null,
-              "policy": {
-                "request": null,
-                "database": null
-              }
-            },
-            {
-              "action": "delete",
-              "fields": null,
-              "policy": {
-                "request": null,
-                "database": null
-              }
-            }
-          ]
-        },
-        {
-          "role": "policy_tester_01",
-          "actions": [
-            {
-              "action": "read",
-              "fields": {
-                "exclude": [],
-                "include": [
-                  "*"
-                ]
-              },
-              "policy": {
-                "request": null,
-                "database": "@item.region ne \u0027northeast\u0027"
-              }
-            }
-          ]
-        }
-      ],
-      "mappings": {
-        "spores": "hazards"
-      },
-      "relationships": null
-    },
+  "source": {
+    "object": "fungi",
+    "type": "table",
+    "parameters": null,
+    "key-fields": null
+  },
+  "graphql": {
+    "enabled": true,
+    "operation": null,
+    "type": {
+      "singular": "fungus",
+      "plural": "fungi"
+    }
+  },
+  "rest": {
+    "enabled": true,
+    "path": null,
+    "methods": []
+  },
+  "permissions": [
+    {
+      "role": "anonymous",
+      "actions": [
+        {
+          "action": "create",
+          "fields": null,
+          "policy": {
+            "request": null,
+            "database": null
+          }
+        },
+        {
+          "action": "read",
+          "fields": null,
+          "policy": {
+            "request": null,
+            "database": null
+          }
+        },
+        {
+          "action": "update",
+          "fields": null,
+          "policy": {
+            "request": null,
+            "database": null
+          }
+        },
+        {
+          "action": "delete",
+          "fields": null,
+          "policy": {
+            "request": null,
+            "database": null
+          }
+        }
+      ]
+    },
+    {
+      "role": "authenticated",
+      "actions": [
+        {
+          "action": "create",
+          "fields": null,
+          "policy": {
+            "request": null,
+            "database": null
+          }
+        },
+        {
+          "action": "read",
+          "fields": null,
+          "policy": {
+            "request": null,
+            "database": null
+          }
+        },
+        {
+          "action": "update",
+          "fields": null,
+          "policy": {
+            "request": null,
+            "database": null
+          }
+        },
+        {
+          "action": "delete",
+          "fields": null,
+          "policy": {
+            "request": null,
+            "database": null
+          }
+        }
+      ]
+    },
+    {
+      "role": "policy_tester_01",
+      "actions": [
+        {
+          "action": "read",
+          "fields": {
+            "exclude": [],
+            "include": [
+              "*"
+            ]
+          },
+          "policy": {
+            "request": null,
+            "database": "@item.region ne \u0027northeast\u0027"
+          }
+        }
+      ]
+    }
+  ],
+  "mappings": {
+    "spores": "hazards"
+  },
+  "relationships": null
+},
     "books_view_all": {
-      "source": {
-        "object": "books_view_all",
-        "type": "view",
-        "parameters": null,
-        "key-fields": [
-          "id"
-        ]
-      },
-      "graphql": {
-        "enabled": true,
-        "operation": null,
-        "type": {
-          "singular": "books_view_all",
-          "plural": "books_view_alls"
-        }
-      },
-      "rest": {
-        "enabled": true,
-        "path": null,
-        "methods": []
-      },
-      "permissions": [
-        {
-          "role": "anonymous",
-          "actions": [
-            {
-              "action": "*",
-              "fields": null,
-              "policy": {
-                "request": null,
-                "database": null
-              }
-            }
-          ]
-        },
-        {
-          "role": "authenticated",
-          "actions": [
-            {
-              "action": "create",
-              "fields": null,
-              "policy": {
-                "request": null,
-                "database": null
-              }
-            },
-            {
-              "action": "read",
-              "fields": null,
-              "policy": {
-                "request": null,
-                "database": null
-              }
-            },
-            {
-              "action": "update",
-              "fields": null,
-              "policy": {
-                "request": null,
-                "database": null
-              }
-            },
-            {
-              "action": "delete",
-              "fields": null,
-              "policy": {
-                "request": null,
-                "database": null
-              }
-            }
-          ]
-        }
-      ],
-      "mappings": null,
-      "relationships": null
-    },
+  "source": {
+    "object": "books_view_all",
+    "type": "view",
+    "parameters": null,
+    "key-fields": [
+      "id"
+    ]
+  },
+  "graphql": {
+    "enabled": true,
+    "operation": null,
+    "type": {
+      "singular": "books_view_all",
+      "plural": "books_view_alls"
+    }
+  },
+  "rest": {
+    "enabled": true,
+    "path": null,
+    "methods": []
+  },
+  "permissions": [
+    {
+      "role": "anonymous",
+      "actions": [
+        {
+          "action": "*",
+          "fields": null,
+          "policy": {
+            "request": null,
+            "database": null
+          }
+        }
+      ]
+    },
+    {
+      "role": "authenticated",
+      "actions": [
+        {
+          "action": "create",
+          "fields": null,
+          "policy": {
+            "request": null,
+            "database": null
+          }
+        },
+        {
+          "action": "read",
+          "fields": null,
+          "policy": {
+            "request": null,
+            "database": null
+          }
+        },
+        {
+          "action": "update",
+          "fields": null,
+          "policy": {
+            "request": null,
+            "database": null
+          }
+        },
+        {
+          "action": "delete",
+          "fields": null,
+          "policy": {
+            "request": null,
+            "database": null
+          }
+        }
+      ]
+    }
+  ],
+  "mappings": null,
+  "relationships": null
+},
     "books_view_with_mapping": {
-      "source": {
-        "object": "books_view_with_mapping",
-        "type": "view",
-        "parameters": null,
-        "key-fields": [
-          "id"
-        ]
-      },
-      "graphql": {
-        "enabled": true,
-        "operation": null,
-        "type": {
-          "singular": "books_view_with_mapping",
-          "plural": "books_view_with_mappings"
-        }
-      },
-      "rest": {
-        "enabled": true,
-        "path": null,
-        "methods": []
-      },
-      "permissions": [
-        {
-          "role": "anonymous",
-          "actions": [
-            {
-              "action": "*",
-              "fields": null,
-              "policy": {
-                "request": null,
-                "database": null
-              }
-            }
-          ]
-        }
-      ],
-      "mappings": {
-        "id": "book_id"
-      },
-      "relationships": null
-    },
+  "source": {
+    "object": "books_view_with_mapping",
+    "type": "view",
+    "parameters": null,
+    "key-fields": [
+      "id"
+    ]
+  },
+  "graphql": {
+    "enabled": true,
+    "operation": null,
+    "type": {
+      "singular": "books_view_with_mapping",
+      "plural": "books_view_with_mappings"
+    }
+  },
+  "rest": {
+    "enabled": true,
+    "path": null,
+    "methods": []
+  },
+  "permissions": [
+    {
+      "role": "anonymous",
+      "actions": [
+        {
+          "action": "*",
+          "fields": null,
+          "policy": {
+            "request": null,
+            "database": null
+          }
+        }
+      ]
+    }
+  ],
+  "mappings": {
+    "id": "book_id"
+  },
+  "relationships": null
+},
     "stocks_view_selected": {
-      "source": {
-        "object": "stocks_view_selected",
-        "type": "view",
-        "parameters": null,
-        "key-fields": [
-          "categoryid",
-          "pieceid"
-        ]
-      },
-      "graphql": {
-        "enabled": true,
-        "operation": null,
-        "type": {
-          "singular": "stocks_view_selected",
-          "plural": "stocks_view_selecteds"
-        }
-      },
-      "rest": {
-        "enabled": true,
-        "path": null,
-        "methods": []
-      },
-      "permissions": [
-        {
-          "role": "anonymous",
-          "actions": [
-            {
-              "action": "*",
-              "fields": null,
-              "policy": {
-                "request": null,
-                "database": null
-              }
-            }
-          ]
-        },
-        {
-          "role": "authenticated",
-          "actions": [
-            {
-              "action": "create",
-              "fields": null,
-              "policy": {
-                "request": null,
-                "database": null
-              }
-            },
-            {
-              "action": "read",
-              "fields": null,
-              "policy": {
-                "request": null,
-                "database": null
-              }
-            },
-            {
-              "action": "update",
-              "fields": null,
-              "policy": {
-                "request": null,
-                "database": null
-              }
-            },
-            {
-              "action": "delete",
-              "fields": null,
-              "policy": {
-                "request": null,
-                "database": null
-              }
-            }
-          ]
-        }
-      ],
-      "mappings": null,
-      "relationships": null
-    },
+  "source": {
+    "object": "stocks_view_selected",
+    "type": "view",
+    "parameters": null,
+    "key-fields": [
+      "categoryid",
+      "pieceid"
+    ]
+  },
+  "graphql": {
+    "enabled": true,
+    "operation": null,
+    "type": {
+      "singular": "stocks_view_selected",
+      "plural": "stocks_view_selecteds"
+    }
+  },
+  "rest": {
+    "enabled": true,
+    "path": null,
+    "methods": []
+  },
+  "permissions": [
+    {
+      "role": "anonymous",
+      "actions": [
+        {
+          "action": "*",
+          "fields": null,
+          "policy": {
+            "request": null,
+            "database": null
+          }
+        }
+      ]
+    },
+    {
+      "role": "authenticated",
+      "actions": [
+        {
+          "action": "create",
+          "fields": null,
+          "policy": {
+            "request": null,
+            "database": null
+          }
+        },
+        {
+          "action": "read",
+          "fields": null,
+          "policy": {
+            "request": null,
+            "database": null
+          }
+        },
+        {
+          "action": "update",
+          "fields": null,
+          "policy": {
+            "request": null,
+            "database": null
+          }
+        },
+        {
+          "action": "delete",
+          "fields": null,
+          "policy": {
+            "request": null,
+            "database": null
+          }
+        }
+      ]
+    }
+  ],
+  "mappings": null,
+  "relationships": null
+},
     "books_publishers_view_composite": {
-      "source": {
-        "object": "books_publishers_view_composite",
-        "type": "view",
-        "parameters": null,
-        "key-fields": [
-          "id",
-          "pub_id"
-        ]
-      },
-      "graphql": {
-        "enabled": true,
-        "operation": null,
-        "type": {
-          "singular": "books_publishers_view_composite",
-          "plural": "books_publishers_view_composites"
-        }
-      },
-      "rest": {
-        "enabled": true,
-        "path": null,
-        "methods": []
-      },
-      "permissions": [
-        {
-          "role": "anonymous",
-          "actions": [
-            {
-              "action": "*",
-              "fields": null,
-              "policy": {
-                "request": null,
-                "database": null
-              }
-            }
-          ]
-        },
-        {
-          "role": "authenticated",
-          "actions": [
-            {
-              "action": "create",
-              "fields": null,
-              "policy": {
-                "request": null,
-                "database": null
-              }
-            },
-            {
-              "action": "read",
-              "fields": null,
-              "policy": {
-                "request": null,
-                "database": null
-              }
-            },
-            {
-              "action": "update",
-              "fields": null,
-              "policy": {
-                "request": null,
-                "database": null
-              }
-            },
-            {
-              "action": "delete",
-              "fields": null,
-              "policy": {
-                "request": null,
-                "database": null
-              }
-            }
-          ]
-        }
-      ],
-      "mappings": null,
-      "relationships": null
-    },
+  "source": {
+    "object": "books_publishers_view_composite",
+    "type": "view",
+    "parameters": null,
+    "key-fields": [
+      "id",
+      "pub_id"
+    ]
+  },
+  "graphql": {
+    "enabled": true,
+    "operation": null,
+    "type": {
+      "singular": "books_publishers_view_composite",
+      "plural": "books_publishers_view_composites"
+    }
+  },
+  "rest": {
+    "enabled": true,
+    "path": null,
+    "methods": []
+  },
+  "permissions": [
+    {
+      "role": "anonymous",
+      "actions": [
+        {
+          "action": "*",
+          "fields": null,
+          "policy": {
+            "request": null,
+            "database": null
+          }
+        }
+      ]
+    },
+    {
+      "role": "authenticated",
+      "actions": [
+        {
+          "action": "create",
+          "fields": null,
+          "policy": {
+            "request": null,
+            "database": null
+          }
+        },
+        {
+          "action": "read",
+          "fields": null,
+          "policy": {
+            "request": null,
+            "database": null
+          }
+        },
+        {
+          "action": "update",
+          "fields": null,
+          "policy": {
+            "request": null,
+            "database": null
+          }
+        },
+        {
+          "action": "delete",
+          "fields": null,
+          "policy": {
+            "request": null,
+            "database": null
+          }
+        }
+      ]
+    }
+  ],
+  "mappings": null,
+  "relationships": null
+},
     "books_publishers_view_composite_insertable": {
-      "source": {
-        "object": "books_publishers_view_composite_insertable",
-        "type": "view",
-        "parameters": null,
-        "key-fields": [
-          "id",
-          "publisher_id"
-        ]
-      },
-      "graphql": {
-        "enabled": true,
-        "operation": null,
-        "type": {
-          "singular": "books_publishers_view_composite_insertable",
-          "plural": "books_publishers_view_composite_insertables"
-        }
-      },
-      "rest": {
-        "enabled": true,
-        "path": null,
-        "methods": [
-          "get",
-          "post",
-          "put",
-          "patch",
-          "delete"
-        ]
-      },
-      "permissions": [
-        {
-          "role": "anonymous",
-          "actions": [
-            {
-              "action": "*",
-              "fields": null,
-              "policy": {
-                "request": null,
-                "database": null
-              }
-            }
-          ]
-        }
-      ],
-      "mappings": null,
-      "relationships": null
-    },
+  "source": {
+    "object": "books_publishers_view_composite_insertable",
+    "type": "view",
+    "parameters": null,
+    "key-fields": [
+      "id",
+      "publisher_id"
+    ]
+  },
+  "graphql": {
+    "enabled": true,
+    "operation": null,
+    "type": {
+      "singular": "books_publishers_view_composite_insertable",
+      "plural": "books_publishers_view_composite_insertables"
+    }
+  },
+  "rest": {
+    "enabled": true,
+    "path": null,
+    "methods": [
+      "get",
+      "post",
+      "put",
+      "patch",
+      "delete"
+    ]
+  },
+  "permissions": [
+    {
+      "role": "anonymous",
+      "actions": [
+        {
+          "action": "*",
+          "fields": null,
+          "policy": {
+            "request": null,
+            "database": null
+          }
+        }
+      ]
+    }
+  ],
+  "mappings": null,
+  "relationships": null
+},
     "Empty": {
-      "source": {
-        "object": "empty_table",
-        "type": "table",
-        "parameters": null,
-        "key-fields": null
-      },
-      "graphql": {
-        "enabled": true,
-        "operation": null,
-        "type": {
-          "singular": "Empty",
-          "plural": "Empties"
-        }
-      },
-      "rest": {
-        "enabled": true,
-        "path": null,
-        "methods": []
-      },
-      "permissions": [
-        {
-          "role": "authenticated",
-          "actions": [
-            {
-              "action": "create",
-              "fields": null,
-              "policy": {
-                "request": null,
-                "database": null
-              }
-            },
-            {
-              "action": "read",
-              "fields": null,
-              "policy": {
-                "request": null,
-                "database": null
-              }
-            },
-            {
-              "action": "update",
-              "fields": null,
-              "policy": {
-                "request": null,
-                "database": null
-              }
-            },
-            {
-              "action": "delete",
-              "fields": null,
-              "policy": {
-                "request": null,
-                "database": null
-              }
-            }
-          ]
-        },
-        {
-          "role": "anonymous",
-          "actions": [
-            {
-              "action": "read",
-              "fields": null,
-              "policy": {
-                "request": null,
-                "database": null
-              }
-            }
-          ]
-        }
-      ],
-      "mappings": null,
-      "relationships": null
-    },
+  "source": {
+    "object": "empty_table",
+    "type": "table",
+    "parameters": null,
+    "key-fields": null
+  },
+  "graphql": {
+    "enabled": true,
+    "operation": null,
+    "type": {
+      "singular": "Empty",
+      "plural": "Empties"
+    }
+  },
+  "rest": {
+    "enabled": true,
+    "path": null,
+    "methods": []
+  },
+  "permissions": [
+    {
+      "role": "authenticated",
+      "actions": [
+        {
+          "action": "create",
+          "fields": null,
+          "policy": {
+            "request": null,
+            "database": null
+          }
+        },
+        {
+          "action": "read",
+          "fields": null,
+          "policy": {
+            "request": null,
+            "database": null
+          }
+        },
+        {
+          "action": "update",
+          "fields": null,
+          "policy": {
+            "request": null,
+            "database": null
+          }
+        },
+        {
+          "action": "delete",
+          "fields": null,
+          "policy": {
+            "request": null,
+            "database": null
+          }
+        }
+      ]
+    },
+    {
+      "role": "anonymous",
+      "actions": [
+        {
+          "action": "read",
+          "fields": null,
+          "policy": {
+            "request": null,
+            "database": null
+          }
+        }
+      ]
+    }
+  ],
+  "mappings": null,
+  "relationships": null
+},
     "Notebook": {
-      "source": {
-        "object": "notebooks",
-        "type": "table",
-        "parameters": null,
-        "key-fields": null
-      },
-      "graphql": {
-        "enabled": true,
-        "operation": null,
-        "type": {
-          "singular": "Notebook",
-          "plural": "Notebooks"
-        }
-      },
-      "rest": {
-        "enabled": true,
-        "path": null,
-        "methods": []
-      },
-      "permissions": [
-        {
-          "role": "anonymous",
-          "actions": [
-            {
-              "action": "create",
-              "fields": null,
-              "policy": {
-                "request": null,
-                "database": null
-              }
-            },
-            {
-              "action": "update",
-              "fields": null,
-              "policy": {
-                "request": null,
-                "database": null
-              }
-            },
-            {
-              "action": "delete",
-              "fields": null,
-              "policy": {
-                "request": null,
-                "database": null
-              }
-            },
-            {
-              "action": "read",
-              "fields": {
-                "exclude": [],
-                "include": [
-                  "*"
-                ]
-              },
-              "policy": {
-                "request": null,
-                "database": "@item ne 1"
-              }
-            }
-          ]
-        }
-      ],
-      "mappings": null,
-      "relationships": null
-    },
+  "source": {
+    "object": "notebooks",
+    "type": "table",
+    "parameters": null,
+    "key-fields": null
+  },
+  "graphql": {
+    "enabled": true,
+    "operation": null,
+    "type": {
+      "singular": "Notebook",
+      "plural": "Notebooks"
+    }
+  },
+  "rest": {
+    "enabled": true,
+    "path": null,
+    "methods": []
+  },
+  "permissions": [
+    {
+      "role": "anonymous",
+      "actions": [
+        {
+          "action": "create",
+          "fields": null,
+          "policy": {
+            "request": null,
+            "database": null
+          }
+        },
+        {
+          "action": "update",
+          "fields": null,
+          "policy": {
+            "request": null,
+            "database": null
+          }
+        },
+        {
+          "action": "delete",
+          "fields": null,
+          "policy": {
+            "request": null,
+            "database": null
+          }
+        },
+        {
+          "action": "read",
+          "fields": {
+            "exclude": [],
+            "include": [
+              "*"
+            ]
+          },
+          "policy": {
+            "request": null,
+            "database": "@item ne 1"
+          }
+        }
+      ]
+    }
+  ],
+  "mappings": null,
+  "relationships": null
+},
     "Journal": {
-      "source": {
-        "object": "journals",
-        "type": "table",
-        "parameters": null,
-        "key-fields": null
-      },
-      "graphql": {
-        "enabled": true,
-        "operation": null,
-        "type": {
-          "singular": "Journal",
-          "plural": "Journals"
-        }
-      },
-      "rest": {
-        "enabled": true,
-        "path": null,
-        "methods": []
-      },
-      "permissions": [
-        {
-          "role": "policy_tester_noupdate",
-          "actions": [
-            {
-              "action": "read",
-              "fields": {
-                "exclude": [],
-                "include": [
-                  "*"
-                ]
-              },
-              "policy": {
-                "request": null,
-                "database": null
-              }
-            },
-            {
-              "action": "update",
-              "fields": {
-                "exclude": [],
-                "include": [
-                  "*"
-                ]
-              },
-              "policy": {
-                "request": null,
-                "database": "@item.id ne 1"
-              }
-            },
-            {
-              "action": "create",
-              "fields": null,
-              "policy": {
-                "request": null,
-                "database": null
-              }
-            },
-            {
-              "action": "delete",
-              "fields": null,
-              "policy": {
-                "request": null,
-                "database": null
-              }
-            }
-          ]
-        },
-        {
-          "role": "policy_tester_update_noread",
-          "actions": [
-            {
-              "action": "delete",
-              "fields": {
-                "exclude": [],
-                "include": [
-                  "*"
-                ]
-              },
-              "policy": {
-                "request": null,
-                "database": "@item.id eq 1"
-              }
-            },
-            {
-              "action": "read",
-              "fields": {
-                "exclude": [
-                  "*"
-                ],
-                "include": null
-              },
-              "policy": {
-                "request": null,
-                "database": null
-              }
-            },
-            {
-              "action": "update",
-              "fields": {
-                "exclude": [],
-                "include": [
-                  "*"
-                ]
-              },
-              "policy": {
-                "request": null,
-                "database": "@item.id eq 1"
-              }
-            },
-            {
-              "action": "create",
-              "fields": null,
-              "policy": {
-                "request": null,
-                "database": null
-              }
-            }
-          ]
-        },
-        {
-          "role": "authorizationHandlerTester",
-          "actions": [
-            {
-              "action": "read",
-              "fields": null,
-              "policy": {
-                "request": null,
-                "database": null
-              }
-            }
-          ]
-        }
-      ],
-      "mappings": null,
-      "relationships": null
-    },
+  "source": {
+    "object": "journals",
+    "type": "table",
+    "parameters": null,
+    "key-fields": null
+  },
+  "graphql": {
+    "enabled": true,
+    "operation": null,
+    "type": {
+      "singular": "Journal",
+      "plural": "Journals"
+    }
+  },
+  "rest": {
+    "enabled": true,
+    "path": null,
+    "methods": []
+  },
+  "permissions": [
+    {
+      "role": "policy_tester_noupdate",
+      "actions": [
+        {
+          "action": "read",
+          "fields": {
+            "exclude": [],
+            "include": [
+              "*"
+            ]
+          },
+          "policy": {
+            "request": null,
+            "database": null
+          }
+        },
+        {
+          "action": "update",
+          "fields": {
+            "exclude": [],
+            "include": [
+              "*"
+            ]
+          },
+          "policy": {
+            "request": null,
+            "database": "@item.id ne 1"
+          }
+        },
+        {
+          "action": "create",
+          "fields": null,
+          "policy": {
+            "request": null,
+            "database": null
+          }
+        },
+        {
+          "action": "delete",
+          "fields": null,
+          "policy": {
+            "request": null,
+            "database": null
+          }
+        }
+      ]
+    },
+    {
+      "role": "policy_tester_update_noread",
+      "actions": [
+        {
+          "action": "delete",
+          "fields": {
+            "exclude": [],
+            "include": [
+              "*"
+            ]
+          },
+          "policy": {
+            "request": null,
+            "database": "@item.id eq 1"
+          }
+        },
+        {
+          "action": "read",
+          "fields": {
+            "exclude": [
+              "*"
+            ],
+            "include": null
+          },
+          "policy": {
+            "request": null,
+            "database": null
+          }
+        },
+        {
+          "action": "update",
+          "fields": {
+            "exclude": [],
+            "include": [
+              "*"
+            ]
+          },
+          "policy": {
+            "request": null,
+            "database": "@item.id eq 1"
+          }
+        },
+        {
+          "action": "create",
+          "fields": null,
+          "policy": {
+            "request": null,
+            "database": null
+          }
+        }
+      ]
+    },
+    {
+      "role": "authorizationHandlerTester",
+      "actions": [
+        {
+          "action": "read",
+          "fields": null,
+          "policy": {
+            "request": null,
+            "database": null
+          }
+        }
+      ]
+    }
+  ],
+  "mappings": null,
+  "relationships": null
+},
     "ArtOfWar": {
-      "source": {
-        "object": "aow",
-        "type": "table",
-        "parameters": null,
-        "key-fields": null
-      },
-      "graphql": {
-        "enabled": false,
-        "operation": null,
-        "type": {
-          "singular": "ArtOfWar",
-          "plural": "ArtOfWars"
-        }
-      },
-      "rest": {
-        "enabled": true,
-        "path": null,
-        "methods": []
-      },
-      "permissions": [
-        {
-          "role": "anonymous",
-          "actions": [
-            {
-              "action": "*",
-              "fields": null,
-              "policy": {
-                "request": null,
-                "database": null
-              }
-            }
-          ]
-        },
-        {
-          "role": "authenticated",
-          "actions": [
-            {
-              "action": "*",
-              "fields": null,
-              "policy": {
-                "request": null,
-                "database": null
-              }
-            }
-          ]
-        }
-      ],
-      "mappings": {
-        "DetailAssessmentAndPlanning": "\u59CB\u8A08",
-        "WagingWar": "\u4F5C\u6230",
-        "StrategicAttack": "\u8B00\u653B",
-        "NoteNum": "\u252C\u2500\u252C\u30CE( \u00BA _ \u00BA\u30CE)"
-      },
-      "relationships": null
-    },
+  "source": {
+    "object": "aow",
+    "type": "table",
+    "parameters": null,
+    "key-fields": null
+  },
+  "graphql": {
+    "enabled": false,
+    "operation": null,
+    "type": {
+      "singular": "ArtOfWar",
+      "plural": "ArtOfWars"
+    }
+  },
+  "rest": {
+    "enabled": true,
+    "path": null,
+    "methods": []
+  },
+  "permissions": [
+    {
+      "role": "anonymous",
+      "actions": [
+        {
+          "action": "*",
+          "fields": null,
+          "policy": {
+            "request": null,
+            "database": null
+          }
+        }
+      ]
+    },
+    {
+      "role": "authenticated",
+      "actions": [
+        {
+          "action": "*",
+          "fields": null,
+          "policy": {
+            "request": null,
+            "database": null
+          }
+        }
+      ]
+    }
+  ],
+  "mappings": {
+    "DetailAssessmentAndPlanning": "\u59CB\u8A08",
+    "WagingWar": "\u4F5C\u6230",
+    "StrategicAttack": "\u8B00\u653B",
+    "NoteNum": "\u252C\u2500\u252C\u30CE( \u00BA _ \u00BA\u30CE)"
+  },
+  "relationships": null
+},
     "series": {
-      "source": {
-        "object": "series",
-        "type": "table",
-        "parameters": null,
-        "key-fields": null
-      },
-      "graphql": {
-        "enabled": true,
-        "operation": null,
-        "type": {
-          "singular": "series",
-          "plural": "series"
-        }
-      },
-      "rest": {
-        "enabled": true,
-        "path": null,
-        "methods": []
-      },
-      "permissions": [
-        {
-          "role": "anonymous",
-          "actions": [
-            {
-              "action": "*",
-              "fields": null,
-              "policy": {
-                "request": null,
-                "database": null
-              }
-            }
-          ]
-        }
-      ],
-      "mappings": null,
-      "relationships": {
-        "comics": {
-          "cardinality": "many",
-          "target.entity": "Comic",
-          "source.fields": [],
-          "target.fields": [],
-          "linking.object": null,
-          "linking.source.fields": [],
-          "linking.target.fields": []
-        }
-      }
-    },
+  "source": {
+    "object": "series",
+    "type": "table",
+    "parameters": null,
+    "key-fields": null
+  },
+  "graphql": {
+    "enabled": true,
+    "operation": null,
+    "type": {
+      "singular": "series",
+      "plural": "series"
+    }
+  },
+  "rest": {
+    "enabled": true,
+    "path": null,
+    "methods": []
+  },
+  "permissions": [
+    {
+      "role": "anonymous",
+      "actions": [
+        {
+          "action": "*",
+          "fields": null,
+          "policy": {
+            "request": null,
+            "database": null
+          }
+        }
+      ]
+    }
+  ],
+  "mappings": null,
+  "relationships": {
+    "comics": {
+      "cardinality": "many",
+      "target.entity": "Comic",
+      "source.fields": [],
+      "target.fields": [],
+      "linking.object": null,
+      "linking.source.fields": [],
+      "linking.target.fields": []
+    }
+  }
+},
     "Sales": {
-      "source": {
-        "object": "sales",
-        "type": "table",
-        "parameters": null,
-        "key-fields": null
-      },
-      "graphql": {
-        "enabled": true,
-        "operation": null,
-        "type": {
-          "singular": "Sales",
-          "plural": "Sales"
-        }
-      },
-      "rest": {
-        "enabled": true,
-        "path": null,
-        "methods": []
-      },
-      "permissions": [
-        {
-          "role": "anonymous",
-          "actions": [
-            {
-              "action": "*",
-              "fields": null,
-              "policy": {
-                "request": null,
-                "database": null
-              }
-            }
-          ]
-        },
-        {
-          "role": "authenticated",
-          "actions": [
-            {
-              "action": "*",
-              "fields": null,
-              "policy": {
-                "request": null,
-                "database": null
-              }
-            }
-          ]
-        }
-      ],
-      "mappings": null,
-      "relationships": null
-    },
+  "source": {
+    "object": "sales",
+    "type": "table",
+    "parameters": null,
+    "key-fields": null
+  },
+  "graphql": {
+    "enabled": true,
+    "operation": null,
+    "type": {
+      "singular": "Sales",
+      "plural": "Sales"
+    }
+  },
+  "rest": {
+    "enabled": true,
+    "path": null,
+    "methods": []
+  },
+  "permissions": [
+    {
+      "role": "anonymous",
+      "actions": [
+        {
+          "action": "*",
+          "fields": null,
+          "policy": {
+            "request": null,
+            "database": null
+          }
+        }
+      ]
+    },
+    {
+      "role": "authenticated",
+      "actions": [
+        {
+          "action": "*",
+          "fields": null,
+          "policy": {
+            "request": null,
+            "database": null
+          }
+        }
+      ]
+    }
+  ],
+  "mappings": null,
+  "relationships": null
+},
     "GQLmappings": {
-      "source": {
-        "object": "GQLmappings",
-        "type": "table",
-        "parameters": null,
-        "key-fields": null
-      },
-      "graphql": {
-        "enabled": true,
-        "operation": null,
-        "type": {
-          "singular": "GQLmappings",
-          "plural": "GQLmappings"
-        }
-      },
-      "rest": {
-        "enabled": true,
-        "path": null,
-        "methods": []
-      },
-      "permissions": [
-        {
-          "role": "anonymous",
-          "actions": [
-            {
-              "action": "*",
-              "fields": null,
-              "policy": {
-                "request": null,
-                "database": null
-              }
-            }
-          ]
-        },
-        {
-          "role": "authenticated",
-          "actions": [
-            {
-              "action": "*",
-              "fields": null,
-              "policy": {
-                "request": null,
-                "database": null
-              }
-            }
-          ]
-        }
-      ],
-      "mappings": {
-        "__column1": "column1",
-        "__column2": "column2"
-      },
-      "relationships": null
-    },
+  "source": {
+    "object": "GQLmappings",
+    "type": "table",
+    "parameters": null,
+    "key-fields": null
+  },
+  "graphql": {
+    "enabled": true,
+    "operation": null,
+    "type": {
+      "singular": "GQLmappings",
+      "plural": "GQLmappings"
+    }
+  },
+  "rest": {
+    "enabled": true,
+    "path": null,
+    "methods": []
+  },
+  "permissions": [
+    {
+      "role": "anonymous",
+      "actions": [
+        {
+          "action": "*",
+          "fields": null,
+          "policy": {
+            "request": null,
+            "database": null
+          }
+        }
+      ]
+    },
+    {
+      "role": "authenticated",
+      "actions": [
+        {
+          "action": "*",
+          "fields": null,
+          "policy": {
+            "request": null,
+            "database": null
+          }
+        }
+      ]
+    }
+  ],
+  "mappings": {
+    "__column1": "column1",
+    "__column2": "column2"
+  },
+  "relationships": null
+},
     "Bookmarks": {
-      "source": {
-        "object": "bookmarks",
-        "type": "table",
-        "parameters": null,
-        "key-fields": null
-      },
-      "graphql": {
-        "enabled": true,
-        "operation": null,
-        "type": {
-          "singular": "Bookmarks",
-          "plural": "Bookmarks"
-        }
-      },
-      "rest": {
-        "enabled": true,
-        "path": null,
-        "methods": []
-      },
-      "permissions": [
-        {
-          "role": "anonymous",
-          "actions": [
-            {
-              "action": "*",
-              "fields": null,
-              "policy": {
-                "request": null,
-                "database": null
-              }
-            }
-          ]
-        },
-        {
-          "role": "authenticated",
-          "actions": [
-            {
-              "action": "*",
-              "fields": null,
-              "policy": {
-                "request": null,
-                "database": null
-              }
-            }
-          ]
-        }
-      ],
-      "mappings": null,
-      "relationships": null
-    },
+  "source": {
+    "object": "bookmarks",
+    "type": "table",
+    "parameters": null,
+    "key-fields": null
+  },
+  "graphql": {
+    "enabled": true,
+    "operation": null,
+    "type": {
+      "singular": "Bookmarks",
+      "plural": "Bookmarks"
+    }
+  },
+  "rest": {
+    "enabled": true,
+    "path": null,
+    "methods": []
+  },
+  "permissions": [
+    {
+      "role": "anonymous",
+      "actions": [
+        {
+          "action": "*",
+          "fields": null,
+          "policy": {
+            "request": null,
+            "database": null
+          }
+        }
+      ]
+    },
+    {
+      "role": "authenticated",
+      "actions": [
+        {
+          "action": "*",
+          "fields": null,
+          "policy": {
+            "request": null,
+            "database": null
+          }
+        }
+      ]
+    }
+  ],
+  "mappings": null,
+  "relationships": null
+},
     "MappedBookmarks": {
-      "source": {
-        "object": "mappedbookmarks",
-        "type": "table",
-        "parameters": null,
-        "key-fields": null
-      },
-      "graphql": {
-        "enabled": true,
-        "operation": null,
-        "type": {
-          "singular": "MappedBookmarks",
-          "plural": "MappedBookmarks"
-        }
-      },
-      "rest": {
-        "enabled": true,
-        "path": null,
-        "methods": []
-      },
-      "permissions": [
-        {
-          "role": "anonymous",
-          "actions": [
-            {
-              "action": "*",
-              "fields": null,
-              "policy": {
-                "request": null,
-                "database": null
-              }
-            }
-          ]
-        },
-        {
-          "role": "authenticated",
-          "actions": [
-            {
-              "action": "*",
-              "fields": null,
-              "policy": {
-                "request": null,
-                "database": null
-              }
-            }
-          ]
-        }
-      ],
-      "mappings": {
-        "id": "bkid",
-        "bkname": "name"
-      },
-      "relationships": null
-    }
+  "source": {
+    "object": "mappedbookmarks",
+    "type": "table",
+    "parameters": null,
+    "key-fields": null
+  },
+  "graphql": {
+    "enabled": true,
+    "operation": null,
+    "type": {
+      "singular": "MappedBookmarks",
+      "plural": "MappedBookmarks"
+    }
+  },
+  "rest": {
+    "enabled": true,
+    "path": null,
+    "methods": []
+  },
+  "permissions": [
+    {
+      "role": "anonymous",
+      "actions": [
+        {
+          "action": "*",
+          "fields": null,
+          "policy": {
+            "request": null,
+            "database": null
+          }
+        }
+      ]
+    },
+    {
+      "role": "authenticated",
+      "actions": [
+        {
+          "action": "*",
+          "fields": null,
+          "policy": {
+            "request": null,
+            "database": null
+          }
+        }
+      ]
+    }
+  ],
+  "mappings": {
+    "id": "bkid",
+    "bkname": "name"
+  },
+  "relationships": null
+}
   }
 }