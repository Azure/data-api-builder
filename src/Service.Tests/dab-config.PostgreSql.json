--- conflicted
+++ resolved
@@ -1550,11 +1550,7 @@
       "relationships": {
         "UserProfile_NonAutogenRelationshipColumn": {
           "cardinality": "one",
-<<<<<<< HEAD
-          "target.entity": "UserProfile_NonAutogenRelationshipColumn",
-=======
           "target.entity": "UserProfile",
->>>>>>> e777c8ae
           "source.fields": [
             "username"
           ],
@@ -1566,11 +1562,7 @@
         }
       }
     },
-<<<<<<< HEAD
-    "UserProfile_NonAutogenRelationshipColumn": {
-=======
     "UserProfile": {
->>>>>>> e777c8ae
       "source": {
         "object": "user_profiles",
         "type": "table"
@@ -1578,13 +1570,8 @@
       "graphql": {
         "enabled": true,
         "type": {
-<<<<<<< HEAD
-          "singular": "UserProfile_NonAutogenRelationshipColumn",
-          "plural": "UserProfile_NonAutogenRelationshipColumns"
-=======
           "singular": "UserProfile",
           "plural": "UserProfiles"
->>>>>>> e777c8ae
         }
       },
       "rest": {
@@ -1629,11 +1616,7 @@
       "relationships": {
         "UserProfile_AutogenRelationshipColumn": {
           "cardinality": "one",
-<<<<<<< HEAD
-          "target.entity": "UserProfile_AutogenRelationshipColumn",
-=======
           "target.entity": "UserProfile",
->>>>>>> e777c8ae
           "source.fields": [
             "userid"
           ],
@@ -1645,35 +1628,6 @@
         }
       }
     },
-<<<<<<< HEAD
-    "UserProfile_AutogenRelationshipColumn": {
-      "source": {
-        "object": "user_profiles",
-        "type": "table"
-      },
-      "graphql": {
-        "enabled": true,
-        "type": {
-          "singular": "UserProfile_AutogenRelationshipColumn",
-          "plural": "UserProfile_AutogenRelationshipColumns"
-        }
-      },
-      "rest": {
-        "enabled": true
-      },
-      "permissions": [
-        {
-          "role": "anonymous",
-          "actions": [
-            {
-              "action": "*"
-            }
-          ]
-        }
-      ]
-    },
-=======
->>>>>>> e777c8ae
     "User_AutogenToNonAutogenRelationshipColumn": {
       "source": {
         "object": "users",
@@ -1702,11 +1656,7 @@
       "relationships": {
         "UserProfile_AutogenToNonAutogenRelationshipColumn": {
           "cardinality": "one",
-<<<<<<< HEAD
-          "target.entity": "UserProfile_NonAutogenToAutogenRelationshipColumn",
-=======
           "target.entity": "UserProfile",
->>>>>>> e777c8ae
           "source.fields": [
             "userid",
             "username"
@@ -1720,35 +1670,6 @@
         }
       }
     },
-<<<<<<< HEAD
-    "UserProfile_NonAutogenToAutogenRelationshipColumn": {
-      "source": {
-        "object": "user_profiles",
-        "type": "table"
-      },
-      "graphql": {
-        "enabled": true,
-        "type": {
-          "singular": "UserProfile_NonAutogenToAutogenRelationshipColumn",
-          "plural": "UserProfile_NonAutogenToAutogenRelationshipColumns"
-        }
-      },
-      "rest": {
-        "enabled": true
-      },
-      "permissions": [
-        {
-          "role": "anonymous",
-          "actions": [
-            {
-              "action": "*"
-            }
-          ]
-        }
-      ]
-    },
-=======
->>>>>>> e777c8ae
     "books_view_all": {
       "source": {
         "object": "books_view_all",
