--- conflicted
+++ resolved
@@ -30,9 +30,6 @@
             public IEnumerable<SWAPrincipalClaim>? Claims { get; set; }
         }
 
-<<<<<<< HEAD
-        public static ClaimsIdentity? Parse(HttpContext context, ILogger logger)
-=======
         /// <summary>
         /// Representation of a user claim in a SWA token payload. 
         /// </summary>
@@ -49,8 +46,7 @@
         /// </summary>
         /// <param name="context"></param>
         /// <returns>ClaimsIdentity containing authentication metadata.</returns>
-        public static ClaimsIdentity? Parse(HttpContext context)
->>>>>>> 2039e032
+        public static ClaimsIdentity? Parse(HttpContext context, ILogger logger)
         {
             ClaimsIdentity? identity = null;
             StaticWebAppsClientPrincipal principal = new();
@@ -93,22 +89,13 @@
                 error is NotSupportedException ||
                 error is InvalidOperationException)
             {
-<<<<<<< HEAD
-                // Logging the parsing failure exception to the console, but not rethrowing
-                // nor creating a DataApiBuilder exception because the authentication handler
-                // will create and send a 401 unauthorized response to the client.
+                // Log any SWA token processing failures in the logger.
+                // Does not raise or rethrow a DataApiBuilder exception because
+                // the authentication handler caller will return a 401 unauthorized
+                // response to the client.
                 logger.LogError($"Failure processing the StaticWebApps EasyAuth header.\n" +
                     $"{error.Message}\n" +
                     $"{error.StackTrace}");
-=======
-                // Log any SWA token processing failures to the console.
-                // Does not raise or rethrow a DataApiBuilder exception because
-                // the authentication handler caller will return a 401 unauthorized
-                // response to the client.
-                Console.Error.WriteLine("Failure processing the StaticWebApps EasyAuth header.");
-                Console.Error.WriteLine(error.Message);
-                Console.Error.WriteLine(error.StackTrace);
->>>>>>> 2039e032
             }
 
             return identity;
