// Copyright (c) Microsoft Corporation.
// Licensed under the MIT License.

using System;
using System.Collections.Generic;
using System.IdentityModel.Tokens.Jwt;
using System.Linq;
using System.Net;
using System.Security.Claims;
using System.Text.RegularExpressions;
using System.Threading.Tasks;
using Azure.DataApiBuilder.Auth;
using Azure.DataApiBuilder.Config.DatabasePrimitives;
using Azure.DataApiBuilder.Config.ObjectModel;
using Azure.DataApiBuilder.Service.Configurations;
using Azure.DataApiBuilder.Service.Exceptions;
using Azure.DataApiBuilder.Service.Services;
using Microsoft.AspNetCore.Http;
using Microsoft.Extensions.Primitives;

namespace Azure.DataApiBuilder.Service.Authorization
{
    /// <summary>
    /// Authorization stages that require passing before a request is executed
    /// against a database.
    /// </summary>
    public class AuthorizationResolver : IAuthorizationResolver
    {
        private readonly ISqlMetadataProvider _metadataProvider;
        public const string WILDCARD = "*";
        public const string CLAIM_PREFIX = "@claims.";
        public const string FIELD_PREFIX = "@item.";
        public const string CLIENT_ROLE_HEADER = "X-MS-API-ROLE";
        public const string ROLE_ANONYMOUS = "anonymous";
        public const string ROLE_AUTHENTICATED = "authenticated";

        public Dictionary<string, EntityMetadata> EntityPermissionsMap { get; private set; } = new();

        public AuthorizationResolver(
            RuntimeConfigProvider runtimeConfigProvider,
            ISqlMetadataProvider sqlMetadataProvider
            )
        {
            _metadataProvider = sqlMetadataProvider;
            if (runtimeConfigProvider.TryGetConfig(out RuntimeConfig? runtimeConfig))
            {
                // Datastructure constructor will pull required properties from metadataprovider.
                SetEntityPermissionMap(runtimeConfig);
            }
            else
            {
                runtimeConfigProvider.RuntimeConfigLoadedHandlers.Add((RuntimeConfigProvider sender, RuntimeConfig config) =>
                {
                    SetEntityPermissionMap(config);
                    return Task.FromResult(true);
                });
            }
        }

        /// <summary>
        /// Whether client role header defined role is present in httpContext.Identity.Claims.Roles
        /// and if the header is present, whether the authenticated user is a member of the role defined
        /// in the header.
        /// </summary>
        /// <param name="httpContext">Contains request headers and metadata of the authenticated user.</param>
        /// <returns>
        /// Client Role Header
        ///     Header not present -> FALSE, anonymous request must still provide required header.
        ///     Header present, no value -> FALSE
        ///     Header present, invalid value -> FALSE
        ///     Header present, valid value -> TRUE
        /// </returns>
        /// <exception cref="NotImplementedException"></exception>
        public bool IsValidRoleContext(HttpContext httpContext)
        {
            StringValues clientRoleHeader = httpContext.Request.Headers[CLIENT_ROLE_HEADER];

            if (clientRoleHeader.Count != 1)
            {
                // When count = 0, the clientRoleHeader is absent on requests.
                // Consequentially, anonymous requests must specifically set
                // the clientRoleHeader value to Anonymous.

                // When count > 1, multiple header fields with the same field-name
                // are present in a message, but are NOT supported, specifically for the client role header.
                // Valid scenario per HTTP Spec: http://www.w3.org/Protocols/rfc2616/rfc2616-sec4.html#sec4.2
                // Discussion: https://stackoverflow.com/a/3097052/18174950
                return false;
            }

            string clientRoleHeaderValue = clientRoleHeader.ToString();

            // The clientRoleHeader must have a value.
            if (clientRoleHeaderValue.Length == 0)
            {
                return false;
            }

            // IsInRole looks at all the claims present in the request
            // Reference: https://github.com/microsoft/referencesource/blob/master/mscorlib/system/security/claims/ClaimsPrincipal.cs
            return httpContext.User.IsInRole(clientRoleHeaderValue);
        }

        /// <inheritdoc />
        public bool AreRoleAndOperationDefinedForEntity(string entityIdentifier, string roleName, EntityActionOperation operation)
        {
            if (EntityPermissionsMap.TryGetValue(entityIdentifier, out EntityMetadata? valueOfEntityToRole))
            {
                if (valueOfEntityToRole.RoleToOperationMap.TryGetValue(roleName, out RoleMetadata? valueOfRoleToOperation))
                {
                    if (valueOfRoleToOperation!.OperationToColumnMap.ContainsKey(operation))
                    {
                        return true;
                    }
                }
            }

            return false;
        }

        public bool IsStoredProcedureExecutionPermitted(string entityName, string roleName, SupportedHttpVerb httpVerb)
        {
            bool executionPermitted = EntityPermissionsMap.TryGetValue(entityName, out EntityMetadata? entityMetadata)
                && entityMetadata is not null
                && entityMetadata.RoleToOperationMap.TryGetValue(roleName, out _);

            return executionPermitted;
        }

        /// <inheritdoc />
        public bool AreColumnsAllowedForOperation(string entityIdentifier, string roleName, EntityActionOperation operation, IEnumerable<string> columns)
        {
            string entityName = _metadataProvider.GetEntityName(entityIdentifier);

            if (!EntityPermissionsMap[entityName].RoleToOperationMap.TryGetValue(roleName, out RoleMetadata? roleMetadata) && roleMetadata is null)
            {
                return false;
            }

            // Short circuit when OperationMetadata lookup fails. When lookup succeeds, operationToColumnMap will be populated
            // to enable include/excluded column permissions lookups.
            if (roleMetadata.OperationToColumnMap.TryGetValue(operation, out OperationMetadata? operationToColumnMap) && operationToColumnMap is not null)
            {
                // Each column present in the request is an "exposedColumn".
                // Authorization permissions reference "backingColumns"
                // Resolve backingColumn name to check authorization.
                // Failure indicates that request contain invalid exposedColumn for entity.
                foreach (string exposedColumn in columns)
                {
                    if (_metadataProvider.TryGetBackingColumn(entityName, field: exposedColumn, out string? backingColumn))
                    {
                        // backingColumn will not be null when TryGetBackingColumn() is true.
                        if (operationToColumnMap.Excluded.Contains(backingColumn!) ||
                            !operationToColumnMap.Included.Contains(backingColumn!))
                        {
                            // If column is present in excluded OR excluded='*'
                            // If column is absent from included and included!=*
                            // return false
                            return false;
                        }
                    }
                    else
                    {
                        // This check will not be needed once exposedName mapping validation is added.
                        throw new DataApiBuilderException(
                            message: "Invalid field name provided.",
                            statusCode: HttpStatusCode.BadRequest,
                            subStatusCode: DataApiBuilderException.SubStatusCodes.ExposedColumnNameMappingError
                            );
                    }
                }

                return true;
            }

            // OperationMetadata lookup failed.
            return false;
        }

        /// <inheritdoc />
        public string ProcessDBPolicy(string entityName, string roleName, EntityActionOperation operation, HttpContext httpContext)
        {
            string dBpolicyWithClaimTypes = GetDBPolicyForRequest(entityName, roleName, operation);

            if (string.IsNullOrWhiteSpace(dBpolicyWithClaimTypes))
            {
                return string.Empty;
            }

            return GetPolicyWithClaimValues(dBpolicyWithClaimTypes, GetAllUserClaims(httpContext));
        }

        /// <summary>
        /// Helper function to fetch the database policy associated with the current request based on the entity under
        /// action, the role defined in the the request and the operation to be executed.
        /// When no database policy is found, no database query predicates need to be added.
        /// 1) _entityPermissionMap[entityName] finds the entityMetaData for the current entityName
        /// 2) entityMetaData.RoleToOperationMap[roleName] finds the roleMetaData for the current roleName
        /// 3) roleMetaData.OperationToColumnMap[operation] finds the operationMetadata for the current operation
        /// 4) operationMetaData.databasePolicy finds the required database policy
        /// </summary>
        /// <param name="entityName">Entity from request.</param>
        /// <param name="roleName">Role defined in client role header.</param>
        /// <param name="operation">Operation type: create, read, update, delete.</param>
        /// <returns>Policy string if a policy exists in config.</returns>
        private string GetDBPolicyForRequest(string entityName, string roleName, EntityActionOperation operation)
        {
            if (!EntityPermissionsMap[entityName].RoleToOperationMap.TryGetValue(roleName, out RoleMetadata? roleMetadata))
            {
                return string.Empty;
            }

            if (!roleMetadata.OperationToColumnMap.TryGetValue(operation, out OperationMetadata? operationMetadata))
            {
                return string.Empty;
            }

            // Get the database policy for the specified operation.
            string? dbPolicy = operationMetadata.DatabasePolicy;

            return dbPolicy is not null ? dbPolicy : string.Empty;
        }

        #region Helpers
        /// <summary>
        /// Method to read in data from the config class into a Dictionary for quick lookup
        /// during runtime.
        /// </summary>
        /// <param name="runtimeConfig"></param>
        public void SetEntityPermissionMap(RuntimeConfig runtimeConfig)
        {
            foreach ((string entityName, Entity entity) in runtimeConfig.Entities)
            {
                EntityMetadata entityToRoleMap = new()
                {
                    ObjectType = entity.Source.Type,
                };

                bool isStoredProcedureEntity = entity.Source.Type is EntitySourceType.StoredProcedure;
                if (isStoredProcedureEntity)
                {
                    SupportedHttpVerb[] methods = entity.Rest.Methods;

                    entityToRoleMap.StoredProcedureHttpVerbs = new(methods);
                }

                // Store the allowedColumns for anonymous role.
                // In case the authenticated role is not defined on the entity,
                // this will help in copying over permissions from anonymous role to authenticated role.
                HashSet<string> allowedColumnsForAnonymousRole = new();
                foreach (EntityPermission permission in entity.Permissions)
                {
                    string role = permission.Role;
                    RoleMetadata roleToOperation = new();
                    EntityAction[] entityActions = permission.Actions;
                    foreach (EntityAction entityAction in entityActions)
                    {
                        EntityActionOperation operation = entityAction.Action;
                        OperationMetadata operationToColumn = new();

                        // Use a HashSet to store all the backing field names
                        // that are accessible to the user.
                        HashSet<string> allowedColumns = new();
                        IEnumerable<string> allTableColumns = ResolveEntityDefinitionColumns(entityName);

<<<<<<< HEAD
                        if (entityAction.Fields is null)
=======
                        // Implicitly, all table columns are 'allowed' when an operationElement is a string.
                        // Since no granular field permissions exist for this operation within the current role.
                        if (operationElement.ValueKind is JsonValueKind.String)
>>>>>>> 4717b1bb
                        {
                            operationToColumn.Included.UnionWith(ResolveEntityDefinitionColumns(entityName));
                        }
                        else
                        {
                            // When a wildcard (*) is defined for Included columns, all of the table's
                            // columns must be resolved and placed in the operationToColumn Key/Value store.
                            // This is especially relevant for find requests, where actual column names must be
                            // resolved when no columns were included in a request.
                            if (entityAction.Fields.Include is null ||
                                (entityAction.Fields.Include.Count == 1 && entityAction.Fields.Include.Contains(WILDCARD)))
                            {
                                operationToColumn.Included.UnionWith(ResolveEntityDefinitionColumns(entityName));
                            }
                            else
                            {
                                operationToColumn.Included = entityAction.Fields.Include;
                            }

                            // When a wildcard (*) is defined for Excluded columns, all of the table's
                            // columns must be resolved and placed in the operationToColumn Key/Value store.
                            if (entityAction.Fields.Exclude is null ||
                                (entityAction.Fields.Exclude.Count == 1 && entityAction.Fields.Exclude.Contains(WILDCARD)))
                            {
                                operationToColumn.Excluded.UnionWith(ResolveEntityDefinitionColumns(entityName));
                            }
                            else
                            {
                                operationToColumn.Excluded = entityAction.Fields.Exclude;
                            }
                        }

                        if (entityAction.Policy is not null && entityAction.Policy.Database is not null)
                        {
                            operationToColumn.DatabasePolicy = entityAction.Policy.Database;
                        }

                        // Calculate the set of allowed backing column names.
                        allowedColumns.UnionWith(operationToColumn.Included.Except(operationToColumn.Excluded));

                        // Populate allowed exposed columns for each entity/role/operation combination during startup,
                        // so that it doesn't need to be evaluated per request.
                        PopulateAllowedExposedColumns(operationToColumn.AllowedExposedColumns, entityName, allowedColumns);

                        IEnumerable<EntityActionOperation> operations = GetAllOperationsForObjectType(operation, entity.Source.Type);
                        foreach (EntityActionOperation crudOperation in operations)
                        {
                            // Try to add the opElement to the map if not present.
                            // Builds up mapping: i.e. Operation.Create permitted in {Role1, Role2, ..., RoleN}
                            if (!entityToRoleMap.OperationToRolesMap.TryAdd(crudOperation, new List<string>(new string[] { role })))
                            {
                                entityToRoleMap.OperationToRolesMap[crudOperation].Add(role);
                            }

                            foreach (string allowedColumn in allowedColumns)
                            {
                                entityToRoleMap.FieldToRolesMap.TryAdd(key: allowedColumn, CreateOperationToRoleMap(entity.Source.Type));
                                entityToRoleMap.FieldToRolesMap[allowedColumn][crudOperation].Add(role);
                            }

                            roleToOperation.OperationToColumnMap[crudOperation] = operationToColumn;
                        }

                        if (ROLE_ANONYMOUS.Equals(role, StringComparison.OrdinalIgnoreCase))
                        {
                            // Saving the allowed columns for anonymous role in case we need to copy the
                            // allowed columns for authenticated role. This reduces the time complexity
                            // for copying over permissions to authenticated role from anonymous role.
                            allowedColumnsForAnonymousRole = allowedColumns;
                        }
                    }

                    entityToRoleMap.RoleToOperationMap[role] = roleToOperation;
                }

                // Check if anonymous role is defined but authenticated is not. If that is the case,
                // then the authenticated role derives permissions that are atleast equal to anonymous role.
                if (entityToRoleMap.RoleToOperationMap.ContainsKey(ROLE_ANONYMOUS) &&
                    !entityToRoleMap.RoleToOperationMap.ContainsKey(ROLE_AUTHENTICATED))
                {
                    CopyOverPermissionsFromAnonymousToAuthenticatedRole(entityToRoleMap, allowedColumnsForAnonymousRole);
                }

                EntityPermissionsMap[entityName] = entityToRoleMap;
            }
        }

        /// <summary>
        /// Helper method to copy over permissions from anonymous role to authenticated role in the case
        /// when anonymous role is defined for an entity in the config but authenticated role is not.
        /// </summary>
        /// <param name="entityToRoleMap">The EntityMetadata for the entity for which we want to copy permissions
        /// from anonymous to authenticated role.</param>
        /// <param name="allowedColumnsForAnonymousRole">List of allowed columns for anonymous role.</param>
        private static void CopyOverPermissionsFromAnonymousToAuthenticatedRole(
            EntityMetadata entityToRoleMap,
            HashSet<string> allowedColumnsForAnonymousRole)
        {
            // Using assignment operator overrides the existing value for the key /
            // adds a new entry for (key,value) pair if absent, to the map.
            entityToRoleMap.RoleToOperationMap[ROLE_AUTHENTICATED] = entityToRoleMap.RoleToOperationMap[ROLE_ANONYMOUS];

            // Copy over OperationToRolesMap for authenticated role from anonymous role.
            Dictionary<EntityActionOperation, OperationMetadata> allowedOperationMap =
                entityToRoleMap.RoleToOperationMap[ROLE_ANONYMOUS].OperationToColumnMap;
            foreach (EntityActionOperation operation in allowedOperationMap.Keys)
            {
                entityToRoleMap.OperationToRolesMap[operation].Add(ROLE_AUTHENTICATED);
            }

            // Copy over FieldToRolesMap for authenticated role from anonymous role.
            foreach (string allowedColumnInAnonymousRole in allowedColumnsForAnonymousRole)
            {
                Dictionary<EntityActionOperation, List<string>> allowedOperationsForField =
                    entityToRoleMap.FieldToRolesMap[allowedColumnInAnonymousRole];
                foreach (EntityActionOperation operation in allowedOperationsForField.Keys)
                {
                    if (allowedOperationsForField[operation].Contains(ROLE_ANONYMOUS))
                    {
                        allowedOperationsForField[operation].Add(ROLE_AUTHENTICATED);
                    }
                }
            }
        }

        /// <summary>
        /// Returns a list of all possible operations depending on the provided EntitySourceType.
        /// Stored procedures only support Operation.Execute.
        /// In case the operation is Operation.All (wildcard), it gets resolved to a set of CRUD operations.
        /// </summary>
        /// <param name="operation">operation type.</param>
        /// <param name="sourceType">Type of database object: Table, View, or Stored Procedure.</param>
        /// <returns>IEnumerable of all available operations.</returns>
        public static IEnumerable<EntityActionOperation> GetAllOperationsForObjectType(EntityActionOperation operation, EntitySourceType sourceType)
        {
            if (sourceType is EntitySourceType.StoredProcedure)
            {
                return new List<EntityActionOperation> { EntityActionOperation.Execute };
            }

            return operation is EntityActionOperation.All ? EntityAction.ValidPermissionOperations : new List<EntityActionOperation> { operation };
        }

        /// <summary>
        /// From the given parameters, processes the included and excluded column permissions to output
        /// a list of columns that are "allowed".
        /// -- IncludedColumns minus ExcludedColumns == Allowed Columns
        /// -- Does not yet account for either being wildcard (*).
        /// </summary>
        /// <param name="allowedExposedColumns">Set of fields exposed to user.</param>
        /// <param name="entityName">Entity from request</param>
        /// <param name="allowedDBColumns">Set of allowed backing field names.</param>
        private void PopulateAllowedExposedColumns(HashSet<string> allowedExposedColumns,
            string entityName,
            HashSet<string> allowedDBColumns)
        {
            foreach (string dbColumn in allowedDBColumns)
            {
                if (_metadataProvider.TryGetExposedColumnName(entityName, backingFieldName: dbColumn, out string? exposedName))
                {
                    if (exposedName is not null)
                    {
                        allowedExposedColumns.Add(exposedName);
                    }
                }
            }
        }

        /// <inheritdoc />
        public IEnumerable<string> GetAllowedExposedColumns(string entityName, string roleName, EntityActionOperation operation)
        {
            return EntityPermissionsMap[entityName].RoleToOperationMap[roleName].OperationToColumnMap[operation].AllowedExposedColumns;
        }

        /// <summary>
        /// Helper method to extract all claims available in the HttpContext's user object and add the claims
        /// to the claimsInRequestContext dictionary to be used for claimType -> claim lookups.
        /// </summary>
        /// <param name="context">HttpContext object used to extract the authenticated user's claims.</param>
        /// <returns>Dictionary with claimType -> claim mappings.</returns>
        public static Dictionary<string, Claim> GetAllUserClaims(HttpContext? context)
        {
            Dictionary<string, Claim> claimsInRequestContext = new();
            if (context is null)
            {
                return claimsInRequestContext;
            }

            string clientRoleHeader = context.Request.Headers[CLIENT_ROLE_HEADER].ToString();

            // Iterate through all the identities to populate claims in request context.
            foreach (ClaimsIdentity identity in context.User.Identities)
            {

                // Only add a role claim which represents the role context evaluated for the request,
                // as this can be via the virtue of an identity added by DAB.
                if (!claimsInRequestContext.ContainsKey(AuthenticationOptions.ROLE_CLAIM_TYPE) &&
                    identity.HasClaim(type: AuthenticationOptions.ROLE_CLAIM_TYPE, value: clientRoleHeader))
                {
                    claimsInRequestContext.Add(AuthenticationOptions.ROLE_CLAIM_TYPE, new Claim(AuthenticationOptions.ROLE_CLAIM_TYPE, clientRoleHeader, ClaimValueTypes.String));
                }

                // If identity is not authenticated, we don't honor any other claims present in this identity.
                if (!identity.IsAuthenticated)
                {
                    continue;
                }

                foreach (Claim claim in identity.Claims)
                {
                    /*
                     * An example claim would be of format:
                     * claim.Type: "user_email"
                     * claim.Value: "authz@microsoft.com"
                     * claim.ValueType: "string"
                     */
                    // At this point, only add non-role claims to the collection and only throw an exception for duplicate non-role claims.
                    if (!claim.Type.Equals(AuthenticationOptions.ROLE_CLAIM_TYPE) && !claimsInRequestContext.TryAdd(claim.Type, claim))
                    {
                        // If there are duplicate claims present in the request, return an exception.
                        throw new DataApiBuilderException(
                            message: "Duplicate claims are not allowed within a request.",
                            statusCode: HttpStatusCode.Forbidden,
                            subStatusCode: DataApiBuilderException.SubStatusCodes.AuthorizationCheckFailed
                            );
                    }
                }
            }

            return claimsInRequestContext;
        }

        /// <summary>
        /// Helper method to substitute all the claimTypes(denoted with @claims.claimType) in
        /// the policy string with their corresponding claimValues.
        /// </summary>
        /// <param name="policy">The policy to be processed.</param>
        /// <param name="claimsInRequestContext">Dictionary holding all the claims available in the request.</param>
        /// <returns>Processed policy with claim values substituted for claim types.</returns>
        /// <exception cref="DataApiBuilderException"></exception>
        private static string GetPolicyWithClaimValues(string policy, Dictionary<string, Claim> claimsInRequestContext)
        {
            // Regex used to extract all claimTypes in policy. It finds all the substrings which are
            // of the form @claims.*** where *** contains characters from a-zA-Z0-9._ .
            string claimCharsRgx = @"@claims\.[a-zA-Z0-9_\.]*";

            // Find all the claimTypes from the policy
            string processedPolicy = Regex.Replace(policy, claimCharsRgx,
                (claimTypeMatch) => GetClaimValueFromClaim(claimTypeMatch, claimsInRequestContext));

            // Remove occurrences of @item. directives
            processedPolicy = processedPolicy.Replace(FIELD_PREFIX, "");
            return processedPolicy;
        }

        /// <summary>
        /// Helper function used to retrieve the claim value for the given claim type from the user's claims.
        /// </summary>
        /// <param name="claimTypeMatch">The claimType present in policy with a prefix of @claims..</param>
        /// <param name="claimsInRequestContext">Dictionary populated with all the user claims.</param>
        /// <returns>The claim value for the given claimTypeMatch.</returns>
        /// <exception cref="DataApiBuilderException"> Throws exception when the user does not possess the given claim.</exception>
        private static string GetClaimValueFromClaim(Match claimTypeMatch, Dictionary<string, Claim> claimsInRequestContext)
        {
            // Gets <claimType> from @claims.<claimType>
            string claimType = claimTypeMatch.Value.ToString().Substring(CLAIM_PREFIX.Length);
            if (claimsInRequestContext.TryGetValue(claimType, out Claim? claim))
            {
                return GetClaimValue(claim);
            }
            else
            {
                // User lacks a claim which is required to perform the operation.
                throw new DataApiBuilderException(
                    message: "User does not possess all the claims required to perform this operation.",
                    statusCode: System.Net.HttpStatusCode.Forbidden,
                    subStatusCode: DataApiBuilderException.SubStatusCodes.AuthorizationCheckFailed
                    );
            }
        }

        /// <summary>
        /// Using the input parameter claim, returns the primitive literal from claim.Value:
        /// e.g. @claims.idp (string) resolves as 'azuread'
        /// e.g. @claims.iat (int) resolves as 1537231048
        /// e.g. @claims.email_verified (boolean) resolves as true
        /// To adhere with OData 4.01 ABNF construction rules (Section 7: Literal Data Values)
        /// - Primitive string literals in URLS must be enclosed within single quotes.
        /// - Other primitive types are represented as plain values and do not require single quotes.
        /// Note: With many access token issuers, token claims are strings or string representations
        /// of other data types such as dates and GUIDs.
        /// Note: System.Security.Claim.ValueType defaults to ClaimValueTypes.String if the code calling
        /// the constructor for Claim does not explicitly provide a value type.
        /// </summary>
        /// <param name="claim">The claim whose value is to be returned.</param>
        /// <returns>Processed claim value based on its data type.</returns>
        /// <exception cref="DataApiBuilderException">Exception thrown when the claim's datatype is not supported.</exception>
        /// <seealso cref="http://docs.oasis-open.org/odata/odata/v4.01/cs01/abnf/odata-abnf-construction-rules.txt"/>
        /// <seealso cref="https://www.iana.org/assignments/jwt/jwt.xhtml#claims"/>
        /// <seealso cref="https://www.rfc-editor.org/rfc/rfc7519.html#section-4"/>
        /// <seealso cref="https://github.com/microsoft/referencesource/blob/dae14279dd0672adead5de00ac8f117dcf74c184/mscorlib/system/security/claims/Claim.cs#L107"/>
        public static string GetClaimValue(Claim claim)
        {
            /* An example Claim object:
             * claim.Type: "user_email"
             * claim.Value: "authz@microsoft.com"
             * claim.ValueType: "http://www.w3.org/2001/XMLSchema#string"
             */

            switch (claim.ValueType)
            {
                case ClaimValueTypes.String:
                    return $"'{claim.Value}'";
                case ClaimValueTypes.Boolean:
                case ClaimValueTypes.Integer:
                case ClaimValueTypes.Integer32:
                case ClaimValueTypes.Integer64:
                case ClaimValueTypes.UInteger32:
                case ClaimValueTypes.UInteger64:
                case ClaimValueTypes.Double:
                    return $"{claim.Value}";
                case JsonClaimValueTypes.JsonNull:
                    return $"null";
                default:
                    // One of the claims in the request had unsupported data type.
                    throw new DataApiBuilderException(
                        message: $"The claim value for claim: {claim.Type} belonging to the user has an unsupported data type.",
                        statusCode: HttpStatusCode.Forbidden,
                        subStatusCode: DataApiBuilderException.SubStatusCodes.UnsupportedClaimValueType
                    );
            }
        }

        /// <summary>
        /// Get list of roles defined for entity within runtime configuration.. This is applicable for GraphQL when creating authorization
        /// directive on Object type.
        /// </summary>
        /// <param name="entityName">Name of entity.</param>
        /// <returns>Collection of role names.</returns>
        public IEnumerable<string> GetRolesForEntity(string entityName)
        {
            return EntityPermissionsMap[entityName].RoleToOperationMap.Keys;
        }

        /// <summary>
        /// Returns a list of roles which define permissions for the provided operation.
        /// i.e. list of roles which allow the operation 'Read' on entityName.
        /// </summary>
        /// <param name="entityName">Entity to lookup permissions</param>
        /// <param name="operation">Operation to lookup applicable roles</param>
        /// <returns>Collection of roles.</returns>
        public IEnumerable<string> GetRolesForOperation(string entityName, EntityActionOperation operation)
        {
            if (EntityPermissionsMap[entityName].OperationToRolesMap.TryGetValue(operation, out List<string>? roleList) && roleList is not null)
            {
                return roleList;
            }

            return new List<string>();
        }

        /// <summary>
        /// Returns the collection of roles which can perform {operation} the provided field.
        /// Applicable to GraphQL field directive @authorize on ObjectType fields.
        /// </summary>
        /// <param name="entityName">EntityName whose operationMetadata will be searched.</param>
        /// <param name="field">Field to lookup operation permissions</param>
        /// <param name="operation">Specific operation to get collection of roles</param>
        /// <returns>Collection of role names allowed to perform operation on Entity's field.</returns>
        public IEnumerable<string> GetRolesForField(string entityName, string field, EntityActionOperation operation)
        {
            // A field may not exist in FieldToRolesMap when that field is not an included column (implicitly or explicitly) in
            // any role.
            if (EntityPermissionsMap[entityName].FieldToRolesMap.TryGetValue(field, out Dictionary<EntityActionOperation, List<string>>? operationToRoles)
                && operationToRoles is not null)
            {
                if (operationToRoles.TryGetValue(operation, out List<string>? roles) && roles is not null)
                {
                    return roles;
                }
            }

            return new List<string>();
        }

        /// <summary>
        /// For a given entityName, retrieve the column names on the associated table
        /// from the metadataProvider.
        /// For CosmosDb_NoSql, read all the column names from schema.gql GraphQL type fields
        /// </summary>
        /// <param name="entityName">Used to lookup table definition of specific entity</param>
        /// <returns>Collection of columns in table definition.</returns>
        private IEnumerable<string> ResolveEntityDefinitionColumns(string entityName)
        {
            if (_metadataProvider.GetDatabaseType() is DatabaseType.CosmosDB_NoSQL)
            {
                return _metadataProvider.GetSchemaGraphQLFieldNamesForEntityName(entityName);
            }

            // Table definition is null on stored procedure entities
            SourceDefinition? sourceDefinition = _metadataProvider.GetSourceDefinition(entityName);
            return sourceDefinition is null ? new List<string>() : sourceDefinition.Columns.Keys;
        }

        /// <summary>
        /// Creates new key value map of
        /// Key: operationType
        /// Value: Collection of role names.
        /// There are only five possible operations
        /// </summary>
        /// <returns>Dictionary: Key - Operation | Value - List of roles.</returns>
        private static Dictionary<EntityActionOperation, List<string>> CreateOperationToRoleMap(EntitySourceType sourceType)
        {
            if (sourceType is EntitySourceType.StoredProcedure)
            {
                return new Dictionary<EntityActionOperation, List<string>>()
                {
                    { EntityActionOperation.Execute, new List<string>()}
                };
            }

            return new Dictionary<EntityActionOperation, List<string>>()
            {
                { EntityActionOperation.Create, new List<string>()},
                { EntityActionOperation.Read, new List<string>()},
                { EntityActionOperation.Update, new List<string>()},
                { EntityActionOperation.Delete, new List<string>()}
            };
        }

        #endregion
    }
}<|MERGE_RESOLUTION|>--- conflicted
+++ resolved
@@ -263,13 +263,7 @@
                         HashSet<string> allowedColumns = new();
                         IEnumerable<string> allTableColumns = ResolveEntityDefinitionColumns(entityName);
 
-<<<<<<< HEAD
                         if (entityAction.Fields is null)
-=======
-                        // Implicitly, all table columns are 'allowed' when an operationElement is a string.
-                        // Since no granular field permissions exist for this operation within the current role.
-                        if (operationElement.ValueKind is JsonValueKind.String)
->>>>>>> 4717b1bb
                         {
                             operationToColumn.Included.UnionWith(ResolveEntityDefinitionColumns(entityName));
                         }
