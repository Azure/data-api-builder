﻿<Project Sdk="Microsoft.NET.Sdk.Web">

    <PropertyGroup>
        <TargetFrameworks>net8.0</TargetFrameworks>
        <Configurations>Debug;Release;Docker</Configurations>
        <OutputPath>$(BaseOutputPath)\engine</OutputPath>
        <RuntimeIdentifiers>win-x64;linux-x64;osx-x64</RuntimeIdentifiers>
        <EmbedUntrackedSources>true</EmbedUntrackedSources>
        <NoWarn>NU1603</NoWarn>
    </PropertyGroup>

    <PropertyGroup Condition="'$(TF_BUILD)' == 'true'">
      <ContinuousIntegrationBuild>true</ContinuousIntegrationBuild>
    </PropertyGroup>

    <ItemGroup>
        <InternalsVisibleTo Include="Azure.DataApiBuilder.Service.Tests" />
    </ItemGroup>

    <ItemGroup>
        <None Remove="schema.gql" />
    </ItemGroup>

    <!--
    Set the CopyToOutputDirectory action based on the configuration.
    In Debug/Release, we'll copy the config, appsettings, sql and gql files, but not in Docker configuration since we don't want them to end up in the docker image.
  -->
    <PropertyGroup>
        <CopyToOutputDirectoryAction Condition="'$(Configuration)' == 'Debug'">Always</CopyToOutputDirectoryAction>
        <CopyToOutputDirectoryAction Condition="'$(Configuration)' == 'Release'">Always</CopyToOutputDirectoryAction>
        <CopyToOutputDirectoryAction Condition="'$(Configuration)'=='Docker'">Never</CopyToOutputDirectoryAction>
        <PackageLicenseFile>LICENSE.txt</PackageLicenseFile>
    </PropertyGroup>

    <PropertyGroup Condition="'$(Configuration)|$(Platform)'=='Docker|AnyCPU'">
        <TreatWarningsAsErrors>True</TreatWarningsAsErrors>
    </PropertyGroup>

    <ItemGroup>
        <Content Update="appsettings*.json">
            <CopyToOutputDirectory>$(CopyToOutputDirectoryAction)</CopyToOutputDirectory>
        </Content>
    </ItemGroup>


    <ItemGroup>
        <Watch Remove="dab-config.CosmosDb_NoSql.json" />
        <Watch Remove="dab-config.json" />
        <Watch Remove="dab-config.MsSql.json" />
        <Watch Remove="dab-config.MySql.json" />
        <Watch Remove="dab-config.PostgreSql.json" />
    </ItemGroup>


    <ItemGroup>
        <PackageReference Include="Azure.Identity" />
        <PackageReference Include="HotChocolate" />
        <PackageReference Include="HotChocolate.AspNetCore" />
        <PackageReference Include="HotChocolate.AspNetCore.Authorization" />
        <PackageReference Include="HotChocolate.Diagnostics" />
        <PackageReference Include="Microsoft.AspNetCore.Authentication.JwtBearer" />
        <PackageReference Include="Microsoft.ApplicationInsights" />
        <PackageReference Include="Microsoft.ApplicationInsights.AspNetCore" />
        <PackageReference Include="Microsoft.Extensions.Logging.ApplicationInsights" />
        <PackageReference Include="Microsoft.Azure.Cosmos" />
        <PackageReference Include="Microsoft.Data.SqlClient" />
        <PackageReference Include="Microsoft.Extensions.Configuration.Binder" />
        <PackageReference Include="Microsoft.Extensions.Configuration.Json" />
        <PackageReference Include="Microsoft.OData.Edm" />
        <PackageReference Include="Microsoft.OData.Core" />
        <PackageReference Include="Microsoft.OpenApi" />
        <PackageReference Include="MySqlConnector" />
        <PackageReference Include="Newtonsoft.Json" />
        <PackageReference Include="Npgsql" />
        <PackageReference Include="Polly" />
        <PackageReference Include="DotNetEnv" />
        <PackageReference Include="Swashbuckle.AspNetCore.SwaggerUI" />
        <PackageReference Include="System.CommandLine" />
        <PackageReference Include="System.IO.Abstractions" />
        <PackageReference Include="ZiggyCreatures.FusionCache" />
<<<<<<< HEAD
        <PackageReference Include="ZiggyCreatures.FusionCache.Serialization.SystemTextJson" />
        <PackageReference Include="Microsoft.Extensions.Caching.StackExchangeRedis" />
        <PackageReference Include="ZiggyCreatures.FusionCache.Backplane.StackExchangeRedis" />
=======
>>>>>>> 63b29397
        <PackageReference Include="OpenTelemetry.Exporter.OpenTelemetryProtocol" />
        <PackageReference Include="OpenTelemetry.Extensions.Hosting" />
        <PackageReference Include="OpenTelemetry.Instrumentation.AspNetCore" />
        <PackageReference Include="OpenTelemetry.Instrumentation.Http" />
        <PackageReference Include="OpenTelemetry.Instrumentation.Runtime" />
    </ItemGroup>

    <ItemGroup>
        <ProjectCapability Include="CSharp;Managed;ClassDesigner" />
    </ItemGroup>

  <ItemGroup>
    <None Include="..\..\nuget\README.md" CopyToOutputDirectory="PreserveNewest" />
    <None Include="..\..\LICENSE.txt" CopyToOutputDirectory="PreserveNewest" />
    <None Include="..\..\NOTICE.txt" Condition="Exists('..\..\NOTICE.txt')" CopyToOutputDirectory="PreserveNewest" />
  </ItemGroup>

  <ItemGroup>
    <ProjectReference Include="..\Core\Azure.DataApiBuilder.Core.csproj" />
  </ItemGroup>

    <ItemGroup>
        <None Remove="dab.draft.schema.json" />
    </ItemGroup>

    <ItemGroup>
        <Content Include="..\..\schemas\dab.draft.schema.json">
            <CopyToOutputDirectory>PreserveNewest</CopyToOutputDirectory>
        </Content>
    </ItemGroup>

</Project><|MERGE_RESOLUTION|>--- conflicted
+++ resolved
@@ -78,12 +78,9 @@
         <PackageReference Include="System.CommandLine" />
         <PackageReference Include="System.IO.Abstractions" />
         <PackageReference Include="ZiggyCreatures.FusionCache" />
-<<<<<<< HEAD
         <PackageReference Include="ZiggyCreatures.FusionCache.Serialization.SystemTextJson" />
         <PackageReference Include="Microsoft.Extensions.Caching.StackExchangeRedis" />
         <PackageReference Include="ZiggyCreatures.FusionCache.Backplane.StackExchangeRedis" />
-=======
->>>>>>> 63b29397
         <PackageReference Include="OpenTelemetry.Exporter.OpenTelemetryProtocol" />
         <PackageReference Include="OpenTelemetry.Extensions.Hosting" />
         <PackageReference Include="OpenTelemetry.Instrumentation.AspNetCore" />
