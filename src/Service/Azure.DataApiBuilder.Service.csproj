--- conflicted
+++ resolved
@@ -56,10 +56,6 @@
     <Watch Remove="dab-config.json" />
     <Watch Remove="dab-config.Mssql.json" />
     <Watch Remove="dab-config.MsSql.overrides.example.json" />
-<<<<<<< HEAD
-    <Watch Remove="dab-config.MsSql.overrides.json" />
-=======
->>>>>>> f35038e4
     <Watch Remove="dab-config.Mysql.json" />
     <Watch Remove="dab-config.MySql.overrides.example.json" />
     <Watch Remove="dab-config.Postgresql.json" />
