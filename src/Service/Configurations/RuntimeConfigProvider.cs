--- conflicted
+++ resolved
@@ -131,13 +131,7 @@
                     out runtimeConfig,
                     ConfigProviderLogger))
             {
-<<<<<<< HEAD
-                runtimeConfig!.DetermineGlobalSettings();
-                runtimeConfig!.DetermineGraphQLEntityNames();
                 runtimeConfig!.MapGraphQLSingularTypeToEntityName();
-
-=======
->>>>>>> 824b48e0
                 if (!string.IsNullOrWhiteSpace(configPath?.CONNSTRING))
                 {
                     runtimeConfig!.ConnectionString = configPath.CONNSTRING;
@@ -229,12 +223,7 @@
                     ConfigProviderLogger!))
             {
                 RuntimeConfiguration = runtimeConfig;
-<<<<<<< HEAD
-                RuntimeConfiguration!.DetermineGlobalSettings();
-                RuntimeConfiguration!.DetermineGraphQLEntityNames();
                 RuntimeConfiguration!.MapGraphQLSingularTypeToEntityName();
-=======
->>>>>>> 824b48e0
                 RuntimeConfiguration!.ConnectionString = connectionString;
 
                 if (RuntimeConfiguration!.DatabaseType == DatabaseType.cosmos)
