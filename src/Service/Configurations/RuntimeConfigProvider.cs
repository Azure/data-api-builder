// Copyright (c) Microsoft Corporation.
// Licensed under the MIT License.

using System;
using System.Collections.Generic;
using System.Data.Common;
using System.Diagnostics.CodeAnalysis;
using System.Linq;
using System.Net;
using System.Text.Json;
using System.Threading.Tasks;
using Azure.DataApiBuilder.Config;
using Azure.DataApiBuilder.Config.NamingPolicies;
using Azure.DataApiBuilder.Config.ObjectModel;
using Azure.DataApiBuilder.Service.Exceptions;

namespace Azure.DataApiBuilder.Service.Configurations;

/// <summary>
/// This class is responsible for exposing the runtime config to the rest of the service.
/// The <c>RuntimeConfigProvider</c> won't directly load the config, but will instead rely on the <see cref="RuntimeConfigLoader"/> to do so.
/// </summary>
/// <remarks>
/// The <c>RuntimeConfigProvider</c> will maintain internal state of the config, and will only load it once.
///
/// This class should be treated as the owner of the config that is available within the service, and other classes
/// should not load the config directly, or maintain a reference to it, so that we can do hot-reloading by replacing
/// the config that is available from this type.
/// </remarks>
public class RuntimeConfigProvider
{
    public delegate Task<bool> RuntimeConfigLoadedHandler(RuntimeConfigProvider sender, RuntimeConfig config);

<<<<<<< HEAD
        public virtual string RestBaseRoute
        {
            get { return RuntimeConfiguration is not null ? RuntimeConfiguration.RestGlobalSettings.BaseRoute : string.Empty; }
        }

        /// <summary>
        /// The access token representing a Managed Identity to connect to the database.
        /// </summary>
        public string? ManagedIdentityAccessToken { get; private set; }

        /// <summary>
        /// Specifies whether configuration was provided late.
        /// </summary>
        public virtual bool IsLateConfigured { get; set; }

        /// <summary>
        /// Initializes a new instance of the <see cref="RuntimeConfigProvider"/> class.
        /// </summary>
        /// <param name="runtimeConfigPath"></param>
        /// <param name="logger"></param>
        public RuntimeConfigProvider(
            RuntimeConfigPath runtimeConfigPath,
            ILogger<RuntimeConfigProvider> logger)
        {
            RuntimeConfigPath = runtimeConfigPath;
=======
    public List<RuntimeConfigLoadedHandler> RuntimeConfigLoadedHandlers { get; } = new List<RuntimeConfigLoadedHandler>();
>>>>>>> c41a9f37

    /// <summary>
    /// Indicates whether the config was loaded after the runtime was initialized.
    /// </summary>
    /// <remarks>This is most commonly used when DAB's config is provided via the <c>ConfigurationController</c>, such as when it's a hosted service.</remarks>
    public bool IsLateConfigured { get; set; }

    /// <summary>
    /// The access token representing a Managed Identity to connect to the database.
    /// </summary>
    public string? ManagedIdentityAccessToken { get; private set; }

    private readonly RuntimeConfigLoader _runtimeConfigLoader;
    private RuntimeConfig? _runtimeConfig;

    public string RuntimeConfigFileName => _runtimeConfigLoader.ConfigFileName;

    public RuntimeConfigProvider(RuntimeConfigLoader runtimeConfigLoader)
    {
        _runtimeConfigLoader = runtimeConfigLoader;
    }

    /// <summary>
    /// Return the previous loaded config, or it will attempt to load the config that
    /// is known by the loader.
    /// </summary>
    /// <returns>The RuntimeConfig instance.</returns>
    /// <exception cref="DataApiBuilderException">Thrown when the loader is unable to load an instance of the config from its known location.</exception>
    public RuntimeConfig GetConfig()
    {
        if (_runtimeConfig is not null)
        {
            return _runtimeConfig;
        }

        if (_runtimeConfigLoader.TryLoadKnownConfig(out RuntimeConfig? config))
        {
            _runtimeConfig = config;
        }

        if (_runtimeConfig is null)
        {
            throw new DataApiBuilderException(
                message: "Runtime config isn't setup.",
                statusCode: HttpStatusCode.InternalServerError,
                subStatusCode: DataApiBuilderException.SubStatusCodes.ErrorInInitialization);
        }

        return _runtimeConfig;
    }

    /// <summary>
    /// Attempt to acquire runtime configuration metadata.
    /// </summary>
    /// <param name="runtimeConfig">Populated runtime configuration, if present.</param>
    /// <returns>True when runtime config is provided, otherwise false.</returns>
    public bool TryGetConfig([NotNullWhen(true)] out RuntimeConfig? runtimeConfig)
    {
        if (_runtimeConfig is null)
        {
            if (_runtimeConfigLoader.TryLoadKnownConfig(out RuntimeConfig? config))
            {
                _runtimeConfig = config;
            }
        }

        runtimeConfig = _runtimeConfig;
        return _runtimeConfig is not null;
    }

    /// <summary>
    /// Attempt to acquire runtime configuration metadata from a previously loaded one.
    /// This method will not load the config if it hasn't been loaded yet.
    /// </summary>
    /// <param name="runtimeConfig">Populated runtime configuration, if present.</param>
    /// <returns>True when runtime config is provided, otherwise false.</returns>
    public bool TryGetLoadedConfig([NotNullWhen(true)] out RuntimeConfig? runtimeConfig)
    {
        runtimeConfig = _runtimeConfig;
        return _runtimeConfig is not null;
    }

    /// <summary>
    /// Initialize the runtime configuration provider with the specified configurations.
    /// This initialization method is used when the configuration is sent to the ConfigurationController
    /// in the form of a string instead of reading the configuration from a configuration file.
    /// This method assumes the connection string is provided as part of the configuration.
    /// </summary>
    /// <param name="configuration">The engine configuration.</param>
    /// <param name="schema">The GraphQL Schema. Can be left null for SQL configurations.</param>
    /// <param name="accessToken">The string representation of a managed identity access token</param>
    /// <returns>true if the initialization succeeded, false otherwise.</returns>
    public async Task<bool> Initialize(
        string configuration,
        string? schema,
        string? accessToken)
    {
        if (string.IsNullOrEmpty(configuration))
        {
            throw new ArgumentException($"'{nameof(configuration)}' cannot be null or empty.", nameof(configuration));
        }

        if (RuntimeConfigLoader.TryParseConfig(
                configuration,
                out RuntimeConfig? runtimeConfig))
        {
            _runtimeConfig = runtimeConfig;

            if (string.IsNullOrEmpty(runtimeConfig.DataSource.ConnectionString))
            {
                throw new ArgumentException($"'{nameof(runtimeConfig.DataSource.ConnectionString)}' cannot be null or empty.", nameof(runtimeConfig.DataSource.ConnectionString));
            }

            if (_runtimeConfig.DataSource.DatabaseType == DatabaseType.CosmosDB_NoSQL)
            {
                _runtimeConfig = HandleCosmosNoSqlConfiguration(schema, _runtimeConfig, _runtimeConfig.DataSource.ConnectionString);
            }
        }

        ManagedIdentityAccessToken = accessToken;

        bool configLoadSucceeded = await InvokeConfigLoadedHandlersAsync();

        IsLateConfigured = true;

        return configLoadSucceeded;
    }

    /// <summary>
    /// Initialize the runtime configuration provider with the specified configurations.
    /// This initialization method is used when the configuration is sent to the ConfigurationController
    /// in the form of a string instead of reading the configuration from a configuration file.
    /// </summary>
    /// <param name="configuration">The engine configuration.</param>
    /// <param name="schema">The GraphQL Schema. Can be left null for SQL configurations.</param>
    /// <param name="connectionString">The connection string to the database.</param>
    /// <param name="accessToken">The string representation of a managed identity access token</param>
    /// <returns>true if the initialization succeeded, false otherwise.</returns>
    public async Task<bool> Initialize(string jsonConfig, string? graphQLSchema, string connectionString, string? accessToken)
    {
        if (string.IsNullOrEmpty(connectionString))
        {
            throw new ArgumentException($"'{nameof(connectionString)}' cannot be null or empty.", nameof(connectionString));
        }

        if (string.IsNullOrEmpty(jsonConfig))
        {
            throw new ArgumentException($"'{nameof(jsonConfig)}' cannot be null or empty.", nameof(jsonConfig));
        }

        ManagedIdentityAccessToken = accessToken;

        IsLateConfigured = true;

        if (RuntimeConfigLoader.TryParseConfig(jsonConfig, out RuntimeConfig? runtimeConfig))
        {
            _runtimeConfig = runtimeConfig.DataSource.DatabaseType switch
            {
                DatabaseType.CosmosDB_NoSQL => HandleCosmosNoSqlConfiguration(graphQLSchema, runtimeConfig, connectionString),
                _ => runtimeConfig with { DataSource = runtimeConfig.DataSource with { ConnectionString = connectionString } }
            };

            return await InvokeConfigLoadedHandlersAsync();
        }

        return false;
    }

    private async Task<bool> InvokeConfigLoadedHandlersAsync()
    {
        List<Task<bool>> configLoadedTasks = new();
        if (_runtimeConfig is not null)
        {
            foreach (RuntimeConfigLoadedHandler configLoadedHandler in RuntimeConfigLoadedHandlers)
            {
                configLoadedTasks.Add(configLoadedHandler(this, _runtimeConfig));
            }
        }

        bool[] results = await Task.WhenAll(configLoadedTasks);

        // Verify that all tasks succeeded.
        return results.All(x => x);
    }

    private static RuntimeConfig HandleCosmosNoSqlConfiguration(string? schema, RuntimeConfig runtimeConfig, string connectionString)
    {
        DbConnectionStringBuilder dbConnectionStringBuilder = new()
        {
            ConnectionString = connectionString
        };

        if (string.IsNullOrEmpty(schema))
        {
            throw new ArgumentException($"'{nameof(schema)}' cannot be null or empty.", nameof(schema));
        }

        HyphenatedNamingPolicy namingPolicy = new();

        Dictionary<string, JsonElement> options = new(runtimeConfig.DataSource.Options)
        {
            // push the "raw" GraphQL schema into the options to pull out later when requested
            { namingPolicy.ConvertName(nameof(CosmosDbNoSQLDataSourceOptions.GraphQLSchema)), JsonSerializer.SerializeToElement(schema) }
        };

        // SWA may provide CosmosDB database name in connectionString
        string? database = dbConnectionStringBuilder.ContainsKey("Database") ? (string)dbConnectionStringBuilder["Database"] : null;

        if (database is not null)
        {
            // Add or update the options to contain the parsed database
            options[namingPolicy.ConvertName(nameof(CosmosDbNoSQLDataSourceOptions.Database))] = JsonSerializer.SerializeToElement(database);
        }

        // Update the connection string in the parsed config with the one that was provided to the controller
        return runtimeConfig
            with
        {
            DataSource = runtimeConfig.DataSource
            with
            { Options = options, ConnectionString = connectionString }
        };
    }
}<|MERGE_RESOLUTION|>--- conflicted
+++ resolved
@@ -31,35 +31,7 @@
 {
     public delegate Task<bool> RuntimeConfigLoadedHandler(RuntimeConfigProvider sender, RuntimeConfig config);
 
-<<<<<<< HEAD
-        public virtual string RestBaseRoute
-        {
-            get { return RuntimeConfiguration is not null ? RuntimeConfiguration.RestGlobalSettings.BaseRoute : string.Empty; }
-        }
-
-        /// <summary>
-        /// The access token representing a Managed Identity to connect to the database.
-        /// </summary>
-        public string? ManagedIdentityAccessToken { get; private set; }
-
-        /// <summary>
-        /// Specifies whether configuration was provided late.
-        /// </summary>
-        public virtual bool IsLateConfigured { get; set; }
-
-        /// <summary>
-        /// Initializes a new instance of the <see cref="RuntimeConfigProvider"/> class.
-        /// </summary>
-        /// <param name="runtimeConfigPath"></param>
-        /// <param name="logger"></param>
-        public RuntimeConfigProvider(
-            RuntimeConfigPath runtimeConfigPath,
-            ILogger<RuntimeConfigProvider> logger)
-        {
-            RuntimeConfigPath = runtimeConfigPath;
-=======
     public List<RuntimeConfigLoadedHandler> RuntimeConfigLoadedHandlers { get; } = new List<RuntimeConfigLoadedHandler>();
->>>>>>> c41a9f37
 
     /// <summary>
     /// Indicates whether the config was loaded after the runtime was initialized.
