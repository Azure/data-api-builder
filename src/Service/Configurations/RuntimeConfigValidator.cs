// Copyright (c) Microsoft Corporation.
// Licensed under the MIT License.

using System;
using System.Collections.Generic;
using System.IO;
using System.IO.Abstractions;
using System.Net;
using System.Text.Json;
using System.Text.RegularExpressions;
using Azure.DataApiBuilder.Config.DatabasePrimitives;
using Azure.DataApiBuilder.Config.ObjectModel;
using Azure.DataApiBuilder.Service.AuthenticationHelpers;
using Azure.DataApiBuilder.Service.Authorization;
using Azure.DataApiBuilder.Service.Exceptions;
using Azure.DataApiBuilder.Service.GraphQLBuilder;
using Azure.DataApiBuilder.Service.Models;
using Azure.DataApiBuilder.Service.Services;
using HotChocolate;
using Microsoft.Extensions.Logging;

namespace Azure.DataApiBuilder.Service.Configurations
{
    /// <summary>
    /// This class encapsulates methods to validate the runtime config file.
    /// </summary>
    public class RuntimeConfigValidator : IConfigValidator
    {
        private readonly RuntimeConfigProvider _runtimeConfigProvider;
        private readonly IFileSystem _fileSystem;
        private readonly ILogger<RuntimeConfigValidator> _logger;

        // Only characters from a-z,A-Z,0-9,.,_ are allowed to be present within the claimType.
        private static readonly string _invalidClaimChars = @"[^a-zA-Z0-9_\.]+";

        // Regex to check occurrence of any character not among [a-z,A-Z,0-9,.,_] in the claimType.
        // The claimType is invalid if there is a match found.
        private static readonly Regex _invalidClaimCharsRgx = new(_invalidClaimChars, RegexOptions.Compiled);

        // Reserved characters as defined in RFC3986 are not allowed to be present in the
        // REST/GraphQL URI path because they are not acceptable to be present in URIs.
        // Refer here: https://www.rfc-editor.org/rfc/rfc3986#page-12.
        private static readonly string _invalidURIComponentChars = @"[\.:\?#/\[\]@!$&'()\*\+,;=]+";

        //  Regex to validate rest/graphql URI path components.
        public static readonly Regex _invalidURIComponentCharsRgx = new(_invalidURIComponentChars, RegexOptions.Compiled);

        // Regex used to extract all claimTypes in policy. It finds all the substrings which are
        // of the form @claims.*** delimited by space character,end of the line or end of the string.
        private static readonly string _claimChars = @"@claims\.[^\s\)]*";

        // Error messages.
        public const string INVALID_CLAIMS_IN_POLICY_ERR_MSG = "One or more claim types supplied in the database policy are not supported.";
        public const string INVALID_REST_PATH_WITH_RESERVED_CHAR_ERR_MSG = "REST path contains one or more reserved characters.";
        public const string INVALID_GRAPHQL_PATH_WITH_RESERVED_CHAR_ERR_MSG = "GraphQL path contains one or more reserved characters.";

        public RuntimeConfigValidator(
            RuntimeConfigProvider runtimeConfigProvider,
            IFileSystem fileSystem,
            ILogger<RuntimeConfigValidator> logger)
        {
            _runtimeConfigProvider = runtimeConfigProvider;
            _fileSystem = fileSystem;
            _logger = logger;
        }

        /// <summary>
        /// The driver for validation of the runtime configuration file.
        /// </summary>
        public void ValidateConfig()
        {
            RuntimeConfig runtimeConfig = _runtimeConfigProvider.GetConfig();

            ValidateDataSourceInConfig(
                runtimeConfig,
                _fileSystem,
                _logger);

            ValidateAuthenticationOptions(runtimeConfig);
            ValidateGlobalEndpointRouteConfig(runtimeConfig);

            // Running these graphQL validations only in development mode to ensure
            // fast startup of engine in production mode.
<<<<<<< HEAD
            if (runtimeConfig.HostGlobalSettings.Mode is HostModeType.Development)
=======
            if (runtimeConfig.Runtime.GraphQL.Enabled
                 && runtimeConfig.Runtime.Host.Mode is HostMode.Development)
>>>>>>> c41a9f37
            {
                ValidateEntityConfiguration(runtimeConfig);

                if (runtimeConfig.GraphQLGlobalSettings.Enabled)
                {
                    ValidateEntitiesDoNotGenerateDuplicateQueriesOrMutation(runtimeConfig.Entities);
                }
            }
        }

        /// <summary>
        /// Throws exception if Invalid connection-string or database type
        /// is present in the config
        /// </summary>
        public static void ValidateDataSourceInConfig(
            RuntimeConfig runtimeConfig,
            IFileSystem fileSystem,
            ILogger logger)
        {
            // Connection string can't be null or empty
            if (string.IsNullOrWhiteSpace(runtimeConfig.DataSource.ConnectionString))
            {
                throw new DataApiBuilderException(
                    message: DataApiBuilderException.CONNECTION_STRING_ERROR_MESSAGE,
                    statusCode: HttpStatusCode.ServiceUnavailable,
                    subStatusCode: DataApiBuilderException.SubStatusCodes.ErrorInInitialization);
            }

            ValidateDatabaseType(runtimeConfig, fileSystem, logger);
        }

        /// <summary>
        /// Throws exception if database type is incorrectly configured
        /// in the config.
        /// </summary>
        public static void ValidateDatabaseType(
            RuntimeConfig runtimeConfig,
            IFileSystem fileSystem,
            ILogger logger)
        {
            // Schema file should be present in the directory if not specified in the config
            // when using CosmosDB_NoSQL database.
            if (runtimeConfig.DataSource.DatabaseType is DatabaseType.CosmosDB_NoSQL)
            {
                CosmosDbNoSQLDataSourceOptions? cosmosDbNoSql =
                    runtimeConfig.DataSource.GetTypedOptions<CosmosDbNoSQLDataSourceOptions>() ??
                    throw new DataApiBuilderException(
                        "CosmosDB_NoSql is specified but no CosmosDB_NoSql configuration information has been provided.",
                        HttpStatusCode.ServiceUnavailable,
                        DataApiBuilderException.SubStatusCodes.ErrorInInitialization);

                if (string.IsNullOrEmpty(cosmosDbNoSql.Schema))
                {
                    throw new DataApiBuilderException(
                        "No GraphQL schema file has been provided for CosmosDB_NoSql. Ensure you provide a GraphQL schema containing the GraphQL object types to expose.",
                        HttpStatusCode.ServiceUnavailable,
                        DataApiBuilderException.SubStatusCodes.ErrorInInitialization);
                }

                if (!fileSystem.File.Exists(cosmosDbNoSql.Schema))
                {
                    throw new FileNotFoundException($"The GraphQL schema file at '{cosmosDbNoSql.Schema}' could not be found. Ensure that it is a path relative to the runtime.");
                }
            }
        }

        /// <summary>
        /// Validate that the entities that have graphQL exposed do not generate queries with the
        /// same name.
        /// For example: Consider the entity definitions
        /// "Book": {
        ///   "graphql": true
        /// }
        ///
        /// "book": {
        ///     "graphql": true
        /// }
        /// "Notebook": {
        ///     "graphql": {
        ///         "type": {
        ///             "singular": "book",
        ///             "plural": "books"
        ///         }
        ///     }
        /// }
        /// All these entities will create queries with the following field names
        /// pk query name: book_by_pk
        /// List query name: books
        /// create mutation name: createBook
        /// update mutation name: updateBook
        /// delete mutation name: deleteBook
        /// </summary>
        /// <param name="entityCollection">Entity definitions</param>
        /// <exception cref="DataApiBuilderException"></exception>
        public static void ValidateEntitiesDoNotGenerateDuplicateQueriesOrMutation(RuntimeEntities entityCollection)
        {
            HashSet<string> graphQLOperationNames = new();

            foreach ((string entityName, Entity entity) in entityCollection)
            {
                if (!entity.GraphQL.Enabled)
                {
                    continue;
                }

                bool containsDuplicateOperationNames = false;
                if (entity.Source.Type is EntitySourceType.StoredProcedure)
                {
                    // For Stored Procedures a single query/mutation is generated.
                    string storedProcedureQueryName = GraphQLNaming.GenerateStoredProcedureGraphQLFieldName(entityName, entity);

                    if (!graphQLOperationNames.Add(storedProcedureQueryName))
                    {
                        containsDuplicateOperationNames = true;
                    }
                }
                else
                {
                    // For entities (table/view) that have graphQL exposed, two queries and three mutations would be generated.
                    // Primary Key Query: For fetching an item using its primary key.
                    // List Query: To fetch a paginated list of items.
                    // Query names for both these queries are determined.
                    string pkQueryName = GraphQLNaming.GenerateByPKQueryName(entityName, entity);
                    string listQueryName = GraphQLNaming.GenerateListQueryName(entityName, entity);

                    // Mutations names for the exposed entities are determined.
                    string createMutationName = $"create{GraphQLNaming.GetDefinedSingularName(entityName, entity)}";
                    string updateMutationName = $"update{GraphQLNaming.GetDefinedSingularName(entityName, entity)}";
                    string deleteMutationName = $"delete{GraphQLNaming.GetDefinedSingularName(entityName, entity)}";

                    if (!graphQLOperationNames.Add(pkQueryName)
                        || !graphQLOperationNames.Add(listQueryName)
                        || !graphQLOperationNames.Add(createMutationName)
                        || !graphQLOperationNames.Add(updateMutationName)
                        || !graphQLOperationNames.Add(deleteMutationName))
                    {
                        containsDuplicateOperationNames = true;
                    }
                }

                if (containsDuplicateOperationNames)
                {
                    throw new DataApiBuilderException(
                        message: $"Entity {entityName} generates queries/mutation that already exist",
                        statusCode: HttpStatusCode.ServiceUnavailable,
                        subStatusCode: DataApiBuilderException.SubStatusCodes.ConfigValidationError);
                }
            }
        }

        /// <summary>
        /// Check whether the entity configuration defined in runtime config only contains characters allowed for GraphQL names
        /// and other validations related to rest path and methods configured for the entity.
        /// The GraphQL validation is not performed for entities which do not
        /// have GraphQL configuration: when entity.GraphQL == false or null.
        /// </summary>
        /// <seealso cref="https://spec.graphql.org/October2021/#Name"/>
<<<<<<< HEAD
        /// <param name="runtimeConfig">The runtime configuration.</param>
        public static void ValidateEntityConfiguration(RuntimeConfig runtimeConfig)
        {
            // Stores the unique rest paths configured for different entities present in the config.
            HashSet<string> restPathsForEntities = new();

            foreach ((string entityName, Entity entity) in runtimeConfig.Entities)
            {
                if (runtimeConfig.RestGlobalSettings.Enabled)
                {
                    // By default we assume rest endpoint is enabled for the entity.
                    bool isRestEnabledForEntity = true;

                    // If no custom rest path is defined for the entity, we default it to the entityName.
                    string pathForEntity = entityName;
                    if (entity.Rest is not null)
                    {
                        JsonElement restJsonElement = JsonSerializer.SerializeToElement(entity.Rest);

                        // We do the validation for rest path only if the 'rest' property maps to a json object.
                        if (restJsonElement.ValueKind is JsonValueKind.Object)
                        {
                            // Since 'path' is an optional property, we skip validation if its absent.
                            if (restJsonElement.TryGetProperty(RestEntitySettings.PROPERTY_PATH, out JsonElement pathElement))
                            {
                                (isRestEnabledForEntity, pathForEntity) = ValidateAndGetRestSettingsForEntity(entityName, pathElement);
                            }

                            // Since 'methods' is an optional property, we skip validation if its absent.
                            if (restJsonElement.TryGetProperty(RestStoredProcedureEntitySettings.PROPERTY_METHODS, out JsonElement methodsElement))
                            {
                                ValidateRestMethodsForEntity(entityName, methodsElement, entity);
                            }
                        }
                        else if (restJsonElement.ValueKind is JsonValueKind.True || restJsonElement.ValueKind is JsonValueKind.False)
                        {
                            isRestEnabledForEntity = bool.Parse(restJsonElement.ToString());
                        }
                        else
                        {
                            throw new DataApiBuilderException(
                                message: $"The 'rest' property for entity: {entityName} can only be a boolean value or a json object.",
                                statusCode: HttpStatusCode.ServiceUnavailable,
                                subStatusCode: DataApiBuilderException.SubStatusCodes.ConfigValidationError
                            );
                        }
                    }

                    if (string.IsNullOrEmpty(pathForEntity))
                    {
                        // The rest 'path' cannot be empty.
                        throw new DataApiBuilderException(
                            message: $"The rest path for entity: {entityName} cannot be empty.",
                            statusCode: HttpStatusCode.ServiceUnavailable,
                            subStatusCode: DataApiBuilderException.SubStatusCodes.ConfigValidationError
                            );
                    }

                    if (_invalidURIComponentCharsRgx.IsMatch(pathForEntity))
                    {
                        throw new DataApiBuilderException(
                            message: $"The rest path: {pathForEntity} for entity: {entityName} contains one or more reserved characters.",
                            statusCode: HttpStatusCode.ServiceUnavailable,
                            subStatusCode: DataApiBuilderException.SubStatusCodes.ConfigValidationError
                            );
                    }

                    if (isRestEnabledForEntity && !restPathsForEntities.Add(pathForEntity))
                    {
                        // Presence of multiple entities having the same rest path configured causes conflict.
                        throw new DataApiBuilderException(
                            message: $"The rest path: {pathForEntity} specified for entity: {entityName} is already used by another entity.",
                            statusCode: HttpStatusCode.ServiceUnavailable,
                            subStatusCode: DataApiBuilderException.SubStatusCodes.ConfigValidationError
                            );
                    }
                }

                // If GraphQL endpoint is disabled globally, we skip the validations related to it.
                if (!runtimeConfig.GraphQLGlobalSettings.Enabled)
                {
                    continue;
                }

                if (entity.GraphQL is null)
                {
                    continue;
                }
                else if (entity.GraphQL is bool graphQLEnabled)
                {
                    if (!graphQLEnabled)
                    {
                        continue;
                    }

                    ValidateNameRequirements(entityName);
                }
                else if (entity.GraphQL is GraphQLEntitySettings graphQLSettings)
                {
                    ValidateGraphQLEntitySettings(graphQLSettings.Type);
                }
                else if (entity.GraphQL is GraphQLStoredProcedureEntityVerboseSettings graphQLVerboseSettings)
                {
                    ValidateGraphQLEntitySettings(graphQLVerboseSettings.Type);
                }
            }
        }

        /// <summary>
        /// Helper method to get the rest path/rest enabled properties for the entity if it is correctly configured.
        /// The rest path should not be null/empty and should not conflict with the rest path
        /// configured for any other entity.
        /// </summary>
        /// <param name="entityName">Name of the entity.</param>
        /// <param name="restPathElement">The rest path element for the entity.</param>
        /// <exception cref="DataApiBuilderException">Throws exception when rest path contains an unexpected value.</exception>
        private static Tuple<bool,string> ValidateAndGetRestSettingsForEntity(string entityName, JsonElement restPathElement)
        {
            if (restPathElement.ValueKind is JsonValueKind.Null)
            {
                // The rest path can't be null.
                throw new DataApiBuilderException(
                    message: $"Entity: {entityName} has a null rest {RestEntitySettings.PROPERTY_PATH}. Accepted data types: string, boolean.",
                    statusCode: HttpStatusCode.ServiceUnavailable,
                    subStatusCode: DataApiBuilderException.SubStatusCodes.ConfigValidationError
                    );
            }

            if (restPathElement.ValueKind is not JsonValueKind.String && restPathElement.ValueKind is not JsonValueKind.False
                && restPathElement.ValueKind is not JsonValueKind.True)
            {
                // The rest path can only be a string or a boolean value.
                throw new DataApiBuilderException(
                    message: $"Entity: {entityName} has rest {RestEntitySettings.PROPERTY_PATH} specified with incorrect data type. " +
                    $"Accepted data types: string, boolean.",
                    statusCode: HttpStatusCode.ServiceUnavailable,
                    subStatusCode: DataApiBuilderException.SubStatusCodes.ConfigValidationError
                    );
            }

            if (restPathElement.ValueKind is JsonValueKind.String)
            {
                return new(true, restPathElement.ToString().TrimStart('/').TrimStart(' '));
            }

            return new(bool.Parse(restPathElement.ToString()), entityName);
        }

        /// <summary>
        /// Helper method to validate that the Rest methods are correctly configured for the entity.
        /// Rest methods can only be configured for stored procedures as an array of valid REST operations.
        /// </summary>
        /// <param name="entityName">Name of the entity.</param>
        /// <param name="restMethodsElement">Rest methods element configured for the entity.</param>
        /// <param name="entity">Entity object.</param>
        /// <exception cref="DataApiBuilderException">Throws exception whenever the rest methods are configured for a non-stored procedure entity or
        /// contain an unexpected value.</exception>
        private static void ValidateRestMethodsForEntity(string entityName, JsonElement restMethodsElement, Entity entity)
        {
            // This is needed to correctly populate the source type for the entity.
            entity.TryPopulateSourceFields();
            if (entity.ObjectType is not SourceType.StoredProcedure)
            {
                // The rest property 'methods' can only be present for stored procedures.
                throw new DataApiBuilderException(
                    message: $"The rest property '{RestStoredProcedureEntitySettings.PROPERTY_METHODS}' is present for entity: {entityName} " +
                    $"of type: {entity.ObjectType}, but is only valid for type: {SourceType.StoredProcedure}.",
                    statusCode: HttpStatusCode.ServiceUnavailable,
                    subStatusCode: DataApiBuilderException.SubStatusCodes.ConfigValidationError
                    );
            }

            if (restMethodsElement.ValueKind is JsonValueKind.Null)
            {
                // The rest property 'methods' cannot be null.
                throw new DataApiBuilderException(
                    message: $"The rest property '{RestStoredProcedureEntitySettings.PROPERTY_METHODS}' for entity: {entityName} " +
                    $"cannot be null.",
                    statusCode: HttpStatusCode.ServiceUnavailable,
                    subStatusCode: DataApiBuilderException.SubStatusCodes.ConfigValidationError
                    );
            }

            if (restMethodsElement.ValueKind is not JsonValueKind.Array)
            {
                // The rest property 'methods' can only hold an array.
                throw new DataApiBuilderException(
                    message: $"The rest property '{RestStoredProcedureEntitySettings.PROPERTY_METHODS}' for entity: {entityName} " +
                    $"is expected to be an array.",
                    statusCode: HttpStatusCode.ServiceUnavailable,
                    subStatusCode: DataApiBuilderException.SubStatusCodes.ConfigValidationError
                    );
            }

            foreach (JsonElement restVerbElement in restMethodsElement.EnumerateArray())
            {
                if (restVerbElement.ValueKind is not JsonValueKind.String)
                {
                    // Every element in the rest 'methods' property should be a string.
                    throw new DataApiBuilderException(
                        message: $"The rest property '{RestStoredProcedureEntitySettings.PROPERTY_METHODS}' for entity: {entityName} " +
                        $"can only contain string as a valid array element.",
                        statusCode: HttpStatusCode.ServiceUnavailable,
                        subStatusCode: DataApiBuilderException.SubStatusCodes.ConfigValidationError
                    );
                }

                string restVerb = restVerbElement.ToString();
                if (!Enum.TryParse(restVerb, ignoreCase: true, out RestMethod restMethod))
                {
                    // Every element in the 'methods' array should be a valid REST operation.
                    throw new DataApiBuilderException(
                        message: $"The rest property '{RestStoredProcedureEntitySettings.PROPERTY_METHODS}' for entity: {entityName} " +
                        $"contains an invalid REST operation: '{restVerb}'.",
                        statusCode: HttpStatusCode.ServiceUnavailable,
                        subStatusCode: DataApiBuilderException.SubStatusCodes.ConfigValidationError
                    );
                }
            }
        }

        /// <summary>
        /// Validates a GraphQL entity's Type configuration, which involves checking
        /// whether the string value, if present, is a valid GraphQL name
        /// whether the SingularPlural value, if present, are valid GraphQL names.
        /// </summary>
        /// <param name="graphQLEntitySettingsType">object which is a string or a SingularPlural type.</param>
        private static void ValidateGraphQLEntitySettings(object? graphQLEntitySettingsType)
        {
            if (graphQLEntitySettingsType is string graphQLName)
            {
                ValidateNameRequirements(graphQLName);
            }
            else if (graphQLEntitySettingsType is SingularPlural singularPluralSettings)
            {
                ValidateNameRequirements(singularPluralSettings.Singular);

                if (singularPluralSettings.Plural is not null)
                {
                    ValidateNameRequirements(singularPluralSettings.Plural);
=======
        /// <param name="entityCollection">The runtime entities to process.</param>
        public static void ValidateEntityNamesInConfig(RuntimeEntities entityCollection)
        {
            foreach ((string _, Entity entity) in entityCollection)
            {
                if (entity.GraphQL.Enabled)
                {
                    ValidateNameRequirements(entity.GraphQL.Singular);
                    ValidateNameRequirements(entity.GraphQL.Plural);
>>>>>>> c41a9f37
                }
            }
        }

        private static void ValidateNameRequirements(string entityName)
        {
            if (GraphQLNaming.ViolatesNamePrefixRequirements(entityName) ||
                GraphQLNaming.ViolatesNameRequirements(entityName))
            {
                throw new DataApiBuilderException(
                    message: $"Entity {entityName} contains characters disallowed by GraphQL.",
                    statusCode: HttpStatusCode.ServiceUnavailable,
                    subStatusCode: DataApiBuilderException.SubStatusCodes.ConfigValidationError);
            }
        }

        /// <summary>
        /// Ensure the global REST and GraphQL endpoints do not conflict if both
        /// are enabled.
        /// </summary>
        /// <param name="runtimeConfig">The config that will be validated.</param>
        public static void ValidateGlobalEndpointRouteConfig(RuntimeConfig runtimeConfig)
        {
            // Both REST and GraphQL endpoints cannot be disabled at the same time.
            if (!runtimeConfig.Runtime.Rest.Enabled && !runtimeConfig.Runtime.GraphQL.Enabled)
            {
                throw new DataApiBuilderException(
                    message: $"Both GraphQL and REST endpoints are disabled.",
                    statusCode: HttpStatusCode.ServiceUnavailable,
                    subStatusCode: DataApiBuilderException.SubStatusCodes.ConfigValidationError);
            }

            ValidateRestPathForRelationalDbs(runtimeConfig);
            ValidateGraphQLPath(runtimeConfig);
            // Do not check for conflicts if GraphQL or REST endpoints are disabled.
            if (!runtimeConfig.Runtime.Rest.Enabled || !runtimeConfig.Runtime.GraphQL.Enabled)
            {
                return;
            }

            if (string.Equals(
                a: runtimeConfig.Runtime.Rest.Path,
                b: runtimeConfig.Runtime.GraphQL.Path,
                comparisonType: StringComparison.OrdinalIgnoreCase))
            {
                throw new DataApiBuilderException(
                    message: $"Conflicting GraphQL and REST path configuration.",
                    statusCode: HttpStatusCode.ServiceUnavailable,
                    subStatusCode: DataApiBuilderException.SubStatusCodes.ConfigValidationError);
            }
        }

        /// <summary>
        /// Method to validate that the rest path prefix.
        /// Skips validation for cosmosDB since it doesn't support REST.
        /// </summary>
        /// <param name="runtimeConfig"></param>
        public static void ValidateRestPathForRelationalDbs(RuntimeConfig runtimeConfig)
        {
            // CosmosDB_NoSQL does not support rest. No need to do any validations.
            if (runtimeConfig.DataSource.DatabaseType is DatabaseType.CosmosDB_NoSQL)
            {
                return;
            }

            string restPath = runtimeConfig.Runtime.Rest.Path;

            ValidateApiPath(restPath, ApiType.REST);
        }

        /// <summary>
        /// Method to validate that the GraphQL path prefix.
        /// </summary>
        /// <param name="runtimeConfig">The config that will be validated</param>
        public static void ValidateGraphQLPath(RuntimeConfig runtimeConfig)
        {
            string graphqlPath = runtimeConfig.Runtime.GraphQL.Path;

            ValidateApiPath(graphqlPath, ApiType.GraphQL);
        }

        /// <summary>
        /// Method to validate that the REST/GraphQL path prefix is well formed and does not contain
        /// any forbidden characters.
        /// </summary>
        /// <param name="apiPath">path prefix for rest/graphql apis</param>
        /// <param name="apiType">Either REST or GraphQL</param>
        /// <exception cref="DataApiBuilderException">Thrown if the path is null/empty or it doesn't start with a preceding /.</exception>
        private static void ValidateApiPath(string apiPath, ApiType apiType)
        {
            if (string.IsNullOrEmpty(apiPath))
            {
                throw new DataApiBuilderException(
                    message: $"{apiType} path prefix cannot be null or empty.",
                    statusCode: HttpStatusCode.ServiceUnavailable,
                    subStatusCode: DataApiBuilderException.SubStatusCodes.ConfigValidationError);
            }

            // A valid api path prefix should start with a forward slash '/'.
            if (!apiPath.StartsWith("/"))
            {
                throw new DataApiBuilderException(
                    message: $"{apiType} path should start with a '/'.",
                    statusCode: HttpStatusCode.ServiceUnavailable,
                    subStatusCode: DataApiBuilderException.SubStatusCodes.ConfigValidationError);
            }

            apiPath = apiPath[1..];

            // API path prefix should not contain any reserved characters.
            DoApiPathInvalidCharCheck(apiPath, apiType);
        }

        /// <summary>
        /// Method to validate that the REST/GraphQL path prefix does not contain
        /// any forbidden characters.
        /// </summary>
        /// <param name="apiPath">path prefix for rest/graphql apis</param>
        /// <param name="apiType">Either REST or GraphQL</param>
        /// <exception cref="DataApiBuilderException"></exception>
        public static void DoApiPathInvalidCharCheck(string apiPath, ApiType apiType)
        {
            if (_invalidURIComponentCharsRgx.IsMatch(apiPath))
            {
                string errorMessage = INVALID_GRAPHQL_PATH_WITH_RESERVED_CHAR_ERR_MSG;
                if (apiType == ApiType.REST)
                {
                    errorMessage = INVALID_REST_PATH_WITH_RESERVED_CHAR_ERR_MSG;
                }

                throw new DataApiBuilderException(
                    message: errorMessage,
                    statusCode: HttpStatusCode.ServiceUnavailable,
                    subStatusCode: DataApiBuilderException.SubStatusCodes.ConfigValidationError);
            }
        }

        private static void ValidateAuthenticationOptions(RuntimeConfig runtimeConfig)
        {
            // Bypass validation of auth if there is no auth provided
            if (runtimeConfig.Runtime.Host.Authentication is null)
            {
                return;
            }

            bool isAudienceSet = !string.IsNullOrEmpty(runtimeConfig.Runtime.Host.Authentication.Jwt?.Audience);
            bool isIssuerSet = !string.IsNullOrEmpty(runtimeConfig.Runtime.Host.Authentication.Jwt?.Issuer);

            if (runtimeConfig.Runtime.Host.Authentication.IsJwtConfiguredIdentityProvider() &&
                (!isAudienceSet || !isIssuerSet))
            {
                throw new NotSupportedException("Audience and Issuer must be set when using a JWT identity Provider.");
            }

            if ((!runtimeConfig.Runtime.Host.Authentication.IsJwtConfiguredIdentityProvider()) &&
                (isAudienceSet || isIssuerSet))
            {
                throw new NotSupportedException("Audience and Issuer can not be set when a JWT identity provider is not configured.");
            }
        }

        /// <summary>
        /// Validates the semantic correctness of the permissions defined for each entity within runtime configuration.
        /// </summary>
        /// <exception cref="DataApiBuilderException">Throws exception when permission validation fails.</exception>
        public void ValidatePermissionsInConfig(RuntimeConfig runtimeConfig)
        {
            foreach ((string entityName, Entity entity) in runtimeConfig.Entities)
            {
                HashSet<EntityActionOperation> totalSupportedOperationsFromAllRoles = new();
                foreach (EntityPermission permissionSetting in entity.Permissions)
                {
                    string roleName = permissionSetting.Role;
                    EntityAction[] actions = permissionSetting.Actions;
                    List<EntityActionOperation> operationsList = new();
                    foreach (EntityAction action in actions)
                    {
                        if (action is null)
                        {
                            throw GetInvalidActionException(entityName, roleName, actionName: "null");
                        }

                        // Evaluate actionOp as the current operation to be validated.
                        EntityActionOperation actionOp = action.Action;

                        // If we have reached this point, it means that we don't have any invalid
                        // data type in actions. However we need to ensure that the actionOp is valid.
                        if (!IsValidPermissionAction(actionOp, entity, entityName))
                        {
                            throw GetInvalidActionException(entityName, roleName, actionOp.ToString());
                        }

                        if (action.Fields is not null)
                        {
                            // Check if the IncludeSet/ExcludeSet contain wildcard. If they contain wildcard, we make sure that they
                            // don't contain any other field. If they do, we throw an appropriate exception.
                            if (action.Fields.Include is not null && action.Fields.Include.Contains(AuthorizationResolver.WILDCARD)
                                && action.Fields.Include.Count > 1 ||
                                action.Fields.Exclude.Contains(AuthorizationResolver.WILDCARD) && action.Fields.Exclude.Count > 1)
                            {
                                // See if included or excluded columns contain wildcard and another field.
                                // If that's the case with both of them, we specify 'included' in error.
                                string misconfiguredColumnSet = action.Fields.Exclude.Contains(AuthorizationResolver.WILDCARD)
                                    && action.Fields.Exclude.Count > 1 ? "excluded" : "included";
                                string actionName = actionOp is EntityActionOperation.All ? "*" : actionOp.ToString();

                                throw new DataApiBuilderException(
                                        message: $"No other field can be present with wildcard in the {misconfiguredColumnSet} set for:" +
                                        $" entity:{entityName}, role:{permissionSetting.Role}, action:{actionName}",
                                        statusCode: HttpStatusCode.ServiceUnavailable,
                                        subStatusCode: DataApiBuilderException.SubStatusCodes.ConfigValidationError);
                            }

                            if (action.Policy is not null && action.Policy.Database is not null)
                            {
                                // validate that all the fields mentioned in database policy are accessible to user.
                                AreFieldsAccessible(action.Policy.Database,
                                    action.Fields.Include, action.Fields.Exclude);

                                // validate that all the claimTypes in the policy are well formed.
                                ValidateClaimsInPolicy(action.Policy.Database, runtimeConfig);
                            }
                        }

                        if (runtimeConfig.DataSource.DatabaseType is not DatabaseType.MSSQL && !IsValidDatabasePolicyForAction(action))
                        {
                            throw new DataApiBuilderException(
                                message: $"The Create action does not support defining a database policy." +
                                $" entity:{entityName}, role:{permissionSetting.Role}, action:{action.Action}",
                                statusCode: HttpStatusCode.ServiceUnavailable,
                                subStatusCode: DataApiBuilderException.SubStatusCodes.ConfigValidationError);
                        }

                        operationsList.Add(actionOp);
                        totalSupportedOperationsFromAllRoles.Add(actionOp);
                    }

                    // Stored procedures only support the "execute" operation.
                    if (entity.Source.Type is EntitySourceType.StoredProcedure)
                    {
                        if ((operationsList.Count > 1)
                            || (operationsList.Count is 1 && !IsValidPermissionAction(operationsList[0], entity, entityName)))
                        {
                            throw new DataApiBuilderException(
                                message: $"Invalid Operations for Entity: {entityName}. " +
                                    $"Stored procedures can only be configured with the 'execute' operation.",
                                statusCode: HttpStatusCode.ServiceUnavailable,
                                subStatusCode: DataApiBuilderException.SubStatusCodes.ConfigValidationError);
                        }
                    }
                }
            }
        }

        /// <summary>
        /// A database policy can only be defined for a PermissionOperation when
        /// the operation type is read, update, delete.
        /// A create operation (database record insert) does not support query predicates
        /// such as "WHERE name = 'xyz'"
        /// </summary>
        /// <param name="permission"></param>
        /// <returns>True/False</returns>
        public bool IsValidDatabasePolicyForAction(EntityAction permission)
        {
            if (permission.Action is EntityActionOperation.Create)
            {
                return string.IsNullOrWhiteSpace(permission.Policy?.Database);
            }

            return true;
        }

        /// <summary>
        /// Validates the semantic correctness of an Entity's relationship metadata
        /// in the runtime configuration.
        /// Validating Cases:
        /// 1. Entities not defined in the config cannot be used in a relationship.
        /// 2. Entities with graphQL disabled cannot be used in a relationship with another entity.
        /// 3. If the LinkingSourceFields or sourceFields and LinkingTargetFields or targetFields are not
        /// specified in the config for the given linkingObject, then the underlying database should
        /// contain a foreign key relationship between the source and target entity.
        /// 4. If linkingObject is null, and either of SourceFields or targetFields is null, then foreignKey pair
        /// between source and target entity must be defined in the DB.
        /// </summary>
        /// <exception cref="DataApiBuilderException">Throws exception whenever some validation fails.</exception>
        public void ValidateRelationshipsInConfig(RuntimeConfig runtimeConfig, ISqlMetadataProvider sqlMetadataProvider)
        {
            _logger.LogInformation("Validating Relationship Section in Config...");

            // Loop through each entity in the config and verify its relationship.
            foreach ((string entityName, Entity entity) in runtimeConfig.Entities)
            {
                // Skipping relationship validation if entity has no relationship
                // or if graphQL is disabled.
                if (entity.Relationships is null || !entity.GraphQL.Enabled)
                {
                    continue;
                }

                if (entity.Source.Type is not EntitySourceType.Table && entity.Relationships is not null
                    && entity.Relationships.Count > 0)
                {
                    throw new DataApiBuilderException(
                            message: $"Cannot define relationship for entity: {entity}",
                            statusCode: HttpStatusCode.ServiceUnavailable,
                            subStatusCode: DataApiBuilderException.SubStatusCodes.ConfigValidationError);
                }

                foreach ((string relationshipName, EntityRelationship relationship) in entity.Relationships!)
                {
                    // Validate if entity referenced in relationship is defined in the config.
                    if (!runtimeConfig.Entities.ContainsKey(relationship.TargetEntity))
                    {
                        throw new DataApiBuilderException(
                            message: $"entity: {relationship.TargetEntity} used for relationship is not defined in the config.",
                            statusCode: HttpStatusCode.ServiceUnavailable,
                            subStatusCode: DataApiBuilderException.SubStatusCodes.ConfigValidationError);
                    }

                    // Validation to ensure that an entity with graphQL disabled cannot be referenced in a relationship by other entities
                    EntityGraphQLOptions targetEntityGraphQLDetails = runtimeConfig.Entities[relationship.TargetEntity].GraphQL;
                    if (!targetEntityGraphQLDetails.Enabled)
                    {
                        throw new DataApiBuilderException(
                            message: $"entity: {relationship.TargetEntity} is disabled for GraphQL.",
                            statusCode: HttpStatusCode.ServiceUnavailable,
                            subStatusCode: DataApiBuilderException.SubStatusCodes.ConfigValidationError);
                    }

                    DatabaseTable sourceDatabaseObject = (DatabaseTable)sqlMetadataProvider.EntityToDatabaseObject[entityName];
                    DatabaseTable targetDatabaseObject = (DatabaseTable)sqlMetadataProvider.EntityToDatabaseObject[relationship.TargetEntity];
                    if (relationship.LinkingObject is not null)
                    {
                        (string linkingTableSchema, string linkingTableName) = sqlMetadataProvider.ParseSchemaAndDbTableName(relationship.LinkingObject)!;
                        DatabaseTable linkingDatabaseObject = new(linkingTableSchema, linkingTableName);

                        if (relationship.LinkingSourceFields is null || relationship.SourceFields is null)
                        {
                            if (!sqlMetadataProvider.VerifyForeignKeyExistsInDB(linkingDatabaseObject, sourceDatabaseObject))
                            {
                                throw new DataApiBuilderException(
                                message: $"Could not find relationship between Linking Object: {relationship.LinkingObject}" +
                                    $" and entity: {entityName}.",
                                statusCode: HttpStatusCode.ServiceUnavailable,
                                subStatusCode: DataApiBuilderException.SubStatusCodes.ConfigValidationError);
                            }
                        }

                        if (relationship.LinkingTargetFields is null || relationship.TargetFields is null)
                        {
                            if (!sqlMetadataProvider.VerifyForeignKeyExistsInDB(linkingDatabaseObject, targetDatabaseObject))
                            {
                                throw new DataApiBuilderException(
                                message: $"Could not find relationship between Linking Object: {relationship.LinkingObject}" +
                                    $" and entity: {relationship.TargetEntity}.",
                                statusCode: HttpStatusCode.ServiceUnavailable,
                                subStatusCode: DataApiBuilderException.SubStatusCodes.ConfigValidationError);
                            }
                        }

                        if (!_runtimeConfigProvider.IsLateConfigured)
                        {
                            string sourceDBOName = sqlMetadataProvider.EntityToDatabaseObject[entityName].FullName;
                            string targetDBOName = sqlMetadataProvider.EntityToDatabaseObject[relationship.TargetEntity].FullName;
                            string cardinality = relationship.Cardinality.ToString().ToLower();
                            RelationShipPair linkedSourceRelationshipPair = new(linkingDatabaseObject, sourceDatabaseObject);
                            RelationShipPair linkedTargetRelationshipPair = new(linkingDatabaseObject, targetDatabaseObject);
                            ForeignKeyDefinition? fKDef;
                            string referencedSourceColumns = relationship.SourceFields is not null ? string.Join(",", relationship.SourceFields) :
                                sqlMetadataProvider.PairToFkDefinition!.TryGetValue(linkedSourceRelationshipPair, out fKDef) ?
                                string.Join(",", fKDef.ReferencedColumns) : string.Empty;
                            string referencingSourceColumns = relationship.LinkingSourceFields is not null ? string.Join(",", relationship.LinkingSourceFields) :
                                sqlMetadataProvider.PairToFkDefinition!.TryGetValue(linkedSourceRelationshipPair, out fKDef) ?
                                string.Join(",", fKDef.ReferencingColumns) : string.Empty;
                            string referencedTargetColumns = relationship.TargetFields is not null ? string.Join(",", relationship.TargetFields) :
                                sqlMetadataProvider.PairToFkDefinition!.TryGetValue(linkedTargetRelationshipPair, out fKDef) ?
                                string.Join(",", fKDef.ReferencedColumns) : string.Empty;
                            string referencingTargetColumns = relationship.LinkingTargetFields is not null ? string.Join(",", relationship.LinkingTargetFields) :
                                sqlMetadataProvider.PairToFkDefinition!.TryGetValue(linkedTargetRelationshipPair, out fKDef) ?
                                string.Join(",", fKDef.ReferencingColumns) : string.Empty;
                            _logger.LogDebug($"{entityName}: {sourceDBOName}({referencedSourceColumns}) related to {cardinality} " +
                                $"{relationship.TargetEntity}: {targetDBOName}({referencedTargetColumns}) by " +
                                $"{relationship.LinkingObject}(linking.source.fields: {referencingSourceColumns}), (linking.target.fields: {referencingTargetColumns})");
                        }
                    }

                    if (relationship.LinkingObject is null
                        && (relationship.SourceFields is null || relationship.TargetFields is null))
                    {
                        if (!sqlMetadataProvider.VerifyForeignKeyExistsInDB(sourceDatabaseObject, targetDatabaseObject))
                        {
                            throw new DataApiBuilderException(
                            message: $"Could not find relationship between entities: {entityName} and {relationship.TargetEntity}.",
                            statusCode: HttpStatusCode.ServiceUnavailable,
                            subStatusCode: DataApiBuilderException.SubStatusCodes.ConfigValidationError);
                        }
                    }

                    if (relationship.LinkingObject is null && !_runtimeConfigProvider.IsLateConfigured)
                    {
                        RelationShipPair sourceTargetRelationshipPair = new(sourceDatabaseObject, targetDatabaseObject);
                        RelationShipPair targetSourceRelationshipPair = new(targetDatabaseObject, sourceDatabaseObject);
                        string sourceDBOName = sqlMetadataProvider.EntityToDatabaseObject[entityName].FullName;
                        string targetDBOName = sqlMetadataProvider.EntityToDatabaseObject[relationship.TargetEntity].FullName;
                        string cardinality = relationship.Cardinality.ToString().ToLower();
                        ForeignKeyDefinition? fKDef;
                        string sourceColumns = relationship.SourceFields is not null ? string.Join(",", relationship.SourceFields) :
                            sqlMetadataProvider.PairToFkDefinition!.TryGetValue(sourceTargetRelationshipPair, out fKDef) ?
                            string.Join(",", fKDef.ReferencingColumns) :
                            sqlMetadataProvider.PairToFkDefinition!.TryGetValue(targetSourceRelationshipPair, out fKDef) ?
                            string.Join(",", fKDef.ReferencedColumns) : string.Empty;
                        string targetColumns = relationship.TargetFields is not null ? string.Join(",", relationship.TargetFields) :
                            sqlMetadataProvider.PairToFkDefinition!.TryGetValue(sourceTargetRelationshipPair, out fKDef) ?
                            string.Join(",", fKDef.ReferencedColumns) :
                            sqlMetadataProvider.PairToFkDefinition!.TryGetValue(targetSourceRelationshipPair, out fKDef) ?
                            string.Join(",", fKDef.ReferencingColumns) : string.Empty;
                        _logger.LogDebug($"{entityName}: {sourceDBOName}({sourceColumns}) is related to {cardinality} " +
                            $"{relationship.TargetEntity}: {targetDBOName}({targetColumns}).");
                    }
                }
            }
        }

        /// <summary>
        /// Validates the parameters given in the config are consistent with the DB i.e., config has all
        /// the parameters that are specified for the stored procedure in DB.
        /// </summary>
        public void ValidateStoredProceduresInConfig(RuntimeConfig runtimeConfig, ISqlMetadataProvider sqlMetadataProvider)
        {
            foreach ((string entityName, Entity entity) in runtimeConfig.Entities)
            {
                // We are only doing this pre-check for GraphQL because for GraphQL we need the correct schema while making request
                // so if the schema is not correct we will halt the engine
                // but for rest we can do it when a request is made and only fail that particular request.
                if (entity.Source.Type is EntitySourceType.StoredProcedure && entity.GraphQL.Enabled)
                {
                    DatabaseObject dbObject = sqlMetadataProvider.EntityToDatabaseObject[entityName];
                    StoredProcedureRequestContext sqRequestContext =
                        new(entityName,
                            dbObject,
                            JsonSerializer.SerializeToElement(entity.Source.Parameters),
                            EntityActionOperation.All);
                    try
                    {
                        RequestValidator.ValidateStoredProcedureRequestContext(sqRequestContext, sqlMetadataProvider);
                    }
                    catch (DataApiBuilderException e)
                    {
                        throw new DataApiBuilderException(
                            message: e.Message,
                            statusCode: HttpStatusCode.ServiceUnavailable,
                            subStatusCode: DataApiBuilderException.SubStatusCodes.ConfigValidationError);
                    }
                }
            }
        }

        /// <summary>
        /// Method to do different validations on claims in the policy.
        /// </summary>
        /// <param name="policy">The policy to be validated and processed.</param>
        /// <returns>Processed policy</returns>
        /// <exception cref="DataApiBuilderException">Throws exception when one or the other validations fail.</exception>
        private static void ValidateClaimsInPolicy(string policy, RuntimeConfig runtimeConfig)
        {
            // Find all the claimTypes from the policy
            MatchCollection claimTypes = GetClaimTypesInPolicy(policy);
            bool isStaticWebAppsAuthConfigured = Enum.TryParse(runtimeConfig.Runtime.Host.Authentication?.Provider, ignoreCase: true, out EasyAuthType easyAuthMode) ?
                easyAuthMode is EasyAuthType.StaticWebApps : false;

            foreach (Match claimType in claimTypes)
            {
                // Remove the prefix @claims. from the claimType
                string typeOfClaim = claimType.Value.Substring(AuthorizationResolver.CLAIM_PREFIX.Length);

                if (string.IsNullOrWhiteSpace(typeOfClaim))
                {
                    // Empty claimType is not allowed
                    throw new DataApiBuilderException(
<<<<<<< HEAD
                        message: $"Claimtype cannot be empty.",
=======
                        message: $"ClaimType cannot be empty.",
>>>>>>> c41a9f37
                        statusCode: HttpStatusCode.ServiceUnavailable,
                        subStatusCode: DataApiBuilderException.SubStatusCodes.ConfigValidationError
                        );
                }

                if (_invalidClaimCharsRgx.IsMatch(typeOfClaim))
                {
                    // Not a valid claimType containing allowed characters
                    throw new DataApiBuilderException(
                        message: $"Invalid format for claim type {typeOfClaim} supplied in policy.",
                        statusCode: HttpStatusCode.ServiceUnavailable,
                        subStatusCode: DataApiBuilderException.SubStatusCodes.ConfigValidationError
                        );
                }

                if (isStaticWebAppsAuthConfigured &&
                    !(typeOfClaim.Equals(StaticWebAppsAuthentication.USER_ID_CLAIM) ||
                    typeOfClaim.Equals(StaticWebAppsAuthentication.USER_DETAILS_CLAIM)))
                {
                    // Not a valid claimType containing allowed characters
                    throw new DataApiBuilderException(
                        message: INVALID_CLAIMS_IN_POLICY_ERR_MSG,
                        statusCode: HttpStatusCode.ServiceUnavailable,
                        subStatusCode: DataApiBuilderException.SubStatusCodes.ConfigValidationError
                        );
                }
            } // MatchType claimType
        }

        /// <summary>
        /// Helper method which takes in the policy string and checks whether all fields referenced
        /// within the policy are accessible to the user.
        /// </summary>
        /// <param name="policy">Database policy</param>
        /// <param name="include">Array of fields which are accessible to the user.</param>
        /// <param name="exclude">Array of fields which are not accessible to the user.</param>
        private static void AreFieldsAccessible(string policy, HashSet<string>? includedFields, HashSet<string> excludedFields)
        {
            // Pattern of field references in the policy
            string fieldCharsRgx = @"@item\.[a-zA-Z0-9_]*";
            MatchCollection fieldNameMatches = Regex.Matches(policy, fieldCharsRgx);

            foreach (Match fieldNameMatch in fieldNameMatches)
            {
                if (!IsFieldAccessible(fieldNameMatch, includedFields, excludedFields))
                {
                    throw new DataApiBuilderException(
                    message: $"Not all the columns required by policy are accessible.",
                    statusCode: HttpStatusCode.ServiceUnavailable,
                    subStatusCode: DataApiBuilderException.SubStatusCodes.ConfigValidationError);
                }
            }
        }

        /// <summary>
        /// Helper method which takes in field prefixed with @item. directive and check if its
        /// accessible based on include/exclude fields.
        /// </summary>
        /// <param name="columnNameMatch"></param>
        /// <param name="included">Set of fields which are accessible to the user.</param>
        /// <param name="excluded">Set of fields which are not accessible to the user.</param>
        /// <returns>Boolean value indicating whether the field is accessible or not.</returns>
        /// <exception cref="DataApiBuilderException">Throws exception if the field is not accessible.</exception>
        private static bool IsFieldAccessible(Match columnNameMatch, HashSet<string>? includedFields, HashSet<string> excludedFields)
        {
            string columnName = columnNameMatch.Value.Substring(AuthorizationResolver.FIELD_PREFIX.Length);
            if (excludedFields.Contains(columnName!) || excludedFields.Contains(AuthorizationResolver.WILDCARD) ||
                (includedFields is not null && !includedFields.Contains(AuthorizationResolver.WILDCARD) && !includedFields.Contains(columnName)))
            {
                // If column is present in excluded OR excluded='*'
                // If column is absent from included and included!=*
                // In this case, the column is not accessible to the user
                return false;
            }

            return true;
        }

        /// <summary>
        /// Helper method to get all the claimTypes from the policy.
        /// </summary>
        /// <param name="policy">Policy from which the claimTypes are to be looked</param>
        /// <returns>Collection of all matches i.e. claimTypes.</returns>
        private static MatchCollection GetClaimTypesInPolicy(string policy)
        {
            return Regex.Matches(policy, _claimChars);
        }

        /// <summary>
        /// Helper function to create a DataApiBuilderException object.
        /// Called when the actionName is not valid.
        /// </summary>
        /// <param name="entityName">Name of entity for which invalid action is supplied.</param>
        /// <param name="roleName">Name of role for which invalid action is supplied.</param>
        /// <param name="actionName">Name of invalid action.</param>
        /// <returns></returns>
        private static DataApiBuilderException GetInvalidActionException(string entityName, string roleName, string actionName)
        {
            return new DataApiBuilderException(
                message: $"action:{actionName} specified for entity:{entityName}, role:{roleName} is not valid.",
                statusCode: HttpStatusCode.ServiceUnavailable,
                subStatusCode: DataApiBuilderException.SubStatusCodes.ConfigValidationError);
        }

        /// <summary>
        /// Returns whether the action is a valid
        /// Valid non stored procedure actions:
        /// - Create, Read, Update, Delete (CRUD)
        /// - All (*)
        /// Valid stored procedure  actions:
        /// - Execute
        /// </summary>
        /// <param name="action">Compared against valid actions to determine validity.</param>
        /// <param name="entity">Used to identify entity's representative object type.</param>
        /// <param name="entityName">Used to supplement error messages.</param>
        /// <returns>Boolean value indicating whether the action is valid or not.</returns>
        public static bool IsValidPermissionAction(EntityActionOperation action, Entity entity, string entityName)
        {
            if (entity.Source.Type is EntitySourceType.StoredProcedure)
            {
                if (action is not EntityActionOperation.All && !EntityAction.ValidStoredProcedurePermissionOperations.Contains(action))
                {
                    throw new DataApiBuilderException(
                        message: $"Invalid operation for Entity: {entityName}. Stored procedures can only be configured with the 'execute' operation.",
                        statusCode: HttpStatusCode.ServiceUnavailable,
                        subStatusCode: DataApiBuilderException.SubStatusCodes.ConfigValidationError);
                }

                return true;
            }
            else
            {
                if (action is EntityActionOperation.Execute)
                {
                    throw new DataApiBuilderException(
                        message: $"Invalid operation for Entity: {entityName}. The 'execute' operation can only be configured for entities backed by stored procedures.",
                        statusCode: HttpStatusCode.ServiceUnavailable,
                        subStatusCode: DataApiBuilderException.SubStatusCodes.ConfigValidationError);
                }

                return action is EntityActionOperation.All || EntityAction.ValidPermissionOperations.Contains(action);
            }
        }
    }
}<|MERGE_RESOLUTION|>--- conflicted
+++ resolved
@@ -16,7 +16,6 @@
 using Azure.DataApiBuilder.Service.GraphQLBuilder;
 using Azure.DataApiBuilder.Service.Models;
 using Azure.DataApiBuilder.Service.Services;
-using HotChocolate;
 using Microsoft.Extensions.Logging;
 
 namespace Azure.DataApiBuilder.Service.Configurations
@@ -81,16 +80,11 @@
 
             // Running these graphQL validations only in development mode to ensure
             // fast startup of engine in production mode.
-<<<<<<< HEAD
-            if (runtimeConfig.HostGlobalSettings.Mode is HostModeType.Development)
-=======
-            if (runtimeConfig.Runtime.GraphQL.Enabled
-                 && runtimeConfig.Runtime.Host.Mode is HostMode.Development)
->>>>>>> c41a9f37
+            if (runtimeConfig.Runtime.Host.Mode is HostMode.Development)
             {
                 ValidateEntityConfiguration(runtimeConfig);
 
-                if (runtimeConfig.GraphQLGlobalSettings.Enabled)
+                if (runtimeConfig.Runtime.GraphQL.Enabled)
                 {
                     ValidateEntitiesDoNotGenerateDuplicateQueriesOrMutation(runtimeConfig.Entities);
                 }
@@ -244,7 +238,6 @@
         /// have GraphQL configuration: when entity.GraphQL == false or null.
         /// </summary>
         /// <seealso cref="https://spec.graphql.org/October2021/#Name"/>
-<<<<<<< HEAD
         /// <param name="runtimeConfig">The runtime configuration.</param>
         public static void ValidateEntityConfiguration(RuntimeConfig runtimeConfig)
         {
@@ -253,7 +246,7 @@
 
             foreach ((string entityName, Entity entity) in runtimeConfig.Entities)
             {
-                if (runtimeConfig.RestGlobalSettings.Enabled)
+                if (runtimeConfig.Runtime.Rest.Enabled)
                 {
                     // By default we assume rest endpoint is enabled for the entity.
                     bool isRestEnabledForEntity = true;
@@ -268,13 +261,13 @@
                         if (restJsonElement.ValueKind is JsonValueKind.Object)
                         {
                             // Since 'path' is an optional property, we skip validation if its absent.
-                            if (restJsonElement.TryGetProperty(RestEntitySettings.PROPERTY_PATH, out JsonElement pathElement))
+                            if (restJsonElement.TryGetProperty(Entity.PROPERTY_PATH, out JsonElement pathElement))
                             {
                                 (isRestEnabledForEntity, pathForEntity) = ValidateAndGetRestSettingsForEntity(entityName, pathElement);
                             }
 
                             // Since 'methods' is an optional property, we skip validation if its absent.
-                            if (restJsonElement.TryGetProperty(RestStoredProcedureEntitySettings.PROPERTY_METHODS, out JsonElement methodsElement))
+                            if (restJsonElement.TryGetProperty(Entity.PROPERTY_METHODS, out JsonElement methodsElement))
                             {
                                 ValidateRestMethodsForEntity(entityName, methodsElement, entity);
                             }
@@ -324,7 +317,7 @@
                 }
 
                 // If GraphQL endpoint is disabled globally, we skip the validations related to it.
-                if (!runtimeConfig.GraphQLGlobalSettings.Enabled)
+                if (!runtimeConfig.Runtime.GraphQL.Enabled)
                 {
                     continue;
                 }
@@ -333,22 +326,10 @@
                 {
                     continue;
                 }
-                else if (entity.GraphQL is bool graphQLEnabled)
-                {
-                    if (!graphQLEnabled)
-                    {
-                        continue;
-                    }
-
-                    ValidateNameRequirements(entityName);
-                }
-                else if (entity.GraphQL is GraphQLEntitySettings graphQLSettings)
-                {
-                    ValidateGraphQLEntitySettings(graphQLSettings.Type);
-                }
-                else if (entity.GraphQL is GraphQLStoredProcedureEntityVerboseSettings graphQLVerboseSettings)
-                {
-                    ValidateGraphQLEntitySettings(graphQLVerboseSettings.Type);
+                else if (entity.GraphQL.Enabled)
+                {
+                    ValidateNameRequirements(entity.GraphQL.Singular);
+                    ValidateNameRequirements(entity.GraphQL.Plural);
                 }
             }
         }
@@ -367,7 +348,7 @@
             {
                 // The rest path can't be null.
                 throw new DataApiBuilderException(
-                    message: $"Entity: {entityName} has a null rest {RestEntitySettings.PROPERTY_PATH}. Accepted data types: string, boolean.",
+                    message: $"Entity: {entityName} has a null rest {Entity.PROPERTY_PATH}. Accepted data types: string, boolean.",
                     statusCode: HttpStatusCode.ServiceUnavailable,
                     subStatusCode: DataApiBuilderException.SubStatusCodes.ConfigValidationError
                     );
@@ -378,7 +359,7 @@
             {
                 // The rest path can only be a string or a boolean value.
                 throw new DataApiBuilderException(
-                    message: $"Entity: {entityName} has rest {RestEntitySettings.PROPERTY_PATH} specified with incorrect data type. " +
+                    message: $"Entity: {entityName} has rest {Entity.PROPERTY_PATH} specified with incorrect data type. " +
                     $"Accepted data types: string, boolean.",
                     statusCode: HttpStatusCode.ServiceUnavailable,
                     subStatusCode: DataApiBuilderException.SubStatusCodes.ConfigValidationError
@@ -405,13 +386,13 @@
         private static void ValidateRestMethodsForEntity(string entityName, JsonElement restMethodsElement, Entity entity)
         {
             // This is needed to correctly populate the source type for the entity.
-            entity.TryPopulateSourceFields();
-            if (entity.ObjectType is not SourceType.StoredProcedure)
+            //entity.TryPopulateSourceFields();
+            if (entity.Source.Type is not EntitySourceType.StoredProcedure)
             {
                 // The rest property 'methods' can only be present for stored procedures.
                 throw new DataApiBuilderException(
-                    message: $"The rest property '{RestStoredProcedureEntitySettings.PROPERTY_METHODS}' is present for entity: {entityName} " +
-                    $"of type: {entity.ObjectType}, but is only valid for type: {SourceType.StoredProcedure}.",
+                    message: $"The rest property '{Entity.PROPERTY_METHODS}' is present for entity: {entityName} " +
+                    $"of type: {entity.Source.Type}, but is only valid for type: {EntitySourceType.StoredProcedure}.",
                     statusCode: HttpStatusCode.ServiceUnavailable,
                     subStatusCode: DataApiBuilderException.SubStatusCodes.ConfigValidationError
                     );
@@ -421,7 +402,7 @@
             {
                 // The rest property 'methods' cannot be null.
                 throw new DataApiBuilderException(
-                    message: $"The rest property '{RestStoredProcedureEntitySettings.PROPERTY_METHODS}' for entity: {entityName} " +
+                    message: $"The rest property '{Entity.PROPERTY_METHODS}' for entity: {entityName} " +
                     $"cannot be null.",
                     statusCode: HttpStatusCode.ServiceUnavailable,
                     subStatusCode: DataApiBuilderException.SubStatusCodes.ConfigValidationError
@@ -432,7 +413,7 @@
             {
                 // The rest property 'methods' can only hold an array.
                 throw new DataApiBuilderException(
-                    message: $"The rest property '{RestStoredProcedureEntitySettings.PROPERTY_METHODS}' for entity: {entityName} " +
+                    message: $"The rest property '{Entity.PROPERTY_METHODS}' for entity: {entityName} " +
                     $"is expected to be an array.",
                     statusCode: HttpStatusCode.ServiceUnavailable,
                     subStatusCode: DataApiBuilderException.SubStatusCodes.ConfigValidationError
@@ -445,7 +426,7 @@
                 {
                     // Every element in the rest 'methods' property should be a string.
                     throw new DataApiBuilderException(
-                        message: $"The rest property '{RestStoredProcedureEntitySettings.PROPERTY_METHODS}' for entity: {entityName} " +
+                        message: $"The rest property '{Entity.PROPERTY_METHODS}' for entity: {entityName} " +
                         $"can only contain string as a valid array element.",
                         statusCode: HttpStatusCode.ServiceUnavailable,
                         subStatusCode: DataApiBuilderException.SubStatusCodes.ConfigValidationError
@@ -453,49 +434,15 @@
                 }
 
                 string restVerb = restVerbElement.ToString();
-                if (!Enum.TryParse(restVerb, ignoreCase: true, out RestMethod restMethod))
+                if (!Enum.TryParse(restVerb, ignoreCase: true, out SupportedHttpVerb httpVerb))
                 {
                     // Every element in the 'methods' array should be a valid REST operation.
                     throw new DataApiBuilderException(
-                        message: $"The rest property '{RestStoredProcedureEntitySettings.PROPERTY_METHODS}' for entity: {entityName} " +
+                        message: $"The rest property '{Entity.PROPERTY_METHODS}' for entity: {entityName} " +
                         $"contains an invalid REST operation: '{restVerb}'.",
                         statusCode: HttpStatusCode.ServiceUnavailable,
                         subStatusCode: DataApiBuilderException.SubStatusCodes.ConfigValidationError
                     );
-                }
-            }
-        }
-
-        /// <summary>
-        /// Validates a GraphQL entity's Type configuration, which involves checking
-        /// whether the string value, if present, is a valid GraphQL name
-        /// whether the SingularPlural value, if present, are valid GraphQL names.
-        /// </summary>
-        /// <param name="graphQLEntitySettingsType">object which is a string or a SingularPlural type.</param>
-        private static void ValidateGraphQLEntitySettings(object? graphQLEntitySettingsType)
-        {
-            if (graphQLEntitySettingsType is string graphQLName)
-            {
-                ValidateNameRequirements(graphQLName);
-            }
-            else if (graphQLEntitySettingsType is SingularPlural singularPluralSettings)
-            {
-                ValidateNameRequirements(singularPluralSettings.Singular);
-
-                if (singularPluralSettings.Plural is not null)
-                {
-                    ValidateNameRequirements(singularPluralSettings.Plural);
-=======
-        /// <param name="entityCollection">The runtime entities to process.</param>
-        public static void ValidateEntityNamesInConfig(RuntimeEntities entityCollection)
-        {
-            foreach ((string _, Entity entity) in entityCollection)
-            {
-                if (entity.GraphQL.Enabled)
-                {
-                    ValidateNameRequirements(entity.GraphQL.Singular);
-                    ValidateNameRequirements(entity.GraphQL.Plural);
->>>>>>> c41a9f37
                 }
             }
         }
@@ -975,11 +922,7 @@
                 {
                     // Empty claimType is not allowed
                     throw new DataApiBuilderException(
-<<<<<<< HEAD
-                        message: $"Claimtype cannot be empty.",
-=======
                         message: $"ClaimType cannot be empty.",
->>>>>>> c41a9f37
                         statusCode: HttpStatusCode.ServiceUnavailable,
                         subStatusCode: DataApiBuilderException.SubStatusCodes.ConfigValidationError
                         );
