--- conflicted
+++ resolved
@@ -339,21 +339,13 @@
                             {
                                 configOperation = JsonSerializer.Deserialize<Config.PermissionOperation>(action.ToString()!)!;
                             }
-<<<<<<< HEAD
-                            catch(Exception e)
-=======
                             catch (Exception e)
->>>>>>> 8631033b
                             {
                                 throw new DataApiBuilderException(
                                     message: $"One of the action specified for entity:{entityName} is not well formed.",
                                     statusCode: System.Net.HttpStatusCode.ServiceUnavailable,
                                     subStatusCode: DataApiBuilderException.SubStatusCodes.ConfigValidationError,
-<<<<<<< HEAD
-                                    exception: e);
-=======
                                     innerException: e);
->>>>>>> 8631033b
                             }
 
                             actionOp = configOperation.Name;
