--- conflicted
+++ resolved
@@ -67,14 +67,11 @@
         public Task WriteResponse(HttpContext context, HealthReport healthReport)
         {
             RuntimeConfig config = _runtimeConfigProvider.GetConfig();
-<<<<<<< HEAD
 
             // Global comprehensive Health Check Enabled
-=======
->>>>>>> e2b23c43
             if (config?.Runtime != null && config.Runtime?.Health != null && config.Runtime.Health.Enabled)
             {
-                DabHealthCheckReport dabHealthCheckReport = _healthCheckHelper.GetHealthCheckResponse(context, config);
+                ComprehensiveHealthCheckReport dabHealthCheckReport = _healthCheckHelper.GetHealthCheckResponse(context, config);
                 string response = JsonSerializer.Serialize(dabHealthCheckReport, options: new JsonSerializerOptions { WriteIndented = true, DefaultIgnoreCondition = System.Text.Json.Serialization.JsonIgnoreCondition.WhenWritingNull });
                 LogTrace($"Health check response writer writing status as: {healthReport.Status}");
                 return context.Response.WriteAsync(response);
