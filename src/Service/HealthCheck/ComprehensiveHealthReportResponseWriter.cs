// Copyright (c) Microsoft Corporation.
// Licensed under the MIT License.

using System;
using System.IO;
using System.Text.Json;
using System.Threading.Tasks;
using Azure.DataApiBuilder.Config.ObjectModel;
using Azure.DataApiBuilder.Core.Configurations;
using Microsoft.AspNetCore.Http;
using Microsoft.Extensions.Caching.Memory;
using Microsoft.Extensions.Logging;

namespace Azure.DataApiBuilder.Service.HealthCheck
{
    /// <summary>
    /// Creates a JSON response for the comprehensive health check endpoint using the provided health report.
    /// If the response has already been created, it will be reused.
    /// </summary>
    public class ComprehensiveHealthReportResponseWriter
    {
        // Dependencies
        private readonly ILogger<ComprehensiveHealthReportResponseWriter> _logger;
        private readonly RuntimeConfigProvider _runtimeConfigProvider;
        private readonly HealthCheckHelper _healthCheckHelper;
        private readonly IMemoryCache _cache;
        private const string CACHE_KEY = "HealthCheckResponse";

        public ComprehensiveHealthReportResponseWriter(
            ILogger<ComprehensiveHealthReportResponseWriter> logger,
            RuntimeConfigProvider runtimeConfigProvider,
            HealthCheckHelper healthCheckHelper,
            IMemoryCache cache)
        {
            _logger = logger;
            _runtimeConfigProvider = runtimeConfigProvider;
            _healthCheckHelper = healthCheckHelper;
            _cache = cache;
        }

        /* {
        Sample Config JSON updated with Health Properties:
        "runtime" : {
            "health" : {
                "enabled": true, (default: true)
                "cache-ttl": 5, (optional default: 5)
                "max-dop": 5, (optional default: 1)
                "roles": ["anonymous", "authenticated"] (optional default: *)
            }
        },            
        {
        "data-source" : {
            "health" : {
                "enabled": true, (default: true),
                "threshold-ms": 100 (optional default: 10000)
            }
        },
        {
        "<entity-name>": {
            "health": {
                "enabled": true, (default: true)
                "first": 1 (optional default: 1),
                "threshold-ms": 100 (optional default: 10000)
            }
        } */
        /// <summary>
        /// Function provided to the health check middleware to write the response.
        /// </summary>
        /// <param name="context">HttpContext for writing the response.</param>
        /// <returns>Writes the http response to the http context.</returns>
        public async Task WriteResponse(HttpContext context)
        {
            RuntimeConfig config = _runtimeConfigProvider.GetConfig();

            // Global comprehensive Health Check Enabled
            if (config.IsHealthEnabled)
            {
                _healthCheckHelper.StoreIncomingRoleHeader(context);
                if (!_healthCheckHelper.IsUserAllowedToAccessHealthCheck(context, config.IsDevelopmentMode(), config.AllowedRolesForHealth))
                {
                    _logger.LogError("Comprehensive Health Check Report is not allowed: 403 Forbidden due to insufficient permissions.");
                    context.Response.StatusCode = StatusCodes.Status403Forbidden;
                    await context.Response.CompleteAsync();
                    return;
                }

<<<<<<< HEAD
                string? response;
                // Check if the cache is enabled 
                if (config.CacheTtlSecondsForHealthReport != null && config.CacheTtlSecondsForHealthReport > 0)
                {
                    if (!_cache.TryGetValue(CACHE_KEY, out response))
                    {
                        response = ExecuteHealthCheck(context, config);

                        try
                        {
                            // Cache the response for cache-ttl-seconds provided by the user in the config
                            MemoryCacheEntryOptions cacheEntryOptions = new MemoryCacheEntryOptions()
                                .SetAbsoluteExpiration(TimeSpan.FromSeconds((double)config.CacheTtlSecondsForHealthReport));

                            _cache.Set(CACHE_KEY, response, cacheEntryOptions);
                            LogTrace($"Health check response written in cache with key: {CACHE_KEY} and TTL: {config.CacheTtlSecondsForHealthReport} seconds.");
                        }
                        catch (Exception ex)
                        {
                            LogTrace($"Error in caching health check response: {ex.Message}");
                        }
                    }

                    // Ensure cachedResponse is not null before calling WriteAsync
                    if (response != null)
                    {
                        // Return the cached or newly generated response
                        await context.Response.WriteAsync(response);
                    }
                    else
                    {
                        // Handle the case where cachedResponse is still null
                        LogTrace("Error: The health check response is null.");
                        context.Response.StatusCode = 500; // Internal Server Error
                        await context.Response.WriteAsync("Failed to generate health check response.");
                    }
                }
                else
                {
                    response = ExecuteHealthCheck(context, config);
                    // Return the newly generated response
                    await context.Response.WriteAsync(response);
                }
=======
                ComprehensiveHealthCheckReport dabHealthCheckReport = _healthCheckHelper.GetHealthCheckResponse(context, config);
                string response = JsonSerializer.Serialize(dabHealthCheckReport, options: new JsonSerializerOptions { WriteIndented = true, DefaultIgnoreCondition = System.Text.Json.Serialization.JsonIgnoreCondition.WhenWritingNull });
                _logger.LogTrace($"Health check response writer writing status as: {dabHealthCheckReport.Status}");
                return context.Response.WriteAsync(response);
>>>>>>> 3cbe2a5f
            }
            else
            {
                _logger.LogError("Comprehensive Health Check Report Not Found: 404 Not Found.");
                context.Response.StatusCode = StatusCodes.Status404NotFound;
                await context.Response.CompleteAsync();
            }

            return;
        }

        private string ExecuteHealthCheck(HttpContext context, RuntimeConfig config)
        {
            ComprehensiveHealthCheckReport dabHealthCheckReport = _healthCheckHelper.GetHealthCheckResponse(context, config);
            string response = JsonSerializer.Serialize(dabHealthCheckReport, options: new JsonSerializerOptions { WriteIndented = true, DefaultIgnoreCondition = System.Text.Json.Serialization.JsonIgnoreCondition.WhenWritingNull });
            LogTrace($"Health check response writer writing status as: {dabHealthCheckReport.Status}");

            return response;
        }
    }
}<|MERGE_RESOLUTION|>--- conflicted
+++ resolved
@@ -84,7 +84,6 @@
                     return;
                 }
 
-<<<<<<< HEAD
                 string? response;
                 // Check if the cache is enabled 
                 if (config.CacheTtlSecondsForHealthReport != null && config.CacheTtlSecondsForHealthReport > 0)
@@ -100,11 +99,11 @@
                                 .SetAbsoluteExpiration(TimeSpan.FromSeconds((double)config.CacheTtlSecondsForHealthReport));
 
                             _cache.Set(CACHE_KEY, response, cacheEntryOptions);
-                            LogTrace($"Health check response written in cache with key: {CACHE_KEY} and TTL: {config.CacheTtlSecondsForHealthReport} seconds.");
+                            _logger.LogTrace($"Health check response written in cache with key: {CACHE_KEY} and TTL: {config.CacheTtlSecondsForHealthReport} seconds.");
                         }
                         catch (Exception ex)
                         {
-                            LogTrace($"Error in caching health check response: {ex.Message}");
+                            _logger.LogError($"Error in caching health check response: {ex.Message}");
                         }
                     }
 
@@ -117,7 +116,7 @@
                     else
                     {
                         // Handle the case where cachedResponse is still null
-                        LogTrace("Error: The health check response is null.");
+                        _logger.LogError("Error: The health check response is null.");
                         context.Response.StatusCode = 500; // Internal Server Error
                         await context.Response.WriteAsync("Failed to generate health check response.");
                     }
@@ -128,12 +127,6 @@
                     // Return the newly generated response
                     await context.Response.WriteAsync(response);
                 }
-=======
-                ComprehensiveHealthCheckReport dabHealthCheckReport = _healthCheckHelper.GetHealthCheckResponse(context, config);
-                string response = JsonSerializer.Serialize(dabHealthCheckReport, options: new JsonSerializerOptions { WriteIndented = true, DefaultIgnoreCondition = System.Text.Json.Serialization.JsonIgnoreCondition.WhenWritingNull });
-                _logger.LogTrace($"Health check response writer writing status as: {dabHealthCheckReport.Status}");
-                return context.Response.WriteAsync(response);
->>>>>>> 3cbe2a5f
             }
             else
             {
@@ -149,7 +142,7 @@
         {
             ComprehensiveHealthCheckReport dabHealthCheckReport = _healthCheckHelper.GetHealthCheckResponse(context, config);
             string response = JsonSerializer.Serialize(dabHealthCheckReport, options: new JsonSerializerOptions { WriteIndented = true, DefaultIgnoreCondition = System.Text.Json.Serialization.JsonIgnoreCondition.WhenWritingNull });
-            LogTrace($"Health check response writer writing status as: {dabHealthCheckReport.Status}");
+            _logger.LogTrace($"Health check response writer writing status as: {dabHealthCheckReport.Status}");
 
             return response;
         }
