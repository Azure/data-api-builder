// Copyright (c) Microsoft Corporation.
// Licensed under the MIT License.

using System;
using System.IO;
using System.Text.Json;
using System.Threading;
using System.Threading.Tasks;
using Azure.DataApiBuilder.Config.ObjectModel;
using Azure.DataApiBuilder.Core.Configurations;
using Microsoft.AspNetCore.Http;
using Microsoft.Extensions.Logging;
using ZiggyCreatures.Caching.Fusion;

namespace Azure.DataApiBuilder.Service.HealthCheck
{
    /// <summary>
    /// Creates a JSON response for the comprehensive health check endpoint using the provided health report.
    /// If the response has already been created, it will be reused.
    /// </summary>
    public class ComprehensiveHealthReportResponseWriter
    {
        // Dependencies
        private readonly ILogger<ComprehensiveHealthReportResponseWriter> _logger;
        private readonly RuntimeConfigProvider _runtimeConfigProvider;
        private readonly HealthCheckHelper _healthCheckHelper;
        private readonly IFusionCache _cache;
        private const string CACHE_KEY = "HealthCheckResponse";

        public ComprehensiveHealthReportResponseWriter(
            ILogger<ComprehensiveHealthReportResponseWriter> logger,
            RuntimeConfigProvider runtimeConfigProvider,
            HealthCheckHelper healthCheckHelper,
            IFusionCache cache)
        {
            _logger = logger;
            _runtimeConfigProvider = runtimeConfigProvider;
            _healthCheckHelper = healthCheckHelper;
            _cache = cache;
        }

        /* {
        Sample Config JSON updated with Health Properties:
        "runtime" : {
            "health" : {
                "enabled": true, (default: true)
                "cache-ttl": 5, (optional default: 5)
                "max-dop": 5, (optional default: 1)
                "roles": ["anonymous", "authenticated"] (optional default: *)
            }
        },            
        {
        "data-source" : {
            "health" : {
                "enabled": true, (default: true),
                "threshold-ms": 100 (optional default: 10000)
            }
        },
        {
        "<entity-name>": {
            "health": {
                "enabled": true, (default: true)
                "first": 1 (optional default: 1),
                "threshold-ms": 100 (optional default: 10000)
            }
        } */
        /// <summary>
        /// Function provided to the health check middleware to write the response.
        /// </summary>
        /// <param name="context">HttpContext for writing the response.</param>
        /// <returns>Writes the http response to the http context.</returns>
        public async Task WriteResponse(HttpContext context)
        {
            RuntimeConfig config = _runtimeConfigProvider.GetConfig();

            // Global comprehensive Health Check Enabled
            if (config.IsHealthEnabled)
            {
                _healthCheckHelper.StoreIncomingRoleHeader(context);
                if (!_healthCheckHelper.IsUserAllowedToAccessHealthCheck(context, config.IsDevelopmentMode(), config.AllowedRolesForHealth))
                {
                    _logger.LogError("Comprehensive Health Check Report is not allowed: 403 Forbidden due to insufficient permissions.");
                    context.Response.StatusCode = StatusCodes.Status403Forbidden;
                    await context.Response.CompleteAsync();
                    return;
                }

<<<<<<< HEAD
                ComprehensiveHealthCheckReport dabHealthCheckReport = await _healthCheckHelper.GetHealthCheckResponse(config);
                string response = JsonSerializer.Serialize(dabHealthCheckReport, options: new JsonSerializerOptions { WriteIndented = true, DefaultIgnoreCondition = System.Text.Json.Serialization.JsonIgnoreCondition.WhenWritingNull });
                _logger.LogTrace($"Health check response writer writing status as: {dabHealthCheckReport.Status}");
                await context.Response.WriteAsync(response);
                return;
=======
                string? response;
                // Check if the cache is enabled 
                if (config.CacheTtlSecondsForHealthReport > 0)
                {
                    try
                    {
                        response = await _cache.GetOrSetAsync<string?>(
                            key: CACHE_KEY,
                            async (FusionCacheFactoryExecutionContext<string?> ctx, CancellationToken ct) =>
                            {
                                string? response = await ExecuteHealthCheck(context, config).ConfigureAwait(false);
                                ctx.Options.SetDuration(TimeSpan.FromSeconds(config.CacheTtlSecondsForHealthReport));
                                return response;
                            });

                        _logger.LogTrace($"Health check response is fetched from cache with key: {CACHE_KEY} and TTL: {config.CacheTtlSecondsForHealthReport} seconds.");
                    }
                    catch (Exception ex)
                    {
                        response = null; // Set response to null in case of an error
                        _logger.LogError($"Error in caching health check response: {ex.Message}");
                    }

                    // Ensure cachedResponse is not null before calling WriteAsync
                    if (response != null)
                    {
                        // Return the cached or newly generated response
                        await context.Response.WriteAsync(response);
                    }
                    else
                    {
                        // Handle the case where cachedResponse is still null
                        _logger.LogError("Error: The health check response is null.");
                        context.Response.StatusCode = 500; // Internal Server Error
                        await context.Response.WriteAsync("Failed to generate health check response.");
                    }
                }
                else
                {
                    response = await ExecuteHealthCheck(context, config).ConfigureAwait(false);
                    // Return the newly generated response
                    await context.Response.WriteAsync(response);
                }
>>>>>>> 1161c914
            }
            else
            {
                _logger.LogError("Comprehensive Health Check Report Not Found: 404 Not Found.");
                context.Response.StatusCode = StatusCodes.Status404NotFound;
                await context.Response.CompleteAsync();
<<<<<<< HEAD
                return;
=======
>>>>>>> 1161c914
            }

            return;
        }

        private async Task<string> ExecuteHealthCheck(HttpContext context, RuntimeConfig config)
        {
            ComprehensiveHealthCheckReport dabHealthCheckReport = await _healthCheckHelper.GetHealthCheckResponse(context, config);
            string response = JsonSerializer.Serialize(dabHealthCheckReport, options: new JsonSerializerOptions { WriteIndented = true, DefaultIgnoreCondition = System.Text.Json.Serialization.JsonIgnoreCondition.WhenWritingNull });
            _logger.LogTrace($"Health check response writer writing status as: {dabHealthCheckReport.Status}");

            return response;
        }
    }
}<|MERGE_RESOLUTION|>--- conflicted
+++ resolved
@@ -85,13 +85,6 @@
                     return;
                 }
 
-<<<<<<< HEAD
-                ComprehensiveHealthCheckReport dabHealthCheckReport = await _healthCheckHelper.GetHealthCheckResponse(config);
-                string response = JsonSerializer.Serialize(dabHealthCheckReport, options: new JsonSerializerOptions { WriteIndented = true, DefaultIgnoreCondition = System.Text.Json.Serialization.JsonIgnoreCondition.WhenWritingNull });
-                _logger.LogTrace($"Health check response writer writing status as: {dabHealthCheckReport.Status}");
-                await context.Response.WriteAsync(response);
-                return;
-=======
                 string? response;
                 // Check if the cache is enabled 
                 if (config.CacheTtlSecondsForHealthReport > 0)
@@ -135,17 +128,12 @@
                     // Return the newly generated response
                     await context.Response.WriteAsync(response);
                 }
->>>>>>> 1161c914
             }
             else
             {
                 _logger.LogError("Comprehensive Health Check Report Not Found: 404 Not Found.");
                 context.Response.StatusCode = StatusCodes.Status404NotFound;
                 await context.Response.CompleteAsync();
-<<<<<<< HEAD
-                return;
-=======
->>>>>>> 1161c914
             }
 
             return;
