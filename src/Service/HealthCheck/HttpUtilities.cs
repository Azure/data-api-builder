// Copyright (c) Microsoft Corporation.
// Licensed under the MIT License.

using System;
using System.Collections.Generic;
using System.Linq;
using System.Net.Http;
using System.Net.Http.Headers;
using System.Text;
using Azure.DataApiBuilder.Config.DatabasePrimitives;
using Azure.DataApiBuilder.Config.ObjectModel;
using Azure.DataApiBuilder.Core.Authorization;
using Azure.DataApiBuilder.Core.Configurations;
using Azure.DataApiBuilder.Core.Services;
using Azure.DataApiBuilder.Core.Services.MetadataProviders;
using Microsoft.AspNetCore.Http;
using Microsoft.Data.SqlClient;
using Microsoft.Extensions.Logging;

namespace Azure.DataApiBuilder.Service.HealthCheck
{
    /// <summary>
    /// HttpUtilities creates and executes the HTTP requests for HealthEndpoint.
    /// </summary>
    public class HttpUtilities
    {
        private readonly ILogger? _logger;
        private string _apiRoute;
        private IMetadataProviderFactory _metadataProviderFactory;
        private RuntimeConfigProvider _runtimeConfigProvider;

        /// <summary>
        /// HttpUtility constructor.
        /// </summary>
        /// <param name="logger">Logger</param>
        /// <param name="metadataProviderFactory">MetadataProviderFactory</param>
        /// <param name="runtimeConfigProvider">RuntimeConfigProvider</param>
        public HttpUtilities(
            ILogger<HttpUtilities>? logger,
            IMetadataProviderFactory metadataProviderFactory,
            RuntimeConfigProvider runtimeConfigProvider)
        {
            _logger = logger;
            _apiRoute = string.Empty;
            _metadataProviderFactory = metadataProviderFactory;
            _runtimeConfigProvider = runtimeConfigProvider;
        }

        /// <summary>
        /// Fetches the Http Base URI from the Context information to execute the REST and GraphQL queries.
        /// </summary>
        /// <param name="httpContext">HttpContext</param>
        public void ConfigureApiRoute(HttpContext httpContext)
        {
            if (httpContext == null || httpContext.Request == null)
            {
                throw new ArgumentNullException(nameof(httpContext));
            }

            // Extract base URL: scheme + host + port (if present)
            _apiRoute = $"{httpContext.Request.Scheme}://{httpContext.Request.Host}";
        }

        // Executes the DB query by establishing a connection to the DB.
        public string? ExecuteDbQuery(string query, string connectionString)
        {
            string? errorMessage = null;
            // Execute the query on DB and return the response time.
            using (SqlConnection connection = new(connectionString))
            {
                try
                {
                    SqlCommand command = new(query, connection);
                    connection.Open();
                    SqlDataReader reader = command.ExecuteReader();
                    LogTrace("The health check query for datasource executed successfully.");
                    reader.Close();
                }
                catch (Exception ex)
                {
                    LogTrace($"An exception occurred while executing the health check query: {ex.Message}");
                    errorMessage = ex.Message;
                }
            }

            return errorMessage;
        }

        // Executes the REST query by sending a GET request to the API.
        public string? ExecuteRestQuery(string restUriSuffix, string entityName, int first, string _incomingRoleHeader, string _incomingRoleToken)
        {
            string? errorMessage = null;
            try
            {
                // Base URL of the API that handles SQL operations
                string apiRoute = Utilities.GetServiceRoute(_apiRoute, restUriSuffix);
                if (apiRoute == string.Empty)
                {
                    LogTrace("The API route is not available, hence HealthEndpoint is not available.");
                    return errorMessage;
                }

                // Create an instance of HttpClient
                using (HttpClient client = CreateClient(apiRoute))
                {
                    // Send a GET request to the API
                    apiRoute = $"{apiRoute}{Utilities.CreateHttpRestQuery(entityName, first)}";
                    HttpRequestMessage message = new(method: HttpMethod.Get, requestUri: apiRoute);
                    if (string.IsNullOrEmpty(_incomingRoleToken) && string.IsNullOrEmpty(_incomingRoleHeader))
                    {
                        message.Headers.Add(AuthenticationOptions.CLIENT_PRINCIPAL_HEADER, _incomingRoleToken);
                        message.Headers.Add(AuthorizationResolver.CLIENT_ROLE_HEADER, _incomingRoleHeader);
                    }

                    HttpResponseMessage response = client.SendAsync(message).Result;
                    if (response.IsSuccessStatusCode)
                    {
                        LogTrace($"The REST HealthEndpoint query executed successfully with code {response.IsSuccessStatusCode}.");
                    }
                    else
                    {
                        errorMessage = $"The HealthEndpoint REST query failed with code: {response.StatusCode}.";
                    }
                }

                return errorMessage;
            }
            catch (Exception ex)
            {
                LogTrace($"An exception occurred while executing the health check rest query: {ex.Message}");
                return ex.Message;
            }
        }

        // Executes the GraphQL query by sending a POST request to the API.
        // Internally calls the metadata provider to fetch the column names to create the graphql payload.
        public string? ExecuteGraphQLQuery(string graphqlUriSuffix, string entityName, Entity entity, string _incomingRoleHeader, string _incomingRoleToken)
        {
            string? errorMessage = null;
            // Base URL of the API that handles SQL operations
            string apiRoute = Utilities.GetServiceRoute(_apiRoute, graphqlUriSuffix);
            if (apiRoute == string.Empty)
            {
                LogTrace("The API route is not available, hence HealthEndpoint is not available.");
                return errorMessage;
            }

            try
            {
                string dataSourceName = _runtimeConfigProvider.GetConfig().GetDataSourceNameFromEntityName(entityName);

                // Fetch Column Names from Metadata Provider
                ISqlMetadataProvider sqlMetadataProvider = _metadataProviderFactory.GetMetadataProvider(dataSourceName);
                DatabaseObject dbObject = sqlMetadataProvider.EntityToDatabaseObject[entityName];
                List<string> columnNames = dbObject.SourceDefinition.Columns.Keys.ToList();
                string databaseObjectName = entity.Source.Object;

                // In case any primitive column names are present, execute the query
                if (columnNames.Any())
                {
                    using (HttpClient client = CreateClient(apiRoute))
                    {
                        string jsonPayload = Utilities.CreateHttpGraphQLQuery(databaseObjectName, columnNames, entity.EntityFirst);
                        HttpContent content = new StringContent(jsonPayload, Encoding.UTF8, Utilities.JSON_CONTENT_TYPE);
<<<<<<< HEAD

                        HttpRequestMessage message = new(method: HttpMethod.Post, requestUri: ApiRoute)
                        {
                            Content = content
                        };

                        if (string.IsNullOrEmpty(_incomingRoleToken) && string.IsNullOrEmpty(_incomingRoleHeader))
                        {
                            message.Headers.Add(AuthenticationOptions.CLIENT_PRINCIPAL_HEADER, _incomingRoleToken);
                            message.Headers.Add(AuthorizationResolver.CLIENT_ROLE_HEADER, _incomingRoleHeader);
                        }

                        HttpResponseMessage response = client.SendAsync(message).Result;

=======
                        HttpResponseMessage response = client.PostAsync(apiRoute, content).Result;
>>>>>>> 7b79233a
                        if (response.IsSuccessStatusCode)
                        {
                            LogTrace("The GraphQL HealthEndpoint query executed successfully.");
                        }
                        else
                        {
                            errorMessage = $"The HealthEndpoint GraphQL query failed with code: {response.StatusCode}.";
                        }
                    }
                }

                return errorMessage;
            }
            catch (Exception ex)
            {
                LogTrace($"An exception occurred while executing the Graphql health check query: {ex.Message}");
                return ex.Message;
            }
        }

        /// <summary>
        /// Creates a <see cref="HttpClient" /> for processing HTTP requests/responses with the test server.
        /// </summary>
        public HttpClient CreateClient(string apiRoute)
        {
            return new HttpClient()
            {
                // Set the base URL for the client
                BaseAddress = new Uri(apiRoute),
                DefaultRequestHeaders =
                {
                    Accept = { new MediaTypeWithQualityHeaderValue(Utilities.JSON_CONTENT_TYPE) }
                },
                Timeout = TimeSpan.FromSeconds(200),
            };
        }

        // <summary>
        /// Logs a trace message if a logger is present and the logger is enabled for trace events.
        /// </summary>
        /// <param name="message">Message to emit.</param>
        private void LogTrace(string message)
        {
            if (_logger is not null && _logger.IsEnabled(LogLevel.Trace))
            {
                _logger.LogTrace(message);
            }
            else
            {
                Console.WriteLine(message);
            }
        }
    }
}<|MERGE_RESOLUTION|>--- conflicted
+++ resolved
@@ -162,9 +162,8 @@
                     {
                         string jsonPayload = Utilities.CreateHttpGraphQLQuery(databaseObjectName, columnNames, entity.EntityFirst);
                         HttpContent content = new StringContent(jsonPayload, Encoding.UTF8, Utilities.JSON_CONTENT_TYPE);
-<<<<<<< HEAD
-
-                        HttpRequestMessage message = new(method: HttpMethod.Post, requestUri: ApiRoute)
+
+                        HttpRequestMessage message = new(method: HttpMethod.Post, requestUri: apiRoute)
                         {
                             Content = content
                         };
@@ -177,9 +176,6 @@
 
                         HttpResponseMessage response = client.SendAsync(message).Result;
 
-=======
-                        HttpResponseMessage response = client.PostAsync(apiRoute, content).Result;
->>>>>>> 7b79233a
                         if (response.IsSuccessStatusCode)
                         {
                             LogTrace("The GraphQL HealthEndpoint query executed successfully.");
