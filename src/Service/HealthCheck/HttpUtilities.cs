--- conflicted
+++ resolved
@@ -237,7 +237,6 @@
             };
         }
 
-<<<<<<< HEAD
         private static bool IsValidOutboundUri(string uri)
         {
             if (!Uri.TryCreate(uri, UriKind.Absolute, out Uri? parsedUri))
@@ -264,7 +263,8 @@
             }
 
             return true;
-=======
+        }
+        
         // Updates the entity key name to camel case for the health check report.
         public static string LowerFirstLetter(string input)
         {
@@ -275,7 +275,6 @@
             }
 
             return char.ToLower(input[0]) + input.Substring(1);
->>>>>>> c9e732e9
         }
 
         // <summary>
