// Copyright (c) Microsoft Corporation.
// Licensed under the MIT License.

using System;
using System.Collections.Generic;
using System.Linq;
using System.Net.Http;
using System.Text;
using System.Threading.Tasks;
using Azure.DataApiBuilder.Config.DatabasePrimitives;
using Azure.DataApiBuilder.Config.ObjectModel;
using Azure.DataApiBuilder.Core.Authorization;
using Azure.DataApiBuilder.Core.Configurations;
using Azure.DataApiBuilder.Core.Services;
using Azure.DataApiBuilder.Core.Services.MetadataProviders;
using Azure.DataApiBuilder.Service.GraphQLBuilder;
using Microsoft.Data.SqlClient;
using Microsoft.Extensions.Logging;

namespace Azure.DataApiBuilder.Service.HealthCheck
{
    /// <summary>
    /// HttpUtilities creates and executes the HTTP requests for HealthEndpoint.
    /// </summary>
    public class HttpUtilities
    {
        private readonly ILogger<HttpUtilities> _logger;
        private HttpClient _httpClient;
        private IMetadataProviderFactory _metadataProviderFactory;
        private RuntimeConfigProvider _runtimeConfigProvider;

        /// <summary>
        /// HttpUtility constructor.
        /// </summary>
        /// <param name="logger">Logger</param>
        /// <param name="metadataProviderFactory">MetadataProviderFactory</param>
        /// <param name="runtimeConfigProvider">RuntimeConfigProvider</param>
        /// <param name="httpClientFactory">HttpClientFactory</param>
        public HttpUtilities(
            ILogger<HttpUtilities> logger,
            IMetadataProviderFactory metadataProviderFactory,
            RuntimeConfigProvider runtimeConfigProvider,
            IHttpClientFactory httpClientFactory)
        {
            _logger = logger;
            _metadataProviderFactory = metadataProviderFactory;
            _runtimeConfigProvider = runtimeConfigProvider;
            _httpClient = httpClientFactory.CreateClient("ContextConfiguredHealthCheckClient");
        }

        // Executes the DB query by establishing a connection to the DB.
        public string? ExecuteDbQuery(string query, string connectionString)
        {
            string? errorMessage = null;
            // Execute the query on DB and return the response time.
            using (SqlConnection connection = new(connectionString))
            {
                try
                {
                    SqlCommand command = new(query, connection);
                    connection.Open();
                    SqlDataReader reader = command.ExecuteReader();
                    LogTrace("The health check query for datasource executed successfully.");
                    reader.Close();
                }
                catch (Exception ex)
                {
                    LogTrace($"An exception occurred while executing the health check query: {ex.Message}");
                    errorMessage = ex.Message;
                }
            }

            return errorMessage;
        }

        // Executes the REST query by sending a GET request to the API.
        public async Task<string?> ExecuteRestQuery(string restUriSuffix, string entityName, int first, string incomingRoleHeader, string incomingRoleToken)
        {
            string? errorMessage = null;
            try
            {
                // Base URL of the API that handles SQL operations
                string apiRoute = $"{restUriSuffix}{Utilities.CreateHttpRestQuery(entityName, first)}";
                if (string.IsNullOrEmpty(apiRoute))
                {
                    LogTrace("The API route is not available, hence HealthEndpoint is not available.");
                    return errorMessage;
                }

<<<<<<< HEAD
                HttpRequestMessage message = new(method: HttpMethod.Get, requestUri: apiRoute);
                if (!string.IsNullOrEmpty(incomingRoleToken))
=======
                if (!Program.CheckSanityOfUrl(apiRoute))
                {
                    LogTrace("Blocked outbound request due to invalid or unsafe URI.");
                    return "Blocked outbound request due to invalid or unsafe URI.";
                }

                // Create an instance of HttpClient
                using (HttpClient client = CreateClient(apiRoute))
>>>>>>> db54a66a
                {
                    message.Headers.Add(AuthenticationOptions.CLIENT_PRINCIPAL_HEADER, incomingRoleToken);
                }

                if (!string.IsNullOrEmpty(incomingRoleHeader))
                {
                    message.Headers.Add(AuthorizationResolver.CLIENT_ROLE_HEADER, incomingRoleHeader);
                }

                HttpResponseMessage response = await _httpClient.SendAsync(message);
                if (response.IsSuccessStatusCode)
                {
                    LogTrace($"The REST HealthEndpoint query executed successfully with code {response.IsSuccessStatusCode}.");
                }
                else
                {
                    errorMessage = $"The REST HealthEndpoint query failed with code: {response.StatusCode}.";
                }

                return errorMessage;
            }
            catch (Exception ex)
            {
                LogTrace($"An exception occurred while executing the health check REST query: {ex.Message}");
                return ex.Message;
            }
        }

        // Executes the GraphQL query by sending a POST request to the API.
        // Internally calls the metadata provider to fetch the column names to create the graphql payload.
        public string? ExecuteGraphQLQuery(string graphqlUriSuffix, string entityName, Entity entity, string incomingRoleHeader, string incomingRoleToken)
        {
            string? errorMessage = null;

            if (!Program.CheckSanityOfUrl(apiRoute))
            {
                LogTrace("Blocked outbound request due to invalid or unsafe URI.");
                return "Blocked outbound request due to invalid or unsafe URI.";
            }

            try
            {
                string dataSourceName = _runtimeConfigProvider.GetConfig().GetDataSourceNameFromEntityName(entityName);

                // Fetch Column Names from Metadata Provider
                ISqlMetadataProvider sqlMetadataProvider = _metadataProviderFactory.GetMetadataProvider(dataSourceName);
                DatabaseObject dbObject = sqlMetadataProvider.GetDatabaseObjectByKey(entityName);
                List<string> columnNames = dbObject.SourceDefinition.Columns.Keys.ToList();

                // In case of GraphQL API, use the plural value specified in [entity.graphql.type.plural].
                // Further, we need to camel case this plural value to match the GraphQL object name.                  
                string graphqlObjectName = GraphQLNaming.GenerateListQueryName(entityName, entity);

                // In case any primitive column names are present, execute the query
                if (columnNames.Any())
                {
                    string jsonPayload = Utilities.CreateHttpGraphQLQuery(graphqlObjectName, columnNames, entity.EntityFirst);
                    HttpContent content = new StringContent(jsonPayload, Encoding.UTF8, Utilities.JSON_CONTENT_TYPE);

                    HttpRequestMessage message = new(method: HttpMethod.Post, requestUri: graphqlUriSuffix)
                    {
                        Content = content
                    };

                    if (!string.IsNullOrEmpty(incomingRoleToken))
                    {
                        message.Headers.Add(AuthenticationOptions.CLIENT_PRINCIPAL_HEADER, incomingRoleToken);
                    }

                    if (!string.IsNullOrEmpty(incomingRoleHeader))
                    {
                        message.Headers.Add(AuthorizationResolver.CLIENT_ROLE_HEADER, incomingRoleHeader);
                    }

                    HttpResponseMessage response = _httpClient.SendAsync(message).Result;

                    if (response.IsSuccessStatusCode)
                    {
                        LogTrace("The GraphQL HealthEndpoint query executed successfully.");
                    }
                    else
                    {
                        errorMessage = $"The GraphQL HealthEndpoint query failed with code: {response.StatusCode}.";
                    }
                }

                return errorMessage;
            }
            catch (Exception ex)
            {
                LogTrace($"An exception occurred while executing the GraphQL health check query: {ex.Message}");
                return ex.Message;
            }
        }

        // <summary>
        /// Logs a trace message if a logger is present and the logger is enabled for trace events.
        /// </summary>
        /// <param name="message">Message to emit.</param>
        private void LogTrace(string message)
        {
            _logger.LogTrace(message);
        }
    }
}<|MERGE_RESOLUTION|>--- conflicted
+++ resolved
@@ -87,19 +87,14 @@
                     return errorMessage;
                 }
 
-<<<<<<< HEAD
+                if (!Program.CheckSanityOfUrl(apiRoute))
+                {
+                    LogTrace("Blocked outbound request due to invalid or unsafe URI.");
+                    return "Blocked outbound request due to invalid or unsafe URI.";
+                }
+
                 HttpRequestMessage message = new(method: HttpMethod.Get, requestUri: apiRoute);
                 if (!string.IsNullOrEmpty(incomingRoleToken))
-=======
-                if (!Program.CheckSanityOfUrl(apiRoute))
-                {
-                    LogTrace("Blocked outbound request due to invalid or unsafe URI.");
-                    return "Blocked outbound request due to invalid or unsafe URI.";
-                }
-
-                // Create an instance of HttpClient
-                using (HttpClient client = CreateClient(apiRoute))
->>>>>>> db54a66a
                 {
                     message.Headers.Add(AuthenticationOptions.CLIENT_PRINCIPAL_HEADER, incomingRoleToken);
                 }
