// Copyright (c) Microsoft Corporation.
// Licensed under the MIT License.

using System;
using System.Collections.Generic;
using System.Linq;
using System.Net.Http;
using System.Net.Http.Headers;
using System.Text;
using System.Threading.Tasks;
using Azure.DataApiBuilder.Config.DatabasePrimitives;
using Azure.DataApiBuilder.Config.ObjectModel;
using Azure.DataApiBuilder.Core.Authorization;
using Azure.DataApiBuilder.Core.Configurations;
using Azure.DataApiBuilder.Core.Services;
using Azure.DataApiBuilder.Core.Services.MetadataProviders;
using Humanizer;
using Microsoft.AspNetCore.Http;
using Microsoft.Data.SqlClient;
using Microsoft.Extensions.Logging;

namespace Azure.DataApiBuilder.Service.HealthCheck
{
    /// <summary>
    /// HttpUtilities creates and executes the HTTP requests for HealthEndpoint.
    /// </summary>
    public class HttpUtilities
    {
        private readonly ILogger<HttpUtilities> _logger;
        private string _apiRoute;
        private IMetadataProviderFactory _metadataProviderFactory;
        private RuntimeConfigProvider _runtimeConfigProvider;

        /// <summary>
        /// HttpUtility constructor.
        /// </summary>
        /// <param name="logger">Logger</param>
        /// <param name="metadataProviderFactory">MetadataProviderFactory</param>
        /// <param name="runtimeConfigProvider">RuntimeConfigProvider</param>
        public HttpUtilities(
            ILogger<HttpUtilities> logger,
            IMetadataProviderFactory metadataProviderFactory,
            RuntimeConfigProvider runtimeConfigProvider)
        {
            _logger = logger;
            _apiRoute = string.Empty;
            _metadataProviderFactory = metadataProviderFactory;
            _runtimeConfigProvider = runtimeConfigProvider;
        }

        /// <summary>
        /// Fetches the Http Base URI from the Context information to execute the REST and GraphQL queries.
        /// </summary>
        /// <param name="httpContext">HttpContext</param>
        public void ConfigureApiRoute(HttpContext httpContext)
        {
            if (httpContext == null || httpContext.Request == null)
            {
                throw new ArgumentNullException(nameof(httpContext));
            }

            // Extract base URL: scheme + host + port (if present)
            _apiRoute = $"{httpContext.Request.Scheme}://{httpContext.Request.Host}";
        }

        // Executes the DB query by establishing a connection to the DB.
        public async Task<string?> ExecuteDbQuery(string query, string connectionString)
        {
            string? errorMessage = null;
            // Execute the query on DB and return the response time.
            using (SqlConnection connection = new(connectionString))
            {
                try
                {
                    SqlCommand command = new(query, connection);
                    connection.Open();
                    SqlDataReader reader = await command.ExecuteReaderAsync();
                    _logger.LogTrace("The health check query for datasource executed successfully.");
                    reader.Close();
                }
                catch (Exception ex)
                {
                    _logger.LogError($"An exception occurred while executing the health check query: {ex.Message}");
                    errorMessage = ex.Message;
                }
            }

            return errorMessage;
        }

        // Executes the REST query by sending a GET request to the API.
        public async Task<string?> ExecuteRestQuery(string restUriSuffix, string entityName, int first, string incomingRoleHeader, string incomingRoleToken)
        {
            string? errorMessage = null;
            try
            {
                // Base URL of the API that handles SQL operations
                string apiRoute = Utilities.GetServiceRoute(_apiRoute, restUriSuffix);
                if (string.IsNullOrEmpty(apiRoute))
                {
                    _logger.LogError("The API route is not available, hence HealthEndpoint is not available.");
                    return errorMessage;
                }

                // Create an instance of HttpClient
                using (HttpClient client = CreateClient(apiRoute))
                {
                    // Send a GET request to the API
                    apiRoute = $"{apiRoute}{Utilities.CreateHttpRestQuery(entityName, first)}";
                    HttpRequestMessage message = new(method: HttpMethod.Get, requestUri: apiRoute);
                    if (!string.IsNullOrEmpty(incomingRoleToken))
                    {
                        message.Headers.Add(AuthenticationOptions.CLIENT_PRINCIPAL_HEADER, incomingRoleToken);
                    }

                    if (!string.IsNullOrEmpty(incomingRoleHeader))
                    {
                        message.Headers.Add(AuthorizationResolver.CLIENT_ROLE_HEADER, incomingRoleHeader);
                    }

                    HttpResponseMessage response = await client.SendAsync(message);
                    if (response.IsSuccessStatusCode)
                    {
                        _logger.LogTrace($"The REST HealthEndpoint query executed successfully with code {response.IsSuccessStatusCode}.");
                    }
                    else
                    {
                        errorMessage = $"The REST HealthEndpoint query failed with code: {response.StatusCode}.";
                    }
                }

                return errorMessage;
            }
            catch (Exception ex)
            {
                _logger.LogError($"An exception occurred while executing the health check REST query: {ex.Message}");
                return ex.Message;
            }
        }

        // Executes the GraphQL query by sending a POST request to the API.
        // Internally calls the metadata provider to fetch the column names to create the graphql payload.
        public async Task<string?> ExecuteGraphQLQuery(string graphqlUriSuffix, string entityName, Entity entity, string incomingRoleHeader, string incomingRoleToken)
        {
            string? errorMessage = null;
            // Base URL of the API that handles SQL operations
            string apiRoute = Utilities.GetServiceRoute(_apiRoute, graphqlUriSuffix);
            if (string.IsNullOrEmpty(apiRoute))
            {
                _logger.LogError("The API route is not available, hence HealthEndpoint is not available.");
                return errorMessage;
            }

            try
            {
                string dataSourceName = _runtimeConfigProvider.GetConfig().GetDataSourceNameFromEntityName(entityName);

                // Fetch Column Names from Metadata Provider
                ISqlMetadataProvider sqlMetadataProvider = _metadataProviderFactory.GetMetadataProvider(dataSourceName);
                DatabaseObject dbObject = sqlMetadataProvider.EntityToDatabaseObject[entityName];
                List<string> columnNames = dbObject.SourceDefinition.Columns.Keys.ToList();

                // In case of GraphQL API, use the plural value specified in [entity.graphql.type.plural].
                // Further, we need to camel case this plural value to match the GraphQL object name.                  
                string graphqlObjectName = LowerFirstLetter(entity.GraphQL.Plural.Pascalize());

                // In case any primitive column names are present, execute the query
                if (columnNames.Any())
                {
                    using (HttpClient client = CreateClient(apiRoute))
                    {
                        string jsonPayload = Utilities.CreateHttpGraphQLQuery(graphqlObjectName, columnNames, entity.EntityFirst);
                        HttpContent content = new StringContent(jsonPayload, Encoding.UTF8, Utilities.JSON_CONTENT_TYPE);

                        HttpRequestMessage message = new(method: HttpMethod.Post, requestUri: apiRoute)
                        {
                            Content = content
                        };

                        if (!string.IsNullOrEmpty(incomingRoleToken))
                        {
                            message.Headers.Add(AuthenticationOptions.CLIENT_PRINCIPAL_HEADER, incomingRoleToken);
                        }

                        if (!string.IsNullOrEmpty(incomingRoleHeader))
                        {
                            message.Headers.Add(AuthorizationResolver.CLIENT_ROLE_HEADER, incomingRoleHeader);
                        }

                        HttpResponseMessage response = await client.SendAsync(message);

                        if (response.IsSuccessStatusCode)
                        {
                            _logger.LogTrace("The GraphQL HealthEndpoint query executed successfully.");
                        }
                        else
                        {
                            errorMessage = $"The GraphQL HealthEndpoint query failed with code: {response.StatusCode}.";
                        }
                    }
                }

                return errorMessage;
            }
            catch (Exception ex)
            {
                _logger.LogError($"An exception occurred while executing the GraphQL health check query: {ex.Message}");
                return ex.Message;
            }
        }

        /// <summary>
        /// Creates a <see cref="HttpClient" /> for processing HTTP requests/responses with the test server.
        /// </summary>
        public HttpClient CreateClient(string apiRoute)
        {
            return new HttpClient()
            {
                // Set the base URL for the client
                BaseAddress = new Uri(apiRoute),
                DefaultRequestHeaders =
                {
                    Accept = { new MediaTypeWithQualityHeaderValue(Utilities.JSON_CONTENT_TYPE) }
                },
                Timeout = TimeSpan.FromSeconds(200),
            };
        }
<<<<<<< HEAD
=======

        // Updates the entity key name to camel case for the health check report.
        public static string LowerFirstLetter(string input)
        {
            if (string.IsNullOrEmpty(input) || char.IsLower(input[0]))
            {
                // If the input is null or empty, or if the first character is already lowercase, return the input as is.
                return input;
            }

            return char.ToLower(input[0]) + input.Substring(1);
        }

        // <summary>
        /// Logs a trace message if a logger is present and the logger is enabled for trace events.
        /// </summary>
        /// <param name="message">Message to emit.</param>
        private void LogTrace(string message)
        {
            _logger.LogTrace(message);
        }
>>>>>>> c9e732e9
    }
}<|MERGE_RESOLUTION|>--- conflicted
+++ resolved
@@ -225,8 +225,6 @@
                 Timeout = TimeSpan.FromSeconds(200),
             };
         }
-<<<<<<< HEAD
-=======
 
         // Updates the entity key name to camel case for the health check report.
         public static string LowerFirstLetter(string input)
@@ -248,6 +246,5 @@
         {
             _logger.LogTrace(message);
         }
->>>>>>> c9e732e9
     }
 }