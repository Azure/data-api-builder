--- conflicted
+++ resolved
@@ -104,26 +104,14 @@
                     message.Headers.Add(AuthorizationResolver.CLIENT_ROLE_HEADER, incomingRoleHeader);
                 }
 
-<<<<<<< HEAD
                 HttpResponseMessage response = await _httpClient.SendAsync(message);
                 if (response.IsSuccessStatusCode)
                 {
-                    LogTrace($"The REST HealthEndpoint query executed successfully with code {response.IsSuccessStatusCode}.");
+                    _logger.LogTrace($"The REST HealthEndpoint query executed successfully with code {response.IsSuccessStatusCode}.");
                 }
                 else
                 {
                     errorMessage = $"The REST HealthEndpoint query failed with code: {response.StatusCode}.";
-=======
-                    HttpResponseMessage response = await client.SendAsync(message);
-                    if (response.IsSuccessStatusCode)
-                    {
-                        _logger.LogTrace($"The REST HealthEndpoint query executed successfully with code {response.IsSuccessStatusCode}.");
-                    }
-                    else
-                    {
-                        errorMessage = $"The REST HealthEndpoint query failed with code: {response.StatusCode}.";
-                    }
->>>>>>> 1161c914
                 }
 
                 return errorMessage;
@@ -140,16 +128,6 @@
         public async Task<string?> ExecuteGraphQLQuery(string graphqlUriSuffix, string entityName, Entity entity, string incomingRoleHeader, string incomingRoleToken)
         {
             string? errorMessage = null;
-<<<<<<< HEAD
-=======
-            // Base URL of the API that handles SQL operations
-            string apiRoute = Utilities.GetServiceRoute(_apiRoute, graphqlUriSuffix);
-            if (string.IsNullOrEmpty(apiRoute))
-            {
-                _logger.LogError("The API route is not available, hence HealthEndpoint is not available.");
-                return errorMessage;
-            }
->>>>>>> 1161c914
 
             if (!Program.CheckSanityOfUrl($"{_httpClient.BaseAddress}{graphqlUriSuffix}"))
             {
@@ -191,28 +169,15 @@
                         message.Headers.Add(AuthorizationResolver.CLIENT_ROLE_HEADER, incomingRoleHeader);
                     }
 
-<<<<<<< HEAD
                     HttpResponseMessage response = await _httpClient.SendAsync(message);
 
                     if (response.IsSuccessStatusCode)
                     {
-                        LogTrace("The GraphQL HealthEndpoint query executed successfully.");
+                        _logger.LogTrace("The GraphQL HealthEndpoint query executed successfully.");
                     }
                     else
                     {
                         errorMessage = $"The GraphQL HealthEndpoint query failed with code: {response.StatusCode}.";
-=======
-                        HttpResponseMessage response = await client.SendAsync(message);
-
-                        if (response.IsSuccessStatusCode)
-                        {
-                            _logger.LogTrace("The GraphQL HealthEndpoint query executed successfully.");
-                        }
-                        else
-                        {
-                            errorMessage = $"The GraphQL HealthEndpoint query failed with code: {response.StatusCode}.";
-                        }
->>>>>>> 1161c914
                     }
                 }
 
@@ -224,44 +189,5 @@
                 return ex.Message;
             }
         }
-
-<<<<<<< HEAD
-        // <summary>
-        /// Logs a trace message if a logger is present and the logger is enabled for trace events.
-        /// </summary>
-        /// <param name="message">Message to emit.</param>
-        private void LogTrace(string message)
-        {
-            _logger.LogTrace(message);
-=======
-        /// <summary>
-        /// Creates a <see cref="HttpClient" /> for processing HTTP requests/responses with the test server.
-        /// </summary>
-        public HttpClient CreateClient(string apiRoute)
-        {
-            return new HttpClient()
-            {
-                // Set the base URL for the client
-                BaseAddress = new Uri(apiRoute),
-                DefaultRequestHeaders =
-                {
-                    Accept = { new MediaTypeWithQualityHeaderValue(Utilities.JSON_CONTENT_TYPE) }
-                },
-                Timeout = TimeSpan.FromSeconds(200),
-            };
-        }
-
-        // Updates the entity key name to camel case for the health check report.
-        public static string LowerFirstLetter(string input)
-        {
-            if (string.IsNullOrEmpty(input) || char.IsLower(input[0]))
-            {
-                // If the input is null or empty, or if the first character is already lowercase, return the input as is.
-                return input;
-            }
-
-            return char.ToLower(input[0]) + input.Substring(1);
->>>>>>> 1161c914
-        }
     }
 }