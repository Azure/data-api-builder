--- conflicted
+++ resolved
@@ -88,11 +88,7 @@
         }
 
         // Executes the REST query by sending a GET request to the API.
-<<<<<<< HEAD
         public async Task<string?> ExecuteRestQuery(string restUriSuffix, string entityName, int first, string incomingRoleHeader, string incomingRoleToken)
-=======
-        public string? ExecuteRestQuery(string restUriSuffix, string entityName, int first, string incomingRoleHeader, string incomingRoleToken)
->>>>>>> ebbe9898
         {
             string? errorMessage = null;
             try
@@ -111,34 +107,20 @@
                     // Send a GET request to the API
                     apiRoute = $"{apiRoute}{Utilities.CreateHttpRestQuery(entityName, first)}";
                     HttpRequestMessage message = new(method: HttpMethod.Get, requestUri: apiRoute);
-<<<<<<< HEAD
-                    if (!(string.IsNullOrEmpty(incomingRoleToken) && string.IsNullOrEmpty(incomingRoleHeader)))
+                    if (!string.IsNullOrEmpty(incomingRoleToken))
                     {
                         message.Headers.Add(AuthenticationOptions.CLIENT_PRINCIPAL_HEADER, incomingRoleToken);
+                    }
+
+                    if (!string.IsNullOrEmpty(incomingRoleHeader))
+                    {
                         message.Headers.Add(AuthorizationResolver.CLIENT_ROLE_HEADER, incomingRoleHeader);
                     }
 
-                    HttpResponseMessage response = await client.SendAsync(message).ConfigureAwait(false);
-=======
-                    if (!string.IsNullOrEmpty(incomingRoleToken))
-                    {
-                        message.Headers.Add(AuthenticationOptions.CLIENT_PRINCIPAL_HEADER, incomingRoleToken);
-                    }
-
-                    if (!string.IsNullOrEmpty(incomingRoleHeader))
-                    {
-                        message.Headers.Add(AuthorizationResolver.CLIENT_ROLE_HEADER, incomingRoleHeader);
-                    }
-
                     HttpResponseMessage response = client.SendAsync(message).Result;
->>>>>>> ebbe9898
                     if (response.IsSuccessStatusCode)
                     {
                         _logger.LogTrace($"The REST HealthEndpoint query executed successfully with code {response.IsSuccessStatusCode}.");
-                    }
-                    else
-                    {
-                        errorMessage = $"The REST HealthEndpoint query failed with code: {response.StatusCode}.";
                     }
                     else
                     {
@@ -157,11 +139,7 @@
 
         // Executes the GraphQL query by sending a POST request to the API.
         // Internally calls the metadata provider to fetch the column names to create the graphql payload.
-<<<<<<< HEAD
         public async Task<string?> ExecuteGraphQLQuery(string graphqlUriSuffix, string entityName, Entity entity, string incomingRoleHeader, string incomingRoleToken)
-=======
-        public string? ExecuteGraphQLQuery(string graphqlUriSuffix, string entityName, Entity entity, string incomingRoleHeader, string incomingRoleToken)
->>>>>>> ebbe9898
         {
             string? errorMessage = null;
             // Base URL of the API that handles SQL operations
@@ -195,35 +173,21 @@
                             Content = content
                         };
 
-<<<<<<< HEAD
-                        if (!(string.IsNullOrEmpty(incomingRoleToken) && string.IsNullOrEmpty(incomingRoleHeader)))
+                        if (!string.IsNullOrEmpty(incomingRoleToken))
                         {
                             message.Headers.Add(AuthenticationOptions.CLIENT_PRINCIPAL_HEADER, incomingRoleToken);
+                        }
+
+                        if (!string.IsNullOrEmpty(incomingRoleHeader))
+                        {
                             message.Headers.Add(AuthorizationResolver.CLIENT_ROLE_HEADER, incomingRoleHeader);
                         }
 
-                        HttpResponseMessage response = await client.SendAsync(message).ConfigureAwait(false);
-=======
-                        if (!string.IsNullOrEmpty(incomingRoleToken))
-                        {
-                            message.Headers.Add(AuthenticationOptions.CLIENT_PRINCIPAL_HEADER, incomingRoleToken);
-                        }
-
-                        if (!string.IsNullOrEmpty(incomingRoleHeader))
-                        {
-                            message.Headers.Add(AuthorizationResolver.CLIENT_ROLE_HEADER, incomingRoleHeader);
-                        }
-
                         HttpResponseMessage response = client.SendAsync(message).Result;
->>>>>>> ebbe9898
 
                         if (response.IsSuccessStatusCode)
                         {
                             _logger.LogTrace("The GraphQL HealthEndpoint query executed successfully.");
-                        }
-                        else
-                        {
-                            errorMessage = $"The GraphQL HealthEndpoint query failed with code: {response.StatusCode}.";
                         }
                         else
                         {
