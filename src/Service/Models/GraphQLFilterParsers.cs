using System;
using System.Collections.Generic;
using System.Linq;
using System.Net;
using Azure.DataApiBuilder.Config;
<<<<<<< HEAD
using Azure.DataApiBuilder.Service.Exceptions;
using Azure.DataApiBuilder.Service.GraphQLBuilder.Directives;
=======
>>>>>>> b7374551
using Azure.DataApiBuilder.Service.Resolvers;
using Azure.DataApiBuilder.Service.Services;
using HotChocolate.Language;
using HotChocolate.Resolvers;
using HotChocolate.Types;

namespace Azure.DataApiBuilder.Service.Models
{
    /// <summary>
    /// Contains methods to parse a GQL filter parameter
    /// </summary>
    public class GQLFilterParser
    {
        public static readonly string NullStringValue = "NULL";

        private readonly ISqlMetadataProvider _metadataProvider;

        /// <summary>
        /// Constructor for the filter parser.
        /// </summary>
        /// <param name="metadataProvider">The metadata provider of the respective database.</param>
        public GQLFilterParser(ISqlMetadataProvider metadataProvider)
        {
            _metadataProvider = metadataProvider;
        }

        /// <summary>
        /// Parse a predicate for a *FilterInput input type
        /// </summary>
        /// <param name="ctx">The GraphQL context, used to get the query variables</param>
        /// <param name="filterArgumentSchema">An IInputField object which describes the schema of the filter argument</param>
        /// <param name="fields">The fields in the *FilterInput being processed</param>
        /// <param name="queryStructure">The query structure for the entity being filtered providing
        /// the source alias of the underlying *FilterInput being processed,
        /// source definition of the table/view of the underlying *FilterInput being processed,
        /// and the function that parametrizes literals before they are written in string predicate operands.</param>
        public Predicate Parse(
            IMiddlewareContext ctx,
            IInputField filterArgumentSchema,
            List<ObjectFieldNode> fields,
            BaseQueryStructure queryStructure)
        {
            string schemaName = queryStructure.DatabaseObject.SchemaName;
            string sourceName = queryStructure.DatabaseObject.Name;
            string sourceAlias = queryStructure.SourceAlias;
            SourceDefinition sourceDefinition = queryStructure.GetUnderlyingSourceDefinition();

            InputObjectType filterArgumentObject = ResolverMiddleware.InputObjectTypeFromIInputField(filterArgumentSchema);

            List<PredicateOperand> predicates = new();
            foreach (ObjectFieldNode field in fields)
            {
                object? fieldValue = ResolverMiddleware.ExtractValueFromIValueNode(
                    value: field.Value,
                    argumentSchema: filterArgumentObject.Fields[field.Name.Value],
                    variables: ctx.Variables);

                if (fieldValue is null)
                {
                    continue;
                }

                string name = field.Name.ToString();

                bool fieldIsAnd = string.Equals(name, $"{PredicateOperation.AND}", StringComparison.OrdinalIgnoreCase);
                bool fieldIsOr = string.Equals(name, $"{PredicateOperation.OR}", StringComparison.OrdinalIgnoreCase);

                InputObjectType filterInputObjectType = ResolverMiddleware.InputObjectTypeFromIInputField(filterArgumentObject.Fields[name]);
                if (fieldIsAnd || fieldIsOr)
                {
                    PredicateOperation op = fieldIsAnd ? PredicateOperation.AND : PredicateOperation.OR;

                    List<IValueNode> otherPredicates = (List<IValueNode>)fieldValue;
                    predicates.Push(new PredicateOperand(ParseAndOr(
                        ctx,
                        argumentSchema: filterArgumentObject.Fields[name],
                        filterArgumentSchema: filterArgumentSchema,
                        otherPredicates,
                        queryStructure,
                        op)));
                }
                else
                {
                    List<ObjectFieldNode> subfields = (List<ObjectFieldNode>)fieldValue;

                    if (!IsScalarType(filterInputObjectType.Name))
                    {
<<<<<<< HEAD
                        // For SQL i.e. when there are primary keys on the source, we need to perform a join
                        // between the parent entity being filtered and the related entity representing the
                        // non-scalar filter input.
                        if (sourceDefinition.PrimaryKey.Count != 0)
                        {
                            InputField filterField = filterArgumentObject.Fields[name];

                            string? targetGraphQLTypeNameForFilter = RelationshipDirectiveType.Target(filterField);

                            if (targetGraphQLTypeNameForFilter is null)
                            {
                                throw new DataApiBuilderException(
                                    message: "The GraphQL schema is missing the relationship directive on input field.",
                                    statusCode: HttpStatusCode.InternalServerError,
                                    subStatusCode: DataApiBuilderException.SubStatusCodes.UnexpectedError);
                            }

                            string nestedFilterEntityName = _metadataProvider.GetEntityName(targetGraphQLTypeNameForFilter);
                            DatabaseObject databaseObjectForNestedFilter =
                                _metadataProvider.GetDatabaseObjectForGraphQLType(targetGraphQLTypeNameForFilter);

                            List<Predicate> predicatesForExistsQuery = new();

                            // Create an SqlExistsQueryStructure as the predicate operand of Exists predicate
                            // This query structure has no order by, no limit and selects 1
                            // its predicates are obtained from recursively parsing the nested filter
                            // and an additional predicate to reflect the join between main query and this exists subquery.
                            SqlExistsQueryStructure existsQuery = new(
                                ctx,
                                _metadataProvider,
                                queryStructure.AuthorizationResolver,
                                this,
                                predicatesForExistsQuery,
                                nestedFilterEntityName,
                                queryStructure.Counter);

                            // Recursively parse and obtain the predicates for the Exists clause subquery
                            Predicate existsQueryFilterPredicate = Parse(ctx,
                                    filterField,
                                    subfields,
                                    existsQuery);
                            predicatesForExistsQuery.Push(existsQueryFilterPredicate);

                            // Add JoinPredicates to the subquery query structure so a predicate connecting
                            // the outer table is added to the where clause of subquery
                            existsQuery.AddJoinPredicatesForRelatedEntity(
                                queryStructure.EntityName,
                                queryStructure.SourceAlias,
                                existsQuery);

                            // The right operand is the SqlExistsQueryStructure.
                            PredicateOperand right = new(existsQuery);

                            // Create a new unary Exists Predicate chain it with rest of the existing predicates.
                            Predicate existsPredicate = new(left: null, PredicateOperation.EXISTS, right);

                            predicates.Push(new PredicateOperand(existsPredicate));
                            foreach ((string key, object? value) in existsQuery.Parameters)
                            {
                                queryStructure.Parameters.Add(key, value);
                            }
                        }
                        else
                        {
                            queryStructure.DatabaseObject.Name = sourceName + "." + name;
                            queryStructure.SourceAlias = sourceName + "." + name;
                            predicates.Push(new PredicateOperand(Parse(ctx,
                                filterArgumentObject.Fields[name],
                                subfields,
                                queryStructure)));
                        }
=======
                        queryStructure.DatabaseObject.Name = sourceName + "." + name;
                        queryStructure.SourceAlias = sourceAlias + "." + name;
                        predicates.Push(new PredicateOperand(Parse(ctx,
                            filterArgumentObject.Fields[name],
                            subfields,
                            queryStructure)));
                        queryStructure.DatabaseObject.Name = sourceName;
                        queryStructure.SourceAlias = sourceAlias;
>>>>>>> b7374551
                    }
                    else
                    {
                        predicates.Push(
                            new PredicateOperand(
                                ParseScalarType(
                                    ctx,
                                    argumentSchema: filterArgumentObject.Fields[name],
                                    name,
                                    subfields,
                                    schemaName,
                                    sourceName,
                                    sourceAlias,
                                    queryStructure.MakeParamWithValue)));
                    }
                }
            }

            return MakeChainPredicate(predicates, PredicateOperation.AND);
        }

        static bool IsScalarType(string name)
        {
            return new string[] { "StringFilterInput", "IntFilterInput", "BoolFilterInput", "IdFilterInput" }.Contains(name);
        }

        /// <summary>
        /// Calls the appropriate scalar type filter parser based on the type of
        /// the fields
        /// </summary>
        /// <param name="ctx">The GraphQL context, used to get the query variables</param>
        /// <param name="argumentSchema">An IInputField object which describes the schema of the scalar input argument (e.g. IntFilterInput)</param>
        /// <param name="name">The name of the field</param>
        /// <param name="fields">The subfields of the scalar field</param>
        /// <param name="schemaName">The db schema name to which the table belongs</param>
        /// <param name="tableName">The name of the table underlying the *FilterInput being processed</param>
        /// <param name="tableAlias">The alias of the table underlying the *FilterInput being processed</param>
        /// <param name="processLiterals">Parametrizes literals before they are written in string predicate operands</param>
        private static Predicate ParseScalarType(
            IMiddlewareContext ctx,
            IInputField argumentSchema,
            string name,
            List<ObjectFieldNode> fields,
            string schemaName,
            string tableName,
            string tableAlias,
            Func<object, string> processLiterals)
        {
            Column column = new(schemaName, tableName, columnName: name, tableAlias);

            return FieldFilterParser.Parse(ctx, argumentSchema, column, fields, processLiterals);
        }

        /// <summary>
        /// Parse the list of *FilterInput objects passed in and/or fields into a single predicate
        /// </summary>
        /// <returns>
        /// The predicate representation of the and/or.
        /// If and/or is passed as empty, a predicate representing 1 != 1 is returned
        /// </returns>
        /// <param name="ctx">The GraphQL context, used to get the query variables</param>
        /// <param name="argumentSchema">An IInputField object which describes the and/or filter input argument</param>
        /// <param name="filterArgumentSchema">An IInputField object which describes the base filter input argument (e.g. BookFilterInput)
        /// to which the and/or belongs </param>
        /// <param name="fields">The subfields of the and/or field</param>
        /// <param name="schemaName">The db schema name to which the table belongs</param>
        /// <param name="tableName">The name of the table underlying the *FilterInput being processed</param>
        /// <param name="tableAlias">The alias of the table underlying the *FilterInput being processed</param>
        /// <param name="sourceDefinition">Definition of the table/view underlying the *FilterInput being processed</param>
        /// <param name="op">The operation (and or or)</param>
        /// <param name="processLiterals">Parametrizes literals before they are written in string predicate operands</param>
        private Predicate ParseAndOr(
            IMiddlewareContext ctx,
            IInputField argumentSchema,
            IInputField filterArgumentSchema,
            List<IValueNode> fields,
            BaseQueryStructure baseQuery,
            PredicateOperation op)
        {
            if (fields.Count == 0)
            {
                return Predicate.MakeFalsePredicate();
            }

            List<PredicateOperand> operands = new();
            foreach (IValueNode field in fields)
            {
                object? fieldValue = ResolverMiddleware.ExtractValueFromIValueNode(
                    value: field,
                    argumentSchema: argumentSchema,
                    ctx.Variables);

                if (fieldValue is null)
                {
                    continue;
                }

                List<ObjectFieldNode> subfields = (List<ObjectFieldNode>)fieldValue;
                operands.Add(new PredicateOperand(
                    Parse(ctx,
                        filterArgumentSchema,
                        subfields,
                        baseQuery)));
            }

            return MakeChainPredicate(operands, op);
        }

        /// <summary>
        /// Merge a list of predicate operands into a single predicate
        /// </summary>
        /// <param name="operands">A list of PredicateOperands to be connected with a PredicateOperation</param>
        /// <param name="op">An operation used to connect the predicate operands</param>
        /// <param name="pos">No need to specify this parameter, it is used to make the method recursive</param>
        /// <param name="addParenthesis">Specify whether the final predicate should be put in parenthesis or not</param>
        public static Predicate MakeChainPredicate(
            List<PredicateOperand> operands,
            PredicateOperation op,
            int pos = 0,
            bool addParenthesis = true)
        {
            if (operands.Count == 0)
            {
                return Predicate.MakeFalsePredicate();
            }

            if (pos == operands.Count - 1)
            {
                return operands[pos].AsPredicate()!;
            }

            return new Predicate(
                operands[pos],
                op,
                new PredicateOperand(MakeChainPredicate(operands, op, pos + 1, false)),
                addParenthesis: addParenthesis && operands.Count > 1
            );
        }
    }

    public static class FieldFilterParser
    {
        /// <summary>
        /// Parse a scalar field into a predicate
        /// </summary>
        /// <param name="ctx">The GraphQL context, used to get the query variables</param>
        /// <param name="argumentSchema">An IInputField object which describes the schema of the scalar input argument (e.g. IntFilterInput)</param>
        /// <param name="column">The table column targeted by the field</param>
        /// <param name="fields">The subfields of the scalar field</param>
        /// <param name="processLiterals">Parametrizes literals before they are written in string predicate operands</param>
        public static Predicate Parse(
            IMiddlewareContext ctx,
            IInputField argumentSchema,
            Column column,
            List<ObjectFieldNode> fields,
            Func<object, string> processLiterals)
        {
            List<PredicateOperand> predicates = new();

            InputObjectType argumentObject = ResolverMiddleware.InputObjectTypeFromIInputField(argumentSchema);
            foreach (ObjectFieldNode field in fields)
            {
                string name = field.Name.ToString();
                object? value = ResolverMiddleware.ExtractValueFromIValueNode(
                    value: field.Value,
                    argumentSchema: argumentObject.Fields[field.Name.Value],
                    variables: ctx.Variables);

                bool processLiteral = true;

                if (value is null)
                {
                    continue;
                }

                PredicateOperation op;
                switch (name)
                {
                    case "eq":
                        op = PredicateOperation.Equal;
                        break;
                    case "neq":
                        op = PredicateOperation.NotEqual;
                        break;
                    case "lt":
                        op = PredicateOperation.LessThan;
                        break;
                    case "gt":
                        op = PredicateOperation.GreaterThan;
                        break;
                    case "lte":
                        op = PredicateOperation.LessThanOrEqual;
                        break;
                    case "gte":
                        op = PredicateOperation.GreaterThanOrEqual;
                        break;
                    case "contains":
                        op = PredicateOperation.LIKE;
                        value = $"%{EscapeLikeString((string)value)}%";
                        break;
                    case "notContains":
                        op = PredicateOperation.NOT_LIKE;
                        value = $"%{EscapeLikeString((string)value)}%";
                        break;
                    case "startsWith":
                        op = PredicateOperation.LIKE;
                        value = $"{EscapeLikeString((string)value)}%";
                        break;
                    case "endsWith":
                        op = PredicateOperation.LIKE;
                        value = $"%{EscapeLikeString((string)value)}";
                        break;
                    case "isNull":
                        processLiteral = false;
                        bool isNull = (bool)value;
                        op = isNull ? PredicateOperation.IS : PredicateOperation.IS_NOT;
                        value = GQLFilterParser.NullStringValue;
                        break;
                    default:
                        throw new NotSupportedException($"Operation {name} on int type not supported.");
                }

                predicates.Push(new PredicateOperand(new Predicate(
                    new PredicateOperand(column),
                    op,
                    new PredicateOperand(processLiteral ? $"@{processLiterals(value)}" : value.ToString()))
                ));
            }

            return GQLFilterParser.MakeChainPredicate(predicates, PredicateOperation.AND);
        }

        private static string EscapeLikeString(string input)
        {
            input = input.Replace(@"\", @"\\");
            input = input.Replace(@"%", @"\%");
            input = input.Replace(@"[", @"\[");
            input = input.Replace(@"]", @"\]");
            input = input.Replace(@"_", @"\_");
            return input;
        }
    }
}<|MERGE_RESOLUTION|>--- conflicted
+++ resolved
@@ -3,11 +3,8 @@
 using System.Linq;
 using System.Net;
 using Azure.DataApiBuilder.Config;
-<<<<<<< HEAD
 using Azure.DataApiBuilder.Service.Exceptions;
 using Azure.DataApiBuilder.Service.GraphQLBuilder.Directives;
-=======
->>>>>>> b7374551
 using Azure.DataApiBuilder.Service.Resolvers;
 using Azure.DataApiBuilder.Service.Services;
 using HotChocolate.Language;
@@ -95,7 +92,6 @@
 
                     if (!IsScalarType(filterInputObjectType.Name))
                     {
-<<<<<<< HEAD
                         // For SQL i.e. when there are primary keys on the source, we need to perform a join
                         // between the parent entity being filtered and the related entity representing the
                         // non-scalar filter input.
@@ -166,17 +162,9 @@
                                 filterArgumentObject.Fields[name],
                                 subfields,
                                 queryStructure)));
+                            queryStructure.DatabaseObject.Name = sourceName;
+                            queryStructure.SourceAlias = sourceAlias;
                         }
-=======
-                        queryStructure.DatabaseObject.Name = sourceName + "." + name;
-                        queryStructure.SourceAlias = sourceAlias + "." + name;
-                        predicates.Push(new PredicateOperand(Parse(ctx,
-                            filterArgumentObject.Fields[name],
-                            subfields,
-                            queryStructure)));
-                        queryStructure.DatabaseObject.Name = sourceName;
-                        queryStructure.SourceAlias = sourceAlias;
->>>>>>> b7374551
                     }
                     else
                     {
