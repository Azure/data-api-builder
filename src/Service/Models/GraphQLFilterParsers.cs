--- conflicted
+++ resolved
@@ -145,11 +145,7 @@
                     // Only perform field (column) authorization when the field is not a relationship field.
                     // Due to the recursive behavior of SqlExistsQueryStructure compilation, the column authorization
                     // check only occurs when access to the column's owner entity is confirmed.
-<<<<<<< HEAD
-                    if (!relationshipField && _metadataProvider.GetDatabaseType() is not DatabaseType.CosmosDB_NoSQL)
-=======
                     if (!relationshipField)
->>>>>>> 4d7ec328
                     {
                         string targetEntity = queryStructure.EntityName;
 
