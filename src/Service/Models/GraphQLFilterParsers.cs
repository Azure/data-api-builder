using System;
using System.Collections.Generic;
using System.Linq;
using Azure.DataApiBuilder.Config;
using Azure.DataApiBuilder.Service.GraphQLBuilder.Directives;
using Azure.DataApiBuilder.Service.Services;
using HotChocolate.Language;
using HotChocolate.Resolvers;
using HotChocolate.Types;

namespace Azure.DataApiBuilder.Service.Models
{
    /// <summary>
    /// Contains methods to parse a GQL filter parameter
    /// </summary>
    public static class GQLFilterParser
    {
        public static readonly string NullStringValue = "NULL";

        /// <summary>
        /// Parse a predicate for a *FilterInput input type
        /// </summary>
        /// <param name="ctx">The GraphQL context, used to get the query variables</param>
        /// <param name="filterArgumentSchema">An IInputField object which describes the schema of the filter argument</param>
        /// <param name="fields">The fields in the *FilterInput being processed</param>
        /// <param name="sourceAlias">The source alias underlyin the *FilterInput being processed</param>
        /// <param name="sourceDefinition">Definition of the table/view underlying the *FilterInput being processed</param>
        /// <param name="processLiterals">Parametrizes literals before they are written in string predicate operands</param>
        public static Predicate Parse(
            IMiddlewareContext ctx,
            IInputField filterArgumentSchema,
            List<ObjectFieldNode> fields,
            string schemaName,
            string sourceName,
            string sourceAlias,
            SourceDefinition sourceDefinition,
            Func<object, string> processLiterals)
        {
            InputObjectType filterArgumentObject = ResolverMiddleware.InputObjectTypeFromIInputField(filterArgumentSchema);

            List<PredicateOperand> predicates = new();
            foreach (ObjectFieldNode field in fields)
            {
                object? fieldValue = ResolverMiddleware.ExtractValueFromIValueNode(
                    value: field.Value,
                    argumentSchema: filterArgumentObject.Fields[field.Name.Value],
                    variables: ctx.Variables);

                if (fieldValue is null)
                {
                    continue;
                }

                string name = field.Name.ToString();

                bool fieldIsAnd = string.Equals(name, $"{PredicateOperation.AND}", StringComparison.OrdinalIgnoreCase);
                bool fieldIsOr = string.Equals(name, $"{PredicateOperation.OR}", StringComparison.OrdinalIgnoreCase);

                InputObjectType filterInputObjectType = ResolverMiddleware.InputObjectTypeFromIInputField(filterArgumentObject.Fields[name]);
                if (fieldIsAnd || fieldIsOr)
                {
                    PredicateOperation op = fieldIsAnd ? PredicateOperation.AND : PredicateOperation.OR;

                    List<IValueNode> otherPredicates = (List<IValueNode>)fieldValue;
                    predicates.Push(new PredicateOperand(ParseAndOr(
                        ctx,
                        argumentSchema: filterArgumentObject.Fields[name],
                        filterArgumentSchema: filterArgumentSchema,
                        otherPredicates,
                        schemaName,
                        sourceName,
                        sourceAlias,
                        sourceDefinition,
                        op,
                        processLiterals)));
                }
                else
                {
                    List<ObjectFieldNode> subfields = (List<ObjectFieldNode>)fieldValue;

                    if (!IsScalarType(filterInputObjectType.Name))
                    {
<<<<<<< HEAD
                        // For SQL,
                        if (sourceDefinition.PrimaryKey.Count != 0)
                        {
                            // if there are primary keys on the source, we need to perform a join
                            // between the source and the non-scalar filter entity.
                            InputField filterField = filterArgumentObject.Fields[name];

                            string? targetEntityForFilter;
                            _ = RelationshipDirectiveType.Target(filterField);

                            /* if (GraphQLUtils.TryExtractGraphQLFieldModelName(_underlyingFieldType.Directives, out string? modelName))
                             {
                                 EntityName = modelName;
                             }

                             DatabaseObject.SchemaName = sqlMetadataProvider.GetSchemaName(EntityName);
                             DatabaseObject.Name = sqlMetadataProvider.GetDatabaseObjectName(EntityName);
                             Predicate predicateOnExists = Parse(
                                 ctx,
                                 argumentSchema: filterArgumentObject.Fields[name],
                                 fields: subfields,
                                 );*/
                            // Recursively parse and obtain the predicates for the Exists clause subquery
                            // Create a SqlQueryStructure as the predicate operand of Exists predicate with no order by, no limit, select 1
                            // - with predicates = the predicate obtained from recursively parsing
                            // Add JoinPredicates to the subquery query structure so a predicate connecting
                            // the outer table is added to the where clause of subquery
                            // make chained predicate using this exists predicate and return.
                            // Handle Exist clause while Building each of the Predicates.
                            // Build the Exists predicate subquery using special Build of SqlQueryStructure

                            // Recursively parse and obtain the predicates for the join subquery to add to the Joins property of type List<SqlJoinStructure>
                            // - with predicates = the predicate obtained from recursively parsing and a predicate relating the two entities
                            // continue with rest of the filters
                            // Handle join clause while Building the original query structure
                        }
                        else
                        {
                            return Parse(ctx,
                                filterArgumentObject.Fields[name],
                                subfields,
                                schemaName, sourceName + "." + name, sourceAlias + "." + name, sourceDefinition, processLiterals);
                        }
=======
                        predicates.Push(new PredicateOperand(Parse(ctx,
                            filterArgumentObject.Fields[name],
                            subfields,
                            schemaName,
                            sourceName + "." + name,
                            sourceAlias + "." + name,
                            sourceDefinition,
                            processLiterals)));
>>>>>>> 1729ac91
                    }
                    else
                    {
                        predicates.Push(new PredicateOperand(ParseScalarType(
                        ctx,
                        argumentSchema: filterArgumentObject.Fields[name],
                        name,
                        subfields,
                        schemaName,
                        sourceName,
                        sourceAlias,
                        processLiterals)));
                    }
                }
            }

            return MakeChainPredicate(predicates, PredicateOperation.AND);
        }

        static bool IsScalarType(string name)
        {
            return new string[] { "StringFilterInput", "IntFilterInput", "BoolFilterInput", "IdFilterInput" }.Contains(name);
        }

        /// <summary>
        /// Calls the appropriate scalar type filter parser based on the type of
        /// the fields
        /// </summary>
        /// <param name="ctx">The GraphQL context, used to get the query variables</param>
        /// <param name="argumentSchema">An IInputField object which describes the schema of the scalar input argument (e.g. IntFilterInput)</param>
        /// <param name="name">The name of the field</param>
        /// <param name="fields">The subfields of the scalar field</param>
        /// <param name="schemaName">The db schema name to which the table belongs</param>
        /// <param name="tableName">The name of the table underlying the *FilterInput being processed</param>
        /// <param name="tableAlias">The alias of the table underlying the *FilterInput being processed</param>
        /// <param name="processLiterals">Parametrizes literals before they are written in string predicate operands</param>
        private static Predicate ParseScalarType(
            IMiddlewareContext ctx,
            IInputField argumentSchema,
            string name,
            List<ObjectFieldNode> fields,
            string schemaName,
            string tableName,
            string tableAlias,
            Func<object, string> processLiterals)
        {
            Column column = new(schemaName, tableName, columnName: name, tableAlias);

            return FieldFilterParser.Parse(ctx, argumentSchema, column, fields, processLiterals);
        }

        /// <summary>
        /// Parse the list of *FilterInput objects passed in and/or fields into a single predicate
        /// </summary>
        /// <returns>
        /// The predicate representation of the and/or.
        /// If and/or is passed as empty, a predicate representing 1 != 1 is returned
        /// </returns>
        /// <param name="ctx">The GraphQL context, used to get the query variables</param>
        /// <param name="argumentSchema">An IInputField object which describes the and/or filter input argument</param>
        /// <param name="filterArgumentSchema">An IInputField object which describes the base filter input argument (e.g. BookFilterInput)
        /// to which the and/or belongs </param>
        /// <param name="fields">The subfields of the and/or field</param>
        /// <param name="schemaName">The db schema name to which the table belongs</param>
        /// <param name="tableName">The name of the table underlying the *FilterInput being processed</param>
        /// <param name="tableAlias">The alias of the table underlying the *FilterInput being processed</param>
        /// <param name="sourceDefinition">Definition of the table/view underlying the *FilterInput being processed</param>
        /// <param name="op">The operation (and or or)</param>
        /// <param name="processLiterals">Parametrizes literals before they are written in string predicate operands</param>
        private static Predicate ParseAndOr(
            IMiddlewareContext ctx,
            IInputField argumentSchema,
            IInputField filterArgumentSchema,
            List<IValueNode> fields,
            string schemaName,
            string tableName,
            string tableAlias,
            SourceDefinition sourceDefinition,
            PredicateOperation op,
            Func<object, string> processLiterals)
        {
            if (fields.Count == 0)
            {
                return Predicate.MakeFalsePredicate();
            }

            List<PredicateOperand> operands = new();
            foreach (IValueNode field in fields)
            {
                object? fieldValue = ResolverMiddleware.ExtractValueFromIValueNode(
                    value: field,
                    argumentSchema: argumentSchema,
                    ctx.Variables);

                if (fieldValue is null)
                {
                    continue;
                }

                List<ObjectFieldNode> subfields = (List<ObjectFieldNode>)fieldValue;
                operands.Add(new PredicateOperand(Parse(ctx, filterArgumentSchema, subfields, schemaName, tableName, tableAlias, sourceDefinition, processLiterals)));
            }

            return MakeChainPredicate(operands, op);
        }

        /// <summary>
        /// Merge a list of predicate operands into a single predicate
        /// </summary>
        /// <param name="operands">A list of PredicateOperands to be connected with a PredicateOperation</param>
        /// <param name="op">An operation used to connect the predicate operands</param>
        /// <param name="pos">No need to specify this parameter, it is used to make the method recursive</param>
        /// <param name="addParenthesis">Specify whether the final predicate should be put in parenthesis or not</param>
        public static Predicate MakeChainPredicate(
            List<PredicateOperand> operands,
            PredicateOperation op,
            int pos = 0,
            bool addParenthesis = true)
        {
            if (operands.Count == 0)
            {
                return Predicate.MakeFalsePredicate();
            }

            if (pos == operands.Count - 1)
            {
                return operands[pos].AsPredicate()!;
            }

            return new Predicate(
                operands[pos],
                op,
                new PredicateOperand(MakeChainPredicate(operands, op, pos + 1, false)),
                addParenthesis: addParenthesis && operands.Count > 1
            );
        }
    }

    public static class FieldFilterParser
    {
        /// <summary>
        /// Parse a scalar field into a predicate
        /// </summary>
        /// <param name="ctx">The GraphQL context, used to get the query variables</param>
        /// <param name="argumentSchema">An IInputField object which describes the schema of the scalar input argument (e.g. IntFilterInput)</param>
        /// <param name="column">The table column targeted by the field</param>
        /// <param name="fields">The subfields of the scalar field</param>
        /// <param name="processLiterals">Parametrizes literals before they are written in string predicate operands</param>
        public static Predicate Parse(
            IMiddlewareContext ctx,
            IInputField argumentSchema,
            Column column,
            List<ObjectFieldNode> fields,
            Func<object, string> processLiterals)
        {
            List<PredicateOperand> predicates = new();

            InputObjectType argumentObject = ResolverMiddleware.InputObjectTypeFromIInputField(argumentSchema);
            foreach (ObjectFieldNode field in fields)
            {
                string name = field.Name.ToString();
                object? value = ResolverMiddleware.ExtractValueFromIValueNode(
                    value: field.Value,
                    argumentSchema: argumentObject.Fields[field.Name.Value],
                    variables: ctx.Variables);

                bool processLiteral = true;

                if (value is null)
                {
                    continue;
                }

                PredicateOperation op;
                switch (name)
                {
                    case "eq":
                        op = PredicateOperation.Equal;
                        break;
                    case "neq":
                        op = PredicateOperation.NotEqual;
                        break;
                    case "lt":
                        op = PredicateOperation.LessThan;
                        break;
                    case "gt":
                        op = PredicateOperation.GreaterThan;
                        break;
                    case "lte":
                        op = PredicateOperation.LessThanOrEqual;
                        break;
                    case "gte":
                        op = PredicateOperation.GreaterThanOrEqual;
                        break;
                    case "contains":
                        op = PredicateOperation.LIKE;
                        value = $"%{EscapeLikeString((string)value)}%";
                        break;
                    case "notContains":
                        op = PredicateOperation.NOT_LIKE;
                        value = $"%{EscapeLikeString((string)value)}%";
                        break;
                    case "startsWith":
                        op = PredicateOperation.LIKE;
                        value = $"{EscapeLikeString((string)value)}%";
                        break;
                    case "endsWith":
                        op = PredicateOperation.LIKE;
                        value = $"%{EscapeLikeString((string)value)}";
                        break;
                    case "isNull":
                        processLiteral = false;
                        bool isNull = (bool)value;
                        op = isNull ? PredicateOperation.IS : PredicateOperation.IS_NOT;
                        value = GQLFilterParser.NullStringValue;
                        break;
                    default:
                        throw new NotSupportedException($"Operation {name} on int type not supported.");
                }

                predicates.Push(new PredicateOperand(new Predicate(
                    new PredicateOperand(column),
                    op,
                    new PredicateOperand(processLiteral ? $"@{processLiterals(value)}" : value.ToString()))
                ));
            }

            return GQLFilterParser.MakeChainPredicate(predicates, PredicateOperation.AND);
        }

        private static string EscapeLikeString(string input)
        {
            input = input.Replace(@"\", @"\\");
            input = input.Replace(@"%", @"\%");
            input = input.Replace(@"[", @"\[");
            input = input.Replace(@"]", @"\]");
            input = input.Replace(@"_", @"\_");
            return input;
        }
    }
}<|MERGE_RESOLUTION|>--- conflicted
+++ resolved
@@ -80,7 +80,6 @@
 
                     if (!IsScalarType(filterInputObjectType.Name))
                     {
-<<<<<<< HEAD
                         // For SQL,
                         if (sourceDefinition.PrimaryKey.Count != 0)
                         {
@@ -119,21 +118,15 @@
                         }
                         else
                         {
-                            return Parse(ctx,
+                            predicates.Push(new PredicateOperand(Parse(ctx,
                                 filterArgumentObject.Fields[name],
                                 subfields,
-                                schemaName, sourceName + "." + name, sourceAlias + "." + name, sourceDefinition, processLiterals);
-                        }
-=======
-                        predicates.Push(new PredicateOperand(Parse(ctx,
-                            filterArgumentObject.Fields[name],
-                            subfields,
-                            schemaName,
-                            sourceName + "." + name,
-                            sourceAlias + "." + name,
-                            sourceDefinition,
-                            processLiterals)));
->>>>>>> 1729ac91
+                                schemaName,
+                                sourceName + "." + name,
+                                sourceAlias + "." + name,
+                                sourceDefinition,
+                                processLiterals)));
+                         }
                     }
                     else
                     {
