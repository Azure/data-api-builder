--- conflicted
+++ resolved
@@ -162,11 +162,7 @@
                     message: "$filter query parameter is not well formed.",
                     statusCode: HttpStatusCode.BadRequest,
                     subStatusCode: DataApiBuilderException.SubStatusCodes.BadRequest,
-<<<<<<< HEAD
-                    exception: e);
-=======
                     innerException: e);
->>>>>>> 8631033b
             }
         }
 
@@ -206,11 +202,7 @@
                         message: "The request body is not in a valid JSON format.",
                         statusCode: HttpStatusCode.BadRequest,
                         subStatusCode: DataApiBuilderException.SubStatusCodes.BadRequest,
-<<<<<<< HEAD
-                        exception: ex);
-=======
                         innerException: ex);
->>>>>>> 8631033b
                 }
             }
             else
