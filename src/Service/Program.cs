--- conflicted
+++ resolved
@@ -166,13 +166,9 @@
                                     config.TelemetryChannel = Startup.CustomTelemetryChannel;
                                 }
                             },
-<<<<<<< HEAD
                             configureApplicationInsightsLoggerOptions: _ => { }
-                        )
-                        .AddFilter<ApplicationInsightsLoggerProvider>(category: string.Empty, logLevel);
-=======
-                            configureApplicationInsightsLoggerOptions: (options) => { }
                         );
+
                         if (logLevelInitializer is null)
                         {
                             builder.AddFilter<ApplicationInsightsLoggerProvider>(category: string.Empty, logLevel);
@@ -181,7 +177,6 @@
                         {
                             builder.AddFilter<ApplicationInsightsLoggerProvider>(category: string.Empty, level => level >= logLevelInitializer.MinLogLevel);
                         }
->>>>>>> 19e322fa
                     }
 
                     if (Startup.OpenTelemetryOptions.Enabled && !string.IsNullOrWhiteSpace(Startup.OpenTelemetryOptions.Endpoint))
@@ -240,14 +235,9 @@
 
         // This is used for testing purposes only. The test web server takes in a
         // IWebHostBuilder, instead of a IHostBuilder.
-<<<<<<< HEAD
-        public static IWebHostBuilder CreateWebHostFromInMemoryUpdateableConfBuilder(string[] args) =>
-            WebHost.CreateDefaultBuilder(args).UseStartup<Startup>();
-=======
         public static IWebHostBuilder CreateWebHostFromInMemoryUpdatableConfBuilder(string[] args) =>
             WebHost.CreateDefaultBuilder(args)
             .UseStartup<Startup>();
->>>>>>> 19e322fa
 
         /// <summary>
         /// Adds the various configuration providers.
