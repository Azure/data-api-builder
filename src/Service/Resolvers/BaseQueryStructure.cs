using System.Collections.Generic;
using Azure.DataApiBuilder.Auth;
using Azure.DataApiBuilder.Config;
using Azure.DataApiBuilder.Service.GraphQLBuilder;
using Azure.DataApiBuilder.Service.GraphQLBuilder.Queries;
using Azure.DataApiBuilder.Service.Models;
using Azure.DataApiBuilder.Service.Services;
using HotChocolate.Language;
using HotChocolate.Types;

namespace Azure.DataApiBuilder.Service.Resolvers
{
    public class BaseQueryStructure
    {
        /// <summary>
<<<<<<< HEAD
        /// The Entity associated with this query.
=======
        /// The Entity name associated with this query as appears in the config file.
>>>>>>> b7374551
        /// </summary>
        public string EntityName { get; protected set; }

        /// <summary>
<<<<<<< HEAD
        /// The alias of the main entity to be queried.
        /// </summary>
        public virtual string SourceAlias { get; set; }

=======
        /// The alias of the entity as used in the generated query.
        /// </summary>
        public string SourceAlias { get; set; }

        /// <summary>
        /// The metadata provider of the respective database.
        /// </summary>
>>>>>>> b7374551
        protected ISqlMetadataProvider MetadataProvider { get; }

        /// <summary>
        /// The DatabaseObject associated with the entity, represents the
        /// databse object to be queried.
        /// </summary>
        public DatabaseObject DatabaseObject { get; protected set; } = null!;

        /// <summary>
        /// The columns which the query selects
        /// </summary>
        public List<LabelledColumn> Columns { get; }

        /// <summary>
        /// Counter.Next() can be used to get a unique integer within this
        /// query, which can be used to create unique aliases, parameters or
        /// other identifiers.
        /// </summary>
        public IncrementingInteger Counter { get; }

        /// <summary>
        /// Parameters values required to execute the query.
        /// </summary>
        public Dictionary<string, object?> Parameters { get; set; }

        /// <summary>
        /// Predicates that should filter the result set of the query.
        /// </summary>
        public List<Predicate> Predicates { get; }

        /// <summary>
        /// Used for parsing graphql filter arguments.
        /// </summary>
        public GQLFilterParser GraphQLFilterParser { get; protected set; }

        /// <summary>
<<<<<<< HEAD
        /// Authorization Resolver used within SqlQueryStructure to get and apply
        /// authorization policies to requests.
        /// </summary>
        public IAuthorizationResolver AuthorizationResolver { get; }
=======
        /// Authorization Resolver used to get and apply
        /// authorization policies to requests.
        /// </summary>
        protected IAuthorizationResolver AuthorizationResolver { get; }
>>>>>>> b7374551

        public BaseQueryStructure(
            ISqlMetadataProvider metadataProvider,
            IAuthorizationResolver authorizationResolver,
            GQLFilterParser gQLFilterParser,
            List<Predicate>? predicates = null,
            string entityName = "",
            IncrementingInteger? counter = null)
        {
            Columns = new();
<<<<<<< HEAD
=======
            Predicates = predicates ?? new();
>>>>>>> b7374551
            Parameters = new();
            Predicates = predicates ?? new();
            Counter = counter ?? new IncrementingInteger();
            MetadataProvider = metadataProvider;
            GraphQLFilterParser = gQLFilterParser;
            AuthorizationResolver = authorizationResolver;

            // Default the alias to the empty string since this base construtor
            // is called for requests other than Find operations. We only use
            // SourceAlias for Find, so we leave empty here and then populate
            // in the Find specific contructor.
            SourceAlias = string.Empty;

            if (!string.IsNullOrEmpty(entityName))
            {
                EntityName = entityName;
                DatabaseObject = MetadataProvider.EntityToDatabaseObject[entityName];
            }
            else
            {
                EntityName = string.Empty;
<<<<<<< HEAD
                // This is the cosmos db metadata scenario
                // where the table name is the Source Alias i.e. container alias
                DatabaseObject = new DatabaseTable(string.Empty, SourceAlias);
=======
                DatabaseObject =
                    new DatabaseTable(schemaName: string.Empty, tableName: string.Empty);
>>>>>>> b7374551
            }
        }

        /// <summary>
        ///  Add parameter to Parameters and return the name associated with it
        /// </summary>
        /// <param name="value">Value to be assigned to parameter, which can be null for nullable columns.</param>
        public string MakeParamWithValue(object? value)
        {
            string paramName = $"param{Counter.Next()}";
            Parameters.Add(paramName, value);
            return paramName;
        }

        /// <summary>
        /// Creates a unique table alias.
        /// </summary>
        public string CreateTableAlias()
        {
            return $"table{Counter.Next()}";
        }

        /// <summary>
        /// Returns the SourceDefinitionDefinition for the entity(table/view) of this query.
        /// </summary>
        public SourceDefinition GetUnderlyingSourceDefinition()
        {
            return MetadataProvider.GetSourceDefinition(EntityName);
        }

        /// <summary>
        /// Extracts the *Connection.items query field from the *Connection query field
        /// </summary>
        /// <returns> The query field or null if **Conneciton.items is not requested in the query</returns>
        internal static FieldNode? ExtractItemsQueryField(FieldNode connectionQueryField)
        {
            FieldNode? itemsField = null;
            foreach (ISelectionNode node in connectionQueryField.SelectionSet!.Selections)
            {
                FieldNode field = (FieldNode)node;
                string fieldName = field.Name.Value;

                if (fieldName == QueryBuilder.PAGINATION_FIELD_NAME)
                {
                    itemsField = field;
                    break;
                }
            }

            return itemsField;
        }

        /// <summary>
        /// Extracts the *Connection.items schema field from the *Connection schema field
        /// </summary>
        internal static IObjectField ExtractItemsSchemaField(IObjectField connectionSchemaField)
        {
            return GraphQLUtils.UnderlyingGraphQLEntityType(connectionSchemaField.Type).Fields[QueryBuilder.PAGINATION_FIELD_NAME];
        }
    }
}<|MERGE_RESOLUTION|>--- conflicted
+++ resolved
@@ -13,29 +13,15 @@
     public class BaseQueryStructure
     {
         /// <summary>
-<<<<<<< HEAD
-        /// The Entity associated with this query.
-=======
         /// The Entity name associated with this query as appears in the config file.
->>>>>>> b7374551
         /// </summary>
         public string EntityName { get; protected set; }
 
         /// <summary>
-<<<<<<< HEAD
-        /// The alias of the main entity to be queried.
+        /// The alias of the entity as used in the generated query.
         /// </summary>
         public virtual string SourceAlias { get; set; }
 
-=======
-        /// The alias of the entity as used in the generated query.
-        /// </summary>
-        public string SourceAlias { get; set; }
-
-        /// <summary>
-        /// The metadata provider of the respective database.
-        /// </summary>
->>>>>>> b7374551
         protected ISqlMetadataProvider MetadataProvider { get; }
 
         /// <summary>
@@ -72,17 +58,10 @@
         public GQLFilterParser GraphQLFilterParser { get; protected set; }
 
         /// <summary>
-<<<<<<< HEAD
         /// Authorization Resolver used within SqlQueryStructure to get and apply
         /// authorization policies to requests.
         /// </summary>
         public IAuthorizationResolver AuthorizationResolver { get; }
-=======
-        /// Authorization Resolver used to get and apply
-        /// authorization policies to requests.
-        /// </summary>
-        protected IAuthorizationResolver AuthorizationResolver { get; }
->>>>>>> b7374551
 
         public BaseQueryStructure(
             ISqlMetadataProvider metadataProvider,
@@ -93,10 +72,6 @@
             IncrementingInteger? counter = null)
         {
             Columns = new();
-<<<<<<< HEAD
-=======
-            Predicates = predicates ?? new();
->>>>>>> b7374551
             Parameters = new();
             Predicates = predicates ?? new();
             Counter = counter ?? new IncrementingInteger();
@@ -118,14 +93,9 @@
             else
             {
                 EntityName = string.Empty;
-<<<<<<< HEAD
-                // This is the cosmos db metadata scenario
-                // where the table name is the Source Alias i.e. container alias
-                DatabaseObject = new DatabaseTable(string.Empty, SourceAlias);
-=======
                 DatabaseObject =
-                    new DatabaseTable(schemaName: string.Empty, tableName: string.Empty);
->>>>>>> b7374551
+                               new DatabaseTable(schemaName: string.Empty,
+                               tableName: string.Empty);
             }
         }
 
