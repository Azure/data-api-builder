--- conflicted
+++ resolved
@@ -113,16 +113,11 @@
             else
             {
                 Columns.AddRange(GenerateQueryColumns(selection.SyntaxNode.SelectionSet!, _context.Document, SourceAlias));
-<<<<<<< HEAD
                 string typeName = GraphQLUtils.TryExtractGraphQLFieldModelName(underlyingType.Directives, out string? modelName) ?
                     modelName :
                     underlyingType.Name;
                 string entityName = MetadataProvider.GetEntityName(typeName);
-
-=======
-                string entityName = MetadataProvider.GetEntityName(underlyingType.Name);
                 EntityName = entityName;
->>>>>>> 02a14866
                 Database = MetadataProvider.GetSchemaName(entityName);
                 Container = MetadataProvider.GetDatabaseObjectName(entityName);
             }
