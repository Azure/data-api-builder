using System;
using System.Collections.Generic;
using System.Data.Common;
using System.Net;
using Azure.DataApiBuilder.Service.Configurations;
using Azure.DataApiBuilder.Service.Exceptions;

namespace Azure.DataApiBuilder.Service.Resolvers
{
    ///<summary>
    /// Parses some db exceptions and converts them to useful exceptions that can be reported
    /// to the user
    ///</summary>
    public abstract class DbExceptionParser
    {
        public const string GENERIC_DB_EXCEPTION_MESSAGE = "While processing your request the database ran into an error.";
        private readonly bool _developerMode;
        protected HashSet<string> BadRequestErrorCodes;

        /*A transient error, also known as a transient fault, has an underlying cause that soon resolves itself.
         * An occasional cause of transient errors can be reconfiguration events. Most of these reconfiguration
         * events finish in less than 60 seconds. During this reconfiguration time span, we might have issues with
         * connecting to your database in SQL Database.*/
        protected HashSet<string>? TransientErrorCodes;
        public DbExceptionParser(RuntimeConfigProvider configProvider, HashSet<string> badRequestErrorCodes)
        {
            _developerMode = configProvider.IsDeveloperMode();
            BadRequestErrorCodes = badRequestErrorCodes;
        }

        /// <summary>
        /// Helper method to parse the exception occurred as a result of executing the request against database
        /// and return our custom exception (with the error message depending on the host mode of operation). 
        /// </summary>
        /// <param name="e">Exception occurred in the database.</param>
        /// <returns>Custom exception to be returned to the user.</returns>
        public Exception Parse(DbException e)
        {
            string message = _developerMode ? e.Message : GENERIC_DB_EXCEPTION_MESSAGE;
            return new DataApiBuilderException(
                message: message,
                statusCode: GetHttpStatusCodeForException(e),
                subStatusCode: DataApiBuilderException.SubStatusCodes.DatabaseOperationFailed,
<<<<<<< HEAD
                exception: e
=======
                innerException: e
>>>>>>> 8631033b
            );
        }

        /// <summary>
        /// Helper method to determine whether an exception thrown by database is to be considered as transient.
        /// Each of the databases has their own way of classifying an exception as transient and hence the method will
        /// be overriden in each of the subclasses.
        /// </summary>
        /// <param name="e">Exception to be classified as transient/non-transient.</param>
        /// <returns></returns>
        public abstract bool IsTransientException(DbException e);

        /// <summary>
        /// Helper method to get the HttpStatusCode for the exception based on the SqlState of the exception.
        /// </summary>
        /// <param name="e">The exception thrown as a result of execution of the request.</param>
        /// <returns>status code to be returned in the response.</returns>
        public virtual HttpStatusCode GetHttpStatusCodeForException(DbException e)
        {
            return e.SqlState is not null && BadRequestErrorCodes.Contains(e.SqlState) ?
                HttpStatusCode.BadRequest : HttpStatusCode.InternalServerError;
        }
    }
}<|MERGE_RESOLUTION|>--- conflicted
+++ resolved
@@ -41,11 +41,7 @@
                 message: message,
                 statusCode: GetHttpStatusCodeForException(e),
                 subStatusCode: DataApiBuilderException.SubStatusCodes.DatabaseOperationFailed,
-<<<<<<< HEAD
-                exception: e
-=======
                 innerException: e
->>>>>>> 8631033b
             );
         }
 
