--- conflicted
+++ resolved
@@ -53,15 +53,6 @@
         public string BuildForeignKeyInfoQuery(int numberOfParameters, bool developerMode, ILogger logger);
 
         /// <summary>
-<<<<<<< HEAD
-        /// Builds the query to obtain details about the source table,source column etc
-        /// for each column present in a view.
-        /// </summary>
-        /// <param name="numberOfParameters"></param>
-        /// <returns></returns>
-        public string BuildViewColumnsDetailsQuery(int numberOfParameters);
-
-        /// <summary>
         /// Builds the query to obtain details about the result set for stored-procedure
         /// </summary>
         /// <param name="databaseObjectName">Name of stored-procedure</param>
@@ -69,8 +60,6 @@
         public string BuildStoredProcedureResultDetailsQuery(string databaseObjectName);
 
         /// <summary>
-=======
->>>>>>> c4f7ff98
         /// Adds database specific quotes to string identifier
         /// </summary>
         public string QuoteIdentifier(string identifier);
