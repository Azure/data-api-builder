// Copyright (c) Microsoft Corporation.
// Licensed under the MIT License.

using System.Collections.Generic;
using System.Data.Common;
using System.Linq;
using System.Text;
using Azure.DataApiBuilder.Service.Models;
using Microsoft.Data.SqlClient;

namespace Azure.DataApiBuilder.Service.Resolvers
{
    /// <summary>
    /// Class for building MsSql queries.
    /// </summary>
    public class MsSqlQueryBuilder : BaseSqlQueryBuilder, IQueryBuilder
    {
        private const string FOR_JSON_SUFFIX = " FOR JSON PATH, INCLUDE_NULL_VALUES";
        private const string WITHOUT_ARRAY_WRAPPER_SUFFIX = "WITHOUT_ARRAY_WRAPPER";

        // Name of the column which stores the number of records with given PK. Used in Upsert queries.
        public const string COUNT_ROWS_WITH_GIVEN_PK = "cnt_rows_to_update";

        private static DbCommandBuilder _builder = new SqlCommandBuilder();

        /// <inheritdoc />
        public override string QuoteIdentifier(string ident)
        {
            return _builder.QuoteIdentifier(ident);
        }

        /// <inheritdoc />
        public string Build(SqlQueryStructure structure)
        {
            string dataIdent = QuoteIdentifier(SqlQueryStructure.DATA_IDENT);
            string fromSql = $"{QuoteIdentifier(structure.DatabaseObject.SchemaName)}.{QuoteIdentifier(structure.DatabaseObject.Name)} " +
                             $"AS {QuoteIdentifier($"{structure.SourceAlias}")}{Build(structure.Joins)}";

            fromSql += string.Join(
                    "",
                    structure.JoinQueries.Select(
                        x => $" OUTER APPLY ({Build(x.Value)}) AS {QuoteIdentifier(x.Key)}({dataIdent})"));

            string predicates = JoinPredicateStrings(
                                    structure.GetDbPolicyForOperation(Config.Operation.Read),
                                    structure.FilterPredicates,
                                    Build(structure.Predicates),
                                    Build(structure.PaginationMetadata.PaginationPredicate));

            string query = $"SELECT TOP {structure.Limit()} {WrappedColumns(structure)}"
                + $" FROM {fromSql}"
                + $" WHERE {predicates}"
                + $" ORDER BY {Build(structure.OrderByColumns)}";

            query += FOR_JSON_SUFFIX;
            if (!structure.IsListQuery)
            {
                query += "," + WITHOUT_ARRAY_WRAPPER_SUFFIX;
            }

            return query;
        }

        /// <inheritdoc />
        public string Build(SqlInsertStructure structure)
        {
            string predicates = JoinPredicateStrings(structure.GetDbPolicyForOperation(Config.Operation.Create));
            string insertColumns = Build(structure.InsertColumns);
            string insertIntoStatementPrefix = $"INSERT INTO {QuoteIdentifier(structure.DatabaseObject.SchemaName)}.{QuoteIdentifier(structure.DatabaseObject.Name)} ({insertColumns}) " +
                $"OUTPUT {MakeOutputColumns(structure.OutputColumns, OutputQualifier.Inserted)} ";
            string values = predicates.Equals(BASE_PREDICATE) ?
                $"VALUES ({string.Join(", ", structure.Values)});" : $"SELECT {insertColumns} FROM (VALUES({string.Join(", ", structure.Values)})) T({insertColumns}) WHERE {predicates};";
            StringBuilder insertQuery = new(insertIntoStatementPrefix);
            return insertQuery.Append(values).ToString();
        }

        /// <inheritdoc />
        public string Build(SqlUpdateStructure structure)
        {
            string predicates = JoinPredicateStrings(
                                   structure.GetDbPolicyForOperation(Config.Operation.Update),
                                   Build(structure.Predicates));

            return $"UPDATE {QuoteIdentifier(structure.DatabaseObject.SchemaName)}.{QuoteIdentifier(structure.DatabaseObject.Name)} " +
                    $"SET {Build(structure.UpdateOperations, ", ")} " +
                    $"OUTPUT {MakeOutputColumns(structure.OutputColumns, OutputQualifier.Inserted)} " +
                    $"WHERE {predicates};";
        }

        /// <inheritdoc />
        public string Build(SqlDeleteStructure structure)
        {
            string predicates = JoinPredicateStrings(
                       structure.GetDbPolicyForOperation(Config.Operation.Delete),
                       Build(structure.Predicates));

            return $"DELETE FROM {QuoteIdentifier(structure.DatabaseObject.SchemaName)}.{QuoteIdentifier(structure.DatabaseObject.Name)} " +
                    $"WHERE {predicates} ";
        }

        /// <inheritdoc />
        public string Build(SqlExecuteStructure structure)
        {
            return $"EXECUTE {QuoteIdentifier(structure.DatabaseObject.SchemaName)}.{QuoteIdentifier(structure.DatabaseObject.Name)} " +
                $"{BuildProcedureParameterList(structure.ProcedureParameters)}";
        }

        /// <summary>
        /// Avoid redundant check, wrap the sequence in a transaction,
        /// and protect the first table access with appropriate locking.
        /// </summary>
        /// <param name="structure"></param>
        /// <returns>Query generated for the PUT(upsert)/PATCH(upsertIncremental) operation.</returns>
        public string Build(SqlUpsertQueryStructure structure)
        {
            string tableName = $"{QuoteIdentifier(structure.DatabaseObject.SchemaName)}.{QuoteIdentifier(structure.DatabaseObject.Name)}";

            // Predicates by virtue of PK.
            string pkPredicates = JoinPredicateStrings(Build(structure.Predicates));

            // Predicates by virtue of PK + database policy.
            string updatePredicates = JoinPredicateStrings(pkPredicates, structure.GetDbPolicyForOperation(Config.Operation.Update));

            string updateOperations = Build(structure.UpdateOperations, ", ");
            string outputColumns = MakeOutputColumns(structure.OutputColumns, OutputQualifier.Inserted);
            string queryToGetCountOfRecordWithPK = $"SELECT COUNT(*) as {COUNT_ROWS_WITH_GIVEN_PK} FROM {tableName} WHERE {pkPredicates}";

            // Query to initiate transaction and get number of records with given PK.
            string prefixQuery = $"SET TRANSACTION ISOLATION LEVEL SERIALIZABLE;" +
                $"BEGIN TRANSACTION;" +
                $"DECLARE @ROWS_TO_UPDATE int;" +
                $"SET @ROWS_TO_UPDATE = ({queryToGetCountOfRecordWithPK}); " +
                $"{queryToGetCountOfRecordWithPK};";

            // Final query to be executed for the given PUT/PATCH operation.
            StringBuilder upsertQuery = new(prefixQuery);

            // Query to update record (if there exists one for given PK).
            StringBuilder updateQuery = new(
                $"IF @ROWS_TO_UPDATE = 1" +
                $"UPDATE {tableName} WITH(UPDLOCK) " +
                $"SET {updateOperations} " +
                $"OUTPUT {outputColumns} " +
                $"WHERE {updatePredicates};");

            // Append the update query to upsert query.
            upsertQuery.Append(updateQuery);

            if (!structure.IsFallbackToUpdate)
            {
<<<<<<< HEAD
                return $"UPDATE {QuoteIdentifier(structure.DatabaseObject.SchemaName)}.{QuoteIdentifier(structure.DatabaseObject.Name)} " +
                    $"SET {Build(structure.UpdateOperations, ", ")} " +
                    $"OUTPUT {MakeOutputColumns(structure.OutputColumns, OutputQualifier.Inserted)} " +
                    $"WHERE {predicates} " +
                    $"IF @@ROWCOUNT = 0 " +
                    $"INSERT INTO {QuoteIdentifier(structure.DatabaseObject.SchemaName)}.{QuoteIdentifier(structure.DatabaseObject.Name)} ({Build(structure.InsertColumns)}) " +
                    $"OUTPUT {MakeOutputColumns(structure.OutputColumns, OutputQualifier.Inserted)} " +
                    $"VALUES ({string.Join(", ", structure.Values)});";
=======
                // Append the conditional to check if the insert query is to be executed or not.
                // Insert is only attempted when no record exists corresponding to given PK.
                upsertQuery.Append("ELSE ");

                // Columns which are assigned some value in the PUT/PATCH request.
                string insertColumns = Build(structure.InsertColumns);

                // Predicates added by virtue of database policy for create operation.
                string createPredicates = JoinPredicateStrings(structure.GetDbPolicyForOperation(Config.Operation.Create));

                // Query to insert record (if there exists none for given PK).
                StringBuilder insertQuery = new($"INSERT INTO {tableName} ({insertColumns}) OUTPUT {outputColumns}");

                string fetchColumnValuesQuery = BASE_PREDICATE.Equals(createPredicates) ?
                    $"VALUES({string.Join(", ", structure.Values)});" :
                    $"SELECT {insertColumns} FROM (VALUES({string.Join(", ", structure.Values)})) T({insertColumns}) WHERE {createPredicates};";

                // Append the values to be inserted to the insertQuery.
                insertQuery.Append(fetchColumnValuesQuery);

                // Append the insert query to the upsert query.
                upsertQuery.Append(insertQuery.ToString());
>>>>>>> f6c11d8b
            }

            // Commit the transaction.
            upsertQuery.Append("COMMIT TRANSACTION");

            return upsertQuery.ToString();
        }

        /// <summary>
        /// Labels with which columns can be marked in the OUTPUT clause
        /// </summary>
        private enum OutputQualifier { Inserted, Deleted };

        /// <summary>
        /// Adds qualifiers (inserted or deleted) to output columns in OUTPUT clause
        /// and joins them with commas. e.g. for outputcolumns [C1, C2, C3] and output
        /// qualifier Inserted return
        /// Inserted.ColumnName1 AS {Label1}, Inserted.ColumnName2 AS {Label2},
        /// Inserted.ColumnName3 AS {Label3}
        /// </summary>
        private string MakeOutputColumns(List<LabelledColumn> columns, OutputQualifier outputQualifier)
        {
            return string.Join(", ", columns.Select(c => Build(c, outputQualifier)));
        }

        /// <summary>
        /// Build a labelled column as a column and attach
        /// ... AS {Label} to it
        /// </summary>
        private string Build(LabelledColumn column, OutputQualifier outputQualifier)
        {
            return $"{outputQualifier}.{QuoteIdentifier(column.ColumnName)} AS {QuoteIdentifier(column.Label)}";
        }

        /// <summary>
        /// Add a JSON_QUERY wrapper on the column
        /// </summary>
        private string WrapSubqueryColumn(LabelledColumn column, SqlQueryStructure subquery)
        {
            string builtColumn = Build(column as Column);
            if (subquery.IsListQuery)
            {
                return $"JSON_QUERY (COALESCE({builtColumn}, '[]'))";
            }

            return $"JSON_QUERY ({builtColumn})";
        }

        /// <summary>
        /// Build columns and wrap columns which represent join subqueries
        /// </summary>
        private string WrappedColumns(SqlQueryStructure structure)
        {
            return string.Join(", ",
                structure.Columns.Select(
                    c => structure.IsSubqueryColumn(c) ?
                        WrapSubqueryColumn(c, structure.JoinQueries[c.TableAlias!]) + $" AS {QuoteIdentifier(c.Label)}" :
                        Build(c)
            ));
        }

        /// <summary>
        /// Builds the parameter list for the stored procedure execute call
        /// paramKeys are the user-generated procedure parameter names
        /// paramValues are the auto-generated, parameterized values (@param0, @param1..)
        /// </summary>
        private static string BuildProcedureParameterList(Dictionary<string, object> procedureParameters)
        {
            StringBuilder sb = new();
            foreach ((string paramKey, object paramValue) in procedureParameters)
            {
                sb.Append($"@{paramKey} = {paramValue}, ");
            }

            string parameterList = sb.ToString();
            // If at least one parameter added, remove trailing comma and space, else return empty string
            return parameterList.Length > 0 ? parameterList[..^2] : parameterList;
        }

        /// <summary>
        /// Builds the query to fetch result set details of stored-procedure.
        /// result_field_name is the name of the result column.
        /// result_type contains the sql type, i.e char,int,varchar. Using TYPE_NAME method
        /// allows us to get the type without size constraints. example: TYPE_NAME for both
        /// varchar(100) and varchar(max) would be varchar.
        /// is_nullable is a boolean value to know if the result column is nullable or not.
        /// </summary>
        public string BuildStoredProcedureResultDetailsQuery(string databaseObjectName)
        {
            string query = "SELECT " +
                            "name as result_field_name, TYPE_NAME(system_type_id) as result_type, is_nullable " +
                            "FROM " +
                            "sys.dm_exec_describe_first_result_set_for_object (" +
                            $"OBJECT_ID('{databaseObjectName}'), 0) " +
                            "WHERE is_hidden is not NULL AND is_hidden = 0";
            return query;
        }
    }
}<|MERGE_RESOLUTION|>--- conflicted
+++ resolved
@@ -148,16 +148,6 @@
 
             if (!structure.IsFallbackToUpdate)
             {
-<<<<<<< HEAD
-                return $"UPDATE {QuoteIdentifier(structure.DatabaseObject.SchemaName)}.{QuoteIdentifier(structure.DatabaseObject.Name)} " +
-                    $"SET {Build(structure.UpdateOperations, ", ")} " +
-                    $"OUTPUT {MakeOutputColumns(structure.OutputColumns, OutputQualifier.Inserted)} " +
-                    $"WHERE {predicates} " +
-                    $"IF @@ROWCOUNT = 0 " +
-                    $"INSERT INTO {QuoteIdentifier(structure.DatabaseObject.SchemaName)}.{QuoteIdentifier(structure.DatabaseObject.Name)} ({Build(structure.InsertColumns)}) " +
-                    $"OUTPUT {MakeOutputColumns(structure.OutputColumns, OutputQualifier.Inserted)} " +
-                    $"VALUES ({string.Join(", ", structure.Values)});";
-=======
                 // Append the conditional to check if the insert query is to be executed or not.
                 // Insert is only attempted when no record exists corresponding to given PK.
                 upsertQuery.Append("ELSE ");
@@ -180,7 +170,6 @@
 
                 // Append the insert query to the upsert query.
                 upsertQuery.Append(insertQuery.ToString());
->>>>>>> f6c11d8b
             }
 
             // Commit the transaction.
