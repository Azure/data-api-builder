--- conflicted
+++ resolved
@@ -328,20 +328,11 @@
 
             return defaultValue;
         }
-<<<<<<< HEAD
-
-        /// <inheritdoc/>
-        public string BuildViewColumnsDetailsQuery(int numberOfParameters)
-        {
-            throw new NotImplementedException();
-        }
 
         /// <inheritdoc/>
         public string BuildStoredProcedureResultDetailsQuery(string databaseObjectName)
         {
             throw new NotImplementedException();
         }
-=======
->>>>>>> c4f7ff98
     }
 }