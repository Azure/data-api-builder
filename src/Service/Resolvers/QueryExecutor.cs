using System;
using System.Collections.Generic;
using System.Data;
using System.Data.Common;
using System.Net;
using System.Text;
using System.Text.Json;
using System.Text.Json.Nodes;
using System.Threading.Tasks;
using Azure.DataApiBuilder.Config;
using Azure.DataApiBuilder.Service.Configurations;
using Azure.DataApiBuilder.Service.Exceptions;
using Microsoft.Extensions.Logging;
using Polly;
using Polly.Retry;

namespace Azure.DataApiBuilder.Service.Resolvers
{
    /// <summary>
    /// Encapsulates query execution apis.
    /// </summary>
    public class QueryExecutor<TConnection> : IQueryExecutor
        where TConnection : DbConnection, new()
    {
        protected string ConnectionString { get; }
        protected DbExceptionParser DbExceptionParser { get; }
        protected ILogger<QueryExecutor<TConnection>> QueryExecutorLogger { get; }

        // The maximum number of attempts that can be made to execute the query successfully in addition to the first attempt.
        // So to say in case of transient exceptions, the query will be executed (_maxRetryCount + 1) times at max.
        private static int _maxRetryCount = 5;

        private AsyncRetryPolicy _retryPolicy;

        public QueryExecutor(RuntimeConfigProvider runtimeConfigProvider,
                             DbExceptionParser dbExceptionParser,
                             ILogger<QueryExecutor<TConnection>> logger)
        {
            RuntimeConfig runtimeConfig = runtimeConfigProvider.GetRuntimeConfiguration();

            ConnectionString = runtimeConfig.ConnectionString;
            DbExceptionParser = dbExceptionParser;
            QueryExecutorLogger = logger;
            _retryPolicy = Polly.Policy
            .Handle<DbException>(DbExceptionParser.IsTransientException)
            .WaitAndRetryAsync(
                retryCount: _maxRetryCount,
                sleepDurationProvider: (attempt) => TimeSpan.FromSeconds(Math.Pow(2, attempt)),
                onRetry: (exception, backOffTime) =>
                {
                    QueryExecutorLogger.LogError(exception.Message);
                    QueryExecutorLogger.LogError(exception.StackTrace);
                });
        }

        /// <inheritdoc/>
        public async Task<TResult?> ExecuteQueryAsync<TResult>(
            string sqltext,
            IDictionary<string, object?> parameters,
            Func<DbDataReader, List<string>?, Task<TResult?>>? dataReaderHandler,
            List<string>? args = null)
        {
<<<<<<< HEAD
            using TConnection conn = new()
=======
            int retryAttempt = 0;
            TConnection conn = new()
>>>>>>> 875d41d6
            {
                ConnectionString = ConnectionString,
            };
            await SetManagedIdentityAccessTokenIfAnyAsync(conn);

            return await _retryPolicy.ExecuteAsync(async () =>
            {
                retryAttempt++;
                try
                {
                    DbDataReader dbReader = await ExecuteQueryAgainstDbAsync(conn, sqltext, parameters);
                    if (retryAttempt > 1)
                    {
                        // This implies that the request got successfully executed during one of retry attempts.
                        QueryExecutorLogger.LogInformation($"Request executed successfully in {retryAttempt} attempt of" +
                            $"{_maxRetryCount + 1} available attempts.");
                    }

                    return dbReader;
                }
                catch (DbException e)
                {
                    if (DbExceptionParser.IsTransientException((DbException)e) && retryAttempt < _maxRetryCount + 1)
                    {
                        throw e;
                    }
                    else
                    {
                        QueryExecutorLogger.LogError(e.Message);
                        QueryExecutorLogger.LogError(e.StackTrace);

                        // Throw custom DABException
                        throw DbExceptionParser.Parse(e);
                    }
                }
            });
        }

        /// <summary>
        /// Method to execute sql query against the database.
        /// </summary>
        /// <param name="conn">Connection object used to connect to database.</param>
        /// <param name="sqltext">Sql text to be executed.</param>
        /// <param name="parameters">The parameters used to execute the SQL text.</param>
        /// <returns>DbDataReader object for reading the result set.</returns>
        public virtual async Task<DbDataReader> ExecuteQueryAgainstDbAsync(TConnection conn, string sqltext, IDictionary<string, object?> parameters)
        {
            await conn.OpenAsync();
            DbCommand cmd = conn.CreateCommand();
            cmd.CommandText = sqltext;
            cmd.CommandType = CommandType.Text;
            if (parameters != null)
            {
                foreach (KeyValuePair<string, object?> parameterEntry in parameters)
                {
                    DbParameter parameter = cmd.CreateParameter();
                    parameter.ParameterName = "@" + parameterEntry.Key;
                    parameter.Value = parameterEntry.Value ?? DBNull.Value;
                    cmd.Parameters.Add(parameter);
                }
            }

<<<<<<< HEAD
            try
            {
                using DbDataReader dbDataReader = await cmd.ExecuteReaderAsync(CommandBehavior.CloseConnection);
                if (dataReaderHandler is not null && dbDataReader is not null)
                {
                    return await dataReaderHandler(dbDataReader, args);
                }
                else
                {
                    return default(TResult);
                }
            }
            catch (DbException e)
            {
                QueryExecutorLogger.LogError(e.Message);
                QueryExecutorLogger.LogError(e.StackTrace);
                throw DbExceptionParser.Parse(e);
            }
=======
            return await cmd.ExecuteReaderAsync(CommandBehavior.CloseConnection);
>>>>>>> 875d41d6
        }

        /// <inheritdoc />
        public virtual async Task SetManagedIdentityAccessTokenIfAnyAsync(DbConnection conn)
        {
            // no-op in the base class.
            await Task.Yield();
        }

        /// <inheritdoc />
        public async Task<bool> ReadAsync(DbDataReader reader)
        {
            try
            {
                return await reader.ReadAsync();
            }
            catch (DbException e)
            {
                QueryExecutorLogger.LogError(e.Message);
                QueryExecutorLogger.LogError(e.StackTrace);
                throw DbExceptionParser.Parse(e);
            }
        }

        /// <inheritdoc />
        public async Task<Tuple<Dictionary<string, object?>?, Dictionary<string, object>>?>
            ExtractRowFromDbDataReader(DbDataReader dbDataReader, List<string>? args = null)
        {
            Dictionary<string, object?> row = new();

            Dictionary<string, object> propertiesOfResult = GetResultProperties(dbDataReader).Result ?? new();

            if (await ReadAsync(dbDataReader))
            {
                if (dbDataReader.HasRows)
                {
                    DataTable? schemaTable = dbDataReader.GetSchemaTable();

                    if (schemaTable != null)
                    {
                        foreach (DataRow schemaRow in schemaTable.Rows)
                        {
                            string columnName = (string)schemaRow["ColumnName"];

                            if (args is not null && !args.Contains(columnName))
                            {
                                continue;
                            }

                            int colIndex = dbDataReader.GetOrdinal(columnName);
                            if (!dbDataReader.IsDBNull(colIndex))
                            {
                                row.Add(columnName, dbDataReader[columnName]);
                            }
                            else
                            {
                                row.Add(columnName, value: null);
                            }
                        }
                    }
                }
            }

            // no row was read
            if (row.Count == 0)
            {
                return new Tuple<Dictionary<string, object?>?, Dictionary<string, object>>(null, propertiesOfResult);
            }

            return new Tuple<Dictionary<string, object?>?, Dictionary<string, object>>(row, propertiesOfResult);
        }

        /// <inheritdoc />
        /// <Note>The parameter args
        /// is not used but is added to conform to the signature of the db data reader handler
        /// function argument of ExecuteQueryAsync.</Note>
        public async Task<JsonArray?> GetJsonArrayAsync(
            DbDataReader dbDataReader,
            List<string>? args = null)
        {
            Tuple<Dictionary<string, object?>?, Dictionary<string, object>>? resultRowAndProperties;
            JsonArray resultArray = new();

            while ((resultRowAndProperties = await ExtractRowFromDbDataReader(dbDataReader)) is not null &&
                resultRowAndProperties.Item1 is not null)
            {
                JsonElement result =
                    JsonSerializer.Deserialize<JsonElement>(JsonSerializer.Serialize(resultRowAndProperties.Item1));
                resultArray.Add(result);
            }

            return resultArray;
        }

        /// <inheritdoc />
        public async Task<TResult?> GetJsonResultAsync<TResult>(
            DbDataReader dbDataReader,
            List<string>? args = null)
        {
            TResult? jsonResult = default;

            // Parse Results into Json and return
            if (dbDataReader.HasRows)
            {
                // Make sure to get the complete json string in case of large document.
                jsonResult =
                    JsonSerializer.Deserialize<TResult>(
                        await GetJsonStringFromDbReader(dbDataReader));
            }
            else
            {
                QueryExecutorLogger.LogInformation("Did not return enough rows in the JSON result.");
            }

            return jsonResult;
        }

        /// <inheritdoc />
        public async Task<Tuple<Dictionary<string, object?>?, Dictionary<string, object>>?>
            GetMultipleResultIfAnyAsync(DbDataReader dbDataReader, List<string>? args = null)
        {
            Tuple<Dictionary<string, object?>?, Dictionary<string, object>>?
                resultRecordWithProperties = await ExtractRowFromDbDataReader(dbDataReader);

            /// Processes a second result set from DbDataReader if it exists.
            /// In MsSQL upsert:
            /// result set #1: result of the UPDATE operation.
            /// result set #2: result of the INSERT operation.
            if (resultRecordWithProperties is not null && resultRecordWithProperties.Item1 is not null)
            {
                resultRecordWithProperties.Item2.Add(SqlMutationEngine.IS_FIRST_RESULT_SET, true);
                return new Tuple<Dictionary<string, object?>?, Dictionary<string, object>>
                    (resultRecordWithProperties.Item1, resultRecordWithProperties.Item2);
            }
            else if (await dbDataReader.NextResultAsync())
            {
                // Since no first result set exists, we return the second result set.
                return await ExtractRowFromDbDataReader(dbDataReader);
            }
            else
            {
                if (args is not null && args.Count == 2)
                {
                    string prettyPrintPk = args[0];
                    string entityName = args[1];

                    throw new DataApiBuilderException(
                        message: $"Cannot perform INSERT and could not find {entityName} " +
                            $"with primary key {prettyPrintPk} to perform UPDATE on.",
                            statusCode: HttpStatusCode.NotFound,
                            subStatusCode: DataApiBuilderException.SubStatusCodes.EntityNotFound);
                }
            }

            return null;
        }

        /// <inheritdoc />
        public Task<Dictionary<string, object>?>
            GetResultProperties(DbDataReader dbDataReader, List<string>? columnNames = null)
        {
            Dictionary<string, object>? propertiesOfResult = new();
            propertiesOfResult.Add(nameof(dbDataReader.RecordsAffected), dbDataReader.RecordsAffected);
            propertiesOfResult.Add(nameof(dbDataReader.HasRows), dbDataReader.HasRows);
            return Task.FromResult((Dictionary<string, object>?)propertiesOfResult);
        }

        private async Task<string> GetJsonStringFromDbReader(DbDataReader dbDataReader)
        {
            StringBuilder jsonString = new();
            // Even though we only return a single cell, we need this loop for
            // MS SQL. Sadly it splits FOR JSON PATH output across multiple
            // cells if the JSON consists of more than 2033 bytes:
            // Sources:
            // 1. https://docs.microsoft.com/en-us/sql/relational-databases/json/format-query-results-as-json-with-for-json-sql-server?view=sql-server-2017#output-of-the-for-json-clause
            // 2. https://stackoverflow.com/questions/54973536/for-json-path-results-in-ssms-truncated-to-2033-characters/54973676
            // 3. https://docs.microsoft.com/en-us/sql/relational-databases/json/use-for-json-output-in-sql-server-and-in-client-apps-sql-server?view=sql-server-2017#use-for-json-output-in-a-c-client-app
            while (await ReadAsync(dbDataReader))
            {
                jsonString.Append(dbDataReader.GetString(0));
            }

            return jsonString.ToString();
        }
    }
}<|MERGE_RESOLUTION|>--- conflicted
+++ resolved
@@ -60,12 +60,8 @@
             Func<DbDataReader, List<string>?, Task<TResult?>>? dataReaderHandler,
             List<string>? args = null)
         {
-<<<<<<< HEAD
+            int retryAttempt = 0;
             using TConnection conn = new()
-=======
-            int retryAttempt = 0;
-            TConnection conn = new()
->>>>>>> 875d41d6
             {
                 ConnectionString = ConnectionString,
             };
@@ -128,7 +124,6 @@
                 }
             }
 
-<<<<<<< HEAD
             try
             {
                 using DbDataReader dbDataReader = await cmd.ExecuteReaderAsync(CommandBehavior.CloseConnection);
@@ -147,9 +142,6 @@
                 QueryExecutorLogger.LogError(e.StackTrace);
                 throw DbExceptionParser.Parse(e);
             }
-=======
-            return await cmd.ExecuteReaderAsync(CommandBehavior.CloseConnection);
->>>>>>> 875d41d6
         }
 
         /// <inheritdoc />
