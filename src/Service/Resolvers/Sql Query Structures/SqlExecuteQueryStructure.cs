--- conflicted
+++ resolved
@@ -51,11 +51,7 @@
                             message: $"Invalid value supplied for field: {paramKey}",
                             statusCode: HttpStatusCode.BadRequest,
                             subStatusCode: DataApiBuilderException.SubStatusCodes.BadRequest,
-<<<<<<< HEAD
-                            exception: ex);
-=======
                             innerException: ex);
->>>>>>> 8631033b
                     }
                 }
                 else
