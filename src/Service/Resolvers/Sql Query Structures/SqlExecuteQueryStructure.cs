--- conflicted
+++ resolved
@@ -46,7 +46,6 @@
                     // Parameterize, then add referencing parameter to ProcedureParameters dictionary
                     try
                     {
-<<<<<<< HEAD
                         string? parametrizedName = null;
                         if (requestParamValue is not null)
                         {
@@ -59,11 +58,6 @@
                         }
 
                         ProcedureParameters.Add(paramKey, $"@{parametrizedName}");
-=======
-                        string parameterizedName = MakeParamWithValue(requestParamValue is null ? null :
-                            GetParamAsProcedureParameterType(requestParamValue.ToString()!, paramKey));
-                        ProcedureParameters.Add(paramKey, $"{parameterizedName}");
->>>>>>> 2dd7a96f
                     }
                     catch (ArgumentException ex)
                     {
