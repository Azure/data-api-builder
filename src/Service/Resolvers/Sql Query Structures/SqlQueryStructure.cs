// Copyright (c) Microsoft Corporation.
// Licensed under the MIT License.

using System;
using System.Collections.Generic;
using System.Linq;
using System.Net;
using Azure.DataApiBuilder.Auth;
using Azure.DataApiBuilder.Config;
using Azure.DataApiBuilder.Service.Configurations;
using Azure.DataApiBuilder.Service.Exceptions;
using Azure.DataApiBuilder.Service.GraphQLBuilder;
using Azure.DataApiBuilder.Service.GraphQLBuilder.GraphQLTypes;
using Azure.DataApiBuilder.Service.GraphQLBuilder.Queries;
using Azure.DataApiBuilder.Service.Models;
using Azure.DataApiBuilder.Service.Parsers;
using Azure.DataApiBuilder.Service.Services;
using HotChocolate.Language;
using HotChocolate.Resolvers;
using HotChocolate.Types;
using Microsoft.AspNetCore.Http;

namespace Azure.DataApiBuilder.Service.Resolvers
{
    /// <summary>
    /// SqlQueryStructure is an intermediate representation of a SQL query.
    /// This intermediate structure can be used to generate a Postgres or MSSQL
    /// query. In some sense this is an AST (abstract syntax tree) of a SQL
    /// query. However, it only supports the very limited set of SQL constructs
    /// that we are needed to represent a GraphQL query or REST request as SQL.
    /// </summary>
    public class SqlQueryStructure : BaseSqlQueryStructure
    {
        public const string DATA_IDENT = "data";

        /// <summary>
        /// The subqueries with which this query should be joined. The key are
        /// the aliases of the query.
        /// </summary>
        public Dictionary<string, SqlQueryStructure> JoinQueries { get; }

        /// <summary>
        /// Is the result supposed to be a list or not.
        /// </summary>
        public bool IsListQuery { get; set; }

        /// <summary>
        /// Columns to use for sorting.
        /// </summary>
        public List<OrderByColumn> OrderByColumns { get; private set; }

        /// <summary>
        /// Hold the pagination metadata for the query
        /// </summary>
        public PaginationMetadata PaginationMetadata { get; set; }

        /// <summary>
        /// Map query columns' labels to the parameter representing that
        /// column label as a string literal.
        /// Only used for MySql
        /// </summary>
        public Dictionary<string, string> ColumnLabelToParam { get; }

        /// <summary>
        /// Default limit when no first param is specified for list queries
        /// </summary>
        private const uint DEFAULT_LIST_LIMIT = 100;

        /// <summary>
        /// The maximum number of results this query should return.
        /// </summary>
        private uint? _limit = DEFAULT_LIST_LIMIT;

        /// <summary>
        /// If this query is built because of a GraphQL query (as opposed to
        /// REST), then this is set to the resolver context of that query.
        /// </summary>
        IMiddlewareContext? _ctx;

        /// <summary>
        /// The underlying type of the type returned by this query see, the
        /// comment on UnderlyingGraphQLEntityType to understand what an underlying type is.
        /// </summary>
        ObjectType _underlyingFieldType = null!;

        /// <summary>
        /// Used to cache the primary key as a list of OrderByColumn
        /// </summary>
        private List<OrderByColumn>? _primaryKeyAsOrderByColumns;

        /// <summary>
        /// Generate the structure for a SQL query based on GraphQL query
        /// information.
        /// Only use as constructor for the outermost queries not subqueries
        /// </summary>
        public SqlQueryStructure(
            IMiddlewareContext ctx,
            IDictionary<string, object?> queryParams,
            ISqlMetadataProvider sqlMetadataProvider,
            IAuthorizationResolver authorizationResolver,
            RuntimeConfigProvider runtimeConfigProvider,
            GQLFilterParser gQLFilterParser)
            // This constructor simply forwards to the more general constructor
            // that is used to create GraphQL queries. We give it some values
            // that make sense for the outermost query.
            : this(ctx,
                queryParams,
                sqlMetadataProvider,
                authorizationResolver,
                ctx.Selection.Field,
                ctx.Selection.SyntaxNode,
                // The outermost query is where we start, so this can define
                // create the IncrementingInteger that will be shared between
                // all subqueries in this query.
                new IncrementingInteger(),
                runtimeConfigProvider,
                gQLFilterParser)
        {
            // support identification of entities by primary key when query is non list type nor paginated
            // only perform this action for the outermost query as subqueries shouldn't provide primary key search
            if (!IsListQuery && !PaginationMetadata.IsPaginated)
            {
                AddPrimaryKeyPredicates(queryParams);
            }
        }

        /// <summary>
        /// Generate the structure for a SQL query based on FindRequestContext,
        /// which is created by a FindById or FindMany REST request.
        /// </summary>
        public SqlQueryStructure(
            RestRequestContext context,
            ISqlMetadataProvider sqlMetadataProvider,
            IAuthorizationResolver authorizationResolver,
            RuntimeConfigProvider runtimeConfigProvider,
            GQLFilterParser gQLFilterParser)
            : this(sqlMetadataProvider,
                authorizationResolver,
                gQLFilterParser,
                predicates: null,
                entityName: context.EntityName,
                counter: new IncrementingInteger())
        {
            IsListQuery = context.IsMany;
            SourceAlias = $"{DatabaseObject.SchemaName}_{DatabaseObject.Name}";
            AddFields(context, sqlMetadataProvider);
            foreach (KeyValuePair<string, object> predicate in context.PrimaryKeyValuePairs)
            {
                sqlMetadataProvider.TryGetBackingColumn(EntityName, predicate.Key, out string? backingColumn);
                PopulateParamsAndPredicates(field: predicate.Key,
                                            backingColumn: backingColumn!,
                                            value: predicate.Value);
            }

            foreach (KeyValuePair<string, object?> predicate in context.FieldValuePairsInBody)
            {
                sqlMetadataProvider.TryGetBackingColumn(EntityName, predicate.Key, out string? backingColumn);
                PopulateParamsAndPredicates(field: predicate.Key,
                                            backingColumn: backingColumn!,
                                            value: predicate.Value);
            }

            // context.OrderByClauseOfBackingColumns will lack SourceAlias because it is created in RequestParser
            // which may be called for any type of operation. To avoid coupling the OrderByClauseOfBackingColumns
            // to only Find, we populate the SourceAlias in this constructor where we know we have a Find operation.
            OrderByColumns = context.OrderByClauseOfBackingColumns is not null ?
                context.OrderByClauseOfBackingColumns : PrimaryKeyAsOrderByColumns();

            foreach (OrderByColumn column in OrderByColumns)
            {
                if (string.IsNullOrEmpty(column.TableAlias))
                {
                    column.TableAlias = SourceAlias;
                }
            }

            if (context.FilterClauseInUrl is not null)
            {
                // We use the visitor pattern here to traverse the Filter Clause AST
                // AST has Accept method which takes our Visitor class, and then calls
                // our visit functions. Each node in the AST will then automatically
                // call the visit function for that node types, and we process the AST
                // based on what type of node we are currently traversing.
                ODataASTVisitor visitor = new(this, sqlMetadataProvider);
                try
                {
                    FilterPredicates = GetFilterPredicatesFromOdataClause(context.FilterClauseInUrl, visitor);
                }
                catch (Exception ex)
                {
                    throw new DataApiBuilderException(
                        message: "$filter query parameter is not well formed.",
                        statusCode: HttpStatusCode.BadRequest,
                        subStatusCode: DataApiBuilderException.SubStatusCodes.BadRequest,
                        innerException: ex);
                }
            }

            if (context.DbPolicyClause is not null)
            {
                // Similar to how we have added FilterPredicates above,
                // we will add DbPolicyPredicates here.
                try
                {
                    ProcessOdataClause(context.DbPolicyClause);
                }
                catch (Exception ex)
                {
                    throw new DataApiBuilderException(
                        message: "Policy query parameter is not well formed.",
                        statusCode: HttpStatusCode.Forbidden,
                        subStatusCode: DataApiBuilderException.SubStatusCodes.AuthorizationCheckFailed,
                        innerException: ex);
                }
            }

            if (!string.IsNullOrWhiteSpace(context.After))
            {
                AddPaginationPredicate(SqlPaginationUtil.ParseAfterFromJsonString(context.After,
                                                                                  PaginationMetadata,
                                                                                  sqlMetadataProvider,
                                                                                  EntityName,
                                                                                  runtimeConfigProvider));
            }

            AddColumnsForEndCursor();
            _limit = context.First is not null ? context.First + 1 : DEFAULT_LIST_LIMIT + 1;
            ParametrizeColumns();
        }

        /// <summary>
        /// Use the mapping of exposed names to
        /// backing columns to add column with
        /// the correct name and label.
        /// </summary>
        /// <param name="context"></param>
        /// <param name="sqlMetadataProvider">Provides the mapping of exposed names to backing columns.</param>
        private void AddFields(RestRequestContext context, ISqlMetadataProvider sqlMetadataProvider)
        {
            foreach (string exposedFieldName in context.FieldsToBeReturned)
            {
                sqlMetadataProvider.TryGetBackingColumn(EntityName, exposedFieldName, out string? backingColumn);
                AddColumn(backingColumn!, exposedFieldName);
            }
        }

        /// <summary>
        /// Exposes the primary key of the underlying table of the structure
        /// as a list of OrderByColumn
        /// </summary>
        private List<OrderByColumn> PrimaryKeyAsOrderByColumns()
        {
            if (_primaryKeyAsOrderByColumns is null)
            {
                _primaryKeyAsOrderByColumns = new();

                foreach (string column in PrimaryKey())
                {
                    _primaryKeyAsOrderByColumns.Add(new OrderByColumn(tableSchema: DatabaseObject.SchemaName,
                                                                      tableName: DatabaseObject.Name,
                                                                      columnName: column,
                                                                      tableAlias: SourceAlias));
                }
            }

            return _primaryKeyAsOrderByColumns;
        }

        /// <summary>
        /// Private constructor that is used for recursive query generation,
        /// for each subquery that's necessary to resolve a nested GraphQL
        /// request.
        /// </summary>
        private SqlQueryStructure(
                IMiddlewareContext ctx,
                IDictionary<string, object?> queryParams,
                ISqlMetadataProvider sqlMetadataProvider,
                IAuthorizationResolver authorizationResolver,
                IObjectField schemaField,
                FieldNode? queryField,
                IncrementingInteger counter,
                RuntimeConfigProvider runtimeConfigProvider,
                GQLFilterParser gQLFilterParser,
                string entityName = "")
            : this(sqlMetadataProvider,
                  authorizationResolver,
                  gQLFilterParser,
                  predicates: null,
                  entityName: entityName,
                  counter)
        {
            _ctx = ctx;
            IOutputType outputType = schemaField.Type;
            _underlyingFieldType = GraphQLUtils.UnderlyingGraphQLEntityType(outputType);

            // extract the query argument schemas before switching schemaField to point to *Connetion.items
            // since the pagination arguments are not placed on the items, but on the pagination query
            IFieldCollection<IInputField> queryArgumentSchemas = schemaField.Arguments;

            PaginationMetadata.IsPaginated = QueryBuilder.IsPaginationType(_underlyingFieldType);

            if (PaginationMetadata.IsPaginated)
            {
                if (queryField != null && queryField.SelectionSet != null)
                {
                    // process pagination fields without overriding them
                    ProcessPaginationFields(queryField.SelectionSet.Selections);

                    // override schemaField and queryField with the schemaField and queryField of *Connection.items
                    queryField = ExtractItemsQueryField(queryField);
                }

                schemaField = ExtractItemsSchemaField(schemaField);

                outputType = schemaField.Type;
                _underlyingFieldType = GraphQLUtils.UnderlyingGraphQLEntityType(outputType);

                // this is required to correctly keep track of which pagination metadata
                // refers to what section of the json
                // for a paginationless chain:
                //      getbooks > publisher > books > publisher
                //      each new entry in the chain corresponds to a subquery so there will be
                //      a matching pagination metadata object chain
                // for a chain with pagination:
                //      books > items > publisher > books > publisher
                //      items do not have a matching subquery so the line of code below is
                //      required to build a pagination metadata chain matching the json result
                PaginationMetadata.Subqueries.Add(QueryBuilder.PAGINATION_FIELD_NAME, PaginationMetadata.MakeEmptyPaginationMetadata());
            }

            EntityName = _underlyingFieldType.Name;

            if (GraphQLUtils.TryExtractGraphQLFieldModelName(_underlyingFieldType.Directives, out string? modelName))
            {
                EntityName = modelName;
            }

            DatabaseObject.SchemaName = sqlMetadataProvider.GetSchemaName(EntityName);
            DatabaseObject.Name = sqlMetadataProvider.GetDatabaseObjectName(EntityName);
            SourceAlias = CreateTableAlias();

            // SelectionSet will not be null when a field is not a leaf.
            // There may be another entity to resolve as a sub-query.
            if (queryField != null && queryField.SelectionSet != null)
            {
                AddGraphQLFields(queryField.SelectionSet.Selections, runtimeConfigProvider);
            }

            // Get HttpContext from IMiddlewareContext and fail if resolved value is null.
            if (!_ctx.ContextData.TryGetValue(nameof(HttpContext), out object? httpContextValue))
            {
                throw new DataApiBuilderException(
                    message: "No HttpContext found in GraphQL Middleware Context.",
                    statusCode: System.Net.HttpStatusCode.Forbidden,
                    subStatusCode: DataApiBuilderException.SubStatusCodes.AuthorizationCheckFailed);
            }

            HttpContext httpContext = (HttpContext)httpContextValue!;

            // Process Authorization Policy of the entity being processed.
            AuthorizationPolicyHelpers.ProcessAuthorizationPolicies(Config.Operation.Read, queryStructure: this, httpContext, authorizationResolver, sqlMetadataProvider);

            if (outputType.IsNonNullType())
            {
                IsListQuery = outputType.InnerType().IsListType();
            }
            else
            {
                IsListQuery = outputType.IsListType();
            }

            if (IsListQuery && queryParams.ContainsKey(QueryBuilder.PAGE_START_ARGUMENT_NAME))
            {
                // parse first parameter for all list queries
                object? firstObject = queryParams[QueryBuilder.PAGE_START_ARGUMENT_NAME];

                if (firstObject != null)
                {
                    int first = (int)firstObject;

                    if (first <= 0)
                    {
                        throw new DataApiBuilderException(
                        message: $"Invalid number of items requested, {QueryBuilder.PAGE_START_ARGUMENT_NAME} argument must be an integer greater than 0 for {schemaField.Name}. Actual value: {first.ToString()}",
                        statusCode: HttpStatusCode.BadRequest,
                        subStatusCode: DataApiBuilderException.SubStatusCodes.BadRequest);
                    }

                    _limit = (uint)first;
                }
            }

            if (IsListQuery && queryParams.ContainsKey(QueryBuilder.FILTER_FIELD_NAME))
            {
                object? filterObject = queryParams[QueryBuilder.FILTER_FIELD_NAME];

                if (filterObject is not null)
                {
                    List<ObjectFieldNode> filterFields = (List<ObjectFieldNode>)filterObject;
                    Predicates.Add(GraphQLFilterParser.Parse(
                                        _ctx,
                                        filterArgumentSchema: queryArgumentSchemas[QueryBuilder.FILTER_FIELD_NAME],
                                        fields: filterFields,
                                        queryStructure: this));
                }
            }

            OrderByColumns = PrimaryKeyAsOrderByColumns();
            if (IsListQuery && queryParams.ContainsKey(QueryBuilder.ORDER_BY_FIELD_NAME))
            {
                object? orderByObject = queryParams[QueryBuilder.ORDER_BY_FIELD_NAME];

                if (orderByObject is not null)
                {
                    OrderByColumns = ProcessGqlOrderByArg((List<ObjectFieldNode>)orderByObject, queryArgumentSchemas[QueryBuilder.ORDER_BY_FIELD_NAME]);
                }
            }

            // need to run after the rest of the query has been processed since it relies on
            // TableName, SourceAlias, Columns, and _limit
            if (PaginationMetadata.IsPaginated)
            {
                AddPaginationPredicate(SqlPaginationUtil.ParseAfterFromQueryParams(queryParams, PaginationMetadata, sqlMetadataProvider, EntityName, runtimeConfigProvider));

                if (PaginationMetadata.RequestedEndCursor)
                {
                    AddColumnsForEndCursor();
                }

                // if the user does a paginated query only requesting hasNextPage
                // there will be no elements in Columns
                if (!Columns.Any())
                {
                    AddColumn(PrimaryKey()[0]);
                }

                if (PaginationMetadata.RequestedHasNextPage)
                {
                    _limit++;
                }
            }

            ParametrizeColumns();
        }

        /// <summary>
        /// Private constructor that is used as a base by all public
        /// constructors.
        /// </summary>
        private SqlQueryStructure(
            ISqlMetadataProvider metadataProvider,
            IAuthorizationResolver authorizationResolver,
            GQLFilterParser gQLFilterParser,
            List<Predicate>? predicates = null,
            string entityName = "",
            IncrementingInteger? counter = null)
            : base(metadataProvider, authorizationResolver, gQLFilterParser, predicates, entityName, counter)
        {
            JoinQueries = new();
            PaginationMetadata = new(this);
            ColumnLabelToParam = new();
            FilterPredicates = string.Empty;
            OrderByColumns = new();
        }

        ///<summary>
        /// Adds predicates for the primary keys in the parameters of the GraphQL query
        ///</summary>
        private void AddPrimaryKeyPredicates(IDictionary<string, object?> queryParams)
        {
            foreach (KeyValuePair<string, object?> parameter in queryParams)
            {
                string columnName = parameter.Key;

                MetadataProvider.TryGetBackingColumn(base.EntityName, parameter.Key, out string? backingColumnName);
                if (!string.IsNullOrWhiteSpace(backingColumnName))
                {
                    columnName = backingColumnName;
                }

                Predicates.Add(new Predicate(
                    new PredicateOperand(new Column(tableSchema: DatabaseObject.SchemaName,
                                                    tableName: DatabaseObject.Name,
                                                    columnName: columnName,
                                                    tableAlias: SourceAlias)),
                    PredicateOperation.Equal,
                    new PredicateOperand($"{MakeParamWithValue(parameter.Value)}")
                ));
            }
        }

        /// <summary>
        /// Add the predicates associated with the "after" parameter of paginated queries
        /// </summary>
        public void AddPaginationPredicate(IEnumerable<PaginationColumn> afterJsonValues)
        {
            if (!afterJsonValues.Any())
            {
                // no need to create a predicate for pagination
                return;
            }

            try
            {
                foreach (PaginationColumn column in afterJsonValues)
                {
                    column.TableAlias = SourceAlias;
                    column.ParamName = column.Value is not null ?
<<<<<<< HEAD
                        "@" + MakeParamWithValue(GetParamAsSystemType(column.Value!.ToString()!, column.ColumnName, GetColumnSystemType(column.ColumnName))) :
                        "@" + MakeParamWithValue(null);
=======
                        MakeParamWithValue(GetParamAsColumnSystemType(column.Value!.ToString()!, column.ColumnName)) :
                        MakeParamWithValue(null);
>>>>>>> 2dd7a96f
                }
            }
            catch (ArgumentException ex)
            {
                throw new DataApiBuilderException(
                  message: ex.Message,
                  statusCode: HttpStatusCode.BadRequest,
                  subStatusCode: DataApiBuilderException.SubStatusCodes.BadRequest,
                  innerException: ex);
            }

            PaginationMetadata.PaginationPredicate = new KeysetPaginationPredicate(afterJsonValues.ToList());
        }

        /// <summary>
        ///  Given the predicate key value pair, where value includes the Predicte Operation as well as the value associated with the field,
        ///  populates the Parameters and Predicates properties.
        /// </summary>
        /// <param name="field">The string representing a field.</param>
        /// <param name="backingColumn">string represents the backing column of the field.</param>
        /// <param name="value">The value associated with a given field.</param>
        /// <param name="op">The predicate operation representing the comparison between field and value.</param>
        private void PopulateParamsAndPredicates(string field, string backingColumn, object? value, PredicateOperation op = PredicateOperation.Equal)
        {
            try
            {
                string parameterName;
                if (value != null)
                {
                    parameterName = MakeParamWithValue(
                        GetParamAsSystemType(value.ToString()!, backingColumn, GetColumnSystemType(backingColumn)));
                    Predicates.Add(new Predicate(
                        new PredicateOperand(new Column(DatabaseObject.SchemaName, DatabaseObject.Name, backingColumn, SourceAlias)),
                        op,
                        new PredicateOperand($"{parameterName}")));
                }
                else
                {
                    // This case should not arise. We have issue for this to handle nullable type columns. Issue #146.
                    throw new DataApiBuilderException(
                        message: $"Unexpected value for column \"{field}\" provided.",
                        statusCode: HttpStatusCode.BadRequest,
                        subStatusCode: DataApiBuilderException.SubStatusCodes.BadRequest);
                }
            }
            catch (ArgumentException ex)
            {
                throw new DataApiBuilderException(
                  message: ex.Message,
                  statusCode: HttpStatusCode.BadRequest,
                  subStatusCode: DataApiBuilderException.SubStatusCodes.BadRequest,
                  innerException: ex);
            }
        }

        /// <summary>
        /// Store the requested pagination connection fields and return the fields of the <c>"items"</c> field
        /// </summary>
        /// <returns>
        /// The fields of the <c>**Conneciton.items</c> of the Conneciton type used for pagination.
        /// Empty list if <c>items</c> was not requested as a field
        /// </returns>
        void ProcessPaginationFields(IReadOnlyList<ISelectionNode> paginationSelections)
        {
            foreach (ISelectionNode node in paginationSelections)
            {
                FieldNode field = (FieldNode)node;
                string fieldName = field.Name.Value;

                switch (fieldName)
                {
                    case QueryBuilder.PAGINATION_FIELD_NAME:
                        PaginationMetadata.RequestedItems = true;
                        break;
                    case QueryBuilder.PAGINATION_TOKEN_FIELD_NAME:
                        PaginationMetadata.RequestedEndCursor = true;
                        break;
                    case QueryBuilder.HAS_NEXT_PAGE_FIELD_NAME:
                        PaginationMetadata.RequestedHasNextPage = true;
                        break;
                }
            }
        }

        /// <summary>
        /// AddGraphQLFields looks at the fields that are selected in the
        /// GraphQL query and all the necessary elements to the query which are
        /// required to return these fields. This includes adding the columns
        /// to the result set.
        /// Additionally, if a field has a selection set, sub-query or join processing
        /// takes place which is required to fetch nested data.
        /// </summary>
        /// <param name="selections">Fields selection in the GraphQL Query.</param>
        private void AddGraphQLFields(IReadOnlyList<ISelectionNode> selections, RuntimeConfigProvider runtimeConfigProvider)
        {
            foreach (ISelectionNode node in selections)
            {
                FieldNode field = (FieldNode)node;
                string fieldName = field.Name.Value;

                // Do not add reserved introspection fields prefixed with "__" to the SqlQueryStructure because those fields are handled by HotChocolate.
                bool isIntrospectionField = GraphQLNaming.IsIntrospectionField(field.Name.Value);
                if (isIntrospectionField)
                {
                    continue;
                }
                else if (field.SelectionSet is null)
                {
                    if (MetadataProvider.TryGetBackingColumn(EntityName, fieldName, out string? name)
                        && !string.IsNullOrWhiteSpace(name))
                    {
                        AddColumn(columnName: name, labelName: fieldName);
                    }
                    else
                    {
                        AddColumn(fieldName);
                    }
                }
                else
                {
                    IObjectField? subschemaField = _underlyingFieldType.Fields[fieldName];

                    if (_ctx == null)
                    {
                        throw new DataApiBuilderException(
                            message: "No GraphQL context exists",
                            statusCode: HttpStatusCode.InternalServerError,
                            subStatusCode: DataApiBuilderException.SubStatusCodes.UnexpectedError);
                    }

                    IDictionary<string, object?> subqueryParams = ResolverMiddleware.GetParametersFromSchemaAndQueryFields(subschemaField, field, _ctx.Variables);
                    SqlQueryStructure subquery = new(
                        _ctx,
                        subqueryParams,
                        MetadataProvider,
                        AuthorizationResolver,
                        subschemaField,
                        field,
                        Counter,
                        runtimeConfigProvider,
                        GraphQLFilterParser);

                    if (PaginationMetadata.IsPaginated)
                    {
                        // add the subquery metadata as children of items instead of the pagination metadata
                        // object of this structure which is associated with the pagination query itself
                        PaginationMetadata.Subqueries[QueryBuilder.PAGINATION_FIELD_NAME].Subqueries.Add(fieldName, subquery.PaginationMetadata);
                    }
                    else
                    {
                        PaginationMetadata.Subqueries.Add(fieldName, subquery.PaginationMetadata);
                    }

                    // pass the parameters of the subquery to the current query so upmost query has all the
                    // parameters of the query tree and it can pass them to the database query executor
                    foreach (KeyValuePair<string, object?> parameter in subquery.Parameters)
                    {
                        Parameters.Add(parameter.Key, parameter.Value);
                    }

                    // use the _underlyingType from the subquery which will be overridden appropriately if the query is paginated
                    ObjectType subunderlyingType = subquery._underlyingFieldType;
                    string targetEntityName = MetadataProvider.GetEntityName(subunderlyingType.Name);
                    string subtableAlias = subquery.SourceAlias;

                    AddJoinPredicatesForRelatedEntity(targetEntityName, subtableAlias, subquery);

                    string subqueryAlias = $"{subtableAlias}_subq";
                    JoinQueries.Add(subqueryAlias, subquery);
                    Columns.Add(new LabelledColumn(tableSchema: subquery.DatabaseObject.SchemaName,
                              tableName: subquery.DatabaseObject.Name,
                              columnName: DATA_IDENT,
                              label: fieldName,
                              tableAlias: subqueryAlias));
                }
            }
        }

        /// <summary>
        /// The maximum number of results this query should return.
        /// </summary>
        public uint? Limit()
        {
            if (IsListQuery || PaginationMetadata.IsPaginated)
            {
                return _limit;
            }
            else
            {
                return 1;
            }
        }

        /// <summary>
        /// Create a list of orderBy columns from the orderBy argument
        /// passed to the gql query. The orderBy argument could contain mapped field names
        /// so we find their backing column names before creating the orderBy list.
        /// All the remaining primary key columns are also added to ensure there are no tie breaks.
        /// </summary>
        private List<OrderByColumn> ProcessGqlOrderByArg(List<ObjectFieldNode> orderByFields, IInputField orderByArgumentSchema)
        {
            if (_ctx is null)
            {
                throw new ArgumentNullException("IMiddlewareContext should be initialized before " +
                                                "trying to parse the orderBy argument.");
            }

            // Create list of primary key columns
            // we always have the primary keys in
            // the order by statement for the case
            // of tie breaking and pagination
            List<OrderByColumn> orderByColumnsList = new();

            HashSet<string> remainingPkCols = new(PrimaryKey());

            InputObjectType orderByArgumentObject = ResolverMiddleware.InputObjectTypeFromIInputField(orderByArgumentSchema);
            foreach (ObjectFieldNode field in orderByFields)
            {
                object? fieldValue = ResolverMiddleware.ExtractValueFromIValueNode(
                    value: field.Value,
                    argumentSchema: orderByArgumentObject.Fields[field.Name.Value],
                    variables: _ctx.Variables);

                if (fieldValue is null)
                {
                    continue;
                }

                string fieldName = field.Name.ToString();

                if (!MetadataProvider.TryGetBackingColumn(EntityName, fieldName, out string? backingColumnName))
                {
                    throw new DataApiBuilderException(message: "Mapped fieldname could not be found.",
                        statusCode: HttpStatusCode.InternalServerError,
                        subStatusCode: DataApiBuilderException.SubStatusCodes.UnexpectedError);
                }

                // remove pk column from list if it was specified as a
                // field in orderBy
                remainingPkCols.Remove(backingColumnName);

                if (fieldValue.ToString() == $"{OrderBy.DESC}")
                {
                    orderByColumnsList.Add(new OrderByColumn(tableSchema: DatabaseObject.SchemaName,
                                                             tableName: DatabaseObject.Name,
                                                             columnName: backingColumnName,
                                                             tableAlias: SourceAlias,
                                                             direction: OrderBy.DESC));
                }
                else
                {
                    orderByColumnsList.Add(new OrderByColumn(tableSchema: DatabaseObject.SchemaName,
                                                             tableName: DatabaseObject.Name,
                                                             columnName: backingColumnName,
                                                             tableAlias: SourceAlias));
                }
            }

            foreach (string colName in remainingPkCols)
            {
                orderByColumnsList.Add(new OrderByColumn(tableSchema: DatabaseObject.SchemaName,
                                                         tableName: DatabaseObject.Name,
                                                         columnName: colName,
                                                         tableAlias: SourceAlias));
            }

            return orderByColumnsList;
        }

        /// <summary>
        /// Adds a labelled column to this query's columns, where
        /// the column name is all that is provided, and we add
        /// a labeled column with a label equal to column name.
        /// </summary>
        protected void AddColumn(string columnName)
        {
            AddColumn(columnName, columnName);
        }

        /// <summary>
        /// Adds a labelled column to this query's columns.
        /// <param name="columnName">The backing column name.</param>
        /// <param name="labelName">The exposed name.</param>
        /// </summary>
        protected void AddColumn(string columnName, string labelName)
        {
            Columns.Add(new LabelledColumn(DatabaseObject.SchemaName, DatabaseObject.Name, columnName, label: labelName, SourceAlias));
        }

        /// <summary>
        /// End Cursor consists of primary keys and order by columns.
        /// It is formed using the column values from the last row returned as a JsonElement.
        /// Hence, in addition to the requested fields, we need to add any extraneous primary keys
        /// and order by columns to the list of columns in the select clause.
        /// When adding to the columns of the select clause, we make sure to use exposed column names as the label.
        /// </summary>
        private void AddColumnsForEndCursor()
        {
            // add the primary keys in the selected columns if they are missing
            IEnumerable<string> primaryKeyExtraColumns = PrimaryKey().Except(Columns.Select(c => c.ColumnName));

            foreach (string column in primaryKeyExtraColumns)
            {
                MetadataProvider.TryGetExposedColumnName(EntityName, column, out string? exposedColumnName);
                AddColumn(column, labelName: exposedColumnName!);
            }

            // Add any other left over orderBy columns to the select clause apart from those
            // already selected and apart from the extra primary keys.
            IEnumerable<string> orderByExtraColumns =
                OrderByColumns.Select(orderBy => orderBy.ColumnName).Except(Columns.Select(c => c.ColumnName));

            foreach (string column in orderByExtraColumns)
            {
                MetadataProvider.TryGetExposedColumnName(EntityName, column, out string? exposedColumnName);
                AddColumn(column, labelName: exposedColumnName!);
            }
        }

        /// <summary>
        /// Check if the column belongs to one of the subqueries
        /// </summary>
        public bool IsSubqueryColumn(Column column)
        {
            return column.TableAlias == null ? false : JoinQueries.ContainsKey(column.TableAlias);
        }

        /// <summary>
        /// Add column label string literals as parameters to the query structure
        /// </summary>
        private void ParametrizeColumns()
        {
            foreach (LabelledColumn column in Columns)
            {
                ColumnLabelToParam.Add(column.Label, $"{MakeParamWithValue(column.Label)}");
            }
        }
    }
}<|MERGE_RESOLUTION|>--- conflicted
+++ resolved
@@ -506,13 +506,8 @@
                 {
                     column.TableAlias = SourceAlias;
                     column.ParamName = column.Value is not null ?
-<<<<<<< HEAD
                         "@" + MakeParamWithValue(GetParamAsSystemType(column.Value!.ToString()!, column.ColumnName, GetColumnSystemType(column.ColumnName))) :
                         "@" + MakeParamWithValue(null);
-=======
-                        MakeParamWithValue(GetParamAsColumnSystemType(column.Value!.ToString()!, column.ColumnName)) :
-                        MakeParamWithValue(null);
->>>>>>> 2dd7a96f
                 }
             }
             catch (ArgumentException ex)
