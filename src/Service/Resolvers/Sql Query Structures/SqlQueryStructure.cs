--- conflicted
+++ resolved
@@ -207,11 +207,7 @@
                         message: "$filter query parameter is not well formed.",
                         statusCode: HttpStatusCode.BadRequest,
                         subStatusCode: DataApiBuilderException.SubStatusCodes.BadRequest,
-<<<<<<< HEAD
-                        exception: ex);
-=======
                         innerException: ex);
->>>>>>> 8631033b
                 }
             }
 
@@ -229,11 +225,7 @@
                         message: "Policy query parameter is not well formed.",
                         statusCode: HttpStatusCode.Forbidden,
                         subStatusCode: DataApiBuilderException.SubStatusCodes.AuthorizationCheckFailed,
-<<<<<<< HEAD
-                        exception: ex);
-=======
                         innerException: ex);
->>>>>>> 8631033b
                 }
             }
 
@@ -531,11 +523,7 @@
                   message: ex.Message,
                   statusCode: HttpStatusCode.BadRequest,
                   subStatusCode: DataApiBuilderException.SubStatusCodes.BadRequest,
-<<<<<<< HEAD
-                  exception: ex);
-=======
                   innerException: ex);
->>>>>>> 8631033b
             }
 
             PaginationMetadata.PaginationPredicate = new KeysetPaginationPredicate(afterJsonValues.ToList());
@@ -578,11 +566,7 @@
                   message: ex.Message,
                   statusCode: HttpStatusCode.BadRequest,
                   subStatusCode: DataApiBuilderException.SubStatusCodes.BadRequest,
-<<<<<<< HEAD
-                  exception: ex);
-=======
                   innerException: ex);
->>>>>>> 8631033b
             }
         }
 
