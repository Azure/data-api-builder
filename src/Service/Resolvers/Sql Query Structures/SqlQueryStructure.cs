// Copyright (c) Microsoft Corporation.
// Licensed under the MIT License.

using System;
using System.Collections.Generic;
using System.Linq;
using System.Net;
using Azure.DataApiBuilder.Auth;
using Azure.DataApiBuilder.Service.Configurations;
using Azure.DataApiBuilder.Service.Exceptions;
using Azure.DataApiBuilder.Service.GraphQLBuilder;
using Azure.DataApiBuilder.Service.GraphQLBuilder.GraphQLTypes;
using Azure.DataApiBuilder.Service.GraphQLBuilder.Queries;
using Azure.DataApiBuilder.Service.Models;
using Azure.DataApiBuilder.Service.Parsers;
using Azure.DataApiBuilder.Service.Services;
using HotChocolate.Language;
using HotChocolate.Resolvers;
using HotChocolate.Types;
using Microsoft.AspNetCore.Http;

namespace Azure.DataApiBuilder.Service.Resolvers
{
    /// <summary>
    /// SqlQueryStructure is an intermediate representation of a SQL query.
    /// This intermediate structure can be used to generate a Postgres or MSSQL
    /// query. In some sense this is an AST (abstract syntax tree) of a SQL
    /// query. However, it only supports the very limited set of SQL constructs
    /// that we are needed to represent a GraphQL query or REST request as SQL.
    /// </summary>
    public class SqlQueryStructure : BaseSqlQueryStructure
    {
        public const string DATA_IDENT = "data";

        /// <summary>
        /// The subqueries with which this query should be joined. The key are
        /// the aliases of the query.
        /// </summary>
        public Dictionary<string, SqlQueryStructure> JoinQueries { get; }

        /// <summary>
        /// Is the result supposed to be a list or not.
        /// </summary>
        public bool IsListQuery { get; set; }

        /// <summary>
        /// Columns to use for sorting.
        /// </summary>
        public List<OrderByColumn> OrderByColumns { get; private set; }

        /// <summary>
        /// Hold the pagination metadata for the query
        /// </summary>
        public PaginationMetadata PaginationMetadata { get; set; }

        /// <summary>
        /// Map query columns' labels to the parameter representing that
        /// column label as a string literal.
        /// Only used for MySql
        /// </summary>
        public Dictionary<string, string> ColumnLabelToParam { get; }

        /// <summary>
        /// Default limit when no first param is specified for list queries
        /// </summary>
        private const uint DEFAULT_LIST_LIMIT = 100;

        /// <summary>
        /// The maximum number of results this query should return.
        /// </summary>
        private uint? _limit = DEFAULT_LIST_LIMIT;

        /// <summary>
        /// If this query is built because of a GraphQL query (as opposed to
        /// REST), then this is set to the resolver context of that query.
        /// </summary>
        IMiddlewareContext? _ctx;

        /// <summary>
        /// The underlying type of the type returned by this query see, the
        /// comment on UnderlyingGraphQLEntityType to understand what an underlying type is.
        /// </summary>
        ObjectType _underlyingFieldType = null!;

        /// <summary>
        /// Used to cache the primary key as a list of OrderByColumn
        /// </summary>
        private List<OrderByColumn>? _primaryKeyAsOrderByColumns;

        /// <summary>
        /// Generate the structure for a SQL query based on GraphQL query
        /// information.
        /// Only use as constructor for the outermost queries not subqueries
        /// </summary>
        public SqlQueryStructure(
            IMiddlewareContext ctx,
            IDictionary<string, object?> queryParams,
            ISqlMetadataProvider sqlMetadataProvider,
            IAuthorizationResolver authorizationResolver,
            RuntimeConfigProvider runtimeConfigProvider,
            GQLFilterParser gQLFilterParser)
            // This constructor simply forwards to the more general constructor
            // that is used to create GraphQL queries. We give it some values
            // that make sense for the outermost query.
            : this(ctx,
                queryParams,
                sqlMetadataProvider,
                authorizationResolver,
                ctx.Selection.Field,
                ctx.Selection.SyntaxNode,
                // The outermost query is where we start, so this can define
                // create the IncrementingInteger that will be shared between
                // all subqueries in this query.
                new IncrementingInteger(),
                runtimeConfigProvider,
                gQLFilterParser)
        {
            // support identification of entities by primary key when query is non list type nor paginated
            // only perform this action for the outermost query as subqueries shouldn't provide primary key search
            if (!IsListQuery && !PaginationMetadata.IsPaginated)
            {
                AddPrimaryKeyPredicates(queryParams);
            }
        }

        /// <summary>
        /// Generate the structure for a SQL query based on FindRequestContext,
        /// which is created by a FindById or FindMany REST request.
        /// </summary>
        public SqlQueryStructure(
            RestRequestContext context,
            ISqlMetadataProvider sqlMetadataProvider,
            IAuthorizationResolver authorizationResolver,
            RuntimeConfigProvider runtimeConfigProvider,
            GQLFilterParser gQLFilterParser,
            HttpContext httpContext)
            : this(sqlMetadataProvider,
                authorizationResolver,
                gQLFilterParser,
                predicates: null,
                entityName: context.EntityName,
                counter: new IncrementingInteger(),
                httpContext: httpContext)
        {
            IsListQuery = context.IsMany;
            SourceAlias = $"{DatabaseObject.SchemaName}_{DatabaseObject.Name}";
            AddFields(context, sqlMetadataProvider);
            foreach (KeyValuePair<string, object> predicate in context.PrimaryKeyValuePairs)
            {
                sqlMetadataProvider.TryGetBackingColumn(EntityName, predicate.Key, out string? backingColumn);
                PopulateParamsAndPredicates(field: predicate.Key,
                                            backingColumn: backingColumn!,
                                            value: predicate.Value);
            }

            // context.OrderByClauseOfBackingColumns will lack SourceAlias because it is created in RequestParser
            // which may be called for any type of operation. To avoid coupling the OrderByClauseOfBackingColumns
            // to only Find, we populate the SourceAlias in this constructor where we know we have a Find operation.
            OrderByColumns = context.OrderByClauseOfBackingColumns is not null ?
                context.OrderByClauseOfBackingColumns : PrimaryKeyAsOrderByColumns();

            foreach (OrderByColumn column in OrderByColumns)
            {
                if (string.IsNullOrEmpty(column.TableAlias))
                {
                    column.TableAlias = SourceAlias;
                }
            }

            if (context.FilterClauseInUrl is not null)
            {
                // We use the visitor pattern here to traverse the Filter Clause AST
                // AST has Accept method which takes our Visitor class, and then calls
                // our visit functions. Each node in the AST will then automatically
                // call the visit function for that node types, and we process the AST
                // based on what type of node we are currently traversing.
                ODataASTVisitor visitor = new(this, sqlMetadataProvider);
                try
                {
                    FilterPredicates = GetFilterPredicatesFromOdataClause(context.FilterClauseInUrl, visitor);
                }
                catch (Exception ex)
                {
                    throw new DataApiBuilderException(
                        message: "$filter query parameter is not well formed.",
                        statusCode: HttpStatusCode.BadRequest,
                        subStatusCode: DataApiBuilderException.SubStatusCodes.BadRequest,
                        innerException: ex);
                }
            }

            if (!string.IsNullOrWhiteSpace(context.After))
            {
                AddPaginationPredicate(SqlPaginationUtil.ParseAfterFromJsonString(context.After,
                                                                                  PaginationMetadata,
                                                                                  sqlMetadataProvider,
                                                                                  EntityName,
                                                                                  runtimeConfigProvider));
            }

            AddColumnsForEndCursor();
            _limit = context.First is not null ? context.First + 1 : DEFAULT_LIST_LIMIT + 1;
            ParametrizeColumns();
        }

        /// <summary>
        /// Use the mapping of exposed names to
        /// backing columns to add column with
        /// the correct name and label.
        /// </summary>
        /// <param name="context"></param>
        /// <param name="sqlMetadataProvider">Provides the mapping of exposed names to backing columns.</param>
        private void AddFields(RestRequestContext context, ISqlMetadataProvider sqlMetadataProvider)
        {
            foreach (string exposedFieldName in context.FieldsToBeReturned)
            {
                sqlMetadataProvider.TryGetBackingColumn(EntityName, exposedFieldName, out string? backingColumn);
                AddColumn(backingColumn!, exposedFieldName);
            }
        }

        /// <summary>
        /// Exposes the primary key of the underlying table of the structure
        /// as a list of OrderByColumn
        /// </summary>
        private List<OrderByColumn> PrimaryKeyAsOrderByColumns()
        {
            if (_primaryKeyAsOrderByColumns is null)
            {
                _primaryKeyAsOrderByColumns = new();

                foreach (string column in PrimaryKey())
                {
                    _primaryKeyAsOrderByColumns.Add(new OrderByColumn(tableSchema: DatabaseObject.SchemaName,
                                                                      tableName: DatabaseObject.Name,
                                                                      columnName: column,
                                                                      tableAlias: SourceAlias));
                }
            }

            return _primaryKeyAsOrderByColumns;
        }

        /// <summary>
        /// Private constructor that is used for recursive query generation,
        /// for each subquery that's necessary to resolve a nested GraphQL
        /// request.
        /// </summary>
        private SqlQueryStructure(
                IMiddlewareContext ctx,
                IDictionary<string, object?> queryParams,
                ISqlMetadataProvider sqlMetadataProvider,
                IAuthorizationResolver authorizationResolver,
                IObjectField schemaField,
                FieldNode? queryField,
                IncrementingInteger counter,
                RuntimeConfigProvider runtimeConfigProvider,
                GQLFilterParser gQLFilterParser,
                string entityName = "")
            : this(sqlMetadataProvider,
                  authorizationResolver,
                  gQLFilterParser,
                  predicates: null,
                  entityName: entityName,
                  counter: counter
                  )
        {
            _ctx = ctx;
            IOutputType outputType = schemaField.Type;
            _underlyingFieldType = GraphQLUtils.UnderlyingGraphQLEntityType(outputType);

            // extract the query argument schemas before switching schemaField to point to *Connetion.items
            // since the pagination arguments are not placed on the items, but on the pagination query
            IFieldCollection<IInputField> queryArgumentSchemas = schemaField.Arguments;

            PaginationMetadata.IsPaginated = QueryBuilder.IsPaginationType(_underlyingFieldType);

            if (PaginationMetadata.IsPaginated)
            {
                if (queryField != null && queryField.SelectionSet != null)
                {
                    // process pagination fields without overriding them
                    ProcessPaginationFields(queryField.SelectionSet.Selections);

                    // override schemaField and queryField with the schemaField and queryField of *Connection.items
                    queryField = ExtractItemsQueryField(queryField);
                }

                schemaField = ExtractItemsSchemaField(schemaField);

                outputType = schemaField.Type;
                _underlyingFieldType = GraphQLUtils.UnderlyingGraphQLEntityType(outputType);

                // this is required to correctly keep track of which pagination metadata
                // refers to what section of the json
                // for a paginationless chain:
                //      getbooks > publisher > books > publisher
                //      each new entry in the chain corresponds to a subquery so there will be
                //      a matching pagination metadata object chain
                // for a chain with pagination:
                //      books > items > publisher > books > publisher
                //      items do not have a matching subquery so the line of code below is
                //      required to build a pagination metadata chain matching the json result
                PaginationMetadata.Subqueries.Add(QueryBuilder.PAGINATION_FIELD_NAME, PaginationMetadata.MakeEmptyPaginationMetadata());
            }

            EntityName = _underlyingFieldType.Name;

            if (GraphQLUtils.TryExtractGraphQLFieldModelName(_underlyingFieldType.Directives, out string? modelName))
            {
                EntityName = modelName;
            }

            DatabaseObject.SchemaName = sqlMetadataProvider.GetSchemaName(EntityName);
            DatabaseObject.Name = sqlMetadataProvider.GetDatabaseObjectName(EntityName);
            SourceAlias = CreateTableAlias();

            // SelectionSet will not be null when a field is not a leaf.
            // There may be another entity to resolve as a sub-query.
            if (queryField != null && queryField.SelectionSet != null)
            {
                AddGraphQLFields(queryField.SelectionSet.Selections, runtimeConfigProvider);
            }

            HttpContext httpContext = GraphQLFilterParser.GetHttpContextFromMiddlewareContext(ctx);
            // Process Authorization Policy of the entity being processed.
            AuthorizationPolicyHelpers.ProcessAuthorizationPolicies(Config.Operation.Read, queryStructure: this, httpContext, authorizationResolver, sqlMetadataProvider);

            if (outputType.IsNonNullType())
            {
                IsListQuery = outputType.InnerType().IsListType();
            }
            else
            {
                IsListQuery = outputType.IsListType();
            }

            if (IsListQuery && queryParams.ContainsKey(QueryBuilder.PAGE_START_ARGUMENT_NAME))
            {
                // parse first parameter for all list queries
                object? firstObject = queryParams[QueryBuilder.PAGE_START_ARGUMENT_NAME];

                if (firstObject != null)
                {
                    int first = (int)firstObject;

                    if (first <= 0)
                    {
                        throw new DataApiBuilderException(
                        message: $"Invalid number of items requested, {QueryBuilder.PAGE_START_ARGUMENT_NAME} argument must be an integer greater than 0 for {schemaField.Name}. Actual value: {first.ToString()}",
                        statusCode: HttpStatusCode.BadRequest,
                        subStatusCode: DataApiBuilderException.SubStatusCodes.BadRequest);
                    }

                    _limit = (uint)first;
                }
            }

            if (IsListQuery && queryParams.ContainsKey(QueryBuilder.FILTER_FIELD_NAME))
            {
                object? filterObject = queryParams[QueryBuilder.FILTER_FIELD_NAME];

                if (filterObject is not null)
                {
                    List<ObjectFieldNode> filterFields = (List<ObjectFieldNode>)filterObject;
                    Predicates.Add(GraphQLFilterParser.Parse(
                                        _ctx,
                                        filterArgumentSchema: queryArgumentSchemas[QueryBuilder.FILTER_FIELD_NAME],
                                        fields: filterFields,
                                        queryStructure: this));
                }
            }

            OrderByColumns = PrimaryKeyAsOrderByColumns();
            if (IsListQuery && queryParams.ContainsKey(QueryBuilder.ORDER_BY_FIELD_NAME))
            {
                object? orderByObject = queryParams[QueryBuilder.ORDER_BY_FIELD_NAME];

                if (orderByObject is not null)
                {
                    OrderByColumns = ProcessGqlOrderByArg((List<ObjectFieldNode>)orderByObject, queryArgumentSchemas[QueryBuilder.ORDER_BY_FIELD_NAME]);
                }
            }

            // need to run after the rest of the query has been processed since it relies on
            // TableName, SourceAlias, Columns, and _limit
            if (PaginationMetadata.IsPaginated)
            {
                AddPaginationPredicate(SqlPaginationUtil.ParseAfterFromQueryParams(queryParams, PaginationMetadata, sqlMetadataProvider, EntityName, runtimeConfigProvider));

                if (PaginationMetadata.RequestedEndCursor)
                {
                    AddColumnsForEndCursor();
                }

                // if the user does a paginated query only requesting hasNextPage
                // there will be no elements in Columns
                if (!Columns.Any())
                {
                    AddColumn(PrimaryKey()[0]);
                }

                if (PaginationMetadata.RequestedHasNextPage)
                {
                    _limit++;
                }
            }

            ParametrizeColumns();
        }

        /// <summary>
        /// Private constructor that is used as a base by all public
        /// constructors.
        /// </summary>
        private SqlQueryStructure(
            ISqlMetadataProvider metadataProvider,
            IAuthorizationResolver authorizationResolver,
            GQLFilterParser gQLFilterParser,
            List<Predicate>? predicates = null,
            string entityName = "",
            IncrementingInteger? counter = null,
            HttpContext? httpContext = null)
            : base(metadataProvider,
                  authorizationResolver,
                  gQLFilterParser, predicates,
                  entityName,
                  counter,
                  httpContext,
                  Config.Operation.Read)
        {
            JoinQueries = new();
            PaginationMetadata = new(this);
            ColumnLabelToParam = new();
            FilterPredicates = string.Empty;
            OrderByColumns = new();
        }

        ///<summary>
        /// Adds predicates for the primary keys in the parameters of the GraphQL query
        ///</summary>
        private void AddPrimaryKeyPredicates(IDictionary<string, object?> queryParams)
        {
            foreach (KeyValuePair<string, object?> parameter in queryParams)
            {
                string columnName = parameter.Key;

                MetadataProvider.TryGetBackingColumn(base.EntityName, parameter.Key, out string? backingColumnName);
                if (!string.IsNullOrWhiteSpace(backingColumnName))
                {
                    columnName = backingColumnName;
                }

                Predicates.Add(new Predicate(
                    new PredicateOperand(new Column(tableSchema: DatabaseObject.SchemaName,
                                                    tableName: DatabaseObject.Name,
                                                    columnName: columnName,
                                                    tableAlias: SourceAlias)),
                    PredicateOperation.Equal,
                    new PredicateOperand($"{MakeParamWithValue(parameter.Value)}")
                ));
            }
        }

        /// <summary>
        /// Add the predicates associated with the "after" parameter of paginated queries
        /// </summary>
        public void AddPaginationPredicate(IEnumerable<PaginationColumn> afterJsonValues)
        {
            IEnumerator<PaginationColumn> enumerator = afterJsonValues.GetEnumerator();

            if (!enumerator.MoveNext())
            {
                // no need to create a predicate for pagination
                return;
            }

<<<<<<< HEAD
            List<PaginationColumn>? columns = null;
            
            try
            {
                do
                {
                    PaginationColumn column = enumerator.Current;
                    column.TableAlias = SourceAlias;
                    column.ParamName = column.Value is not null ?
                        MakeParamWithValue(GetParamAsColumnSystemType(column.Value!.ToString()!, column.ColumnName)) :
                        MakeParamWithValue(null);
                    (columns ??= new List<PaginationColumn>()).Add(column);
                }while(enumerator.MoveNext());
                
            }
            catch (ArgumentException ex)
            {
                throw new DataApiBuilderException(
                      message: ex.Message,
                      statusCode: HttpStatusCode.BadRequest,
                      subStatusCode: DataApiBuilderException.SubStatusCodes.BadRequest,
                      innerException: ex);
=======
            foreach (PaginationColumn column in afterJsonValues)
            {
                column.TableAlias = SourceAlias;
                column.ParamName = column.Value is not null ?
                     MakeParamWithValue(GetParamAsSystemType(column.Value!.ToString()!, column.ColumnName, GetColumnSystemType(column.ColumnName))) :
                     MakeParamWithValue(value: null);
>>>>>>> e810143c
            }

            PaginationMetadata.PaginationPredicate = new KeysetPaginationPredicate(columns);
        }

        /// <summary>
        ///  Given the predicate key value pair, where value includes the Predicte Operation as well as the value associated with the field,
        ///  populates the Parameters and Predicates properties.
        /// </summary>
        /// <param name="field">The string representing a field.</param>
        /// <param name="backingColumn">string represents the backing column of the field.</param>
        /// <param name="value">The value associated with a given field.</param>
        /// <param name="op">The predicate operation representing the comparison between field and value.</param>
        private void PopulateParamsAndPredicates(string field, string backingColumn, object? value, PredicateOperation op = PredicateOperation.Equal)
        {
            try
            {
                if (value != null)
                {
<<<<<<< HEAD
                    string parameterName = MakeParamWithValue(
                        GetParamAsColumnSystemType(value.ToString()!, backingColumn));
=======
                    parameterName = MakeParamWithValue(
                        GetParamAsSystemType(value.ToString()!, backingColumn, GetColumnSystemType(backingColumn)));
>>>>>>> e810143c
                    Predicates.Add(new Predicate(
                        new PredicateOperand(new Column(DatabaseObject.SchemaName, DatabaseObject.Name, backingColumn, SourceAlias)),
                        op,
                        new PredicateOperand($"{parameterName}")));
                }
                else
                {
                    throw new DataApiBuilderException(
                        message: $"Unexpected value for column \"{field}\" provided.",
                        statusCode: HttpStatusCode.BadRequest,
                        subStatusCode: DataApiBuilderException.SubStatusCodes.BadRequest);
                }
            }
            catch (ArgumentException ex)
            {
                throw new DataApiBuilderException(
                  message: ex.Message,
                  statusCode: HttpStatusCode.BadRequest,
                  subStatusCode: DataApiBuilderException.SubStatusCodes.BadRequest,
                  innerException: ex);
            }
        }

        /// <summary>
        /// Store the requested pagination connection fields and return the fields of the <c>"items"</c> field
        /// </summary>
        /// <returns>
        /// The fields of the <c>**Conneciton.items</c> of the Conneciton type used for pagination.
        /// Empty list if <c>items</c> was not requested as a field
        /// </returns>
        void ProcessPaginationFields(IReadOnlyList<ISelectionNode> paginationSelections)
        {
            foreach (ISelectionNode node in paginationSelections)
            {
                FieldNode field = (FieldNode)node;
                string fieldName = field.Name.Value;

                switch (fieldName)
                {
                    case QueryBuilder.PAGINATION_FIELD_NAME:
                        PaginationMetadata.RequestedItems = true;
                        break;
                    case QueryBuilder.PAGINATION_TOKEN_FIELD_NAME:
                        PaginationMetadata.RequestedEndCursor = true;
                        break;
                    case QueryBuilder.HAS_NEXT_PAGE_FIELD_NAME:
                        PaginationMetadata.RequestedHasNextPage = true;
                        break;
                }
            }
        }

        /// <summary>
        /// AddGraphQLFields looks at the fields that are selected in the
        /// GraphQL query and all the necessary elements to the query which are
        /// required to return these fields. This includes adding the columns
        /// to the result set.
        /// Additionally, if a field has a selection set, sub-query or join processing
        /// takes place which is required to fetch nested data.
        /// </summary>
        /// <param name="selections">Fields selection in the GraphQL Query.</param>
        private void AddGraphQLFields(IReadOnlyList<ISelectionNode> selections, RuntimeConfigProvider runtimeConfigProvider)
        {
            foreach (ISelectionNode node in selections)
            {
                if (node.Kind == SyntaxKind.FragmentSpread)
                {
                    if (_ctx == null)
                    {
                        throw new DataApiBuilderException(
                            message: "No GraphQL context exists",
                            statusCode: HttpStatusCode.InternalServerError,
                            subStatusCode: DataApiBuilderException.SubStatusCodes.UnexpectedError);
                    }

                    FragmentSpreadNode fragmentSpread = (FragmentSpreadNode)node;
                    DocumentNode document = _ctx.Document;
                    FragmentDefinitionNode fragmentDocumentNode = document.GetNodes()
                        .Where(n => n.Kind == SyntaxKind.FragmentDefinition)
                        .Cast<FragmentDefinitionNode>()
                        .Where(n => n.Name.Value == fragmentSpread.Name.Value)
                        .First();

                    AddGraphQLFields(fragmentDocumentNode.SelectionSet.Selections, runtimeConfigProvider);
                    return;
                }

                if (node.Kind == SyntaxKind.InlineFragment)
                {
                    InlineFragmentNode inlineFragment = (InlineFragmentNode)node;
                    AddGraphQLFields(inlineFragment.SelectionSet.Selections, runtimeConfigProvider);
                    return;
                }

                if (node.Kind != SyntaxKind.Field)
                {
                    throw new DataApiBuilderException(
                        $"The current node has a SyntaxKind of {node.Kind} which is unsupported.",
                        HttpStatusCode.InternalServerError,
                        DataApiBuilderException.SubStatusCodes.NotSupported);
                }

                FieldNode field = (FieldNode)node;
                string fieldName = field.Name.Value;

                // Do not add reserved introspection fields prefixed with "__" to the SqlQueryStructure because those fields are handled by HotChocolate.
                bool isIntrospectionField = GraphQLNaming.IsIntrospectionField(field.Name.Value);
                if (isIntrospectionField)
                {
                    continue;
                }

                if (field.SelectionSet is null)
                {
                    if (MetadataProvider.TryGetBackingColumn(EntityName, fieldName, out string? name)
                        && !string.IsNullOrWhiteSpace(name))
                    {
                        AddColumn(columnName: name, labelName: fieldName);
                    }
                    else
                    {
                        AddColumn(fieldName);
                    }
                }
                else
                {
                    IObjectField? subschemaField = _underlyingFieldType.Fields[fieldName];

                    if (_ctx == null)
                    {
                        throw new DataApiBuilderException(
                            message: "No GraphQL context exists",
                            statusCode: HttpStatusCode.InternalServerError,
                            subStatusCode: DataApiBuilderException.SubStatusCodes.UnexpectedError);
                    }

                    IDictionary<string, object?> subqueryParams = ExecutionHelper.GetParametersFromSchemaAndQueryFields(subschemaField, field, _ctx.Variables);
                    SqlQueryStructure subquery = new(
                        _ctx,
                        subqueryParams,
                        MetadataProvider,
                        AuthorizationResolver,
                        subschemaField,
                        field,
                        Counter,
                        runtimeConfigProvider,
                        GraphQLFilterParser);

                    if (PaginationMetadata.IsPaginated)
                    {
                        // add the subquery metadata as children of items instead of the pagination metadata
                        // object of this structure which is associated with the pagination query itself
                        PaginationMetadata.Subqueries[QueryBuilder.PAGINATION_FIELD_NAME].Subqueries.Add(fieldName, subquery.PaginationMetadata);
                    }
                    else
                    {
                        PaginationMetadata.Subqueries.Add(fieldName, subquery.PaginationMetadata);
                    }

                    // pass the parameters of the subquery to the current query so upmost query has all the
                    // parameters of the query tree and it can pass them to the database query executor
                    foreach (KeyValuePair<string, object?> parameter in subquery.Parameters)
                    {
                        Parameters.Add(parameter.Key, parameter.Value);
                    }

                    // use the _underlyingType from the subquery which will be overridden appropriately if the query is paginated
                    ObjectType subunderlyingType = subquery._underlyingFieldType;
                    string targetEntityName = MetadataProvider.GetEntityName(subunderlyingType.Name);
                    string subtableAlias = subquery.SourceAlias;

                    AddJoinPredicatesForRelatedEntity(targetEntityName, subtableAlias, subquery);

                    string subqueryAlias = $"{subtableAlias}_subq";
                    JoinQueries.Add(subqueryAlias, subquery);
                    Columns.Add(new LabelledColumn(tableSchema: subquery.DatabaseObject.SchemaName,
                              tableName: subquery.DatabaseObject.Name,
                              columnName: DATA_IDENT,
                              label: fieldName,
                              tableAlias: subqueryAlias));
                }
            }
        }

        /// <summary>
        /// The maximum number of results this query should return.
        /// </summary>
        public uint? Limit()
        {
            if (IsListQuery || PaginationMetadata.IsPaginated)
            {
                return _limit;
            }
            else
            {
                return 1;
            }
        }

        /// <summary>
        /// Create a list of orderBy columns from the orderBy argument
        /// passed to the gql query. The orderBy argument could contain mapped field names
        /// so we find their backing column names before creating the orderBy list.
        /// All the remaining primary key columns are also added to ensure there are no tie breaks.
        /// </summary>
        private List<OrderByColumn> ProcessGqlOrderByArg(List<ObjectFieldNode> orderByFields, IInputField orderByArgumentSchema)
        {
            if (_ctx is null)
            {
                throw new ArgumentNullException("IMiddlewareContext should be initialized before " +
                                                "trying to parse the orderBy argument.");
            }

            // Create list of primary key columns
            // we always have the primary keys in
            // the order by statement for the case
            // of tie breaking and pagination
            List<OrderByColumn> orderByColumnsList = new();

            HashSet<string> remainingPkCols = new(PrimaryKey());

            InputObjectType orderByArgumentObject = ExecutionHelper.InputObjectTypeFromIInputField(orderByArgumentSchema);
            foreach (ObjectFieldNode field in orderByFields)
            {
                object? fieldValue = ExecutionHelper.ExtractValueFromIValueNode(
                    value: field.Value,
                    argumentSchema: orderByArgumentObject.Fields[field.Name.Value],
                    variables: _ctx.Variables);

                if (fieldValue is null)
                {
                    continue;
                }

                string fieldName = field.Name.ToString();

                if (!MetadataProvider.TryGetBackingColumn(EntityName, fieldName, out string? backingColumnName))
                {
                    throw new DataApiBuilderException(message: "Mapped fieldname could not be found.",
                        statusCode: HttpStatusCode.InternalServerError,
                        subStatusCode: DataApiBuilderException.SubStatusCodes.UnexpectedError);
                }

                // remove pk column from list if it was specified as a
                // field in orderBy
                remainingPkCols.Remove(backingColumnName);

                if (fieldValue.ToString() == $"{OrderBy.DESC}")
                {
                    orderByColumnsList.Add(new OrderByColumn(tableSchema: DatabaseObject.SchemaName,
                                                             tableName: DatabaseObject.Name,
                                                             columnName: backingColumnName,
                                                             tableAlias: SourceAlias,
                                                             direction: OrderBy.DESC));
                }
                else
                {
                    orderByColumnsList.Add(new OrderByColumn(tableSchema: DatabaseObject.SchemaName,
                                                             tableName: DatabaseObject.Name,
                                                             columnName: backingColumnName,
                                                             tableAlias: SourceAlias));
                }
            }

            foreach (string colName in remainingPkCols)
            {
                orderByColumnsList.Add(new OrderByColumn(tableSchema: DatabaseObject.SchemaName,
                                                         tableName: DatabaseObject.Name,
                                                         columnName: colName,
                                                         tableAlias: SourceAlias));
            }

            return orderByColumnsList;
        }

        /// <summary>
        /// Adds a labelled column to this query's columns, where
        /// the column name is all that is provided, and we add
        /// a labeled column with a label equal to column name.
        /// </summary>
        protected void AddColumn(string columnName)
        {
            AddColumn(columnName, columnName);
        }

        /// <summary>
        /// Adds a labelled column to this query's columns.
        /// <param name="columnName">The backing column name.</param>
        /// <param name="labelName">The exposed name.</param>
        /// </summary>
        protected void AddColumn(string columnName, string labelName)
        {
            LabelledColumn column = new(DatabaseObject.SchemaName, DatabaseObject.Name, columnName, label: labelName, SourceAlias);
            if (!Columns.Contains(column))
            {
                Columns.Add(column);
            }
        }

        /// <summary>
        /// End Cursor consists of primary keys and order by columns.
        /// It is formed using the column values from the last row returned as a JsonElement.
        /// Hence, in addition to the requested fields, we need to add any extraneous primary keys
        /// and order by columns to the list of columns in the select clause.
        /// When adding to the columns of the select clause, we make sure to use exposed column names as the label.
        /// </summary>
        private void AddColumnsForEndCursor()
        {
            // add the primary keys in the selected columns if they are missing
            IEnumerable<string> primaryKeyExtraColumns = PrimaryKey().Except(Columns.Select(c => c.ColumnName));

            foreach (string column in primaryKeyExtraColumns)
            {
                MetadataProvider.TryGetExposedColumnName(EntityName, column, out string? exposedColumnName);
                AddColumn(column, labelName: exposedColumnName!);
            }

            // Add any other left over orderBy columns to the select clause apart from those
            // already selected and apart from the extra primary keys.
            IEnumerable<string> orderByExtraColumns =
                OrderByColumns.Select(orderBy => orderBy.ColumnName).Except(Columns.Select(c => c.ColumnName));

            foreach (string column in orderByExtraColumns)
            {
                MetadataProvider.TryGetExposedColumnName(EntityName, column, out string? exposedColumnName);
                AddColumn(column, labelName: exposedColumnName!);
            }
        }

        /// <summary>
        /// Check if the column belongs to one of the subqueries
        /// </summary>
        public bool IsSubqueryColumn(Column column)
        {
            return column.TableAlias == null ? false : JoinQueries.ContainsKey(column.TableAlias);
        }

        /// <summary>
        /// Add column label string literals as parameters to the query structure
        /// </summary>
        private void ParametrizeColumns()
        {
            foreach (LabelledColumn column in Columns)
            {
                ColumnLabelToParam.Add(column.Label, $"{MakeParamWithValue(column.Label)}");
            }
        }
    }
}<|MERGE_RESOLUTION|>--- conflicted
+++ resolved
@@ -475,7 +475,6 @@
                 return;
             }
 
-<<<<<<< HEAD
             List<PaginationColumn>? columns = null;
             
             try
@@ -485,7 +484,7 @@
                     PaginationColumn column = enumerator.Current;
                     column.TableAlias = SourceAlias;
                     column.ParamName = column.Value is not null ?
-                        MakeParamWithValue(GetParamAsColumnSystemType(column.Value!.ToString()!, column.ColumnName)) :
+                        MakeParamWithValue(GetParamAsSystemType(column.Value!.ToString()!, column.ColumnName, GetColumnSystemType(column.ColumnName))) :
                         MakeParamWithValue(null);
                     (columns ??= new List<PaginationColumn>()).Add(column);
                 }while(enumerator.MoveNext());
@@ -498,14 +497,6 @@
                       statusCode: HttpStatusCode.BadRequest,
                       subStatusCode: DataApiBuilderException.SubStatusCodes.BadRequest,
                       innerException: ex);
-=======
-            foreach (PaginationColumn column in afterJsonValues)
-            {
-                column.TableAlias = SourceAlias;
-                column.ParamName = column.Value is not null ?
-                     MakeParamWithValue(GetParamAsSystemType(column.Value!.ToString()!, column.ColumnName, GetColumnSystemType(column.ColumnName))) :
-                     MakeParamWithValue(value: null);
->>>>>>> e810143c
             }
 
             PaginationMetadata.PaginationPredicate = new KeysetPaginationPredicate(columns);
@@ -525,13 +516,9 @@
             {
                 if (value != null)
                 {
-<<<<<<< HEAD
                     string parameterName = MakeParamWithValue(
-                        GetParamAsColumnSystemType(value.ToString()!, backingColumn));
-=======
-                    parameterName = MakeParamWithValue(
                         GetParamAsSystemType(value.ToString()!, backingColumn, GetColumnSystemType(backingColumn)));
->>>>>>> e810143c
+
                     Predicates.Add(new Predicate(
                         new PredicateOperand(new Column(DatabaseObject.SchemaName, DatabaseObject.Name, backingColumn, SourceAlias)),
                         op,
