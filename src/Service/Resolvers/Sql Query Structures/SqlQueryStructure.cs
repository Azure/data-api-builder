using System;
using System.Collections.Generic;
using System.Linq;
using System.Net;
using Azure.DataApiBuilder.Auth;
using Azure.DataApiBuilder.Config;
using Azure.DataApiBuilder.Service.Configurations;
using Azure.DataApiBuilder.Service.Exceptions;
using Azure.DataApiBuilder.Service.GraphQLBuilder;
using Azure.DataApiBuilder.Service.GraphQLBuilder.GraphQLTypes;
using Azure.DataApiBuilder.Service.GraphQLBuilder.Queries;
using Azure.DataApiBuilder.Service.Models;
using Azure.DataApiBuilder.Service.Parsers;
using Azure.DataApiBuilder.Service.Services;
using HotChocolate.Language;
using HotChocolate.Resolvers;
using HotChocolate.Types;
using Microsoft.AspNetCore.Http;

namespace Azure.DataApiBuilder.Service.Resolvers
{
    /// <summary>
    /// SqlQueryStructure is an intermediate representation of a SQL query.
    /// This intermediate structure can be used to generate a Postgres or MSSQL
    /// query. In some sense this is an AST (abstract syntax tree) of a SQL
    /// query. However, it only supports the very limited set of SQL constructs
    /// that we are needed to represent a GraphQL query or REST request as SQL.
    /// </summary>
    public class SqlQueryStructure : BaseSqlQueryStructure
    {
        public const string DATA_IDENT = "data";

        /// <summary>
        /// The subqueries with which this query should be joined. The key are
        /// the aliases of the query.
        /// </summary>
        public Dictionary<string, SqlQueryStructure> JoinQueries { get; }

        /// <summary>
        /// Is the result supposed to be a list or not.
        /// </summary>
        public bool IsListQuery { get; set; }

        /// <summary>
        /// Columns to use for sorting.
        /// </summary>
        public List<OrderByColumn> OrderByColumns { get; private set; }

        /// <summary>
        /// Hold the pagination metadata for the query
        /// </summary>
        public PaginationMetadata PaginationMetadata { get; set; }

        /// <summary>
        /// Map query columns' labels to the parameter representing that
        /// column label as a string literal.
        /// Only used for MySql
        /// </summary>
        public Dictionary<string, string> ColumnLabelToParam { get; }

        /// <summary>
        /// Default limit when no first param is specified for list queries
        /// </summary>
        private const uint DEFAULT_LIST_LIMIT = 100;

        /// <summary>
        /// The maximum number of results this query should return.
        /// </summary>
        private uint? _limit = DEFAULT_LIST_LIMIT;

        /// <summary>
        /// If this query is built because of a GraphQL query (as opposed to
        /// REST), then this is set to the resolver context of that query.
        /// </summary>
        IMiddlewareContext? _ctx;

        /// <summary>
        /// The underlying type of the type returned by this query see, the
        /// comment on UnderlyingGraphQLEntityType to understand what an underlying type is.
        /// </summary>
        ObjectType _underlyingFieldType = null!;

        /// <summary>
        /// Used to cache the primary key as a list of OrderByColumn
        /// </summary>
        private List<OrderByColumn>? _primaryKeyAsOrderByColumns;

        /// <summary>
        /// Generate the structure for a SQL query based on GraphQL query
        /// information.
        /// Only use as constructor for the outermost queries not subqueries
        /// </summary>
        public SqlQueryStructure(
            IMiddlewareContext ctx,
            IDictionary<string, object?> queryParams,
            ISqlMetadataProvider sqlMetadataProvider,
            IAuthorizationResolver authorizationResolver,
            RuntimeConfigProvider runtimeConfigProvider,
            GQLFilterParser gQLFilterParser)
            // This constructor simply forwards to the more general constructor
            // that is used to create GraphQL queries. We give it some values
            // that make sense for the outermost query.
            : this(ctx,
                queryParams,
                sqlMetadataProvider,
                authorizationResolver,
                ctx.Selection.Field,
                ctx.Selection.SyntaxNode,
                // The outermost query is where we start, so this can define
                // create the IncrementingInteger that will be shared between
                // all subqueries in this query.
                new IncrementingInteger(),
                runtimeConfigProvider,
                gQLFilterParser)
        {
            // support identification of entities by primary key when query is non list type nor paginated
            // only perform this action for the outermost query as subqueries shouldn't provide primary key search
            if (!IsListQuery && !PaginationMetadata.IsPaginated)
            {
                AddPrimaryKeyPredicates(queryParams);
            }
        }

        /// <summary>
        /// Generate the structure for a SQL query based on FindRequestContext,
        /// which is created by a FindById or FindMany REST request.
        /// </summary>
        public SqlQueryStructure(
            RestRequestContext context,
            ISqlMetadataProvider sqlMetadataProvider,
            IAuthorizationResolver authorizationResolver,
            RuntimeConfigProvider runtimeConfigProvider,
            GQLFilterParser gQLFilterParser)
            : this(sqlMetadataProvider,
                authorizationResolver,
                gQLFilterParser,
                predicates: null,
                entityName: context.EntityName,
                counter: new IncrementingInteger())
        {
            IsListQuery = context.IsMany;
            SourceAlias = $"{DatabaseObject.SchemaName}_{DatabaseObject.Name}";
            AddFields(context, sqlMetadataProvider);
            foreach (KeyValuePair<string, object> predicate in context.PrimaryKeyValuePairs)
            {
                sqlMetadataProvider.TryGetBackingColumn(EntityName, predicate.Key, out string? backingColumn);
                PopulateParamsAndPredicates(field: predicate.Key,
                                            backingColumn: backingColumn!,
                                            value: predicate.Value);
            }

            foreach (KeyValuePair<string, object?> predicate in context.FieldValuePairsInBody)
            {
                sqlMetadataProvider.TryGetBackingColumn(EntityName, predicate.Key, out string? backingColumn);
                PopulateParamsAndPredicates(field: predicate.Key,
                                            backingColumn: backingColumn!,
                                            value: predicate.Value);
            }

            // context.OrderByClauseOfBackingColumns will lack SourceAlias because it is created in RequestParser
            // which may be called for any type of operation. To avoid coupling the OrderByClauseOfBackingColumns
            // to only Find, we populate the SourceAlias in this constructor where we know we have a Find operation.
            OrderByColumns = context.OrderByClauseOfBackingColumns is not null ?
                context.OrderByClauseOfBackingColumns : PrimaryKeyAsOrderByColumns();

            foreach (OrderByColumn column in OrderByColumns)
            {
                if (string.IsNullOrEmpty(column.TableAlias))
                {
                    column.TableAlias = SourceAlias;
                }
            }

            if (context.FilterClauseInUrl is not null)
            {
                // We use the visitor pattern here to traverse the Filter Clause AST
                // AST has Accept method which takes our Visitor class, and then calls
                // our visit functions. Each node in the AST will then automatically
                // call the visit function for that node types, and we process the AST
                // based on what type of node we are currently traversing.
                ODataASTVisitor visitor = new(this, sqlMetadataProvider);
                try
                {
                    FilterPredicates = GetFilterPredicatesFromOdataClause(context.FilterClauseInUrl, visitor);
                }
                catch (Exception ex)
                {
                    throw new DataApiBuilderException(
                        message: "$filter query parameter is not well formed.",
                        statusCode: HttpStatusCode.BadRequest,
                        subStatusCode: DataApiBuilderException.SubStatusCodes.BadRequest,
                        innerException: ex);
                }
            }

            if (context.DbPolicyClause is not null)
            {
                // Similar to how we have added FilterPredicates above,
                // we will add DbPolicyPredicates here.
                try
                {
                    ProcessOdataClause(context.DbPolicyClause);
                }
                catch (Exception ex)
                {
                    throw new DataApiBuilderException(
                        message: "Policy query parameter is not well formed.",
                        statusCode: HttpStatusCode.Forbidden,
                        subStatusCode: DataApiBuilderException.SubStatusCodes.AuthorizationCheckFailed,
                        innerException: ex);
                }
            }

            if (!string.IsNullOrWhiteSpace(context.After))
            {
                AddPaginationPredicate(SqlPaginationUtil.ParseAfterFromJsonString(context.After,
                                                                                  PaginationMetadata,
                                                                                  sqlMetadataProvider,
                                                                                  EntityName,
                                                                                  runtimeConfigProvider));
            }

            _limit = context.First is not null ? context.First + 1 : DEFAULT_LIST_LIMIT + 1;
            ParametrizeColumns();
        }

        /// <summary>
        /// Use the mapping of exposed names to
        /// backing columns to add column with
        /// the correct name and label.
        /// </summary>
        /// <param name="context"></param>
        /// <param name="sqlMetadataProvider">Provides the mapping of exposed names to backing columns.</param>
        private void AddFields(RestRequestContext context, ISqlMetadataProvider sqlMetadataProvider)
        {
            foreach (string exposedFieldName in context.FieldsToBeReturned)
            {
                sqlMetadataProvider.TryGetBackingColumn(EntityName, exposedFieldName, out string? backingColumn);
                AddColumn(backingColumn!, exposedFieldName);
            }
        }

        /// <summary>
        /// Exposes the primary key of the underlying table of the structure
        /// as a list of OrderByColumn
        /// </summary>
        private List<OrderByColumn> PrimaryKeyAsOrderByColumns()
        {
            if (_primaryKeyAsOrderByColumns is null)
            {
                _primaryKeyAsOrderByColumns = new();

                foreach (string column in PrimaryKey())
                {
                    _primaryKeyAsOrderByColumns.Add(new OrderByColumn(tableSchema: DatabaseObject.SchemaName,
                                                                      tableName: DatabaseObject.Name,
                                                                      columnName: column,
                                                                      tableAlias: SourceAlias));
                }
            }

            return _primaryKeyAsOrderByColumns;
        }

        /// <summary>
        /// Private constructor that is used for recursive query generation,
        /// for each subquery that's necessary to resolve a nested GraphQL
        /// request.
        /// </summary>
        private SqlQueryStructure(
                IMiddlewareContext ctx,
                IDictionary<string, object?> queryParams,
                ISqlMetadataProvider sqlMetadataProvider,
                IAuthorizationResolver authorizationResolver,
                IObjectField schemaField,
                FieldNode? queryField,
                IncrementingInteger counter,
                RuntimeConfigProvider runtimeConfigProvider,
                GQLFilterParser gQLFilterParser,
                string entityName = "")
            : this(sqlMetadataProvider,
                  authorizationResolver,
                  gQLFilterParser,
                  predicates: null,
                  entityName: entityName,
                  counter)
        {
            _ctx = ctx;
            IOutputType outputType = schemaField.Type;
            _underlyingFieldType = GraphQLUtils.UnderlyingGraphQLEntityType(outputType);

            // extract the query argument schemas before switching schemaField to point to *Connetion.items
            // since the pagination arguments are not placed on the items, but on the pagination query
            IFieldCollection<IInputField> queryArgumentSchemas = schemaField.Arguments;

            PaginationMetadata.IsPaginated = QueryBuilder.IsPaginationType(_underlyingFieldType);

            if (PaginationMetadata.IsPaginated)
            {
                if (queryField != null && queryField.SelectionSet != null)
                {
                    // process pagination fields without overriding them
                    ProcessPaginationFields(queryField.SelectionSet.Selections);

                    // override schemaField and queryField with the schemaField and queryField of *Connection.items
                    queryField = ExtractItemsQueryField(queryField);
                }

                schemaField = ExtractItemsSchemaField(schemaField);

                outputType = schemaField.Type;
                _underlyingFieldType = GraphQLUtils.UnderlyingGraphQLEntityType(outputType);

                // this is required to correctly keep track of which pagination metadata
                // refers to what section of the json
                // for a paginationless chain:
                //      getbooks > publisher > books > publisher
                //      each new entry in the chain corresponds to a subquery so there will be
                //      a matching pagination metadata object chain
                // for a chain with pagination:
                //      books > items > publisher > books > publisher
                //      items do not have a matching subquery so the line of code below is
                //      required to build a pagination metadata chain matching the json result
                PaginationMetadata.Subqueries.Add(QueryBuilder.PAGINATION_FIELD_NAME, PaginationMetadata.MakeEmptyPaginationMetadata());
            }

            EntityName = _underlyingFieldType.Name;

            if (GraphQLUtils.TryExtractGraphQLFieldModelName(_underlyingFieldType.Directives, out string? modelName))
            {
                EntityName = modelName;
            }

            DatabaseObject.SchemaName = sqlMetadataProvider.GetSchemaName(EntityName);
            DatabaseObject.Name = sqlMetadataProvider.GetDatabaseObjectName(EntityName);
            SourceAlias = CreateTableAlias();

            // SelectionSet will not be null when a field is not a leaf.
            // There may be another entity to resolve as a sub-query.
            if (queryField != null && queryField.SelectionSet != null)
            {
                AddGraphQLFields(queryField.SelectionSet.Selections, runtimeConfigProvider);
            }

            // Get HttpContext from IMiddlewareContext and fail if resolved value is null.
            if (!_ctx.ContextData.TryGetValue(nameof(HttpContext), out object? httpContextValue))
            {
                throw new DataApiBuilderException(
                    message: "No HttpContext found in GraphQL Middleware Context.",
                    statusCode: System.Net.HttpStatusCode.Forbidden,
                    subStatusCode: DataApiBuilderException.SubStatusCodes.AuthorizationCheckFailed);
            }

            HttpContext httpContext = (HttpContext)httpContextValue!;

            // Process Authorization Policy of the entity being processed.
            AuthorizationPolicyHelpers.ProcessAuthorizationPolicies(Operation.Read, queryStructure: this, httpContext, authorizationResolver, sqlMetadataProvider);

            if (outputType.IsNonNullType())
            {
                IsListQuery = outputType.InnerType().IsListType();
            }
            else
            {
                IsListQuery = outputType.IsListType();
            }

            if (IsListQuery && queryParams.ContainsKey(QueryBuilder.PAGE_START_ARGUMENT_NAME))
            {
                // parse first parameter for all list queries
                object? firstObject = queryParams[QueryBuilder.PAGE_START_ARGUMENT_NAME];

                if (firstObject != null)
                {
                    int first = (int)firstObject;

                    if (first <= 0)
                    {
                        throw new DataApiBuilderException(
                        message: $"Invalid number of items requested, {QueryBuilder.PAGE_START_ARGUMENT_NAME} argument must be an integer greater than 0 for {schemaField.Name}. Actual value: {first.ToString()}",
                        statusCode: HttpStatusCode.BadRequest,
                        subStatusCode: DataApiBuilderException.SubStatusCodes.BadRequest);
                    }

                    _limit = (uint)first;
                }
            }

            if (IsListQuery && queryParams.ContainsKey(QueryBuilder.FILTER_FIELD_NAME))
            {
                object? filterObject = queryParams[QueryBuilder.FILTER_FIELD_NAME];

                if (filterObject is not null)
                {
                    List<ObjectFieldNode> filterFields = (List<ObjectFieldNode>)filterObject;
                    Predicates.Add(GraphQLFilterParser.Parse(
                                        _ctx,
                                        filterArgumentSchema: queryArgumentSchemas[QueryBuilder.FILTER_FIELD_NAME],
                                        fields: filterFields,
                                        queryStructure: this));
                }
            }

            OrderByColumns = PrimaryKeyAsOrderByColumns();
            if (IsListQuery && queryParams.ContainsKey(QueryBuilder.ORDER_BY_FIELD_NAME))
            {
                object? orderByObject = queryParams[QueryBuilder.ORDER_BY_FIELD_NAME];

                if (orderByObject is not null)
                {
                    OrderByColumns = ProcessGqlOrderByArg((List<ObjectFieldNode>)orderByObject, queryArgumentSchemas[QueryBuilder.ORDER_BY_FIELD_NAME]);
                }
            }

            // need to run after the rest of the query has been processed since it relies on
            // TableName, SourceAlias, Columns, and _limit
            if (PaginationMetadata.IsPaginated)
            {
                AddPaginationPredicate(SqlPaginationUtil.ParseAfterFromQueryParams(queryParams, PaginationMetadata, sqlMetadataProvider, EntityName, runtimeConfigProvider));

                if (PaginationMetadata.RequestedEndCursor)
                {
                    // add the primary keys in the selected columns if they are missing
                    IEnumerable<string> extraNeededColumns = PrimaryKey().Except(Columns.Select(c => c.Label));

                    foreach (string column in extraNeededColumns)
                    {
                        AddColumn(column);
                    }
                }

                // if the user does a paginated query only requesting hasNextPage
                // there will be no elements in Columns
                if (!Columns.Any())
                {
                    AddColumn(PrimaryKey()[0]);
                }

                if (PaginationMetadata.RequestedHasNextPage)
                {
                    _limit++;
                }
            }

            ParametrizeColumns();
        }

        /// <summary>
        /// Private constructor that is used as a base by all public
        /// constructors.
        /// </summary>
        private SqlQueryStructure(
            ISqlMetadataProvider metadataProvider,
            IAuthorizationResolver authorizationResolver,
            GQLFilterParser gQLFilterParser,
            List<Predicate>? predicates = null,
            string entityName = "",
            IncrementingInteger? counter = null)
            : base(metadataProvider, authorizationResolver, gQLFilterParser, predicates, entityName, counter)
        {
            JoinQueries = new();
            PaginationMetadata = new(this);
            ColumnLabelToParam = new();
            FilterPredicates = string.Empty;
            OrderByColumns = new();
        }

        ///<summary>
        /// Adds predicates for the primary keys in the paramters of the graphql query
        ///</summary>
        private void AddPrimaryKeyPredicates(IDictionary<string, object?> queryParams)
        {
            foreach (KeyValuePair<string, object?> parameter in queryParams)
            {
                Predicates.Add(new Predicate(
                    new PredicateOperand(new Column(tableSchema: DatabaseObject.SchemaName,
                                                    tableName: DatabaseObject.Name,
                                                    columnName: parameter.Key,
                                                    tableAlias: SourceAlias)),
                    PredicateOperation.Equal,
                    new PredicateOperand($"@{MakeParamWithValue(parameter.Value)}")
                ));
            }
        }

        /// <summary>
        /// Add the predicates associated with the "after" parameter of paginated queries
        /// </summary>
        public void AddPaginationPredicate(IEnumerable<PaginationColumn> afterJsonValues)
        {
            if (!afterJsonValues.Any())
            {
                // no need to create a predicate for pagination
                return;
            }

            try
            {
                foreach (PaginationColumn column in afterJsonValues)
                {
                    column.TableAlias = SourceAlias;
                    column.ParamName = column.Value is not null ?
                        "@" + MakeParamWithValue(GetParamAsColumnSystemType(column.Value!.ToString()!, column.ColumnName)) :
                        "@" + MakeParamWithValue(null);
                }
            }
            catch (ArgumentException ex)
            {
                throw new DataApiBuilderException(
                  message: ex.Message,
                  statusCode: HttpStatusCode.BadRequest,
                  subStatusCode: DataApiBuilderException.SubStatusCodes.BadRequest,
                  innerException: ex);
            }

            PaginationMetadata.PaginationPredicate = new KeysetPaginationPredicate(afterJsonValues.ToList());
        }

        /// <summary>
        ///  Given the predicate key value pair, where value includes the Predicte Operation as well as the value associated with the field,
        ///  populates the Parameters and Predicates properties.
        /// </summary>
        /// <param name="field">The string representing a field.</param>
        /// <param name="backingColumn">string represents the backing column of the field.</param>
        /// <param name="value">The value associated with a given field.</param>
        /// <param name="op">The predicate operation representing the comparison between field and value.</param>
        private void PopulateParamsAndPredicates(string field, string backingColumn, object? value, PredicateOperation op = PredicateOperation.Equal)
        {
            try
            {
                string parameterName;
                if (value != null)
                {
                    parameterName = MakeParamWithValue(
                        GetParamAsColumnSystemType(value.ToString()!, backingColumn));
                    Predicates.Add(new Predicate(
                        new PredicateOperand(new Column(DatabaseObject.SchemaName, DatabaseObject.Name, backingColumn, SourceAlias)),
                        op,
                        new PredicateOperand($"@{parameterName}")));
                }
                else
                {
                    // This case should not arise. We have issue for this to handle nullable type columns. Issue #146.
                    throw new DataApiBuilderException(
                        message: $"Unexpected value for column \"{field}\" provided.",
                        statusCode: HttpStatusCode.BadRequest,
                        subStatusCode: DataApiBuilderException.SubStatusCodes.BadRequest);
                }
            }
            catch (ArgumentException ex)
            {
                throw new DataApiBuilderException(
                  message: ex.Message,
                  statusCode: HttpStatusCode.BadRequest,
                  subStatusCode: DataApiBuilderException.SubStatusCodes.BadRequest,
                  innerException: ex);
            }
        }

        /// <summary>
<<<<<<< HEAD
=======
        /// Creates equality predicates between the columns of the left table and
        /// the columns of the right table. The columns are compared in order,
        /// thus the lists should be the same length.
        /// </summary>
        public IEnumerable<Predicate> CreateJoinPredicates(
                string leftTableAlias,
                List<string> leftColumnNames,
                string rightTableAlias,
                List<string> rightColumnNames)
        {
            return leftColumnNames.Zip(rightColumnNames,
                    (leftColumnName, rightColumnName) =>
                    {
                        // no table name or schema here is needed because this is a subquery that joins on table alias
                        Column leftColumn = new(tableSchema: string.Empty, tableName: string.Empty, leftColumnName, leftTableAlias);
                        Column rightColumn = new(tableSchema: string.Empty, tableName: string.Empty, rightColumnName, rightTableAlias);
                        return new Predicate(
                            new PredicateOperand(leftColumn),
                            PredicateOperation.Equal,
                            new PredicateOperand(rightColumn)
                        );
                    }
                );
        }

        /// <summary>
>>>>>>> b7374551
        /// Store the requested pagination connection fields and return the fields of the <c>"items"</c> field
        /// </summary>
        /// <returns>
        /// The fields of the <c>**Conneciton.items</c> of the Conneciton type used for pagination.
        /// Empty list if <c>items</c> was not requested as a field
        /// </returns>
        void ProcessPaginationFields(IReadOnlyList<ISelectionNode> paginationSelections)
        {
            foreach (ISelectionNode node in paginationSelections)
            {
                FieldNode field = (FieldNode)node;
                string fieldName = field.Name.Value;

                switch (fieldName)
                {
                    case QueryBuilder.PAGINATION_FIELD_NAME:
                        PaginationMetadata.RequestedItems = true;
                        break;
                    case QueryBuilder.PAGINATION_TOKEN_FIELD_NAME:
                        PaginationMetadata.RequestedEndCursor = true;
                        break;
                    case QueryBuilder.HAS_NEXT_PAGE_FIELD_NAME:
                        PaginationMetadata.RequestedHasNextPage = true;
                        break;
                }
            }
        }

        /// <summary>
        /// AddGraphQLFields looks at the fields that are selected in the
        /// GraphQL query and all the necessary elements to the query which are
        /// required to return these fields. This includes adding the columns
        /// to the result set.
        /// Additionally, if a field has a selection set, sub-query or join processing
        /// takes place which is required to fetch nested data.
        /// </summary>
        /// <param name="selections">Fields selection in the GraphQL Query.</param>
        private void AddGraphQLFields(IReadOnlyList<ISelectionNode> selections, RuntimeConfigProvider runtimeConfigProvider)
        {
            foreach (ISelectionNode node in selections)
            {
                FieldNode field = (FieldNode)node;
                string fieldName = field.Name.Value;

                if (field.SelectionSet == null)
                {
                    AddColumn(fieldName);
                }
                else
                {
                    IObjectField? subschemaField = _underlyingFieldType.Fields[fieldName];

                    if (_ctx == null)
                    {
                        throw new DataApiBuilderException(
                            message: "No GraphQL context exists",
                            statusCode: HttpStatusCode.InternalServerError,
                            subStatusCode: DataApiBuilderException.SubStatusCodes.UnexpectedError);
                    }

                    IDictionary<string, object?> subqueryParams = ResolverMiddleware.GetParametersFromSchemaAndQueryFields(subschemaField, field, _ctx.Variables);
                    SqlQueryStructure subquery = new(
                        _ctx,
                        subqueryParams,
                        MetadataProvider,
                        AuthorizationResolver,
                        subschemaField,
                        field,
                        Counter,
                        runtimeConfigProvider,
                        GraphQLFilterParser);

                    if (PaginationMetadata.IsPaginated)
                    {
                        // add the subquery metadata as children of items instead of the pagination metadata
                        // object of this structure which is associated with the pagination query itself
                        PaginationMetadata.Subqueries[QueryBuilder.PAGINATION_FIELD_NAME].Subqueries.Add(fieldName, subquery.PaginationMetadata);
                    }
                    else
                    {
                        PaginationMetadata.Subqueries.Add(fieldName, subquery.PaginationMetadata);
                    }

                    // pass the parameters of the subquery to the current query so upmost query has all the
                    // parameters of the query tree and it can pass them to the database query executor
                    foreach (KeyValuePair<string, object?> parameter in subquery.Parameters)
                    {
                        Parameters.Add(parameter.Key, parameter.Value);
                    }

                    // use the _underlyingType from the subquery which will be overridden appropriately if the query is paginated
                    ObjectType subunderlyingType = subquery._underlyingFieldType;
                    string targetEntityName = subunderlyingType.Name;
                    string subtableAlias = subquery.SourceAlias;

                    AddJoinPredicatesForRelatedEntity(targetEntityName, subtableAlias, subquery);

                    string subqueryAlias = $"{subtableAlias}_subq";
                    JoinQueries.Add(subqueryAlias, subquery);
                    Columns.Add(new LabelledColumn(tableSchema: subquery.DatabaseObject.SchemaName,
                              tableName: subquery.DatabaseObject.Name,
                              columnName: DATA_IDENT,
                              label: fieldName,
                              tableAlias: subqueryAlias));
                }
            }
        }

        /// <summary>
        /// The maximum number of results this query should return.
        /// </summary>
        public uint? Limit()
        {
            if (IsListQuery || PaginationMetadata.IsPaginated)
            {
                return _limit;
            }
            else
            {
                return 1;
            }
        }

        /// <summary>
<<<<<<< HEAD
=======
        /// Based on the relationship metadata involving foreign key referenced and
        /// referencing columns, add the join predicates to the subquery Query structure
        /// created for the given target entity Name and sub table alias.
        /// There are only a couple of options for the foreign key - we only use the
        /// valid foreign key definition. It is guaranteed at least one fk definition
        /// will be valid since the MetadataProvider.ValidateAllFkHaveBeenInferred.
        /// </summary>
        /// <param name="targetEntityName"></param>
        /// <param name="subtableAlias"></param>
        /// <param name="subQuery"></param>
        private void AddJoinPredicatesForSubQuery(
            string targetEntityName,
            string subtableAlias,
            SqlQueryStructure subQuery)
        {
            SourceDefinition sourceDefinition = GetUnderlyingSourceDefinition();
            if (sourceDefinition.SourceEntityRelationshipMap.TryGetValue(
                _underlyingFieldType.Name, out RelationshipMetadata? relationshipMetadata)
                && relationshipMetadata.TargetEntityToFkDefinitionMap.TryGetValue(targetEntityName,
                    out List<ForeignKeyDefinition>? foreignKeyDefinitions))
            {
                Dictionary<DatabaseObject, string> associativeTableAndAliases = new();
                // For One-One and One-Many, not all fk definitions would be valid
                // but at least 1 will be.
                // Identify the side of the relationship first, then check if its valid
                // by ensuring the referencing and referenced column count > 0
                // before adding the predicates.
                foreach (ForeignKeyDefinition foreignKeyDefinition in foreignKeyDefinitions)
                {
                    // First identify which side of the relationship, this fk definition
                    // is looking at.
                    if (foreignKeyDefinition.Pair.ReferencingDbTable.Equals(DatabaseObject))
                    {
                        // Case where fk in parent entity references the nested entity.
                        // Verify this is a valid fk definition before adding the join predicate.
                        if (foreignKeyDefinition.ReferencingColumns.Count() > 0
                            && foreignKeyDefinition.ReferencedColumns.Count() > 0)
                        {
                            subQuery.Predicates.AddRange(CreateJoinPredicates(
                                SourceAlias,
                                foreignKeyDefinition.ReferencingColumns,
                                subtableAlias,
                                foreignKeyDefinition.ReferencedColumns));
                        }
                    }
                    else if (foreignKeyDefinition.Pair.ReferencingDbTable.Equals(subQuery.DatabaseObject))
                    {
                        // Case where fk in nested entity references the parent entity.
                        if (foreignKeyDefinition.ReferencingColumns.Count() > 0
                            && foreignKeyDefinition.ReferencedColumns.Count() > 0)
                        {
                            subQuery.Predicates.AddRange(CreateJoinPredicates(
                                subtableAlias,
                                foreignKeyDefinition.ReferencingColumns,
                                SourceAlias,
                                foreignKeyDefinition.ReferencedColumns));
                        }
                    }
                    else
                    {
                        DatabaseObject associativeTableDbObject =
                            foreignKeyDefinition.Pair.ReferencingDbTable;
                        // Case when the linking object is the referencing table
                        if (!associativeTableAndAliases.TryGetValue(
                                associativeTableDbObject,
                                out string? associativeTableAlias))
                        {
                            // this is the first fk definition found for this associative table.
                            // create an alias for it and store for later lookup.
                            associativeTableAlias = CreateTableAlias();
                            associativeTableAndAliases.Add(associativeTableDbObject, associativeTableAlias);
                        }

                        if (foreignKeyDefinition.Pair.ReferencedDbTable.Equals(DatabaseObject))
                        {
                            subQuery.Predicates.AddRange(CreateJoinPredicates(
                                associativeTableAlias,
                                foreignKeyDefinition.ReferencingColumns,
                                SourceAlias,
                                foreignKeyDefinition.ReferencedColumns));
                        }
                        else
                        {
                            subQuery.Joins.Add(new SqlJoinStructure
                            (
                                associativeTableDbObject,
                                associativeTableAlias,
                                CreateJoinPredicates(
                                    associativeTableAlias,
                                    foreignKeyDefinition.ReferencingColumns,
                                    subtableAlias,
                                    foreignKeyDefinition.ReferencedColumns
                                    ).ToList()
                            ));
                        }
                    }
                }
            }
        }

        /// <summary>
>>>>>>> b7374551
        /// Create a list of orderBy columns from the orderBy argument
        /// passed to the gql query
        /// </summary>
        private List<OrderByColumn> ProcessGqlOrderByArg(List<ObjectFieldNode> orderByFields, IInputField orderByArgumentSchema)
        {
            if (_ctx is null)
            {
                throw new ArgumentNullException("IMiddlewareContext should be intiliazed before " +
                                                "trying to parse the orderBy argument.");
            }

            // Create list of primary key columns
            // we always have the primary keys in
            // the order by statement for the case
            // of tie breaking and pagination
            List<OrderByColumn> orderByColumnsList = new();

            List<string> remainingPkCols = new(PrimaryKey());

            InputObjectType orderByArgumentObject = ResolverMiddleware.InputObjectTypeFromIInputField(orderByArgumentSchema);
            foreach (ObjectFieldNode field in orderByFields)
            {
                object? fieldValue = ResolverMiddleware.ExtractValueFromIValueNode(
                    value: field.Value,
                    argumentSchema: orderByArgumentObject.Fields[field.Name.Value],
                    variables: _ctx.Variables);

                if (fieldValue is null)
                {
                    continue;
                }

                string fieldName = field.Name.ToString();

                // remove pk column from list if it was specified as a
                // field in orderBy
                remainingPkCols.Remove(fieldName);

                if (fieldValue.ToString() == $"{OrderBy.DESC}")
                {
                    orderByColumnsList.Add(new OrderByColumn(tableSchema: DatabaseObject.SchemaName,
                                                             tableName: DatabaseObject.Name,
                                                             columnName: fieldName,
                                                             tableAlias: SourceAlias,
                                                             direction: OrderBy.DESC));
                }
                else
                {
                    orderByColumnsList.Add(new OrderByColumn(tableSchema: DatabaseObject.SchemaName,
                                                             tableName: DatabaseObject.Name,
                                                             columnName: fieldName,
                                                             tableAlias: SourceAlias));
                }
            }

            foreach (string colName in remainingPkCols)
            {
                orderByColumnsList.Add(new OrderByColumn(tableSchema: DatabaseObject.SchemaName,
                                                         tableName: DatabaseObject.Name,
                                                         columnName: colName,
                                                         tableAlias: SourceAlias));
            }

            return orderByColumnsList;
        }

        /// <summary>
        /// Adds a labelled column to this query's columns, where
        /// the column name is all that is provided, and we add
        /// a labeled column with a label equal to column name.
        /// </summary>
        protected void AddColumn(string columnName)
        {
            AddColumn(columnName, columnName);
        }

        /// <summary>
        /// Adds a labelled column to this query's columns.
        /// <param name="columnName">The backing column name.</param>
        /// <param name="labelName">The exposed name.</param>
        /// </summary>
        protected void AddColumn(string columnName, string labelName)
        {
            Columns.Add(new LabelledColumn(DatabaseObject.SchemaName, DatabaseObject.Name, columnName, label: labelName, SourceAlias));
        }

        /// <summary>
        /// Check if the column belongs to one of the subqueries
        /// </summary>
        public bool IsSubqueryColumn(Column column)
        {
            return column.TableAlias == null ? false : JoinQueries.ContainsKey(column.TableAlias);
        }

        /// <summary>
        /// Add column label string literals as parameters to the query structure
        /// </summary>
        private void ParametrizeColumns()
        {
            foreach (LabelledColumn column in Columns)
            {
                ColumnLabelToParam.Add(column.Label, $"@{MakeParamWithValue(column.Label)}");
            }
        }
    }
}<|MERGE_RESOLUTION|>--- conflicted
+++ resolved
@@ -558,35 +558,6 @@
         }
 
         /// <summary>
-<<<<<<< HEAD
-=======
-        /// Creates equality predicates between the columns of the left table and
-        /// the columns of the right table. The columns are compared in order,
-        /// thus the lists should be the same length.
-        /// </summary>
-        public IEnumerable<Predicate> CreateJoinPredicates(
-                string leftTableAlias,
-                List<string> leftColumnNames,
-                string rightTableAlias,
-                List<string> rightColumnNames)
-        {
-            return leftColumnNames.Zip(rightColumnNames,
-                    (leftColumnName, rightColumnName) =>
-                    {
-                        // no table name or schema here is needed because this is a subquery that joins on table alias
-                        Column leftColumn = new(tableSchema: string.Empty, tableName: string.Empty, leftColumnName, leftTableAlias);
-                        Column rightColumn = new(tableSchema: string.Empty, tableName: string.Empty, rightColumnName, rightTableAlias);
-                        return new Predicate(
-                            new PredicateOperand(leftColumn),
-                            PredicateOperation.Equal,
-                            new PredicateOperand(rightColumn)
-                        );
-                    }
-                );
-        }
-
-        /// <summary>
->>>>>>> b7374551
         /// Store the requested pagination connection fields and return the fields of the <c>"items"</c> field
         /// </summary>
         /// <returns>
@@ -711,110 +682,6 @@
         }
 
         /// <summary>
-<<<<<<< HEAD
-=======
-        /// Based on the relationship metadata involving foreign key referenced and
-        /// referencing columns, add the join predicates to the subquery Query structure
-        /// created for the given target entity Name and sub table alias.
-        /// There are only a couple of options for the foreign key - we only use the
-        /// valid foreign key definition. It is guaranteed at least one fk definition
-        /// will be valid since the MetadataProvider.ValidateAllFkHaveBeenInferred.
-        /// </summary>
-        /// <param name="targetEntityName"></param>
-        /// <param name="subtableAlias"></param>
-        /// <param name="subQuery"></param>
-        private void AddJoinPredicatesForSubQuery(
-            string targetEntityName,
-            string subtableAlias,
-            SqlQueryStructure subQuery)
-        {
-            SourceDefinition sourceDefinition = GetUnderlyingSourceDefinition();
-            if (sourceDefinition.SourceEntityRelationshipMap.TryGetValue(
-                _underlyingFieldType.Name, out RelationshipMetadata? relationshipMetadata)
-                && relationshipMetadata.TargetEntityToFkDefinitionMap.TryGetValue(targetEntityName,
-                    out List<ForeignKeyDefinition>? foreignKeyDefinitions))
-            {
-                Dictionary<DatabaseObject, string> associativeTableAndAliases = new();
-                // For One-One and One-Many, not all fk definitions would be valid
-                // but at least 1 will be.
-                // Identify the side of the relationship first, then check if its valid
-                // by ensuring the referencing and referenced column count > 0
-                // before adding the predicates.
-                foreach (ForeignKeyDefinition foreignKeyDefinition in foreignKeyDefinitions)
-                {
-                    // First identify which side of the relationship, this fk definition
-                    // is looking at.
-                    if (foreignKeyDefinition.Pair.ReferencingDbTable.Equals(DatabaseObject))
-                    {
-                        // Case where fk in parent entity references the nested entity.
-                        // Verify this is a valid fk definition before adding the join predicate.
-                        if (foreignKeyDefinition.ReferencingColumns.Count() > 0
-                            && foreignKeyDefinition.ReferencedColumns.Count() > 0)
-                        {
-                            subQuery.Predicates.AddRange(CreateJoinPredicates(
-                                SourceAlias,
-                                foreignKeyDefinition.ReferencingColumns,
-                                subtableAlias,
-                                foreignKeyDefinition.ReferencedColumns));
-                        }
-                    }
-                    else if (foreignKeyDefinition.Pair.ReferencingDbTable.Equals(subQuery.DatabaseObject))
-                    {
-                        // Case where fk in nested entity references the parent entity.
-                        if (foreignKeyDefinition.ReferencingColumns.Count() > 0
-                            && foreignKeyDefinition.ReferencedColumns.Count() > 0)
-                        {
-                            subQuery.Predicates.AddRange(CreateJoinPredicates(
-                                subtableAlias,
-                                foreignKeyDefinition.ReferencingColumns,
-                                SourceAlias,
-                                foreignKeyDefinition.ReferencedColumns));
-                        }
-                    }
-                    else
-                    {
-                        DatabaseObject associativeTableDbObject =
-                            foreignKeyDefinition.Pair.ReferencingDbTable;
-                        // Case when the linking object is the referencing table
-                        if (!associativeTableAndAliases.TryGetValue(
-                                associativeTableDbObject,
-                                out string? associativeTableAlias))
-                        {
-                            // this is the first fk definition found for this associative table.
-                            // create an alias for it and store for later lookup.
-                            associativeTableAlias = CreateTableAlias();
-                            associativeTableAndAliases.Add(associativeTableDbObject, associativeTableAlias);
-                        }
-
-                        if (foreignKeyDefinition.Pair.ReferencedDbTable.Equals(DatabaseObject))
-                        {
-                            subQuery.Predicates.AddRange(CreateJoinPredicates(
-                                associativeTableAlias,
-                                foreignKeyDefinition.ReferencingColumns,
-                                SourceAlias,
-                                foreignKeyDefinition.ReferencedColumns));
-                        }
-                        else
-                        {
-                            subQuery.Joins.Add(new SqlJoinStructure
-                            (
-                                associativeTableDbObject,
-                                associativeTableAlias,
-                                CreateJoinPredicates(
-                                    associativeTableAlias,
-                                    foreignKeyDefinition.ReferencingColumns,
-                                    subtableAlias,
-                                    foreignKeyDefinition.ReferencedColumns
-                                    ).ToList()
-                            ));
-                        }
-                    }
-                }
-            }
-        }
-
-        /// <summary>
->>>>>>> b7374551
         /// Create a list of orderBy columns from the orderBy argument
         /// passed to the gql query
         /// </summary>
