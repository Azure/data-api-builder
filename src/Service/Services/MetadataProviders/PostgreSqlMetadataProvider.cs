--- conflicted
+++ resolved
@@ -50,11 +50,7 @@
                     message: DataApiBuilderException.CONNECTION_STRING_ERROR_MESSAGE,
                     statusCode: HttpStatusCode.ServiceUnavailable,
                     subStatusCode: DataApiBuilderException.SubStatusCodes.ErrorInInitialization,
-<<<<<<< HEAD
-                    exception: ex);
-=======
                     innerException: ex);
->>>>>>> 8631033b
             }
 
             schemaName = connectionStringBuilder.SearchPath is null ? string.Empty : connectionStringBuilder.SearchPath;
