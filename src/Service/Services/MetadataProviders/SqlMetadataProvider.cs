--- conflicted
+++ resolved
@@ -420,17 +420,6 @@
             // otherwise we have to convert each part of the Rest property we want into correct objects
             // they are json element so this means deserializing at each step with case insensitivity
             JsonSerializerOptions options = RuntimeConfig.SerializerOptions;
-<<<<<<< HEAD
-            RestEntitySettings rest = JsonSerializer.Deserialize<RestEntitySettings>((JsonElement)entity.Rest, options)!;
-
-            if (rest.Path is not null)
-            {
-                return JsonSerializer.Deserialize<string>((JsonElement)rest.Path, options)!;
-            }
-            else
-            {
-                return entityName;
-=======
             JsonElement restConfigElement = (JsonElement)entity.Rest;
             if (entity.ObjectType is SourceType.StoredProcedure)
             {
@@ -469,7 +458,6 @@
                 {
                     return entityName;
                 }
->>>>>>> ad6dcbb3
             }
         }
 
