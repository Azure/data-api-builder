--- conflicted
+++ resolved
@@ -34,7 +34,7 @@
 
         // Contains all the referencing and referenced columns for each pair
         // of referencing and referenced tables.
-        private Dictionary<RelationShipPair, ForeignKeyDefinition> _pairToFkDefinition;
+        private Dictionary<RelationShipPair, ForeignKeyDefinition>? _pairToFkDefinition;
 
         protected IQueryExecutor QueryExecutor { get; }
 
@@ -969,19 +969,12 @@
 
             // Gather all the referencing and referenced columns for each pair
             // of referencing and referenced tables.
-<<<<<<< HEAD
-            Dictionary<RelationShipPair, ForeignKeyDefinition>? pairToFkDefinition
-                = await QueryExecutor.ExecuteQueryAsync(queryForForeignKeyInfo, parameters, SummarizeFkMetadata);
-
-            if (pairToFkDefinition is not null)
-            {
-                FillInferredFkInfo(pairToFkDefinition, tablesToBePopulatedWithFK);
-            }
-=======
-            _pairToFkDefinition = await ExecuteAndSummarizeFkMetadata(queryForForeignKeyInfo, parameters);
-
-            FillInferredFkInfo(_pairToFkDefinition, tablesToBePopulatedWithFK);
->>>>>>> 620a1c7e
+            _pairToFkDefinition = await QueryExecutor.ExecuteQueryAsync(queryForForeignKeyInfo, parameters, SummarizeFkMetadata);
+
+            if (_pairToFkDefinition is not null)
+            {
+                FillInferredFkInfo(_pairToFkDefinition, tablesToBePopulatedWithFK);
+            }
 
             ValidateAllFkHaveBeenInferred(tablesToBePopulatedWithFK);
         }
@@ -1094,10 +1087,8 @@
         /// Fills the table definition with the inferred foreign key metadata
         /// about the referencing and referenced columns.
         /// </summary>
-        /// <param name="pairToFkDefinition"></param>
         /// <param name="tablesToBePopulatedWithFK"></param>
         private static void FillInferredFkInfo(
-            Dictionary<RelationShipPair, ForeignKeyDefinition> pairToFkDefinition,
             IEnumerable<TableDefinition> tablesToBePopulatedWithFK)
         {
             // For each table definition that has to be populated with the inferred
@@ -1131,7 +1122,7 @@
 
                             // Add the referencing and referenced columns for this foreign key definition
                             // for the target.
-                            if (pairToFkDefinition.TryGetValue(
+                            if (_pairToFkDefinition is not null && _pairToFkDefinition.TryGetValue(
                                     fk.Pair, out ForeignKeyDefinition? inferredDefinition))
                             {
                                 // Only add the referencing columns if they have not been
