// Copyright (c) Microsoft Corporation.
// Licensed under the MIT License.

using System;
using System.Collections.Generic;
using System.Data;
using System.Data.Common;
using System.Diagnostics.CodeAnalysis;
using System.Linq;
using System.Net;
using System.Text;
using System.Text.Json;
using System.Text.Json.Nodes;
using System.Threading.Tasks;
using Azure.DataApiBuilder.Config.DatabasePrimitives;
using Azure.DataApiBuilder.Config.ObjectModel;
using Azure.DataApiBuilder.Service.Configurations;
using Azure.DataApiBuilder.Service.Exceptions;
using Azure.DataApiBuilder.Service.Models;
using Azure.DataApiBuilder.Service.Parsers;
using Azure.DataApiBuilder.Service.Resolvers;
using Microsoft.Extensions.Logging;
using static Azure.DataApiBuilder.Service.GraphQLBuilder.GraphQLNaming;

namespace Azure.DataApiBuilder.Service.Services
{
    /// <summary>
    /// Reads schema information from the database to make it
    /// available for the GraphQL/REST services.
    /// </summary>
    public abstract class SqlMetadataProvider<ConnectionT, DataAdapterT, CommandT> : ISqlMetadataProvider
        where ConnectionT : DbConnection, new()
        where DataAdapterT : DbDataAdapter, new()
        where CommandT : DbCommand, new()
    {
        private ODataParser _oDataParser = new();

        private readonly DatabaseType _databaseType;

        private readonly RuntimeEntities _entities;

        // Dictionary containing mapping of graphQL stored procedure exposed query/mutation name
        // to their corresponding entity names defined in the config.
        public Dictionary<string, string> GraphQLStoredProcedureExposedNameToEntityNameMap { get; set; } = new();

        // Contains all the referencing and referenced columns for each pair
        // of referencing and referenced tables.
        public Dictionary<RelationShipPair, ForeignKeyDefinition>? PairToFkDefinition { get; set; }

        protected IQueryExecutor QueryExecutor { get; }

        private const int NUMBER_OF_RESTRICTIONS = 4;

        protected string ConnectionString { get; init; }

        protected IQueryBuilder SqlQueryBuilder { get; init; }

        protected DataSet EntitiesDataSet { get; init; }

        private RuntimeConfigProvider _runtimeConfigProvider;

        private Dictionary<string, Dictionary<string, string>> EntityBackingColumnsToExposedNames { get; } = new();

        private Dictionary<string, Dictionary<string, string>> EntityExposedNamesToBackingColumnNames { get; } = new();

        private Dictionary<string, string> EntityPathToEntityName { get; } = new();

        /// <summary>
        /// Maps an entity name to a DatabaseObject.
        /// </summary>
        public Dictionary<string, DatabaseObject> EntityToDatabaseObject { get; set; } =
            new(StringComparer.InvariantCulture);

        private readonly ILogger<ISqlMetadataProvider> _logger;

        public SqlMetadataProvider(
            RuntimeConfigProvider runtimeConfigProvider,
            IQueryExecutor queryExecutor,
            IQueryBuilder queryBuilder,
            ILogger<ISqlMetadataProvider> logger)
        {
            RuntimeConfig runtimeConfig = runtimeConfigProvider.GetConfig();
            _runtimeConfigProvider = runtimeConfigProvider;
            _databaseType = runtimeConfig.DataSource.DatabaseType;
            _entities = runtimeConfig.Entities;
            _logger = logger;
            foreach ((string key, Entity _) in _entities)
            {
                if (runtimeConfig.Runtime.Rest.Enabled)
                {
                    _logger.LogInformation($"{key} path: {runtimeConfig.Runtime.Rest.Path}/{key}");
                }
                else
                {
                    _logger.LogInformation($"REST calls are disabled for Entity: {key}");
                }
            }

            ConnectionString = runtimeConfig.DataSource.ConnectionString;
            EntitiesDataSet = new();
            SqlQueryBuilder = queryBuilder;
            QueryExecutor = queryExecutor;
        }

        /// <inheritdoc />
        public ODataParser GetODataParser()
        {
            return _oDataParser;
        }

        /// <inheritdoc />
        public DatabaseType GetDatabaseType()
        {
            return _databaseType;
        }

        /// <summary>
        /// Obtains the underlying query builder.
        /// </summary>
        /// <returns></returns>
        public IQueryBuilder GetQueryBuilder()
        {
            return SqlQueryBuilder;
        }

        /// <inheritdoc />
        public virtual string GetSchemaName(string entityName)
        {
            if (!EntityToDatabaseObject.TryGetValue(entityName, out DatabaseObject? databaseObject))
            {
                throw new DataApiBuilderException(message: $"Table Definition for {entityName} has not been inferred.",
                    statusCode: HttpStatusCode.InternalServerError,
                    subStatusCode: DataApiBuilderException.SubStatusCodes.EntityNotFound);
            }

            return databaseObject!.SchemaName;
        }

        /// <inheritdoc />
        public string GetDatabaseObjectName(string entityName)
        {
            if (!EntityToDatabaseObject.TryGetValue(entityName, out DatabaseObject? databaseObject))
            {
                throw new DataApiBuilderException(message: $"Table Definition for {entityName} has not been inferred.",
                    statusCode: HttpStatusCode.InternalServerError,
                    subStatusCode: DataApiBuilderException.SubStatusCodes.EntityNotFound);
            }

            return databaseObject!.Name;
        }

        /// <inheritdoc />
        public SourceDefinition GetSourceDefinition(string entityName)
        {
            if (!EntityToDatabaseObject.TryGetValue(entityName, out DatabaseObject? databaseObject))
            {
                throw new DataApiBuilderException(message: $"Table Definition for {entityName} has not been inferred.",
                    statusCode: HttpStatusCode.InternalServerError,
                    subStatusCode: DataApiBuilderException.SubStatusCodes.EntityNotFound);
            }

            return databaseObject.SourceDefinition;
        }

        /// <inheritdoc />
        public StoredProcedureDefinition GetStoredProcedureDefinition(string entityName)
        {
            if (!EntityToDatabaseObject.TryGetValue(entityName, out DatabaseObject? databaseObject))
            {
                throw new DataApiBuilderException(message: $"Stored Procedure Definition for {entityName} has not been inferred.",
                    statusCode: HttpStatusCode.InternalServerError,
                    subStatusCode: DataApiBuilderException.SubStatusCodes.EntityNotFound);
            }

            return ((DatabaseStoredProcedure)databaseObject).StoredProcedureDefinition;
        }

        /// <inheritdoc />
        public bool TryGetExposedColumnName(string entityName, string backingFieldName, out string? name)
        {
            return EntityBackingColumnsToExposedNames[entityName].TryGetValue(backingFieldName, out name);
        }

        /// <inheritdoc />
        public bool TryGetBackingColumn(string entityName, string field, [NotNullWhen(true)] out string? name)
        {
            return EntityExposedNamesToBackingColumnNames[entityName].TryGetValue(field, out name);
        }

        /// <inheritdoc />
        public virtual bool TryGetEntityNameFromPath(string entityPathName, [NotNullWhen(true)] out string? entityName)
        {
            return EntityPathToEntityName.TryGetValue(entityPathName, out entityName);
        }

        /// <inheritdoc />
        public IDictionary<string, DatabaseObject> GetEntityNamesAndDbObjects()
        {
            return EntityToDatabaseObject;
        }

        /// <inheritdoc />
        public string GetEntityName(string graphQLType)
        {
            if (_entities.ContainsKey(graphQLType))
            {
                return graphQLType;
            }

            foreach ((string entityName, Entity entity) in _entities)
            {
                if (entity.GraphQL.Singular == graphQLType)
                {
                    return entityName;
                }
            }

            throw new DataApiBuilderException(
                "GraphQL type doesn't match any entity name or singular type in the runtime config.",
                HttpStatusCode.BadRequest,
                DataApiBuilderException.SubStatusCodes.BadRequest);
        }

        /// <inheritdoc />
        public async Task InitializeAsync()
        {
            System.Diagnostics.Stopwatch timer = System.Diagnostics.Stopwatch.StartNew();
            GenerateDatabaseObjectForEntities();
            await PopulateObjectDefinitionForEntities();
            GenerateExposedToBackingColumnMapsForEntities();
            // When IsLateConfigured is true we are in a hosted scenario and do not reveal primary key information.
            if (!_runtimeConfigProvider.IsLateConfigured)
            {
                LogPrimaryKeys();
            }

            GenerateRestPathToEntityMap();
            InitODataParser();
            timer.Stop();
            _logger.LogTrace($"Done inferring Sql database schema in {timer.ElapsedMilliseconds}ms.");
        }

        /// <summary>
        /// Log Primary key information. Function only called when not
        /// in a hosted scenario. Log relevant information about Primary keys
        /// including backing and exposed names, type, isNullable, and isAutoGenerated.
        /// </summary>
        private void LogPrimaryKeys()
        {
            ColumnDefinition column;
            foreach ((string entityName, Entity _) in _entities)
            {
                SourceDefinition sourceDefinition = GetSourceDefinition(entityName);
                _logger.LogDebug("Logging primary key information for entity: {entityName}.", entityName);
                foreach (string pK in sourceDefinition.PrimaryKey)
                {
                    column = sourceDefinition.Columns[pK];
                    if (TryGetExposedColumnName(entityName, pK, out string? exposedPKeyName))
                    {
                        _logger.LogDebug($"Primary key column name: {pK}\n" +
                        $"      Primary key mapped name: {exposedPKeyName}\n" +
                        $"      Type: {column.SystemType.Name}\n" +
                        $"      IsNullable: {column.IsNullable}\n" +
                        $"      IsAutoGenerated: {column.IsAutoGenerated}");
                    }
                }
            }
        }

        /// <summary>
        /// Verify that the stored procedure exists in the database schema, then populate its database object parameters accordingly
        /// </summary>
        private async Task FillSchemaForStoredProcedureAsync(
            Entity procedureEntity,
            string entityName,
            string schemaName,
            string storedProcedureSourceName,
            StoredProcedureDefinition storedProcedureDefinition)
        {
            using ConnectionT conn = new();
            conn.ConnectionString = ConnectionString;
            await QueryExecutor.SetManagedIdentityAccessTokenIfAnyAsync(conn);
            await conn.OpenAsync();

            string tablePrefix = GetTablePrefix(conn.Database, schemaName);

            string[] procedureRestrictions = new string[NUMBER_OF_RESTRICTIONS];

            // To restrict the parameters for the current stored procedure, specify its name
            procedureRestrictions[0] = conn.Database;
            procedureRestrictions[1] = schemaName;
            procedureRestrictions[2] = storedProcedureSourceName;

            DataTable procedureMetadata = await conn.GetSchemaAsync(collectionName: "Procedures", restrictionValues: procedureRestrictions);

            // Stored procedure does not exist in DB schema
            if (procedureMetadata.Rows.Count == 0)
            {
                throw new DataApiBuilderException(
                    message: $"No stored procedure definition found for the given database object {storedProcedureSourceName}",
                    statusCode: HttpStatusCode.ServiceUnavailable,
                    subStatusCode: DataApiBuilderException.SubStatusCodes.ErrorInInitialization);
            }

            // Each row in the procedureParams DataTable corresponds to a single parameter
            DataTable parameterMetadata = await conn.GetSchemaAsync(collectionName: "ProcedureParameters", restrictionValues: procedureRestrictions);

            // For each row/parameter, add an entry to StoredProcedureDefinition.Parameters dictionary
            foreach (DataRow row in parameterMetadata.Rows)
            {
                // row["DATA_TYPE"] has value type string so a direct cast to System.Type is not supported.
                Type systemType = SqlToCLRType((string)row["DATA_TYPE"]);
                // Add to parameters dictionary without the leading @ sign
                storedProcedureDefinition.Parameters.TryAdd(((string)row["PARAMETER_NAME"])[1..],
                    new()
                    {
                        SystemType = systemType,
                        DbType = TypeHelper.GetDbTypeFromSystemType(systemType)
                    }
                );
            }

            // Loop through parameters specified in config, throw error if not found in schema
            // else set runtime config defined default values.
            // Note: we defer type checking of parameters specified in config until request time
            Dictionary<string, object>? configParameters = procedureEntity.Source.Parameters;
            if (configParameters is not null)
            {
                foreach ((string configParamKey, object configParamValue) in configParameters)
                {
                    if (!storedProcedureDefinition.Parameters.TryGetValue(configParamKey, out ParameterDefinition? parameterDefinition))
                    {
                        throw new DataApiBuilderException(
                            message: $"Could not find parameter \"{configParamKey}\" specified in config for procedure \"{schemaName}.{storedProcedureSourceName}\"",
                            statusCode: HttpStatusCode.ServiceUnavailable,
                            subStatusCode: DataApiBuilderException.SubStatusCodes.ErrorInInitialization);
                    }
                    else
                    {
                        parameterDefinition.HasConfigDefault = true;
                        parameterDefinition.ConfigDefaultValue = configParamValue?.ToString();
                    }
                }
            }

            // Generating exposed stored-procedure query/mutation name and adding to the dictionary mapping it to its entity name.
            GraphQLStoredProcedureExposedNameToEntityNameMap.TryAdd(GenerateStoredProcedureGraphQLFieldName(entityName, procedureEntity), entityName);
        }

        /// <summary>
        /// Takes a string version of a sql data type and returns its .NET common language runtime (CLR) counterpart
        /// </summary>
        public abstract Type SqlToCLRType(string sqlType);

        /// <summary>
        /// Generates the map used to find a given entity based
        /// on the path that will be used for that entity.
        /// </summary>
        private void GenerateRestPathToEntityMap()
        {
            RuntimeConfig runtimeConfig = _runtimeConfigProvider.GetConfig();
            string graphQLGlobalPath = runtimeConfig.Runtime.GraphQL.Path;

            foreach ((string entityName, Entity entity) in _entities)
            {
                string path = GetEntityPath(entity, entityName).TrimStart('/');
                ValidateEntityAndGraphQLPathUniqueness(path, graphQLGlobalPath);

                if (!string.IsNullOrEmpty(path))
                {
                    EntityPathToEntityName[path] = entityName;
                }
            }
        }

        /// <summary>
        /// Validate that an Entity's REST path does not conflict with the developer configured
        /// or the internal default GraphQL path (/graphql).
        /// </summary>
        /// <param name="path">Entity's calculated REST path.</param>
        /// <param name="graphQLGlobalPath">Developer configured GraphQL Path</param>
        /// <exception cref="DataApiBuilderException"></exception>
        public static void ValidateEntityAndGraphQLPathUniqueness(string path, string graphQLGlobalPath)
        {
            // Handle case when path does not have forward slash (/) prefix
            // by adding one if not present or ignoring an existing slash.
            // entityName -> /entityName
            // /entityName -> /entityName (no change)
            if (!string.IsNullOrWhiteSpace(path) && path[0] != '/')
            {
                path = '/' + path;
            }

            if (string.Equals(path, graphQLGlobalPath, StringComparison.OrdinalIgnoreCase) ||
                string.Equals(path, GraphQLRuntimeOptions.DEFAULT_PATH, StringComparison.OrdinalIgnoreCase))
            {
                throw new DataApiBuilderException(
                    message: "Entity's REST path conflicts with GraphQL reserved paths.",
                    statusCode: HttpStatusCode.ServiceUnavailable,
                    subStatusCode: DataApiBuilderException.SubStatusCodes.ConfigValidationError);
            }
        }

        /// <summary>
        /// Deserialize and return the entity's path.
        /// </summary>
        /// <param name="entity">Entity object to get the path of.</param>
        /// <param name="entityName">name of the entity</param>
        /// <returns>route for the given Entity.</returns>
        private static string GetEntityPath(Entity entity, string entityName)
        {
            // if entity.Rest is null or it's enabled without a custom path, return the entity name
            if (entity.Rest is null || (entity.Rest.Enabled && string.IsNullOrEmpty(entity.Rest.Path)))
            {
                return entityName;
            }

            // for false return empty string so we know not to add in caller
            if (!entity.Rest.Enabled)
            {
                return string.Empty;
            }

<<<<<<< HEAD
            JsonElement restConfigElement = (JsonElement)entity.Rest;
            if (restConfigElement.TryGetProperty(RestEntitySettings.PROPERTY_PATH, out JsonElement path))
            {
                if (path.ValueKind is JsonValueKind.String)
                {
                    return path.ToString();
                }
                else
                {
                    return path.ValueKind is JsonValueKind.True ? entityName : string.Empty;
                }
            }

            return entityName;
=======
            // otherwise return the custom path
            return entity.Rest.Path!;
>>>>>>> c41a9f37
        }

        /// <summary>
        /// Returns the default schema name. Throws exception here since
        /// each derived class should override this method.
        /// </summary>
        /// <exception cref="NotSupportedException"></exception>
        public virtual string GetDefaultSchemaName()
        {
            throw new NotSupportedException($"Cannot get default schema " +
                $"name for database type {_databaseType}");
        }

        /// <summary>
        /// Creates a Database object with the given schema and table names.
        /// </summary>
        protected virtual DatabaseTable GenerateDbTable(string schemaName, string tableName)
        {
            return new(schemaName, tableName);
        }

        /// <summary>
        /// Builds the dictionary of parameters and their values required for the
        /// foreign key query.
        /// </summary>
        /// <param name="schemaNames"></param>
        /// <param name="tableNames"></param>
        /// <returns>The dictionary populated with parameters.</returns>
        protected virtual Dictionary<string, DbConnectionParam>
            GetForeignKeyQueryParams(
                string[] schemaNames,
                string[] tableNames)
        {
            Dictionary<string, DbConnectionParam> parameters = new();
            string[] schemaNameParams =
                BaseSqlQueryBuilder.CreateParams(
                    kindOfParam: BaseSqlQueryBuilder.SCHEMA_NAME_PARAM,
                    schemaNames.Count());
            string[] tableNameParams =
                BaseSqlQueryBuilder.CreateParams(
                    kindOfParam: BaseSqlQueryBuilder.TABLE_NAME_PARAM,
                    tableNames.Count());

            for (int i = 0; i < schemaNames.Count(); ++i)
            {
                parameters.Add(schemaNameParams[i], new(schemaNames[i], DbType.String));
            }

            for (int i = 0; i < tableNames.Count(); ++i)
            {
                parameters.Add(tableNameParams[i], new(tableNames[i], DbType.String));
            }

            return parameters;
        }

        /// <summary>
        /// Create a DatabaseObject for all the exposed entities.
        /// </summary>
        private void GenerateDatabaseObjectForEntities()
        {
            string schemaName, dbObjectName;
            Dictionary<string, DatabaseObject> sourceObjects = new();
            foreach ((string entityName, Entity entity) in _entities)
            {
                EntitySourceType sourceType = GetEntitySourceType(entityName, entity);

                if (!EntityToDatabaseObject.ContainsKey(entityName))
                {
                    // Reuse the same Database object for multiple entities if they share the same source.
                    if (!sourceObjects.TryGetValue(entity.Source.Object, out DatabaseObject? sourceObject))
                    {
                        // parse source name into a tuple of (schemaName, databaseObjectName)
                        (schemaName, dbObjectName) = ParseSchemaAndDbTableName(entity.Source.Object)!;

                        // if specified as stored procedure in config,
                        // initialize DatabaseObject as DatabaseStoredProcedure,
                        // else with DatabaseTable (for tables) / DatabaseView (for views).

                        if (sourceType is EntitySourceType.StoredProcedure)
                        {
                            sourceObject = new DatabaseStoredProcedure(schemaName, dbObjectName)
                            {
                                SourceType = sourceType,
                                StoredProcedureDefinition = new()
                            };
                        }
                        else if (sourceType is EntitySourceType.Table)
                        {
                            sourceObject = new DatabaseTable()
                            {
                                SchemaName = schemaName,
                                Name = dbObjectName,
                                SourceType = sourceType,
                                TableDefinition = new()
                            };
                        }
                        else
                        {
                            sourceObject = new DatabaseView(schemaName, dbObjectName)
                            {
                                SchemaName = schemaName,
                                Name = dbObjectName,
                                SourceType = sourceType,
                                ViewDefinition = new()
                            };
                        }

                        sourceObjects.Add(entity.Source.Object, sourceObject);
                    }

                    EntityToDatabaseObject.Add(entityName, sourceObject);

                    if (entity.Relationships is not null && entity.Source.Type is EntitySourceType.Table)
                    {
                        AddForeignKeysForRelationships(entityName, entity, (DatabaseTable)sourceObject);
                    }
                }
            }
        }

        /// <summary>
        /// Get the EntitySourceType for the given entity or throw an exception if it is null.
        /// </summary>
        /// <param name="entityName">Name of the entity, used to provide info if an error is raised.</param>
        /// <param name="entity">Entity to get the source type from.</param>
        /// <returns>The non-nullable EntitySourceType.</returns>
        /// <exception cref="DataApiBuilderException">If the EntitySourceType is null raise an exception as it is required for a SQL entity.</exception>
        private static EntitySourceType GetEntitySourceType(string entityName, Entity entity)
        {
            return entity.Source.Type ??
                                throw new DataApiBuilderException(
                                    $"The entity {entityName} does not have a source type. A null source type is only valid if the database type is CosmosDB_NoSQL.",
                                    statusCode: HttpStatusCode.ServiceUnavailable,
                                    subStatusCode: DataApiBuilderException.SubStatusCodes.ConfigValidationError);
        }

        /// <summary>
        /// Adds a foreign key definition for each of the nested entities
        /// specified in the relationships section of this entity
        /// to gather the referencing and referenced columns from the database at a later stage.
        /// Sets the referencing and referenced tables based on the kind of relationship.
        /// If encounter a linking object, use that as the referencing table
        /// for the foreign key definition.
        /// There may not be a foreign key defined on the backend in which case
        /// the relationship.source.fields and relationship.target fields are mandatory.
        /// Initializing a definition here is an indication to find the foreign key
        /// between the referencing and referenced tables.
        /// </summary>
        /// <param name="entityName"></param>
        /// <param name="entity"></param>
        /// <param name="databaseTable"></param>
        /// <exception cref="InvalidOperationException"></exception>
        private void AddForeignKeysForRelationships(
            string entityName,
            Entity entity,
            DatabaseTable databaseTable)
        {
            SourceDefinition sourceDefinition = GetSourceDefinition(entityName);
            if (!sourceDefinition.SourceEntityRelationshipMap
                .TryGetValue(entityName, out RelationshipMetadata? relationshipData))
            {
                relationshipData = new();
                sourceDefinition.SourceEntityRelationshipMap.Add(entityName, relationshipData);
            }

            string targetSchemaName, targetDbTableName, linkingTableSchema, linkingTableName;
            foreach (EntityRelationship relationship in entity.Relationships!.Values)
            {
                string targetEntityName = relationship.TargetEntity;
                if (!_entities.TryGetValue(targetEntityName, out Entity? targetEntity))
                {
                    throw new InvalidOperationException($"Target Entity {targetEntityName} should be one of the exposed entities.");
                }

                (targetSchemaName, targetDbTableName) = ParseSchemaAndDbTableName(targetEntity.Source.Object)!;
                DatabaseTable targetDbTable = new(targetSchemaName, targetDbTableName);
                // If a linking object is specified,
                // give that higher preference and add two foreign keys for this targetEntity.
                if (relationship.LinkingObject is not null)
                {
                    (linkingTableSchema, linkingTableName) = ParseSchemaAndDbTableName(relationship.LinkingObject)!;
                    DatabaseTable linkingDbTable = new(linkingTableSchema, linkingTableName);
                    AddForeignKeyForTargetEntity(
                        targetEntityName,
                        referencingDbTable: linkingDbTable,
                        referencedDbTable: databaseTable,
                        referencingColumns: relationship.LinkingSourceFields,
                        referencedColumns: relationship.SourceFields,
                        relationshipData);

                    AddForeignKeyForTargetEntity(
                        targetEntityName,
                        referencingDbTable: linkingDbTable,
                        referencedDbTable: targetDbTable,
                        referencingColumns: relationship.LinkingTargetFields,
                        referencedColumns: relationship.TargetFields,
                        relationshipData);
                }
                else if (relationship.Cardinality == Cardinality.One)
                {
                    // For Many-One OR One-One Relationships, optimistically
                    // add foreign keys from either sides in the hopes of finding their metadata
                    // at a later stage when we query the database about foreign keys.
                    // Both or either of these may be present if its a One-One relationship,
                    // The second fk would not be present if its a Many-One relationship.
                    // When the configuration file doesn't specify how to relate these entities,
                    // at least 1 of the following foreign keys should be present.

                    // Adding this foreign key in the hopes of finding a foreign key
                    // in the underlying database object of the source entity referencing
                    // the target entity.
                    // This foreign key may NOT exist for either of the following reasons:
                    // a. this source entity is related to the target entity in an One-to-One relationship
                    // but the foreign key was added to the target entity's underlying source
                    // This is covered by the foreign key below.
                    // OR
                    // b. no foreign keys were defined at all.
                    AddForeignKeyForTargetEntity(
                        targetEntityName,
                        referencingDbTable: databaseTable,
                        referencedDbTable: targetDbTable,
                        referencingColumns: relationship.SourceFields,
                        referencedColumns: relationship.TargetFields,
                        relationshipData);

                    // Adds another foreign key definition with targetEntity.GetSourceName()
                    // as the referencingTableName - in the situation of a One-to-One relationship
                    // and the foreign key is defined in the source of targetEntity.
                    // This foreign key WILL NOT exist if its a Many-One relationship.
                    AddForeignKeyForTargetEntity(
                        targetEntityName,
                        referencingDbTable: targetDbTable,
                        referencedDbTable: databaseTable,
                        referencingColumns: relationship.TargetFields,
                        referencedColumns: relationship.SourceFields,
                        relationshipData);
                }
                else if (relationship.Cardinality is Cardinality.Many)
                {
                    // Case of publisher(One)-books(Many)
                    // we would need to obtain the foreign key information from the books table
                    // about the publisher id so we can do the join.
                    // so, the referencingTable is the source of the target entity.
                    AddForeignKeyForTargetEntity(
                        targetEntityName,
                        referencingDbTable: targetDbTable,
                        referencedDbTable: databaseTable,
                        referencingColumns: relationship.TargetFields,
                        referencedColumns: relationship.SourceFields,
                        relationshipData);
                }
            }
        }

        /// <summary>
        /// Adds a new foreign key definition for the target entity
        /// in the relationship metadata.
        /// </summary>
        private static void AddForeignKeyForTargetEntity(
            string targetEntityName,
            DatabaseTable referencingDbTable,
            DatabaseTable referencedDbTable,
            string[]? referencingColumns,
            string[]? referencedColumns,
            RelationshipMetadata relationshipData)
        {
            ForeignKeyDefinition foreignKeyDefinition = new()
            {
                Pair = new()
                {
                    ReferencingDbTable = referencingDbTable,
                    ReferencedDbTable = referencedDbTable
                }
            };

            if (referencingColumns is not null)
            {
                foreignKeyDefinition.ReferencingColumns.AddRange(referencingColumns);
            }

            if (referencedColumns is not null)
            {
                foreignKeyDefinition.ReferencedColumns.AddRange(referencedColumns);
            }

            if (relationshipData
                .TargetEntityToFkDefinitionMap.TryGetValue(targetEntityName, out List<ForeignKeyDefinition>? foreignKeys))
            {
                foreignKeys.Add(foreignKeyDefinition);
            }
            else
            {
                relationshipData.TargetEntityToFkDefinitionMap
                    .Add(targetEntityName,
                        new List<ForeignKeyDefinition>() { foreignKeyDefinition });
            }
        }

        /// <summary>
        /// Helper function will parse the schema and database object name
        /// from the provided source string and sort out if a default schema
        /// should be used.
        /// </summary>
        /// <param name="source">source string to parse</param>
        /// <returns>The appropriate schema and db object name as a tuple of strings.</returns>
        /// <exception cref="DataApiBuilderException"></exception>
        public (string, string) ParseSchemaAndDbTableName(string source)
        {
            (string? schemaName, string dbTableName) = EntitySourceNamesParser.ParseSchemaAndTable(source)!;

            // if schemaName is empty we check if the DB type is postgresql
            // and if the schema name was included in the connection string
            // as a value associated with the keyword 'SearchPath'.
            // if the DB type is not postgresql or if the connection string
            // does not include the schema name, we use the default schema name.
            // if schemaName is not empty we must check if Database Type is MySql
            // and in this case we throw an exception since there should be no
            // schema name in this case.
            if (string.IsNullOrEmpty(schemaName))
            {
                // if DatabaseType is not postgresql will short circuit and use default
                if (_databaseType is not DatabaseType.PostgreSQL ||
                    !PostgreSqlMetadataProvider.TryGetSchemaFromConnectionString(
                        connectionString: ConnectionString,
                        out schemaName))
                {
                    schemaName = GetDefaultSchemaName();
                }
            }
            else if (_databaseType is DatabaseType.MySQL)
            {
                throw new DataApiBuilderException(message: $"Invalid database object name: \"{schemaName}.{dbTableName}\"",
                                               statusCode: HttpStatusCode.ServiceUnavailable,
                                               subStatusCode: DataApiBuilderException.SubStatusCodes.ErrorInInitialization);
            }

            return (schemaName, dbTableName);
        }

        /// <inheritdoc />
        public List<string> GetSchemaGraphQLFieldNamesForEntityName(string entityName)
            => throw new NotImplementedException();

        /// <inheritdoc />
        public string? GetSchemaGraphQLFieldTypeFromFieldName(string graphQLType, string fieldName)
            => throw new NotImplementedException();

        /// <summary>
        /// Enrich the entities in the runtime config with the
        /// object definition information needed by the runtime to serve requests.
        /// Populates table definition for entities specified as tables or views
        /// Populates procedure definition for entities specified as stored procedures
        /// </summary>
        private async Task PopulateObjectDefinitionForEntities()
        {
            foreach ((string entityName, Entity entity) in _entities)
            {
                EntitySourceType entitySourceType = GetEntitySourceType(entityName, entity);
                if (entitySourceType is EntitySourceType.StoredProcedure)
                {
                    await FillSchemaForStoredProcedureAsync(
                        entity,
                        entityName,
                        GetSchemaName(entityName),
                        GetDatabaseObjectName(entityName),
                        GetStoredProcedureDefinition(entityName));

                    if (GetDatabaseType() == DatabaseType.MSSQL)
                    {
                        await PopulateResultSetDefinitionsForStoredProcedureAsync(
                            GetSchemaName(entityName),
                            GetDatabaseObjectName(entityName),
                            GetStoredProcedureDefinition(entityName));
                    }
                }
                else if (entitySourceType is EntitySourceType.Table)
                {
                    await PopulateSourceDefinitionAsync(
                        entityName,
                        GetSchemaName(entityName),
                        GetDatabaseObjectName(entityName),
                        GetSourceDefinition(entityName),
                        entity.Source.KeyFields);
                }
                else
                {
                    ViewDefinition viewDefinition = (ViewDefinition)GetSourceDefinition(entityName);
                    await PopulateSourceDefinitionAsync(
                        entityName,
                        GetSchemaName(entityName),
                        GetDatabaseObjectName(entityName),
                        viewDefinition,
                        entity.Source.KeyFields);
                }
            }

            await PopulateForeignKeyDefinitionAsync();
        }

        /// <summary>
        /// Queries DB to get the result fields name and type to
        /// populate the result set definition for entities specified as stored procedures
        /// </summary>
        private async Task PopulateResultSetDefinitionsForStoredProcedureAsync(
            string schemaName,
            string storedProcedureName,
            SourceDefinition sourceDefinition)
        {
            StoredProcedureDefinition storedProcedureDefinition = (StoredProcedureDefinition)sourceDefinition;
            string dbStoredProcedureName = $"{schemaName}.{storedProcedureName}";
            // Generate query to get result set details
            // of the stored procedure.
            string queryForResultSetDetails = SqlQueryBuilder.BuildStoredProcedureResultDetailsQuery(
                dbStoredProcedureName);

            // Execute the query to get columns' details.
            JsonArray? resultArray = await QueryExecutor.ExecuteQueryAsync(
                sqltext: queryForResultSetDetails,
                parameters: null!,
                dataReaderHandler: QueryExecutor.GetJsonArrayAsync);
            using JsonDocument sqlResult = JsonDocument.Parse(resultArray!.ToJsonString());

            // Iterate through each row returned by the query which corresponds to
            // one row in the result set.
            foreach (JsonElement element in sqlResult.RootElement.EnumerateArray())
            {
                string resultFieldName = element.GetProperty("result_field_name").ToString();
                Type resultFieldType = SqlToCLRType(element.GetProperty("result_type").ToString());
                bool isResultFieldNullable = element.GetProperty("is_nullable").GetBoolean();

                // Store the dictionary containing result set field with its type as Columns
                storedProcedureDefinition.Columns.TryAdd(resultFieldName, new(resultFieldType) { IsNullable = isResultFieldNullable });
            }
        }

        /// <summary>
        /// Helper method to create params for the query.
        /// </summary>
        /// <param name="paramName">Common prefix of param names.</param>
        /// <param name="paramValues">Values of the param.</param>
        /// <returns></returns>
        private static Dictionary<string, object> GetQueryParams(
            string paramName,
            object[] paramValues)
        {
            Dictionary<string, object> parameters = new();
            for (int paramNumber = 0; paramNumber < paramValues.Length; paramNumber++)
            {
                parameters.Add($"{paramName}{paramNumber}", paramValues[paramNumber]);
            }

            return parameters;
        }

        /// <summary>
        /// Generate the mappings of exposed names to
        /// backing columns, and of backing columns to
        /// exposed names. Used to generate EDM Model using
        /// the exposed names, and to translate between
        /// exposed name and backing column (or the reverse)
        /// when needed while processing the request.
        /// For now, only do this for tables/views as Stored Procedures do not have a SourceDefinition
        /// In the future, mappings for SPs could be used for parameter renaming.
        /// We also handle logging the primary key information here since this is when we first have
        /// the exposed names suitable for logging.
        /// </summary>
        private void GenerateExposedToBackingColumnMapsForEntities()
        {
            foreach ((string entityName, Entity _) in _entities)
            {
                // InCase of StoredProcedures, result set definitions becomes the column definition.
                Dictionary<string, string>? mapping = GetMappingForEntity(entityName);
                EntityBackingColumnsToExposedNames[entityName] = mapping is not null ? mapping : new();
                EntityExposedNamesToBackingColumnNames[entityName] = EntityBackingColumnsToExposedNames[entityName].ToDictionary(x => x.Value, x => x.Key);
                SourceDefinition sourceDefinition = GetSourceDefinition(entityName);
                foreach (string columnName in sourceDefinition.Columns.Keys)
                {
                    if (!EntityExposedNamesToBackingColumnNames[entityName].ContainsKey(columnName) && !EntityBackingColumnsToExposedNames[entityName].ContainsKey(columnName))
                    {
                        EntityBackingColumnsToExposedNames[entityName].Add(columnName, columnName);
                        EntityExposedNamesToBackingColumnNames[entityName].Add(columnName, columnName);
                    }
                }
            }
        }

        /// <summary>
        /// Obtains the underlying mapping that belongs
        /// to a given entity.
        /// </summary>
        /// <param name="entityName">entity whose map we get.</param>
        /// <returns>mapping belonging to entity.</returns>
        private Dictionary<string, string>? GetMappingForEntity(string entityName)
        {
            _entities.TryGetValue(entityName, out Entity? entity);
            return entity?.Mappings;
        }

        /// <summary>
        /// Initialize OData parser by building OData model.
        /// The parser will be used for parsing filter clause and order by clause.
        /// </summary>
        private void InitODataParser()
        {
            _oDataParser.BuildModel(this);
        }

        /// <summary>
        /// Fills the table definition with information of all columns and
        /// primary keys.
        /// </summary>
        /// <param name="schemaName">Name of the schema.</param>
        /// <param name="tableName">Name of the table.</param>
        /// <param name="sourceDefinition">Table definition to fill.</param>
        /// <param name="entityName">EntityName included to pass on for error messaging.</param>
        private async Task PopulateSourceDefinitionAsync(
            string entityName,
            string schemaName,
            string tableName,
            SourceDefinition sourceDefinition,
            string[]? runtimeConfigKeyFields)
        {
            DataTable dataTable = await GetTableWithSchemaFromDataSetAsync(entityName, schemaName, tableName);

            List<DataColumn> primaryKeys = new(dataTable.PrimaryKey);
            if (runtimeConfigKeyFields is null || runtimeConfigKeyFields.Length == 0)
            {
                sourceDefinition.PrimaryKey = new(primaryKeys.Select(primaryKey => primaryKey.ColumnName));
            }
            else
            {
                sourceDefinition.PrimaryKey = new(runtimeConfigKeyFields);
            }

            if (sourceDefinition.PrimaryKey.Count == 0)
            {
                throw new DataApiBuilderException(
                       message: $"Primary key not configured on the given database object {tableName}",
                       statusCode: HttpStatusCode.ServiceUnavailable,
                       subStatusCode: DataApiBuilderException.SubStatusCodes.ErrorInInitialization);
            }

            using DataTableReader reader = new(dataTable);
            DataTable schemaTable = reader.GetSchemaTable();
            RuntimeConfig runtimeConfig = _runtimeConfigProvider.GetConfig();
            foreach (DataRow columnInfoFromAdapter in schemaTable.Rows)
            {
                string columnName = columnInfoFromAdapter["ColumnName"].ToString()!;

                if (runtimeConfig.Runtime.GraphQL.Enabled
                    && _entities.TryGetValue(entityName, out Entity? entity)
                    && IsGraphQLReservedName(entity, columnName, graphQLEnabledGlobally: runtimeConfig.Runtime.GraphQL.Enabled))
                {
                    throw new DataApiBuilderException(
                       message: $"The column '{columnName}' violates GraphQL name restrictions.",
                       statusCode: HttpStatusCode.ServiceUnavailable,
                       subStatusCode: DataApiBuilderException.SubStatusCodes.ErrorInInitialization);
                }

                Type systemTypeOfColumn = (Type)columnInfoFromAdapter["DataType"];
                ColumnDefinition column = new()
                {
                    IsNullable = (bool)columnInfoFromAdapter["AllowDBNull"],
                    IsAutoGenerated = (bool)columnInfoFromAdapter["IsAutoIncrement"],
                    SystemType = systemTypeOfColumn,
                    DbType = TypeHelper.GetDbTypeFromSystemType(systemTypeOfColumn)
                };

                // Tests may try to add the same column simultaneously
                // hence we use TryAdd here.
                // If the addition fails, it is assumed the column definition
                // has already been added and need not error out.
                sourceDefinition.Columns.TryAdd(columnName, column);
            }

            DataTable columnsInTable = await GetColumnsAsync(schemaName, tableName);

            PopulateColumnDefinitionWithHasDefault(
                sourceDefinition,
                columnsInTable);
        }

        /// <summary>
        /// Determine whether the provided field of a GraphQL enabled entity meets GraphQL reserved name requirements.
        /// Criteria:
        /// - Is GraphQL enabled globally
        /// - Is GraphQL implicitly enabled e.g. entity.GraphQL is null, or explicitly enabled e.g. entity.GraphQL is true).
        /// - If field has a mapped value (alias), then use the mapped value to evaluate name violation.
        /// - If field does not have an alias/mapped value, then use the provided field name to
        /// check for naming violations.
        /// </summary>
        /// <param name="entity">Entity to check </param>
        /// <param name="databaseColumnName">Name to evaluate against GraphQL naming requirements</param>
        /// <param name="graphQLEnabledGlobally">Whether GraphQL is enabled globally in the runtime configuration.</param>
        /// <exception cref="DataApiBuilderException"/>
        /// <returns>True if no name rules are broken. Otherwise, false</returns>
        public static bool IsGraphQLReservedName(Entity entity, string databaseColumnName, bool graphQLEnabledGlobally)
        {
            if (graphQLEnabledGlobally)
            {
                if (entity.GraphQL is null || (entity.GraphQL.Enabled))
                {
                    if (entity.Mappings is not null
                        && entity.Mappings.TryGetValue(databaseColumnName, out string? fieldAlias)
                        && !string.IsNullOrWhiteSpace(fieldAlias))
                    {
                        databaseColumnName = fieldAlias;
                    }

                    return IsIntrospectionField(databaseColumnName);
                }
            }

            return false;
        }

        /// <summary>
        /// Gets the DataTable from the EntitiesDataSet if already present.
        /// If not present, fills it first and returns the same.
        /// </summary>
        private async Task<DataTable> GetTableWithSchemaFromDataSetAsync(
            string entityName,
            string schemaName,
            string tableName)
        {
            DataTable? dataTable = EntitiesDataSet.Tables[tableName];
            if (dataTable is null)
            {
                try
                {
                    dataTable = await FillSchemaForTableAsync(schemaName, tableName);
                }
                catch (Exception ex) when (ex is not DataApiBuilderException)
                {
                    string message;
                    // Check exception content to ensure proper error message for connection string.
                    // If MySql has a non-empty, invalid connection string, it will have the
                    // MYSQL_INVALID_CONNECTION_STRING_MESSAGE in its message when the connection
                    // string is totally invalid and lacks even the basic format of a valid connection
                    // string (ie: ConnectionString="&#@&^@*&^#$"), or will have a targetsite in
                    // the exception with a name of MYSQL_INVALID_CONNECTION_STRING_OPTIONS in the
                    // case where the connection string follows the correct general form, but does
                    // not have keys with valid names (ie: ConnectionString="foo=bar;baz=qux")
                    if (ex.Message.Contains(MySqlMetadataProvider.MYSQL_INVALID_CONNECTION_STRING_MESSAGE) ||
                       (ex.TargetSite is not null &&
                        string.Equals(ex.TargetSite.Name, MySqlMetadataProvider.MYSQL_INVALID_CONNECTION_STRING_OPTIONS)))
                    {
                        message = DataApiBuilderException.CONNECTION_STRING_ERROR_MESSAGE +
                            $"Underlying Exception message: {ex.Message}";
                    }
                    else
                    {
                        message = $"Cannot obtain Schema for entity {entityName} " +
                            $"with underlying database object source: {schemaName}.{tableName} " +
                            $"due to: {ex.Message}";
                    }

                    throw new DataApiBuilderException(
                        message,
                        statusCode: HttpStatusCode.ServiceUnavailable,
                        subStatusCode: DataApiBuilderException.SubStatusCodes.ErrorInInitialization);
                }
            }

            return dataTable!;
        }

        /// <summary>
        /// Using a data adapter, obtains the schema of the given table name
        /// and adds the corresponding entity in the data set.
        /// </summary>
        private async Task<DataTable> FillSchemaForTableAsync(
            string schemaName,
            string tableName)
        {
            using ConnectionT conn = new();
            // If connection string is set to empty string
            // we throw here to avoid having to sort out
            // complicated db specific exception messages.
            // This is caught and returned as DataApiBuilderException.
            // The runtime config has a public setter so we check
            // here for empty connection string to ensure that
            // it was not set to an invalid state after initialization.
            if (string.IsNullOrWhiteSpace(ConnectionString))
            {
                throw new DataApiBuilderException(
                    DataApiBuilderException.CONNECTION_STRING_ERROR_MESSAGE +
                    " Connection string is null, empty, or whitespace.",
                    statusCode: HttpStatusCode.ServiceUnavailable,
                    subStatusCode: DataApiBuilderException.SubStatusCodes.ErrorInInitialization);
            }

            try
            {
                // for non-MySql DB types, this will throw an exception
                // for malformed connection strings
                conn.ConnectionString = ConnectionString;
                await QueryExecutor.SetManagedIdentityAccessTokenIfAnyAsync(conn);
            }
            catch (Exception ex)
            {
                string message = DataApiBuilderException.CONNECTION_STRING_ERROR_MESSAGE +
                    $" Underlying Exception message: {ex.Message}";
                throw new DataApiBuilderException(
                    message,
                    statusCode: HttpStatusCode.ServiceUnavailable,
                    subStatusCode: DataApiBuilderException.SubStatusCodes.ErrorInInitialization,
                    innerException: ex);
            }

            await conn.OpenAsync();

            DataAdapterT adapterForTable = new();
            CommandT selectCommand = new()
            {
                Connection = conn
            };

            string tablePrefix = GetTablePrefix(conn.Database, schemaName);
            selectCommand.CommandText
                = $"SELECT * FROM {tablePrefix}.{SqlQueryBuilder.QuoteIdentifier(tableName)}";
            adapterForTable.SelectCommand = selectCommand;

            DataTable[] dataTable = adapterForTable.FillSchema(EntitiesDataSet, SchemaType.Source, tableName);
            return dataTable[0];
        }

        private string GetTablePrefix(string databaseName, string schemaName)
        {
            StringBuilder tablePrefix = new(SqlQueryBuilder.QuoteIdentifier(databaseName));
            if (!string.IsNullOrEmpty(schemaName))
            {
                schemaName = SqlQueryBuilder.QuoteIdentifier(schemaName);
                tablePrefix.Append($".{schemaName}");
            }

            return tablePrefix.ToString();
        }

        /// <summary>
        /// Gets the metadata information of each column of
        /// the given schema.table
        /// </summary>
        /// <returns>A data table where each row corresponds to a
        /// column of the table.</returns>
        protected virtual async Task<DataTable> GetColumnsAsync(
            string schemaName,
            string tableName)
        {
            using ConnectionT conn = new();
            conn.ConnectionString = ConnectionString;
            await QueryExecutor.SetManagedIdentityAccessTokenIfAnyAsync(conn);
            await conn.OpenAsync();
            // We can specify the Catalog, Schema, Table Name, Column Name to get
            // the specified column(s).
            // Hence, we should create a 4 members array.
            string[] columnRestrictions = new string[NUMBER_OF_RESTRICTIONS];

            // To restrict the columns for the current table, specify the table's name
            // in column restrictions.
            columnRestrictions[0] = conn.Database;
            columnRestrictions[1] = schemaName;
            columnRestrictions[2] = tableName;

            // Each row in the columnsInTable DataTable corresponds to
            // a single column of the table.
            DataTable columnsInTable = await conn.GetSchemaAsync("Columns", columnRestrictions);

            return columnsInTable;
        }

        /// <summary>
        /// Populates the column definition with HasDefault property.
        /// </summary>
        private static void PopulateColumnDefinitionWithHasDefault(
            SourceDefinition sourceDefinition,
            DataTable allColumnsInTable)
        {
            foreach (DataRow columnInfo in allColumnsInTable.Rows)
            {
                string columnName = (string)columnInfo["COLUMN_NAME"];
                bool hasDefault =
                    Type.GetTypeCode(columnInfo["COLUMN_DEFAULT"].GetType()) != TypeCode.DBNull;
                if (sourceDefinition.Columns.TryGetValue(columnName, out ColumnDefinition? columnDefinition))
                {
                    columnDefinition.HasDefault = hasDefault;

                    if (hasDefault)
                    {
                        columnDefinition.DefaultValue = columnInfo["COLUMN_DEFAULT"];
                    }
                }
            }
        }

        /// <summary>
        /// Fills the table definition with information of the foreign keys
        /// for all the tables.
        /// </summary>
        private async Task PopulateForeignKeyDefinitionAsync()
        {
            // For each database object, that has a relationship metadata,
            // build the array storing all the schemaNames(for now the defaultSchemaName)
            // and the array for all tableNames
            List<string> schemaNames = new();
            List<string> tableNames = new();
            IEnumerable<SourceDefinition> dbEntitiesToBePopulatedWithFK =
                FindAllEntitiesWhoseForeignKeyIsToBeRetrieved(schemaNames, tableNames);

            // No need to do any further work if there are no FK to be retrieved
            if (!dbEntitiesToBePopulatedWithFK.Any())
            {
                return;
            }

            // Build the query required to get the foreign key information.
            string queryForForeignKeyInfo =
                ((BaseSqlQueryBuilder)SqlQueryBuilder).BuildForeignKeyInfoQuery(tableNames.Count);

            // Build the parameters dictionary for the foreign key info query
            // consisting of all schema names and table names.
            Dictionary<string, DbConnectionParam> parameters =
                GetForeignKeyQueryParams(
                    schemaNames.ToArray(),
                    tableNames.ToArray());

            // Gather all the referencing and referenced columns for each pair
            // of referencing and referenced tables.
            PairToFkDefinition = await QueryExecutor.ExecuteQueryAsync(queryForForeignKeyInfo, parameters, SummarizeFkMetadata);

            if (PairToFkDefinition is not null)
            {
                FillInferredFkInfo(dbEntitiesToBePopulatedWithFK);
            }

            ValidateAllFkHaveBeenInferred(dbEntitiesToBePopulatedWithFK);
        }

        /// <summary>
        /// Helper method to find all the entities whose foreign key information is to be retrieved.
        /// </summary>
        /// <param name="schemaNames">List of names of the schemas to which entities belong.</param>
        /// <param name="tableNames">List of names of the entities(tables)</param>
        /// <returns>A collection of entity names</returns>
        private IEnumerable<SourceDefinition> FindAllEntitiesWhoseForeignKeyIsToBeRetrieved(
            List<string> schemaNames,
            List<string> tableNames)
        {
            Dictionary<string, SourceDefinition> sourceNameToSourceDefinition = new();
            foreach ((string entityName, DatabaseObject dbObject) in EntityToDatabaseObject)
            {
                // Ensure we're only doing this on tables, not stored procedures which have no table definition,
                // not views whose underlying base table's foreign key constraints are taken care of
                // by database itself.
                if (dbObject.SourceType is EntitySourceType.Table)
                {
                    if (!sourceNameToSourceDefinition.ContainsKey(dbObject.Name))
                    {
                        SourceDefinition sourceDefinition = GetSourceDefinition(entityName);
                        foreach ((_, RelationshipMetadata relationshipData)
                            in sourceDefinition.SourceEntityRelationshipMap)
                        {
                            IEnumerable<List<ForeignKeyDefinition>> foreignKeysForAllTargetEntities
                                = relationshipData.TargetEntityToFkDefinitionMap.Values;
                            foreach (List<ForeignKeyDefinition> fkDefinitionsForTargetEntity
                                in foreignKeysForAllTargetEntities)
                            {
                                foreach (ForeignKeyDefinition fk in fkDefinitionsForTargetEntity)
                                {
                                    schemaNames.Add(fk.Pair.ReferencingDbTable.SchemaName);
                                    tableNames.Add(fk.Pair.ReferencingDbTable.Name);
                                    sourceNameToSourceDefinition.TryAdd(dbObject.Name, sourceDefinition);
                                }
                            }
                        }
                    }
                }
            }

            return sourceNameToSourceDefinition.Values;
        }

        /// <summary>
        /// Method to validate that the foreign key information is populdated
        /// for all the expected entities
        /// </summary>
        /// <param name="dbEntitiesToBePopulatedWithFK">List of database entities
        /// whose definition has to be populated with foreign key information.</param>
        /// <exception cref="NotSupportedException"></exception>
        private static void ValidateAllFkHaveBeenInferred(
            IEnumerable<SourceDefinition> dbEntitiesToBePopulatedWithFK)
        {
            foreach (SourceDefinition sourceDefinition in dbEntitiesToBePopulatedWithFK)
            {
                foreach ((string sourceEntityName, RelationshipMetadata relationshipData)
                        in sourceDefinition.SourceEntityRelationshipMap)
                {
                    IEnumerable<List<ForeignKeyDefinition>> foreignKeys = relationshipData.TargetEntityToFkDefinitionMap.Values;
                    // If none of the inferred foreign keys have the referencing columns,
                    // it means metadata is still missing fail the bootstrap.
                    if (!foreignKeys.Any(fkList => fkList.Any(fk => fk.ReferencingColumns.Count() != 0)))
                    {
                        throw new NotSupportedException($"Some of the relationship information missing and could not be inferred for {sourceEntityName}.");
                    }
                }
            }
        }

        /// <summary>
        /// Each row in the results of the given data reader represents one column from one foreign key
        /// between an ordered pair of referencing and referenced database objects.
        /// This data reader handler summarizes this foreign key metadata so that
        /// for each referencing and referenced table pair, there is exactly one foreign key definition
        /// containing the list of all referencing columns and referenced columns.
        /// </summary>
        /// <param name="reader">The DbDataReader.</param>
        /// <param name="args">Arguments to this function.</param>
        /// <returns>A dictionary mapping ordered relationship pairs to
        /// foreign key definition between them.</returns>
        private async Task<Dictionary<RelationShipPair, ForeignKeyDefinition>?>
            SummarizeFkMetadata(DbDataReader reader, List<string>? args = null)
        {
            // Extract all the rows in the current Result Set of DbDataReader.
            DbResultSet foreignKeysInfoWithProperties =
                await QueryExecutor.ExtractResultSetFromDbDataReader(reader);

            Dictionary<RelationShipPair, ForeignKeyDefinition> pairToFkDefinition = new();

            foreach (DbResultSetRow foreignKeyInfoWithProperties in foreignKeysInfoWithProperties.Rows)
            {
                Dictionary<string, object?> foreignKeyInfo = foreignKeyInfoWithProperties.Columns;
                string referencingSchemaName =
                    (string)foreignKeyInfo[$"Referencing{nameof(DatabaseObject.SchemaName)}"]!;
                string referencingTableName = (string)foreignKeyInfo[$"Referencing{nameof(SourceDefinition)}"]!;
                string referencedSchemaName =
                    (string)foreignKeyInfo[$"Referenced{nameof(DatabaseObject.SchemaName)}"]!;
                string referencedTableName = (string)foreignKeyInfo[$"Referenced{nameof(SourceDefinition)}"]!;

                DatabaseTable referencingDbObject = GenerateDbTable(referencingSchemaName, referencingTableName);
                DatabaseTable referencedDbObject = GenerateDbTable(referencedSchemaName, referencedTableName);
                RelationShipPair pair = new(referencingDbObject, referencedDbObject);
                if (!pairToFkDefinition.TryGetValue(pair, out ForeignKeyDefinition? foreignKeyDefinition))
                {
                    foreignKeyDefinition = new()
                    {
                        Pair = pair
                    };
                    pairToFkDefinition.Add(pair, foreignKeyDefinition);
                }

                // Add the referenced and referencing columns to the foreign key definition.
                foreignKeyDefinition.ReferencedColumns.Add(
                    (string)foreignKeyInfo[nameof(ForeignKeyDefinition.ReferencedColumns)]!);
                foreignKeyDefinition.ReferencingColumns.Add(
                    (string)foreignKeyInfo[nameof(ForeignKeyDefinition.ReferencingColumns)]!);
            }

            return pairToFkDefinition;
        }

        /// <summary>
        /// Fills the table definition with the inferred foreign key metadata
        /// about the referencing and referenced columns.
        /// </summary>
        /// <param name="dbEntitiesToBePopulatedWithFK">List of database entities
        /// whose definition has to be populated with foreign key information.</param>
        private void FillInferredFkInfo(
            IEnumerable<SourceDefinition> dbEntitiesToBePopulatedWithFK)
        {
            // For each table definition that has to be populated with the inferred
            // foreign key information.
            foreach (SourceDefinition sourceDefinition in dbEntitiesToBePopulatedWithFK)
            {
                // For each source entities, which maps to this table definition
                // and has a relationship metadata to be filled.
                foreach ((_, RelationshipMetadata relationshipData)
                       in sourceDefinition.SourceEntityRelationshipMap)
                {
                    // Enumerate all the foreign keys required for all the target entities
                    // that this source is related to.
                    IEnumerable<List<ForeignKeyDefinition>> foreignKeysForAllTargetEntities =
                        relationshipData.TargetEntityToFkDefinitionMap.Values;
                    // For each target, loop through each foreign key
                    foreach (List<ForeignKeyDefinition> foreignKeysForTarget in foreignKeysForAllTargetEntities)
                    {
                        // For each foreign key between this pair of source and target entities
                        // which needs the referencing columns,
                        // find the fk inferred for this pair the backend and
                        // equate the referencing columns and referenced columns.
                        foreach (ForeignKeyDefinition fk in foreignKeysForTarget)
                        {
                            // if the referencing and referenced columns count > 0,
                            // we have already gathered this information from the runtime config.
                            if (fk.ReferencingColumns.Count > 0 && fk.ReferencedColumns.Count > 0)
                            {
                                continue;
                            }

                            // Add the referencing and referenced columns for this foreign key definition
                            // for the target.
                            if (PairToFkDefinition is not null && PairToFkDefinition.TryGetValue(
                                    fk.Pair, out ForeignKeyDefinition? inferredDefinition))
                            {
                                // Only add the referencing columns if they have not been
                                // specified in the configuration file.
                                if (fk.ReferencingColumns.Count == 0)
                                {
                                    fk.ReferencingColumns.AddRange(inferredDefinition.ReferencingColumns);
                                }

                                // Only add the referenced columns if they have not been
                                // specified in the configuration file.
                                if (fk.ReferencedColumns.Count == 0)
                                {
                                    fk.ReferencedColumns.AddRange(inferredDefinition.ReferencedColumns);
                                }
                            }
                        }
                    }
                }
            }
        }

        /// <summary>
        /// For the given two database objects, returns true if a foreignKey exists between them.
        /// Else returns false.
        /// </summary>
        public bool VerifyForeignKeyExistsInDB(
            DatabaseTable databaseTableA,
            DatabaseTable databaseTableB)
        {
            if (PairToFkDefinition is null)
            {
                return false;
            }

            RelationShipPair pairAB = new(databaseTableA, databaseTableB);
            RelationShipPair pairBA = new(databaseTableB, databaseTableA);

            return (PairToFkDefinition.ContainsKey(pairAB) || PairToFkDefinition.ContainsKey(pairBA));
        }

        /// <summary>
        /// Retrieving the partition key path, for cosmosdb_nosql only
        /// </summary>
        public string? GetPartitionKeyPath(string database, string container)
            => throw new NotImplementedException();

        /// <summary>
        /// Setting the partition key path, for cosmosdb_nosql only
        /// </summary>
        public void SetPartitionKeyPath(string database, string container, string partitionKeyPath)
            => throw new NotImplementedException();

        public bool IsDevelopmentMode()
        {
            return _runtimeConfigProvider.GetConfig().Runtime.Host.Mode is HostMode.Development;
        }
    }
}
<|MERGE_RESOLUTION|>--- conflicted
+++ resolved
@@ -421,25 +421,8 @@
                 return string.Empty;
             }
 
-<<<<<<< HEAD
-            JsonElement restConfigElement = (JsonElement)entity.Rest;
-            if (restConfigElement.TryGetProperty(RestEntitySettings.PROPERTY_PATH, out JsonElement path))
-            {
-                if (path.ValueKind is JsonValueKind.String)
-                {
-                    return path.ToString();
-                }
-                else
-                {
-                    return path.ValueKind is JsonValueKind.True ? entityName : string.Empty;
-                }
-            }
-
-            return entityName;
-=======
             // otherwise return the custom path
             return entity.Rest.Path!;
->>>>>>> c41a9f37
         }
 
         /// <summary>
