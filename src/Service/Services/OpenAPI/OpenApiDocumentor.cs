// Copyright (c) Microsoft Corporation.
// Licensed under the MIT License.

using System;
using System.Collections.Generic;
using System.Diagnostics.CodeAnalysis;
using System.Globalization;
using System.IO;
using System.Linq;
using System.Net;
using System.Net.Mime;
using System.Text;
using Azure.DataApiBuilder.Config.DatabasePrimitives;
using Azure.DataApiBuilder.Config.ObjectModel;
using Azure.DataApiBuilder.Service.Configurations;
using Azure.DataApiBuilder.Service.Exceptions;
using Microsoft.OpenApi.Models;
using Microsoft.OpenApi.Writers;

namespace Azure.DataApiBuilder.Service.Services.OpenAPI
{
    /// <summary>
    /// Service which generates and provides the OpenAPI description document
    /// describing the DAB engine's entity REST endpoint paths.
    /// </summary>
    public class OpenApiDocumentor : IOpenApiDocumentor
    {
        private readonly ISqlMetadataProvider _metadataProvider;
        private readonly RuntimeConfig _runtimeConfig;
        private OpenApiResponses _defaultOpenApiResponses;
        private OpenApiDocument? _openApiDocument;

        private const string DOCUMENTOR_VERSION = "PREVIEW";
        private const string DOCUMENTOR_UI_TITLE = "Data API builder - REST Endpoint";
        private const string GETALL_DESCRIPTION = "Returns entities.";
        private const string GETONE_DESCRIPTION = "Returns an entity.";
        private const string POST_DESCRIPTION = "Create entity.";
        private const string PUT_DESCRIPTION = "Replace or create entity.";
        private const string PATCH_DESCRIPTION = "Update or create entity.";
        private const string DELETE_DESCRIPTION = "Delete entity.";
        private const string SP_EXECUTE_DESCRIPTION = "Executes a stored procedure.";
        private const string SP_REQUEST_SUFFIX = "_sp_request";
        private const string SP_RESPONSE_SUFFIX = "_sp_response";
        private const string SCHEMA_OBJECT_TYPE = "object";
        private const string RESPONSE_ARRAY_PROPERTY = "array";

        // Routing constant
        public const string OPENAPI_ROUTE = "openapi";

        // Error messages
        public const string DOCUMENT_ALREADY_GENERATED_ERROR = "OpenAPI description document already generated.";
        public const string DOCUMENT_CREATION_UNSUPPORTED_ERROR = "OpenAPI description document can't be created when the REST endpoint is disabled globally.";
        public const string DOCUMENT_CREATION_FAILED_ERROR = "OpenAPI description document creation failed";

        /// <summary>
        /// Constructor denotes required services whose metadata is used to generate the OpenAPI description document.
        /// </summary>
        /// <param name="sqlMetadataProvider">Provides database object metadata.</param>
        /// <param name="runtimeConfigProvider">Provides entity/REST path metadata.</param>
        public OpenApiDocumentor(ISqlMetadataProvider sqlMetadataProvider, RuntimeConfigProvider runtimeConfigProvider)
        {
            _metadataProvider = sqlMetadataProvider;
            _runtimeConfig = runtimeConfigProvider.GetConfig();
            _defaultOpenApiResponses = CreateDefaultOpenApiResponses();
        }

        /// <summary>
        /// Attempts to return an OpenAPI description document, if generated.
        /// </summary>
        /// <param name="document">String representation of JSON OpenAPI description document.</param>
        /// <returns>True (plus string representation of document), when document exists. False, otherwise.</returns>
        public bool TryGetDocument([NotNullWhen(true)] out string? document)
        {
            if (_openApiDocument is null)
            {
                document = null;
                return false;
            }

            using (StringWriter textWriter = new(CultureInfo.InvariantCulture))
            {
                OpenApiJsonWriter jsonWriter = new(textWriter);
                _openApiDocument.SerializeAsV3(jsonWriter);

                string jsonPayload = textWriter.ToString();
                document = jsonPayload;
                return true;
            }
        }

        /// <summary>
        /// Creates an OpenAPI description document using OpenAPI.NET.
        /// Document compliant with patches of OpenAPI V3.0 spec 3.0.0 and 3.0.1,
        /// aligned with specification support provided by Microsoft.OpenApi.
        /// </summary>
        /// <exception cref="DataApiBuilderException">Raised when document is already generated
        /// or a failure occurs during generation.</exception>
        /// <seealso cref="https://github.com/microsoft/OpenAPI.NET/blob/1.6.3/src/Microsoft.OpenApi/OpenApiSpecVersion.cs"/>
        public void CreateDocument()
        {
            if (_openApiDocument is not null)
            {
                throw new DataApiBuilderException(
                    message: DOCUMENT_ALREADY_GENERATED_ERROR,
                    statusCode: HttpStatusCode.Conflict,
                    subStatusCode: DataApiBuilderException.SubStatusCodes.OpenApiDocumentAlreadyExists);
            }

            if (!_runtimeConfig.Runtime.Rest.Enabled)
            {
                throw new DataApiBuilderException(
                    message: DOCUMENT_CREATION_UNSUPPORTED_ERROR,
                    statusCode: HttpStatusCode.MethodNotAllowed,
                    subStatusCode: DataApiBuilderException.SubStatusCodes.GlobalRestEndpointDisabled);
            }

            try
            {
                string restEndpointPath = _runtimeConfig.Runtime.Rest.Path;
                OpenApiComponents components = new()
                {
                    Schemas = CreateComponentSchemas()
                };

                OpenApiDocument doc = new()
                {
                    Info = new OpenApiInfo
                    {
                        Version = DOCUMENTOR_VERSION,
                        Title = DOCUMENTOR_UI_TITLE,
                    },
                    Servers = new List<OpenApiServer>
                    {
                        new OpenApiServer { Url = $"{restEndpointPath}" }
                    },
                    Paths = BuildPaths(),
                    Components = components
                };
                _openApiDocument = doc;
            }
            catch (Exception ex)
            {
                throw new DataApiBuilderException(
                    message: "OpenAPI description document generation failed.",
                    statusCode: HttpStatusCode.InternalServerError,
                    subStatusCode: DataApiBuilderException.SubStatusCodes.OpenApiDocumentCreationFailure,
                    innerException: ex);
            }
        }

        /// <summary>
        /// Iterates through the runtime configuration's entities and generates the path object
        /// representing the DAB engine's supported HTTP verbs and relevant route restrictions:
        /// Paths including primary key:
        /// - GET (by ID), PUT, PATCH, DELETE
        /// Paths excluding primary key:
        /// - GET (all), POST
        /// </summary>
        /// <example>
        /// A path with primary key where the parameter in curly braces {} represents the preceding primary key's value.
        /// "/EntityName/primaryKeyName/{primaryKeyValue}"
        /// A path with no primary key nor parameter representing the primary key value:
        /// "/EntityName"
        /// </example>
        /// <returns>All possible paths in the DAB engine's REST API endpoint.</returns>
        private OpenApiPaths BuildPaths()
        {
            OpenApiPaths pathsCollection = new();

            foreach (KeyValuePair<string, DatabaseObject> entityDbMetadataMap in _metadataProvider.EntityToDatabaseObject)
            {
                // Entities which disable their REST endpoint must not be included in
                // the OpenAPI description document.
                string entityName = entityDbMetadataMap.Key;
                string entityRestPath = GetEntityRestPath(entityName);
                string entityBasePathComponent = $"/{entityRestPath}";

                DatabaseObject dbObject = entityDbMetadataMap.Value;
                SourceDefinition sourceDefinition = _metadataProvider.GetSourceDefinition(entityName);

                // Entities which disable their REST endpoint must not be included in
                // the OpenAPI description document.
                if (_runtimeConfig.Entities.TryGetValue(entityName, out Entity? entity) && entity is not null)
                {
                    if (!entity.Rest.Enabled)
                    {
                        continue;
                    }
                }

                // Explicitly exclude setting the tag's Description property since the Name property is self-explanatory.
                OpenApiTag openApiTag = new()
                {
                    Name = entityRestPath
                };

                // The OpenApiTag will categorize all paths created using the entity's name or overridden REST path value.
                // The tag categorization will instruct OpenAPI document visualization tooling to display all generated paths together.
                List<OpenApiTag> tags = new()
                {
                    openApiTag
                };

                Dictionary<OperationType, bool> configuredRestOperations = GetConfiguredRestOperations(entityName, dbObject);

                if (dbObject.SourceType is EntitySourceType.StoredProcedure)
                {
                    Dictionary<OperationType, OpenApiOperation> operations = CreateStoredProcedureOperations(
                        entityName: entityName,
                        sourceDefinition: sourceDefinition,
                        configuredRestOperations: configuredRestOperations,
                        tags: tags);

                    OpenApiPathItem openApiPathItem = new()
                    {
                        Operations = operations
                    };

                    pathsCollection.TryAdd(entityBasePathComponent, openApiPathItem);
                }
                else
                {
                    // Create operations for SourceType.Table and SourceType.View
                    // Operations including primary key
                    Dictionary<OperationType, OpenApiOperation> pkOperations = CreateOperations(
                        entityName: entityName,
                        sourceDefinition: sourceDefinition,
                        includePrimaryKeyPathComponent: true,
                        tags: tags);

                    Tuple<string, List<OpenApiParameter>> pkComponents = CreatePrimaryKeyPathComponentAndParameters(entityName);
                    string pkPathComponents = pkComponents.Item1;
                    string fullPathComponent = entityBasePathComponent + pkPathComponents;

                    OpenApiPathItem openApiPkPathItem = new()
                    {
                        Operations = pkOperations,
                        Parameters = pkComponents.Item2
                    };

                    pathsCollection.TryAdd(fullPathComponent, openApiPkPathItem);

                    // Operations excluding primary key
                    Dictionary<OperationType, OpenApiOperation> operations = CreateOperations(
                        entityName: entityName,
                        sourceDefinition: sourceDefinition,
                        includePrimaryKeyPathComponent: false,
                        tags: tags);

                    OpenApiPathItem openApiPathItem = new()
                    {
                        Operations = operations
                    };

                    pathsCollection.TryAdd(entityBasePathComponent, openApiPathItem);
                }
            }

            return pathsCollection;
        }

        /// <summary>
        /// Creates OpenApiOperation definitions for entities with SourceType.Table/View
        /// </summary>
        /// <param name="entityName">Name of the entity</param>
        /// <param name="sourceDefinition">Database object information</param>
        /// <param name="includePrimaryKeyPathComponent">Whether to create operations which will be mapped to
        /// a path containing primary key parameters.
        /// TRUE: GET (one), PUT, PATCH, DELETE
        /// FALSE: GET (Many), POST</param>
        /// <param name="tags">Tags denoting how the operations should be categorized.
        /// Typically one tag value, the entity's REST path.</param>
        /// <returns>Collection of operation types and associated definitions.</returns>
        private Dictionary<OperationType, OpenApiOperation> CreateOperations(
            string entityName,
            SourceDefinition sourceDefinition,
            bool includePrimaryKeyPathComponent,
            List<OpenApiTag> tags)
        {
            Dictionary<OperationType, OpenApiOperation> openApiPathItemOperations = new();

            if (includePrimaryKeyPathComponent)
            {
                // The OpenApiResponses dictionary key represents the integer value of the HttpStatusCode,
                // which is returned when using Enum.ToString("D").
                // The "D" format specified "displays the enumeration entry as an integer value in the shortest representation possible."
                OpenApiOperation getOperation = CreateBaseOperation(description: GETONE_DESCRIPTION, tags: tags);
                getOperation.Responses.Add(HttpStatusCode.OK.ToString("D"), CreateOpenApiResponse(description: nameof(HttpStatusCode.OK), responseObjectSchemaName: entityName));
                openApiPathItemOperations.Add(OperationType.Get, getOperation);

                // PUT and PATCH requests have the same criteria for decided whether a request body is required.
                bool requestBodyRequired = IsRequestBodyRequired(sourceDefinition, considerPrimaryKeys: false);

                // PUT requests must include the primary key(s) in the URI path and exclude from the request body,
                // independent of whether the PK(s) are autogenerated.
                OpenApiOperation putOperation = CreateBaseOperation(description: PUT_DESCRIPTION, tags: tags);
                putOperation.RequestBody = CreateOpenApiRequestBodyPayload($"{entityName}_NoPK", requestBodyRequired);
                putOperation.Responses.Add(HttpStatusCode.OK.ToString("D"), CreateOpenApiResponse(description: nameof(HttpStatusCode.OK), responseObjectSchemaName: entityName));
                putOperation.Responses.Add(HttpStatusCode.Created.ToString("D"), CreateOpenApiResponse(description: nameof(HttpStatusCode.Created), responseObjectSchemaName: entityName));
                openApiPathItemOperations.Add(OperationType.Put, putOperation);

                // PATCH requests must include the primary key(s) in the URI path and exclude from the request body,
                // independent of whether the PK(s) are autogenerated.
                OpenApiOperation patchOperation = CreateBaseOperation(description: PATCH_DESCRIPTION, tags: tags);
                patchOperation.RequestBody = CreateOpenApiRequestBodyPayload($"{entityName}_NoPK", requestBodyRequired);
                patchOperation.Responses.Add(HttpStatusCode.OK.ToString("D"), CreateOpenApiResponse(description: nameof(HttpStatusCode.OK), responseObjectSchemaName: entityName));
                patchOperation.Responses.Add(HttpStatusCode.Created.ToString("D"), CreateOpenApiResponse(description: nameof(HttpStatusCode.Created), responseObjectSchemaName: entityName));
                openApiPathItemOperations.Add(OperationType.Patch, patchOperation);

                OpenApiOperation deleteOperation = CreateBaseOperation(description: DELETE_DESCRIPTION, tags: tags);
                deleteOperation.Responses.Add(HttpStatusCode.NoContent.ToString("D"), CreateOpenApiResponse(description: nameof(HttpStatusCode.NoContent)));
                openApiPathItemOperations.Add(OperationType.Delete, deleteOperation);

                return openApiPathItemOperations;
            }
            else
            {
                // Primary key(s) are not included in the URI paths of the GET (all) and POST operations.
                OpenApiOperation getAllOperation = CreateBaseOperation(description: GETALL_DESCRIPTION, tags: tags);
                getAllOperation.Responses.Add(
                    HttpStatusCode.OK.ToString("D"),
                    CreateOpenApiResponse(description: nameof(HttpStatusCode.OK), responseObjectSchemaName: entityName, includeNextLink: true));
                openApiPathItemOperations.Add(OperationType.Get, getAllOperation);

                // The POST body must include fields for primary key(s) which are not autogenerated because a value must be supplied
                // for those fields. {entityName}_NoAutoPK represents the schema component which has all fields except for autogenerated primary keys.
                // When no autogenerated primary keys exist, then all fields can be included in the POST body which is represented by the schema
                // component: {entityName}.
                string postBodySchemaReferenceId = DoesSourceContainAutogeneratedPrimaryKey(sourceDefinition) ? $"{entityName}_NoAutoPK" : $"{entityName}";

                OpenApiOperation postOperation = CreateBaseOperation(description: POST_DESCRIPTION, tags: tags);
                postOperation.RequestBody = CreateOpenApiRequestBodyPayload(postBodySchemaReferenceId, IsRequestBodyRequired(sourceDefinition, considerPrimaryKeys: true));
                postOperation.Responses.Add(HttpStatusCode.Created.ToString("D"), CreateOpenApiResponse(description: nameof(HttpStatusCode.Created), responseObjectSchemaName: entityName));
                postOperation.Responses.Add(HttpStatusCode.Conflict.ToString("D"), CreateOpenApiResponse(description: nameof(HttpStatusCode.Conflict)));
                openApiPathItemOperations.Add(OperationType.Post, postOperation);

                return openApiPathItemOperations;
            }
        }

        /// <summary>
        /// Creates OpenApiOperation definitions for entities with SourceType.StoredProcedure
        /// </summary>
        /// <param name="entityName">Entity name.</param>
        /// <param name="sourceDefinition">Database object information.</param>
        /// <param name="configuredRestOperations">Collection of which operations should be created for the stored procedure. </param>
        /// <param name="tags">Tags denoting how the operations should be categorized.
        /// Typically one tag value, the entity's REST path.</param>
        /// <returns>Collection of operation types and associated definitions.</returns>
        private Dictionary<OperationType, OpenApiOperation> CreateStoredProcedureOperations(
            string entityName,
            SourceDefinition sourceDefinition,
            Dictionary<OperationType, bool> configuredRestOperations,
            List<OpenApiTag> tags)
        {
            Dictionary<OperationType, OpenApiOperation> openApiPathItemOperations = new();
            string spRequestObjectSchemaName = entityName + SP_REQUEST_SUFFIX;
            string spResponseObjectSchemaName = entityName + SP_RESPONSE_SUFFIX;

            if (configuredRestOperations[OperationType.Get])
            {
                OpenApiOperation getOperation = CreateBaseOperation(description: SP_EXECUTE_DESCRIPTION, tags: tags);
                getOperation.Responses.Add(
                    HttpStatusCode.OK.ToString("D"),
                    CreateOpenApiResponse(
                        description: nameof(HttpStatusCode.OK),
                        responseObjectSchemaName: spResponseObjectSchemaName,
                        includeNextLink: false));
                openApiPathItemOperations.Add(OperationType.Get, getOperation);
            }

            if (configuredRestOperations[OperationType.Post])
            {
                // POST requests for stored procedure entities must include primary key(s) in request body.
                OpenApiOperation postOperation = CreateBaseOperation(description: SP_EXECUTE_DESCRIPTION, tags: tags);
                postOperation.RequestBody = CreateOpenApiRequestBodyPayload(spRequestObjectSchemaName, IsRequestBodyRequired(sourceDefinition, considerPrimaryKeys: true, isStoredProcedure: true));
                postOperation.Responses.Add(HttpStatusCode.Created.ToString("D"), CreateOpenApiResponse(description: nameof(HttpStatusCode.Created), responseObjectSchemaName: spResponseObjectSchemaName));
                postOperation.Responses.Add(HttpStatusCode.Conflict.ToString("D"), CreateOpenApiResponse(description: nameof(HttpStatusCode.Conflict)));
                openApiPathItemOperations.Add(OperationType.Post, postOperation);
            }

            // PUT and PATCH requests have the same criteria for decided whether a request body is required.
            bool requestBodyRequired = IsRequestBodyRequired(sourceDefinition, considerPrimaryKeys: false, isStoredProcedure: true);

            if (configuredRestOperations[OperationType.Put])
            {
                // PUT requests for stored procedure entities must include primary key(s) in request body.
                OpenApiOperation putOperation = CreateBaseOperation(description: SP_EXECUTE_DESCRIPTION, tags: tags);
                putOperation.RequestBody = CreateOpenApiRequestBodyPayload(spRequestObjectSchemaName, requestBodyRequired);
                putOperation.Responses.Add(HttpStatusCode.OK.ToString("D"), CreateOpenApiResponse(description: nameof(HttpStatusCode.OK), responseObjectSchemaName: spResponseObjectSchemaName));
                putOperation.Responses.Add(HttpStatusCode.Created.ToString("D"), CreateOpenApiResponse(description: nameof(HttpStatusCode.Created), responseObjectSchemaName: spResponseObjectSchemaName));
                openApiPathItemOperations.Add(OperationType.Put, putOperation);
            }

            if (configuredRestOperations[OperationType.Patch])
            {
                // PATCH requests for stored procedure entities must include primary key(s) in request body
                OpenApiOperation patchOperation = CreateBaseOperation(description: SP_EXECUTE_DESCRIPTION, tags: tags);
                patchOperation.RequestBody = CreateOpenApiRequestBodyPayload(spRequestObjectSchemaName, requestBodyRequired);
                patchOperation.Responses.Add(HttpStatusCode.OK.ToString("D"), CreateOpenApiResponse(description: nameof(HttpStatusCode.OK), responseObjectSchemaName: spResponseObjectSchemaName));
                patchOperation.Responses.Add(HttpStatusCode.Created.ToString("D"), CreateOpenApiResponse(description: nameof(HttpStatusCode.Created), responseObjectSchemaName: spResponseObjectSchemaName));
                openApiPathItemOperations.Add(OperationType.Patch, patchOperation);
            }

            if (configuredRestOperations[OperationType.Delete])
            {
                OpenApiOperation deleteOperation = CreateBaseOperation(description: SP_EXECUTE_DESCRIPTION, tags: tags);
                deleteOperation.Responses.Add(HttpStatusCode.NoContent.ToString("D"), CreateOpenApiResponse(description: nameof(HttpStatusCode.NoContent)));
                openApiPathItemOperations.Add(OperationType.Delete, deleteOperation);
            }

            return openApiPathItemOperations;
        }

        /// <summary>
        /// Creates an OpenApiOperation object pre-populated with common properties used
        /// across all operation types (GET (one/all), POST, PUT, PATCH, DELETE)
        /// </summary>
        /// <param name="description">Description of the operation.</param>
        /// <param name="tags">Tags defining how to categorize the operation in the OpenAPI document.</param>
        /// <returns>OpenApiOperation</returns>
        private OpenApiOperation CreateBaseOperation(string description, List<OpenApiTag> tags)
        {
            OpenApiOperation operation = new()
            {
                Description = description,
                Tags = tags,
                Responses = new(_defaultOpenApiResponses)
            };

            return operation;
        }

        /// <summary>
        /// Returns collection of OpenAPI OperationTypes and associated flag indicating whether they are enabled
        /// for the engine's REST endpoint.
        /// Acts as a helper for stored procedures where the runtime config can denote any combination of REST verbs
        /// to enable.
        /// </summary>
        /// <param name="entityName">Name of the entity.</param>
        /// <param name="dbObject">Database object metadata, indicating entity SourceType</param>
        /// <returns>Collection of OpenAPI OperationTypes and whether they should be created.</returns>
        private Dictionary<OperationType, bool> GetConfiguredRestOperations(string entityName, DatabaseObject dbObject)
        {
            Dictionary<OperationType, bool> configuredOperations = new()
            {
                [OperationType.Get] = false,
                [OperationType.Post] = false,
                [OperationType.Put] = false,
                [OperationType.Patch] = false,
                [OperationType.Delete] = false
            };

            if (dbObject.SourceType == EntitySourceType.StoredProcedure)
            {
                Entity entityTest = _runtimeConfig.Entities[entityName];
                List<SupportedHttpVerb>? spRestMethods = entityTest.Rest.Methods.ToList();

                if (spRestMethods is null)
                {
                    return configuredOperations;
                }

                foreach (SupportedHttpVerb restMethod in spRestMethods)
                {
                    switch (restMethod)
                    {
                        case SupportedHttpVerb.Get:
                            configuredOperations[OperationType.Get] = true;
                            break;
                        case SupportedHttpVerb.Post:
                            configuredOperations[OperationType.Post] = true;
                            break;
                        case SupportedHttpVerb.Put:
                            configuredOperations[OperationType.Put] = true;
                            break;
                        case SupportedHttpVerb.Patch:
                            configuredOperations[OperationType.Patch] = true;
                            break;
                        case SupportedHttpVerb.Delete:
                            configuredOperations[OperationType.Delete] = true;
                            break;
                        default:
                            break;
                    }
                }
            }
            else
            {
                configuredOperations[OperationType.Get] = true;
                configuredOperations[OperationType.Post] = true;
                configuredOperations[OperationType.Put] = true;
                configuredOperations[OperationType.Patch] = true;
                configuredOperations[OperationType.Delete] = true;
            }

            return configuredOperations;
        }

        /// <summary>
        /// Creates the request body definition, which includes the expected media type (application/json)
        /// and reference to request body schema.
        /// </summary>
        /// <param name="schemaReferenceId">Request body schema object name: For POST requests on entity 
        /// where the primary key is autogenerated, do not allow PK in post body.</param>
        /// <param name="requestBodyRequired">True/False, conditioned on whether the table's columns are either
        /// autogenerated, nullable, or hasDefaultValue</param>
        /// <returns>Request payload.</returns>
        private static OpenApiRequestBody CreateOpenApiRequestBodyPayload(string schemaReferenceId, bool requestBodyRequired)
        {
            OpenApiRequestBody requestBody = new()
            {
                Content = new Dictionary<string, OpenApiMediaType>()
                {
                    {
                        MediaTypeNames.Application.Json,
                        new()
                        {
                            Schema = new OpenApiSchema()
                            {
                                Reference = new OpenApiReference()
                                {
                                    Type = ReferenceType.Schema,
                                    Id = schemaReferenceId
                                }
                            }
                        }
                    }
                },
                Required = requestBodyRequired
            };

            return requestBody;
        }

        /// <summary>
        /// This function creates the primary key path component string value "/Entity/pk1/{pk1}/pk2/{pk2}"
        /// and creates associated parameters which are the placeholders for pk values in curly braces { } in the URL route
        /// https://localhost:5000/api/Entity/pk1/{pk1}/pk2/{pk2}
        /// </summary>
        /// <param name="entityName">Name of the entity.</param>
        /// <returns>Primary Key path component and associated parameters. Empty string if no primary keys exist on database object source definition.</returns>
        private Tuple<string, List<OpenApiParameter>> CreatePrimaryKeyPathComponentAndParameters(string entityName)
        {
            SourceDefinition sourceDefinition = _metadataProvider.GetSourceDefinition(entityName);
            List<OpenApiParameter> parameters = new();
            StringBuilder pkComponents = new();

            // Each primary key must be represented in the path component.
            foreach (string column in sourceDefinition.PrimaryKey)
            {
                string columnNameForComponent = column;

                if (_metadataProvider.TryGetExposedColumnName(entityName, column, out string? mappedColumnAlias) && !string.IsNullOrEmpty(mappedColumnAlias))
                {
                    columnNameForComponent = mappedColumnAlias;
                }

                // The SourceDefinition's Columns dictionary keys represent the original (unmapped) column names. 
                if (sourceDefinition.Columns.TryGetValue(column, out ColumnDefinition? columnDef))
                {
                    OpenApiSchema parameterSchema = new()
                    {
                        Type = columnDef is not null ? TypeHelper.SystemTypeToJsonDataType(columnDef.SystemType) : string.Empty
                    };

                    OpenApiParameter openApiParameter = new()
                    {
                        Required = true,
                        In = ParameterLocation.Path,
                        Name = $"{columnNameForComponent}",
                        Schema = parameterSchema
                    };

                    parameters.Add(openApiParameter);
                    string pkComponent = $"/{columnNameForComponent}/{{{columnNameForComponent}}}";
                    pkComponents.Append(pkComponent);
                }
            }

            return new(pkComponents.ToString(), parameters);
        }

        /// <summary>
        /// Determines whether the database object has an autogenerated primary key
        /// used to distinguish which requests can supply a value for the primary key.
        /// e.g. a POST request definition may not define request body field that includes
        /// a primary key which is autogenerated.
        /// </summary>
        /// <param name="sourceDefinition">Database object metadata.</param>
        /// <returns>True, when the primary key is autogenerated. Otherwise, false.</returns>
        private static bool DoesSourceContainAutogeneratedPrimaryKey(SourceDefinition sourceDefinition)
        {
            bool sourceObjectHasAutogeneratedPK = false;
            // Create primary key path component.
            foreach (string column in sourceDefinition.PrimaryKey)
            {
                string columnNameForComponent = column;

                if (sourceDefinition.Columns.TryGetValue(columnNameForComponent, out ColumnDefinition? columnDef) && columnDef is not null && columnDef.IsAutoGenerated)
                {
                    sourceObjectHasAutogeneratedPK = true;
                    break;
                }
            }

            return sourceObjectHasAutogeneratedPK;
        }

        /// <summary>
        /// Evaluates a database object's fields to determine whether a request body is required.
        /// A request body would typically be included with
        /// - POST: primary key(s) considered because they are required to be in the request body when used.
        /// - PUT/PATCH: primary key(s) not considered because they are required to be in the request URI when used.
        /// A request body is required when any one field
        /// - is not auto generated
        /// - does not have a default value
        /// - is not nullable
        /// because a value must be provided for that field.
        /// </summary>
        /// <param name="sourceDef">Database object's source metadata.</param>
        /// <param name="considerPrimaryKeys">Whether primary keys should be evaluated against the criteria
        /// to require a request body.</param>
        /// <param name="isStoredProcedure">Whether the SourceDefinition represents a stored procedure.</param>
        /// <returns>True, when a body should be generated. Otherwise, false.</returns>
        private static bool IsRequestBodyRequired(SourceDefinition sourceDef, bool considerPrimaryKeys, bool isStoredProcedure = false)
        {
            bool requestBodyRequired = false;

            if (isStoredProcedure)
            {
                StoredProcedureDefinition spDef = (StoredProcedureDefinition)sourceDef;
                foreach (KeyValuePair<string, ParameterDefinition> parameterMetadata in spDef.Parameters)
                {
                    // A parameter which does not have any of the following properties
                    // results in the body being required so that a value can be provided.
                    if (!parameterMetadata.Value.HasConfigDefault)
                    {
                        requestBodyRequired = true;
                        break;
                    }
                }
            }
            else
            {
                foreach (KeyValuePair<string, ColumnDefinition> columnMetadata in sourceDef.Columns)
                {
                    // Whether to consider primary keys when deciding if a body is required
                    // because some request bodies may not include primary keys(PUT, PATCH)
                    // while the (POST) request body does include primary keys (when not autogenerated).
                    if (sourceDef.PrimaryKey.Contains(columnMetadata.Key) && !considerPrimaryKeys)
                    {
                        continue;
                    }

                    // A column which does not have any of the following properties
                    // results in the body being required so that a value can be provided.
                    if (!columnMetadata.Value.HasDefault || !columnMetadata.Value.IsNullable || !columnMetadata.Value.IsAutoGenerated)
                    {
                        requestBodyRequired = true;
                        break;
                    }
                }
            }

            return requestBodyRequired;
        }

        /// <summary>
        /// Resolves any REST path overrides present for the provided entity in the runtime config.
        /// If no overrides exist, returns the passed in entity name.
        /// </summary>
        /// <param name="entityName">Name of the entity.</param>
        /// <returns>Returns the REST path name for the provided entity.</returns>
        private string GetEntityRestPath(string entityName)
        {
            string entityRestPath = entityName;
            EntityRestOptions entityRestSettings = _runtimeConfig.Entities[entityName].Rest;

            if (!string.IsNullOrEmpty(entityRestSettings.Path) && entityRestSettings.Path.StartsWith('/'))
            {
                // Remove slash from start of rest path.
                entityRestPath = entityRestPath.Substring(1);
            }

            return entityRestPath;
        }

        /// <summary>
        /// Creates the base OpenApiResponse object common to all requests where
        /// responses are of type "application/json".
        /// </summary>
        /// <param name="description">HTTP Response Code Name: OK, Created, BadRequest, etc.</param>
        /// <param name="responseObjectSchemaName">Schema used to represent response records.
        /// Null when an example (such as error codes) adds redundant verbosity.</param>
        /// <returns>Base OpenApiResponse object</returns>
        private static OpenApiResponse CreateOpenApiResponse(string description, string? responseObjectSchemaName = null, bool includeNextLink = false)
        {
            OpenApiResponse response = new()
            {
                Description = description
            };

            // No entityname means no response object schema should be included.
            // the entityname references the schema of the response object.
            if (!string.IsNullOrEmpty(responseObjectSchemaName))
            {
                Dictionary<string, OpenApiMediaType> contentDictionary = new()
                {
                    {
                        MediaTypeNames.Application.Json,
                        CreateResponseContainer(responseObjectSchemaName, includeNextLink)
                    }
                };
                response.Content = contentDictionary;
            }

            return response;
        }

        /// <summary>
        /// Creates the OpenAPI description of the response payload, excluding the result records:
        /// {
        ///     "value": [
        ///         {
        ///             "resultProperty": resultPropertyValue
        ///         }
        ///     ]
        /// }
        /// </summary>
        /// <param name="responseObjectSchemaName">Schema name of response payload.</param>
        /// <returns>The base response object container.</returns>
        private static OpenApiMediaType CreateResponseContainer(string responseObjectSchemaName, bool includeNextLink)
        {
            // schema for the response's collection of result records
            OpenApiSchema resultCollectionSchema = new()
            {
                Reference = new OpenApiReference()
                {
                    Type = ReferenceType.Schema,
                    Id = $"{responseObjectSchemaName}"
                }
            };

            // Schema for the response's root property "value"
            OpenApiSchema responseRootSchema = new()
            {
                Type = RESPONSE_ARRAY_PROPERTY,
                Items = resultCollectionSchema
            };

            Dictionary<string, OpenApiSchema> responseBodyProperties = new()
            {
                {
                    OpenApiConstants.Value,
                    responseRootSchema
                }
            };

            if (includeNextLink)
            {
                OpenApiSchema nextLinkSchema = new()
                {
                    Type = "string"
                };
                responseBodyProperties.Add("nextLink", nextLinkSchema);
            }

            OpenApiMediaType responsePayload = new()
            {
                Schema = new()
                {
                    Properties = responseBodyProperties
                }
            };

            return responsePayload;
        }

        /// <summary>
        /// Builds the schema objects for all entities present in the runtime configuration.
        /// Two schemas per entity are created:
        /// 1) {EntityName}      -> Primary keys present in schema, used for request bodies (excluding GET) and all response bodies.
        /// 2) {EntityName}_NoAutoPK -> No auto-generated primary keys present in schema, used for POST requests where PK is not autogenerated and GET (all).
        /// 3) {EntityName}_NoPK -> No primary keys present in schema, used for POST requests where PK is autogenerated and GET (all).
        /// Schema objects can be referenced elsewhere in the OpenAPI document with the intent to reduce document verbosity.
        /// </summary>
        /// <returns>Collection of schemas for entities defined in the runtime configuration.</returns>
        private Dictionary<string, OpenApiSchema> CreateComponentSchemas()
        {
            Dictionary<string, OpenApiSchema> schemas = new();

            foreach (KeyValuePair<string, DatabaseObject> entityDbMetadataMap in _metadataProvider.EntityToDatabaseObject)
            {
                // Entities which disable their REST endpoint must not be included in
                // the OpenAPI description document.
                string entityName = entityDbMetadataMap.Key;
                DatabaseObject dbObject = entityDbMetadataMap.Value;

                if (_runtimeConfig.Entities.TryGetValue(entityName, out Entity? entity) && entity is not null)
                {
                    if (!entity.Rest.Enabled)
                    {
                        continue;
                    }
                }

                SourceDefinition sourceDefinition = _metadataProvider.GetSourceDefinition(entityName);
                HashSet<string> exposedColumnNames = GetExposedColumnNames(entityName, sourceDefinition.Columns.Keys.ToList());
                HashSet<string> nonAutoGeneratedPKColumnNames = new();

                if (dbObject.SourceType is SourceType.StoredProcedure)
                {
                    // Request body schema whose properties map to stored procedure parameters
                    DatabaseStoredProcedure spObject = (DatabaseStoredProcedure)dbObject;
                    schemas.Add(entityName + SP_REQUEST_SUFFIX, CreateSpRequestComponentSchema(fields: spObject.StoredProcedureDefinition.Parameters));

<<<<<<< HEAD
                    // Response body schema whose properties map to the stored procedure's first result set columns
                    // as described by sys.dm_exec_describe_first_result_set. 
                    schemas.Add(entityName + SP_RESPONSE_SUFFIX, CreateComponentSchema(entityName, fields: exposedColumnNames));
                }
                else
=======
                if (dbObject.SourceType is not EntitySourceType.StoredProcedure)
>>>>>>> 2e8d1bb8
                {
                    // Create component schema for FULL entity with all primary key columns (included auto-generated)
                    // which will typically represent the response body of a request or a stored procedure's request body.
                    schemas.Add(entityName, CreateComponentSchema(entityName, fields: exposedColumnNames));

                    // Create an entity's request body component schema excluding autogenerated primary keys.
                    // A POST request requires any non-autogenerated primary key references to be in the request body.
                    foreach (string primaryKeyColumn in sourceDefinition.PrimaryKey)
                    {
                        // Non-Autogenerated primary key(s) should appear in the request body.
                        if (!sourceDefinition.Columns[primaryKeyColumn].IsAutoGenerated)
                        {
                            nonAutoGeneratedPKColumnNames.Add(primaryKeyColumn);
                            continue;
                        }

                        if (_metadataProvider.TryGetExposedColumnName(entityName, backingFieldName: primaryKeyColumn, out string? exposedColumnName)
                            && exposedColumnName is not null)
                        {
                            exposedColumnNames.Remove(exposedColumnName);
                        }
                    }

                    schemas.Add($"{entityName}_NoAutoPK", CreateComponentSchema(entityName, fields: exposedColumnNames));

                    // Create an entity's request body component schema excluding all primary keys
                    // by removing the tracked non-autogenerated primary key column names and removing them from
                    // the exposedColumnNames collection.
                    // The schema component without primary keys is used for PUT and PATCH operation request bodies because
                    // those operations require all primary key references to be in the URI path, not the request body.
                    foreach (string primaryKeyColumn in nonAutoGeneratedPKColumnNames)
                    {
                        if (_metadataProvider.TryGetExposedColumnName(entityName, backingFieldName: primaryKeyColumn, out string? exposedColumnName)
                            && exposedColumnName is not null)
                        {
                            exposedColumnNames.Remove(exposedColumnName);
                        }
                    }

                    schemas.Add($"{entityName}_NoPK", CreateComponentSchema(entityName, fields: exposedColumnNames));
                }
            }

            return schemas;
        }

        /// <summary>
        /// Creates the schema object for the request body of a stored procedure entity
        /// by creating a collection of properties which represent the stored procedure's parameters.
        /// Additionally, the property typeMetadata is sourced by converting the stored procedure
        /// parameter's SystemType to JsonDataType.
        /// </summary>
        /// </summary>
        /// <param name="fields">Collection of sored procedure parameter metadata.</param>
        /// <returns>OpenApiSchema object representing a stored procedure's request body.</returns>
        private static OpenApiSchema CreateSpRequestComponentSchema(Dictionary<string, ParameterDefinition> fields)
        {
            Dictionary<string, OpenApiSchema> properties = new();

            foreach (string parameter in fields.Keys)
            {
                string typeMetadata = TypeHelper.SystemTypeToJsonDataType(fields[parameter].SystemType).ToString().ToLower();

                properties.Add(parameter, new OpenApiSchema()
                {
                    Type = typeMetadata,
                    Format = string.Empty
                });
            }

            OpenApiSchema schema = new()
            {
                Type = SCHEMA_OBJECT_TYPE,
                Properties = properties
            };

            return schema;
        }

        /// <summary>
        /// Creates the schema object for an entity by creating a collection of properties
        /// which represent the exposed (aliased) column names.
        /// Additionally, the property typeMetadata is sourced by converting the db column's
        /// SystemType to a JsonDataType.
        /// For stored procedure entities, columns are limited to those of the first result set
        /// which can be described by sys.dm_exec_describe_first_result_set.
        /// </summary>
        /// <param name="entityName">Name of the entity.</param>
        /// <param name="fields">List of mapped (alias) field names.</param>
        /// <exception cref="DataApiBuilderException">Raised when an entity's database metadata can't be found,
        /// indicating a failure due to the provided entityName.</exception>
        /// <returns>Entity's OpenApiSchema representation.</returns>
        private OpenApiSchema CreateComponentSchema(string entityName, HashSet<string> fields)
        {
            if (!_metadataProvider.EntityToDatabaseObject.TryGetValue(entityName, out DatabaseObject? dbObject) || dbObject is null)
            {
                throw new DataApiBuilderException(
                    message: $"{DOCUMENT_CREATION_FAILED_ERROR}: Database object metadata not found for the entity {entityName}.",
                    statusCode: HttpStatusCode.InternalServerError,
                    subStatusCode: DataApiBuilderException.SubStatusCodes.OpenApiDocumentCreationFailure);
            }

            Dictionary<string, OpenApiSchema> properties = new();

            // Get backing column metadata to resolve the correct system type which is then
            // used to resolve the correct Json data type. 
            foreach (string field in fields)
            {
                if (_metadataProvider.TryGetBackingColumn(entityName, field, out string? backingColumnValue) && !string.IsNullOrEmpty(backingColumnValue))
                {
                    string typeMetadata = string.Empty;
                    string formatMetadata = string.Empty;
                    if (dbObject.SourceDefinition.Columns.TryGetValue(backingColumnValue, out ColumnDefinition? columnDef) && columnDef is not null)
                    {
                        typeMetadata = TypeHelper.SystemTypeToJsonDataType(columnDef.SystemType).ToString().ToLower();
                    }

                    properties.Add(field, new OpenApiSchema()
                    {
                        Type = typeMetadata,
                        Format = formatMetadata
                    });
                }
            }

            OpenApiSchema schema = new()
            {
                Type = SCHEMA_OBJECT_TYPE,
                Properties = properties
            };

            return schema;
        }

        /// <summary>
        /// Returns a list of mapped columns names given the input entity and list of unmapped (database) columns.
        /// </summary>
        /// <param name="entityName">Name of the entity.</param>
        /// <param name="unmappedColumnNames">List of unmapped column names for the entity.</param>
        /// <returns>List of mapped columns names</returns>
        private HashSet<string> GetExposedColumnNames(string entityName, IEnumerable<string> unmappedColumnNames)
        {
            HashSet<string> mappedColumnNames = new();

            foreach (string dbColumnName in unmappedColumnNames)
            {
                if (_metadataProvider.TryGetExposedColumnName(entityName, backingFieldName: dbColumnName, out string? exposedColumnName))
                {
                    if (exposedColumnName is not null)
                    {
                        mappedColumnNames.Add(exposedColumnName);
                    }
                }
            }

            return mappedColumnNames;
        }

        /// <summary>
        /// Creates the default collection of responses for all requests in the OpenAPI
        /// description document.
        /// The OpenApiResponses dictionary key represents the integer value of the HttpStatusCode,
        /// which is returned when using Enum.ToString("D").
        /// The "D" format specified "displays the enumeration entry as an integer value in the shortest representation possible."
        /// </summary>
        /// <seealso cref="https://learn.microsoft.com/en-us/dotnet/standard/base-types/enumeration-format-strings#d-or-d"/>
        /// <returns>Collection of default responses (400, 401, 403, 404).</returns>
        private static OpenApiResponses CreateDefaultOpenApiResponses()
        {
            OpenApiResponses defaultResponses = new()
            {
                { HttpStatusCode.BadRequest.ToString("D"), CreateOpenApiResponse(description: nameof(HttpStatusCode.BadRequest)) },
                { HttpStatusCode.Unauthorized.ToString("D"), CreateOpenApiResponse(description: nameof(HttpStatusCode.Unauthorized)) },
                { HttpStatusCode.Forbidden.ToString("D"), CreateOpenApiResponse(description: nameof(HttpStatusCode.Forbidden)) },
                { HttpStatusCode.NotFound.ToString("D"), CreateOpenApiResponse(description: nameof(HttpStatusCode.NotFound)) }
            };

            return defaultResponses;
        }
    }
}<|MERGE_RESOLUTION|>--- conflicted
+++ resolved
@@ -815,15 +815,11 @@
                     DatabaseStoredProcedure spObject = (DatabaseStoredProcedure)dbObject;
                     schemas.Add(entityName + SP_REQUEST_SUFFIX, CreateSpRequestComponentSchema(fields: spObject.StoredProcedureDefinition.Parameters));
 
-<<<<<<< HEAD
                     // Response body schema whose properties map to the stored procedure's first result set columns
                     // as described by sys.dm_exec_describe_first_result_set. 
                     schemas.Add(entityName + SP_RESPONSE_SUFFIX, CreateComponentSchema(entityName, fields: exposedColumnNames));
                 }
                 else
-=======
-                if (dbObject.SourceType is not EntitySourceType.StoredProcedure)
->>>>>>> 2e8d1bb8
                 {
                     // Create component schema for FULL entity with all primary key columns (included auto-generated)
                     // which will typically represent the response body of a request or a stored procedure's request body.
