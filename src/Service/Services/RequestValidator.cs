--- conflicted
+++ resolved
@@ -192,11 +192,7 @@
                         message: REQUEST_BODY_INVALID_JSON_ERR_MESSAGE,
                         statusCode: HttpStatusCode.BadRequest,
                         subStatusCode: DataApiBuilderException.SubStatusCodes.BadRequest,
-<<<<<<< HEAD
-                        exception: ex
-=======
                         innerException: ex
->>>>>>> 8631033b
                         );
                 }
 
@@ -476,11 +472,7 @@
                     message: $"TableDefinition for entity: {entityName} does not exist.",
                     statusCode: HttpStatusCode.BadRequest,
                     subStatusCode: DataApiBuilderException.SubStatusCodes.BadRequest,
-<<<<<<< HEAD
-                    exception: ex);
-=======
                     innerException: ex);
->>>>>>> 8631033b
             }
         }
 
@@ -501,11 +493,7 @@
                     message: $"Underlying database object for entity {entityName} does not exist.",
                     statusCode: HttpStatusCode.BadRequest,
                     subStatusCode: DataApiBuilderException.SubStatusCodes.BadRequest,
-<<<<<<< HEAD
-                    exception: ex);
-=======
                     innerException: ex);
->>>>>>> 8631033b
             }
         }
 
