--- conflicted
+++ resolved
@@ -110,18 +110,10 @@
                             _sqlMetadataProvider);
                         break;
                     case Operation.Delete:
-<<<<<<< HEAD
-                        context = new DeleteRequestContext(
-                            entityName,
-                            dbo: dbObject,
-                            isList: false);
-                        RequestValidator.ValidateDeleteRequest(primaryKeyRoute);
-=======
                         RequestValidator.ValidateDeleteRequest(primaryKeyRoute);
                         context = new DeleteRequestContext(entityName,
                                                            dbo: dbObject,
                                                            isList: false);
->>>>>>> 9ccca1d5
                         break;
                     case Operation.Update:
                     case Operation.UpdateIncremental:
