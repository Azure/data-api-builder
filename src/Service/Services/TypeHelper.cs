// Copyright (c) Microsoft Corporation.
// Licensed under the MIT License.

using System;
using System.Collections.Generic;
using System.Data;
using System.Net;
using Azure.DataApiBuilder.Service.Exceptions;
using Azure.DataApiBuilder.Service.Services.OpenAPI;

namespace Azure.DataApiBuilder.Service.Services
{
    /// <summary>
    /// Type mapping helpers to convert between SQL Server types, .NET Framework types, and Json value types.
    /// </summary>
    /// <seealso cref="https://learn.microsoft.com/dotnet/framework/data/adonet/sql-server-data-type-mappings"/>
    public static class TypeHelper
    {
        /// <summary>
        /// Maps .NET Framework types to DbType enum
        /// </summary>
        private static Dictionary<Type, DbType> _systemTypeToDbTypeMap = new()
        {
            [typeof(byte)] = DbType.Byte,
            [typeof(sbyte)] = DbType.SByte,
            [typeof(short)] = DbType.Int16,
            [typeof(ushort)] = DbType.UInt16,
            [typeof(int)] = DbType.Int32,
            [typeof(uint)] = DbType.UInt32,
            [typeof(long)] = DbType.Int64,
            [typeof(ulong)] = DbType.UInt64,
            [typeof(float)] = DbType.Single,
            [typeof(double)] = DbType.Double,
            [typeof(decimal)] = DbType.Decimal,
            [typeof(bool)] = DbType.Boolean,
            [typeof(string)] = DbType.String,
            [typeof(char)] = DbType.StringFixedLength,
            [typeof(Guid)] = DbType.Guid,
            [typeof(byte[])] = DbType.Binary,
            [typeof(DateTime)] = DbType.DateTime,
            [typeof(DateTimeOffset)] = DbType.DateTimeOffset,
            [typeof(TimeSpan)] = DbType.Time,
            [typeof(byte?)] = DbType.Byte,
            [typeof(sbyte?)] = DbType.SByte,
            [typeof(short?)] = DbType.Int16,
            [typeof(ushort?)] = DbType.UInt16,
            [typeof(int?)] = DbType.Int32,
            [typeof(uint?)] = DbType.UInt32,
            [typeof(long?)] = DbType.Int64,
            [typeof(ulong?)] = DbType.UInt64,
            [typeof(float?)] = DbType.Single,
            [typeof(double?)] = DbType.Double,
            [typeof(decimal?)] = DbType.Decimal,
            [typeof(bool?)] = DbType.Boolean,
            [typeof(char?)] = DbType.StringFixedLength,
            [typeof(Guid?)] = DbType.Guid,
            [typeof(object)] = DbType.Object
        };

        /// <summary>
        /// Maps .NET Framework type (System/CLR type) to JsonDataType.
        /// </summary>
        private static Dictionary<Type, JsonDataType> _systemTypeToJsonDataTypeMap = new()
        {
            [typeof(byte)] = JsonDataType.String,
            [typeof(sbyte)] = JsonDataType.String,
            [typeof(short)] = JsonDataType.Number,
            [typeof(ushort)] = JsonDataType.Number,
            [typeof(int)] = JsonDataType.Number,
            [typeof(uint)] = JsonDataType.Number,
            [typeof(long)] = JsonDataType.Number,
            [typeof(ulong)] = JsonDataType.Number,
            [typeof(float)] = JsonDataType.Number,
            [typeof(double)] = JsonDataType.Number,
            [typeof(decimal)] = JsonDataType.Number,
            [typeof(bool)] = JsonDataType.Boolean,
            [typeof(string)] = JsonDataType.String,
            [typeof(char)] = JsonDataType.String,
            [typeof(Guid)] = JsonDataType.String,
            [typeof(byte[])] = JsonDataType.String,
            [typeof(TimeSpan)] = JsonDataType.String,
            [typeof(byte?)] = JsonDataType.String,
            [typeof(sbyte?)] = JsonDataType.String,
            [typeof(short?)] = JsonDataType.Number,
            [typeof(ushort?)] = JsonDataType.Number,
            [typeof(int?)] = JsonDataType.Number,
            [typeof(uint?)] = JsonDataType.Number,
            [typeof(long?)] = JsonDataType.Number,
            [typeof(ulong?)] = JsonDataType.Number,
            [typeof(float?)] = JsonDataType.Number,
            [typeof(double?)] = JsonDataType.Number,
            [typeof(decimal?)] = JsonDataType.Number,
            [typeof(bool?)] = JsonDataType.Boolean,
            [typeof(char?)] = JsonDataType.String,
            [typeof(Guid?)] = JsonDataType.String,
            [typeof(object)] = JsonDataType.Object,
            [typeof(DateTime)] = JsonDataType.String,
            [typeof(DateTimeOffset)] = JsonDataType.String
<<<<<<< HEAD
        };

        /// <summary>
        /// Maps SqlDbType enum to .NET Framework type (System type).
        /// </summary>
        private static readonly Dictionary<SqlDbType, Type> _sqlDbTypeToType = new()
        {
            { SqlDbType.BigInt,typeof(long) },
            { SqlDbType.Binary, typeof(byte) },
            { SqlDbType.Bit, typeof(bool)},
            { SqlDbType.Char, typeof(string) },
            { SqlDbType.Date, typeof(DateTime) },
            { SqlDbType.DateTime, typeof(DateTime)},
            { SqlDbType.DateTime2, typeof(DateTime)},
            { SqlDbType.DateTimeOffset, typeof(DateTimeOffset)},
            { SqlDbType.Decimal, typeof(decimal)},
            { SqlDbType.Float, typeof(double)},
            { SqlDbType.Image, typeof(byte[])},
            { SqlDbType.Int, typeof(int)},
            { SqlDbType.Money, typeof(decimal)},
            { SqlDbType.NChar, typeof(char)},
            { SqlDbType.NText, typeof(string)},
            { SqlDbType.NVarChar,typeof(string) },
            { SqlDbType.Real, typeof(float)},
            { SqlDbType.SmallDateTime, typeof(DateTime) },
            { SqlDbType.SmallInt, typeof(short) },
            { SqlDbType.SmallMoney, typeof(decimal) },
            { SqlDbType.Text, typeof(string)},
            { SqlDbType.Time, typeof(TimeSpan)},
            { SqlDbType.Timestamp, typeof(byte[])},
            { SqlDbType.TinyInt, typeof(byte) },
            { SqlDbType.UniqueIdentifier, typeof(Guid) },
            { SqlDbType.VarBinary, typeof(byte[]) },
            { SqlDbType.VarChar, typeof(string) }
=======
>>>>>>> f33e46cf
        };

        /// <summary>
        /// Converts the .NET Framework (System/CLR) type to JsonDataType.
        /// Primitive data types in the OpenAPI standard (OAS) are based on the types supported
        /// by the JSON Schema Specification Wright Draft 00.
        /// The value returned is formatted for use in the OpenAPI spec "type" property.
        /// </summary>
        /// <param name="type">CLR type</param>
        /// <seealso cref="https://spec.openapis.org/oas/v3.0.1#data-types"/>
        /// <returns>Formatted JSON type name in lower case: e.g. number, string, boolean, etc.</returns>
        public static JsonDataType GetJsonDataTypeFromSystemType(Type type)
        {
            // Get the underlying type argument if the 'type' argument is a nullable type.
            Type? nullableUnderlyingType = Nullable.GetUnderlyingType(type);
            if (nullableUnderlyingType is not null)
            {
                type = nullableUnderlyingType;
            }

            if (!_systemTypeToJsonDataTypeMap.TryGetValue(type, out JsonDataType openApiJsonTypeName))
            {
                openApiJsonTypeName = JsonDataType.Undefined;
            }
            else
            {
                Console.Out.WriteLine("unknown type");
            }

            return openApiJsonTypeName;
        }

        /// <summary>
        /// Returns the DbType for given system type.
        /// </summary>
        /// <param name="systemType">The system type for which the DbType is to be determined.</param>
        /// <returns>DbType for the given system type.</returns>
        public static DbType? GetDbTypeFromSystemType(Type systemType)
        {
            if (!_systemTypeToDbTypeMap.TryGetValue(systemType, out DbType dbType))
            {
                return null;
            }

            return dbType;
        }

        /// <summary>
        /// Converts the string representation of a SQL Server data type to the corrsponding .NET Framework/CLR type as documented
        /// by the SQL Server data type mappings article.
        /// The SQL Server database engine type and SqlDbType enum map 1:1 when character casing is ignored.
        /// e.g. SQL DB type 'bigint' maps to SqlDbType enum 'BigInt' in a case-insensitive match.
        /// There are some mappings in the SQL Server data type mappings table which do not map after ignoring casing, however
        /// those mappings are outdated and don't accommodate newly added SqlDbType enum values added.
        /// e.g. The documentation table shows SQL server type 'binary' maps to SqlDbType enum 'VarBinary',
        /// however SqlDbType.Binary now exists.
        /// </summary>
        /// <param name="dbTypeName">String value sourced from the DATA_TYPE column in the Procedure Parameters or Columns
        /// schema collections.</param>
        /// <seealso cref="https://learn.microsoft.com/dotnet/framework/data/adonet/sql-server-schema-collections#columns"/>
        /// <seealso cref="https://learn.microsoft.com/dotnet/framework/data/adonet/sql-server-schema-collections#procedure-parameters"/>
        /// <exception>Failed type conversion.</exception>"
        public static Type GetSystemTypeFromSqlDbType(string sqlDbTypeName)
        {
            if (Enum.TryParse(enumType: typeof(SqlDbType), value: sqlDbTypeName, ignoreCase: true, out object? result) && result is not null)
            {
                SqlDbType sqlDbType = (SqlDbType)result;

                if (_sqlDbTypeToType.TryGetValue(sqlDbType, out Type? value))
                {
                    return value;
                }
            }

            throw new DataApiBuilderException(
                message: $"Tried to convert unsupported data type: {sqlDbTypeName}",
                statusCode: HttpStatusCode.ServiceUnavailable,
                subStatusCode: DataApiBuilderException.SubStatusCodes.UnexpectedError);
        }
    }
}<|MERGE_RESOLUTION|>--- conflicted
+++ resolved
@@ -96,7 +96,6 @@
             [typeof(object)] = JsonDataType.Object,
             [typeof(DateTime)] = JsonDataType.String,
             [typeof(DateTimeOffset)] = JsonDataType.String
-<<<<<<< HEAD
         };
 
         /// <summary>
@@ -131,8 +130,6 @@
             { SqlDbType.UniqueIdentifier, typeof(Guid) },
             { SqlDbType.VarBinary, typeof(byte[]) },
             { SqlDbType.VarChar, typeof(string) }
-=======
->>>>>>> f33e46cf
         };
 
         /// <summary>
