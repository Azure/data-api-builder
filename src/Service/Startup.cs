--- conflicted
+++ resolved
@@ -493,7 +493,6 @@
         }
 
         /// <summary>
-<<<<<<< HEAD
         /// Evicts the GraphQL schema from the request executor resolver.
         /// </summary>
         private static void EvictGraphQLSchema(IRequestExecutorResolver requestExecutorResolver)
@@ -503,10 +502,7 @@
         }
 
         /// <summary>
-        /// If LogLevel is NOT overridden by CLI, attempts to find the 
-=======
         /// If LogLevel is NOT overridden by CLI, attempts to find the
->>>>>>> b5fbcef7
         /// minimum log level based on host.mode in the runtime config if available.
         /// Creates a logger factory with the minimum log level.
         /// </summary>
