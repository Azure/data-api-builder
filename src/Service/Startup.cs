--- conflicted
+++ resolved
@@ -149,12 +149,8 @@
 
             services.AddSingleton(implementationFactory: (serviceProvider) =>
             {
-<<<<<<< HEAD
                 LogLevelInitializer logLevelInit = new(MinimumLogLevel, typeof(RuntimeConfigValidator).FullName, _configProvider, _hotReloadEventHandler);
                 ILoggerFactory? loggerFactory = CreateLoggerFactoryForHostedAndNonHostedScenario(serviceProvider, logLevelInit);
-=======
-                ILoggerFactory? loggerFactory = CreateLoggerFactoryForHostedAndNonHostedScenario(serviceProvider, typeof(RuntimeConfigValidator).FullName);
->>>>>>> f1f20199
                 return loggerFactory.CreateLogger<RuntimeConfigValidator>();
             });
             services.AddSingleton<RuntimeConfigValidator>();
@@ -165,34 +161,22 @@
 
             services.AddSingleton<ILogger<SqlQueryEngine>>(implementationFactory: (serviceProvider) =>
             {
-<<<<<<< HEAD
                 LogLevelInitializer logLevelInit = new(MinimumLogLevel, typeof(SqlQueryEngine).FullName, _configProvider, _hotReloadEventHandler);
                 ILoggerFactory? loggerFactory = CreateLoggerFactoryForHostedAndNonHostedScenario(serviceProvider, logLevelInit);
-=======
-                ILoggerFactory? loggerFactory = CreateLoggerFactoryForHostedAndNonHostedScenario(serviceProvider, typeof(SqlQueryEngine).FullName);
->>>>>>> f1f20199
                 return loggerFactory.CreateLogger<SqlQueryEngine>();
             });
 
             services.AddSingleton<ILogger<IQueryExecutor>>(implementationFactory: (serviceProvider) =>
             {
-<<<<<<< HEAD
                 LogLevelInitializer logLevelInit = new(MinimumLogLevel, typeof(IQueryExecutor).FullName, _configProvider, _hotReloadEventHandler);
                 ILoggerFactory? loggerFactory = CreateLoggerFactoryForHostedAndNonHostedScenario(serviceProvider, logLevelInit);
-=======
-                ILoggerFactory? loggerFactory = CreateLoggerFactoryForHostedAndNonHostedScenario(serviceProvider, typeof(IQueryExecutor).FullName);
->>>>>>> f1f20199
                 return loggerFactory.CreateLogger<IQueryExecutor>();
             });
 
             services.AddSingleton<ILogger<ISqlMetadataProvider>>(implementationFactory: (serviceProvider) =>
             {
-<<<<<<< HEAD
                 LogLevelInitializer logLevelInit = new(MinimumLogLevel, typeof(ISqlMetadataProvider).FullName, _configProvider, _hotReloadEventHandler);
                 ILoggerFactory? loggerFactory = CreateLoggerFactoryForHostedAndNonHostedScenario(serviceProvider, logLevelInit);
-=======
-                ILoggerFactory? loggerFactory = CreateLoggerFactoryForHostedAndNonHostedScenario(serviceProvider, typeof(ISqlMetadataProvider).FullName);
->>>>>>> f1f20199
                 return loggerFactory.CreateLogger<ISqlMetadataProvider>();
             });
 
@@ -218,24 +202,16 @@
             // ILogger explicit creation required for logger to use --LogLevel startup argument specified.
             services.AddSingleton<ILogger<BasicHealthReportResponseWriter>>(implementationFactory: (serviceProvider) =>
             {
-<<<<<<< HEAD
                 LogLevelInitializer logLevelInit = new(MinimumLogLevel, typeof(BasicHealthReportResponseWriter).FullName, _configProvider, _hotReloadEventHandler);
                 ILoggerFactory? loggerFactory = CreateLoggerFactoryForHostedAndNonHostedScenario(serviceProvider, logLevelInit);
-=======
-                ILoggerFactory? loggerFactory = CreateLoggerFactoryForHostedAndNonHostedScenario(serviceProvider, typeof(BasicHealthReportResponseWriter).FullName);
->>>>>>> f1f20199
                 return loggerFactory.CreateLogger<BasicHealthReportResponseWriter>();
             });
 
             // ILogger explicit creation required for logger to use --LogLevel startup argument specified.
             services.AddSingleton<ILogger<ComprehensiveHealthReportResponseWriter>>(implementationFactory: (serviceProvider) =>
             {
-<<<<<<< HEAD
                 LogLevelInitializer logLevelInit = new(MinimumLogLevel, typeof(ComprehensiveHealthReportResponseWriter).FullName, _configProvider, _hotReloadEventHandler);
                 ILoggerFactory? loggerFactory = CreateLoggerFactoryForHostedAndNonHostedScenario(serviceProvider, logLevelInit);
-=======
-                ILoggerFactory? loggerFactory = CreateLoggerFactoryForHostedAndNonHostedScenario(serviceProvider, typeof(ComprehensiveHealthReportResponseWriter).FullName);
->>>>>>> f1f20199
                 return loggerFactory.CreateLogger<ComprehensiveHealthReportResponseWriter>();
             });
 
@@ -255,34 +231,22 @@
 
             services.AddSingleton<ILogger<RestController>>(implementationFactory: (serviceProvider) =>
             {
-<<<<<<< HEAD
                 LogLevelInitializer logLevelInit = new(MinimumLogLevel, typeof(RestController).FullName, _configProvider, _hotReloadEventHandler);
                 ILoggerFactory? loggerFactory = CreateLoggerFactoryForHostedAndNonHostedScenario(serviceProvider, logLevelInit);
-=======
-                ILoggerFactory? loggerFactory = CreateLoggerFactoryForHostedAndNonHostedScenario(serviceProvider, typeof(RestController).FullName);
->>>>>>> f1f20199
                 return loggerFactory.CreateLogger<RestController>();
             });
 
             services.AddSingleton<ILogger<ClientRoleHeaderAuthenticationMiddleware>>(implementationFactory: (serviceProvider) =>
             {
-<<<<<<< HEAD
                 LogLevelInitializer logLevelRuntime = new(MinimumLogLevel, typeof(ClientRoleHeaderAuthenticationMiddleware).FullName, _configProvider, _hotReloadEventHandler);
                 ILoggerFactory? loggerFactory = CreateLoggerFactoryForHostedAndNonHostedScenario(serviceProvider, logLevelRuntime);
-=======
-                ILoggerFactory? loggerFactory = CreateLoggerFactoryForHostedAndNonHostedScenario(serviceProvider, typeof(ClientRoleHeaderAuthenticationMiddleware).FullName);
->>>>>>> f1f20199
                 return loggerFactory.CreateLogger<ClientRoleHeaderAuthenticationMiddleware>();
             });
 
             services.AddSingleton<ILogger<ConfigurationController>>(implementationFactory: (serviceProvider) =>
             {
-<<<<<<< HEAD
                 LogLevelInitializer logLevelInit = new(MinimumLogLevel, typeof(ConfigurationController).FullName, _configProvider, _hotReloadEventHandler);
                 ILoggerFactory? loggerFactory = CreateLoggerFactoryForHostedAndNonHostedScenario(serviceProvider, logLevelInit);
-=======
-                ILoggerFactory? loggerFactory = CreateLoggerFactoryForHostedAndNonHostedScenario(serviceProvider, typeof(ConfigurationController).FullName);
->>>>>>> f1f20199
                 return loggerFactory.CreateLogger<ConfigurationController>();
             });
 
@@ -304,22 +268,14 @@
             services.AddAuthorization();
             services.AddSingleton<ILogger<IAuthorizationHandler>>(implementationFactory: (serviceProvider) =>
             {
-<<<<<<< HEAD
                 LogLevelInitializer logLevelInit = new(MinimumLogLevel, typeof(IAuthorizationHandler).FullName, _configProvider, _hotReloadEventHandler);
                 ILoggerFactory? loggerFactory = CreateLoggerFactoryForHostedAndNonHostedScenario(serviceProvider, logLevelInit);
-=======
-                ILoggerFactory? loggerFactory = CreateLoggerFactoryForHostedAndNonHostedScenario(serviceProvider, typeof(IAuthorizationHandler).FullName);
->>>>>>> f1f20199
                 return loggerFactory.CreateLogger<IAuthorizationHandler>();
             });
             services.AddSingleton<ILogger<IAuthorizationResolver>>(implementationFactory: (serviceProvider) =>
             {
-<<<<<<< HEAD
                 LogLevelInitializer logLevelInit = new(MinimumLogLevel, typeof(IAuthorizationResolver).FullName, _configProvider, _hotReloadEventHandler);
                 ILoggerFactory? loggerFactory = CreateLoggerFactoryForHostedAndNonHostedScenario(serviceProvider, logLevelInit);
-=======
-                ILoggerFactory? loggerFactory = CreateLoggerFactoryForHostedAndNonHostedScenario(serviceProvider, typeof(IAuthorizationResolver).FullName);
->>>>>>> f1f20199
                 return loggerFactory.CreateLogger<IAuthorizationResolver>();
             });
 
@@ -588,11 +544,7 @@
         /// minimum log level based on host.mode in the runtime config if available.
         /// Creates a logger factory with the minimum log level.
         /// </summary>
-<<<<<<< HEAD
         public static ILoggerFactory CreateLoggerFactoryForHostedAndNonHostedScenario(IServiceProvider serviceProvider, LogLevelInitializer logLevelInitializer)
-=======
-        public static ILoggerFactory CreateLoggerFactoryForHostedAndNonHostedScenario(IServiceProvider serviceProvider, string? loggerFilter)
->>>>>>> f1f20199
         {
             // Variable 'loggerFilter' can be of null type due to typeof().FullName,
             // this case shouldn't happen but we change the value to be empty which is the
@@ -608,16 +560,8 @@
                 // attempt to get the runtime config to determine the loglevel based on host.mode.
                 // If runtime config is available, set the loglevel to Error if host.mode is Production,
                 // Debug if it is Development.
-<<<<<<< HEAD
 
                 logLevelInitializer.SetLogLevel();
-=======
-                RuntimeConfigProvider configProvider = serviceProvider.GetRequiredService<RuntimeConfigProvider>();
-                if (configProvider.TryGetConfig(out RuntimeConfig? runtimeConfig))
-                {
-                    MinimumLogLevel = runtimeConfig.GetConfiguredLogLevel(loggerFilter);
-                }
->>>>>>> f1f20199
             }
 
             TelemetryClient? appTelemetryClient = serviceProvider.GetService<TelemetryClient>();
