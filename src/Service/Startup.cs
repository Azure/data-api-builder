// Copyright (c) Microsoft Corporation.
// Licensed under the MIT License.

using System;
using System.IO.Abstractions;
using System.Net.Http;
using System.Threading.Tasks;
using Azure.DataApiBuilder.Auth;
using Azure.DataApiBuilder.Config;
using Azure.DataApiBuilder.Config.Converters;
using Azure.DataApiBuilder.Config.ObjectModel;
using Azure.DataApiBuilder.Core.AuthenticationHelpers;
using Azure.DataApiBuilder.Core.AuthenticationHelpers.AuthenticationSimulator;
using Azure.DataApiBuilder.Core.Authorization;
using Azure.DataApiBuilder.Core.Configurations;
using Azure.DataApiBuilder.Core.Models;
using Azure.DataApiBuilder.Core.Parsers;
using Azure.DataApiBuilder.Core.Resolvers;
using Azure.DataApiBuilder.Core.Resolvers.Factories;
using Azure.DataApiBuilder.Core.Services;
using Azure.DataApiBuilder.Core.Services.Cache;
using Azure.DataApiBuilder.Core.Services.MetadataProviders;
using Azure.DataApiBuilder.Core.Services.OpenAPI;
using Azure.DataApiBuilder.Service.Controllers;
using Azure.DataApiBuilder.Service.Exceptions;
using Azure.DataApiBuilder.Service.HealthCheck;
using HotChocolate.AspNetCore;
using HotChocolate.Execution.Configuration;
using HotChocolate.Types;
using Microsoft.ApplicationInsights;
using Microsoft.ApplicationInsights.Channel;
using Microsoft.ApplicationInsights.Extensibility;
using Microsoft.AspNetCore.Authentication.JwtBearer;
using Microsoft.AspNetCore.Authorization;
using Microsoft.AspNetCore.Builder;
using Microsoft.AspNetCore.Cors.Infrastructure;
using Microsoft.AspNetCore.Diagnostics.HealthChecks;
using Microsoft.AspNetCore.Hosting;
using Microsoft.AspNetCore.Http;
using Microsoft.Extensions.Configuration;
using Microsoft.Extensions.DependencyInjection;
using Microsoft.Extensions.Hosting;
using Microsoft.Extensions.Logging;
using ZiggyCreatures.Caching.Fusion;
using CorsOptions = Azure.DataApiBuilder.Config.ObjectModel.CorsOptions;

namespace Azure.DataApiBuilder.Service
{
    public class Startup
    {
        private ILogger<Startup> _logger;

        public static LogLevel MinimumLogLevel = LogLevel.Error;

        public static bool IsLogLevelOverriddenByCli;

        public static ApplicationInsightsOptions AppInsightsOptions = new();
        public const string NO_HTTPS_REDIRECT_FLAG = "--no-https-redirect";

        public Startup(IConfiguration configuration, ILogger<Startup> logger)
        {
            Configuration = configuration;
            _logger = logger;
        }

        public IConfiguration Configuration { get; }

        /// <summary>
        /// Useful in cases where we need to:
        /// Send telemetry data to a custom endpoint that is not supported by the default telemetry channel.
        /// Modify the telemetry data before it is sent, such as adding custom properties or filtering out sensitive data.
        /// Implement custom retry logic or error handling for telemetry data that fails to send.
        /// For testing purposes.
        /// </summary>
        public static ITelemetryChannel? CustomTelemetryChannel { get; set; }

        // This method gets called by the runtime. Use this method to add services to the container.
        public void ConfigureServices(IServiceCollection services)
        {
<<<<<<< HEAD
            HotReloadEventHandler<CustomEventArgs> hotReloadEventHandler = new();
=======
            HotReloadEventHandler<HotReloadEventArgs> hotReloadEventHandler = new();
>>>>>>> c696cba1
            services.AddSingleton(hotReloadEventHandler);
            string configFileName = Configuration.GetValue<string>("ConfigFileName") ?? FileSystemRuntimeConfigLoader.DEFAULT_CONFIG_FILE_NAME;
            string? connectionString = Configuration.GetValue<string?>(
                FileSystemRuntimeConfigLoader.RUNTIME_ENV_CONNECTION_STRING.Replace(FileSystemRuntimeConfigLoader.ENVIRONMENT_PREFIX, ""),
                null);
            IFileSystem fileSystem = new FileSystem();
            FileSystemRuntimeConfigLoader configLoader = new(fileSystem, hotReloadEventHandler, configFileName, connectionString);
            RuntimeConfigProvider configProvider = new(configLoader);

            services.AddSingleton(fileSystem);
            services.AddSingleton(configProvider);
            services.AddSingleton(configLoader);

            if (configProvider.TryGetConfig(out RuntimeConfig? runtimeConfig)
                && runtimeConfig.Runtime?.Telemetry?.ApplicationInsights is not null
                && runtimeConfig.Runtime.Telemetry.ApplicationInsights.Enabled)
            {
                // Add ApplicationTelemetry service and register
                // custom ITelemetryInitializer implementation with the dependency injection
                services.AddApplicationInsightsTelemetry();
                services.AddSingleton<ITelemetryInitializer, AppInsightsTelemetryInitializer>();
            }

            services.AddSingleton(implementationFactory: (serviceProvider) =>
            {
                ILoggerFactory? loggerFactory = CreateLoggerFactoryForHostedAndNonHostedScenario(serviceProvider);
                return loggerFactory.CreateLogger<RuntimeConfigValidator>();
            });
            services.AddSingleton<RuntimeConfigValidator>();

            services.AddSingleton<CosmosClientProvider>();
            services.AddHealthChecks()
                .AddCheck<DabHealthCheck>("DabHealthCheck");

            services.AddSingleton<ILogger<SqlQueryEngine>>(implementationFactory: (serviceProvider) =>
            {
                ILoggerFactory? loggerFactory = CreateLoggerFactoryForHostedAndNonHostedScenario(serviceProvider);
                return loggerFactory.CreateLogger<SqlQueryEngine>();
            });

            services.AddSingleton<ILogger<IQueryExecutor>>(implementationFactory: (serviceProvider) =>
            {
                ILoggerFactory? loggerFactory = CreateLoggerFactoryForHostedAndNonHostedScenario(serviceProvider);
                return loggerFactory.CreateLogger<IQueryExecutor>();
            });

            services.AddSingleton<ILogger<ISqlMetadataProvider>>(implementationFactory: (serviceProvider) =>
            {
                ILoggerFactory? loggerFactory = CreateLoggerFactoryForHostedAndNonHostedScenario(serviceProvider);
                return loggerFactory.CreateLogger<ISqlMetadataProvider>();
            });

            // Below are the factory registrations that will enable multiple databases scenario.
            // within these factories the various instances will be created based on the database type and datasourceName.
            services.AddSingleton<IAbstractQueryManagerFactory, QueryManagerFactory>();

            services.AddSingleton<IQueryEngineFactory, QueryEngineFactory>();

            services.AddSingleton<IMutationEngineFactory, MutationEngineFactory>();

            services.AddSingleton<IMetadataProviderFactory, MetadataProviderFactory>();

            services.AddSingleton<GraphQLSchemaCreator>();
            services.AddSingleton<GQLFilterParser>();
            services.AddSingleton<RequestValidator>();
            services.AddSingleton<RestService>();
            services.AddSingleton<HealthReportResponseWriter>();

            // ILogger explicit creation required for logger to use --LogLevel startup argument specified.
            services.AddSingleton<ILogger<HealthReportResponseWriter>>(implementationFactory: (serviceProvider) =>
            {
                ILoggerFactory? loggerFactory = CreateLoggerFactoryForHostedAndNonHostedScenario(serviceProvider);
                return loggerFactory.CreateLogger<HealthReportResponseWriter>();
            });

            services.AddSingleton<ILogger<RestController>>(implementationFactory: (serviceProvider) =>
            {
                ILoggerFactory? loggerFactory = CreateLoggerFactoryForHostedAndNonHostedScenario(serviceProvider);
                return loggerFactory.CreateLogger<RestController>();
            });

            services.AddSingleton<ILogger<ClientRoleHeaderAuthenticationMiddleware>>(implementationFactory: (serviceProvider) =>
            {
                ILoggerFactory? loggerFactory = CreateLoggerFactoryForHostedAndNonHostedScenario(serviceProvider);
                return loggerFactory.CreateLogger<ClientRoleHeaderAuthenticationMiddleware>();
            });

            services.AddSingleton<ILogger<ConfigurationController>>(implementationFactory: (serviceProvider) =>
            {
                ILoggerFactory? loggerFactory = CreateLoggerFactoryForHostedAndNonHostedScenario(serviceProvider);
                return loggerFactory.CreateLogger<ConfigurationController>();
            });

            //Enable accessing HttpContext in RestService to get ClaimsPrincipal.
            services.AddHttpContextAccessor();

            ConfigureAuthentication(services, configProvider);

            services.AddAuthorization();
            services.AddSingleton<ILogger<IAuthorizationHandler>>(implementationFactory: (serviceProvider) =>
            {
                ILoggerFactory? loggerFactory = CreateLoggerFactoryForHostedAndNonHostedScenario(serviceProvider);
                return loggerFactory.CreateLogger<IAuthorizationHandler>();
            });
            services.AddSingleton<ILogger<IAuthorizationResolver>>(implementationFactory: (serviceProvider) =>
            {
                ILoggerFactory? loggerFactory = CreateLoggerFactoryForHostedAndNonHostedScenario(serviceProvider);
                return loggerFactory.CreateLogger<IAuthorizationResolver>();
            });

            services.AddSingleton<IAuthorizationHandler, RestAuthorizationHandler>();
            services.AddSingleton<IAuthorizationResolver, AuthorizationResolver>();
            services.AddSingleton<IOpenApiDocumentor, OpenApiDocumentor>();

            AddGraphQLService(services, runtimeConfig?.Runtime?.GraphQL);
            services.AddFusionCache()
                .WithOptions(options =>
                {
                    options.FactoryErrorsLogLevel = LogLevel.Debug;
                    options.EventHandlingErrorsLogLevel = LogLevel.Debug;
                })
                .WithDefaultEntryOptions(new FusionCacheEntryOptions
                {
                    Duration = TimeSpan.FromSeconds(5)
                });

            services.AddSingleton<DabCacheService>();
            services.AddControllers();
        }

        /// <summary>
        /// Configure GraphQL services within the service collection of the
        /// request pipeline.
        /// - AllowIntrospection defaulted to false so HotChocolate configures a request validation rule
        /// that checks for the presence of the GraphQL context key WellKnownContextData.IntrospectionAllowed
        /// when determining whether to allow introspection requests to proceed.
        /// </summary>
        /// <param name="services">Service Collection</param>
        private void AddGraphQLService(IServiceCollection services, GraphQLRuntimeOptions? graphQLRuntimeOptions)
        {
            IRequestExecutorBuilder server = services.AddGraphQLServer()
                .AddHttpRequestInterceptor<DefaultHttpRequestInterceptor>()
                .ConfigureSchema((serviceProvider, schemaBuilder) =>
                {
                    GraphQLSchemaCreator graphQLService = serviceProvider.GetRequiredService<GraphQLSchemaCreator>();
                    graphQLService.InitializeSchemaAndResolvers(schemaBuilder);
                })
                .AddHttpRequestInterceptor<IntrospectionInterceptor>()
                .AddAuthorization()
                .AllowIntrospection(false)
                .AddAuthorizationHandler<GraphQLAuthorizationHandler>();

            // Conditionally adds a maximum depth rule to the GraphQL queries/mutation selection set.
            // This rule is only added if a positive depth limit is specified, ensuring that the server
            // enforces a limit on the depth of incoming GraphQL queries/mutation to prevent extremely deep queries
            // that could potentially lead to performance issues.
            // Additionally, the skipIntrospectionFields parameter is set to true to skip depth limit enforcement on introspection queries.
            if (graphQLRuntimeOptions is not null && graphQLRuntimeOptions.DepthLimit.HasValue && graphQLRuntimeOptions.DepthLimit.Value > 0)
            {
                server = server.AddMaxExecutionDepthRule(maxAllowedExecutionDepth: graphQLRuntimeOptions.DepthLimit.Value, skipIntrospectionFields: true);
            }

            // Allows DAB to override the HTTP error code set by HotChocolate.
            // This is used to ensure HTTP code 4XX is set when the datatbase
            // returns a "bad request" error such as stored procedure params missing.
            services.AddHttpResultSerializer<DabGraphQLResultSerializer>();

            server.AddErrorFilter(error =>
                {
                    if (error.Exception is not null)
                    {
                        _logger.LogError(exception: error.Exception, message: "A GraphQL request execution error occurred.");
                        return error.WithMessage(error.Exception.Message);
                    }

                    if (error.Code is not null)
                    {
                        _logger.LogError(message: "Error code: {errorCode}\nError message: {errorMessage}", error.Code, error.Message);
                        return error.WithMessage(error.Message);
                    }

                    return error;
                })
                .AddErrorFilter(error =>
                {
                    if (error.Exception is DataApiBuilderException thrownException)
                    {
                        return error.RemoveException()
                                .RemoveLocations()
                                .RemovePath()
                                .WithMessage(thrownException.Message)
                                .WithCode($"{thrownException.SubStatusCode}");
                    }

                    return error;
                })
                .UseRequest<BuildRequestStateMiddleware>()
                .UseDefaultPipeline();
        }

        // This method gets called by the runtime. Use this method to configure the HTTP request pipeline.
        public void Configure(IApplicationBuilder app, IWebHostEnvironment env, RuntimeConfigProvider runtimeConfigProvider, IHostApplicationLifetime hostLifetime)
        {
            bool isRuntimeReady = false;

            if (runtimeConfigProvider.TryGetConfig(out RuntimeConfig? runtimeConfig))
            {
                // Configure Application Insights Telemetry
                ConfigureApplicationInsightsTelemetry(app, runtimeConfig);

                // Config provided before starting the engine.
                isRuntimeReady = PerformOnConfigChangeAsync(app).Result;

                if (!isRuntimeReady)
                {
                    // Exiting if config provided is Invalid.
                    if (_logger is not null)
                    {
                        _logger.LogError(
                            message: "Could not initialize the engine with the runtime config file: {configFilePath}",
                            runtimeConfigProvider.ConfigFilePath);
                    }

                    hostLifetime.StopApplication();
                }
            }
            else
            {
                // Config provided during runtime.
                runtimeConfigProvider.RuntimeConfigLoadedHandlers.Add(async (sender, newConfig) =>
                {
                    isRuntimeReady = await PerformOnConfigChangeAsync(app);
                    return isRuntimeReady;
                });
            }

            if (env.IsDevelopment())
            {
                app.UseDeveloperExceptionPage();
            }

            if (!Program.IsHttpsRedirectionDisabled)
            {
                app.UseHttpsRedirection();
            }

            // URL Rewrite middleware MUST be called prior to UseRouting().
            // https://andrewlock.net/understanding-pathbase-in-aspnetcore/#placing-usepathbase-in-the-correct-location
            app.UseCorrelationIdMiddleware();
            app.UsePathRewriteMiddleware();

            // SwaggerUI visualization of the OpenAPI description document is only available
            // in developer mode in alignment with the restriction placed on ChilliCream's BananaCakePop IDE.
            // Consequently, SwaggerUI is not presented in a StaticWebApps (late-bound config) environment.
            if (IsUIEnabled(runtimeConfig, env))
            {
                app.UseSwaggerUI(c =>
                {
                    c.ConfigObject.Urls = new SwaggerEndpointMapper(app.ApplicationServices.GetService<RuntimeConfigProvider?>());
                });
            }

            app.UseRouting();

            // Adding CORS Middleware
            if (runtimeConfig is not null && runtimeConfig.Runtime?.Host?.Cors is not null)
            {
                app.UseCors(CORSPolicyBuilder =>
                {
                    CorsOptions corsConfig = runtimeConfig.Runtime.Host.Cors;
                    ConfigureCors(CORSPolicyBuilder, corsConfig);
                });
            }

            app.Use(async (context, next) =>
            {
                bool isHealthCheckRequest = context.Request.Path == "/" && context.Request.Method == HttpMethod.Get.Method;
                bool isSettingConfig = context.Request.Path.StartsWithSegments("/configuration")
                    && context.Request.Method == HttpMethod.Post.Method;
                if (isRuntimeReady || isHealthCheckRequest)
                {
                    await next.Invoke();
                }
                else if (isSettingConfig)
                {
                    if (isRuntimeReady)
                    {
                        context.Response.StatusCode = StatusCodes.Status409Conflict;
                    }
                    else
                    {
                        await next.Invoke();
                    }
                }
                else
                {
                    context.Response.StatusCode = StatusCodes.Status503ServiceUnavailable;
                }
            });

            app.UseAuthentication();

            app.UseClientRoleHeaderAuthenticationMiddleware();

            app.UseAuthorization();

            // Authorization Engine middleware enforces that all requests (including introspection)
            // include proper auth headers.
            // - {Authorization header + Client role header for JWT}
            // - {X-MS-CLIENT-PRINCIPAL + Client role header for EasyAuth}
            // When enabled, the middleware will prevent Banana Cake Pop(GraphQL client) from loading
            // without proper authorization headers.
            app.UseClientRoleHeaderAuthorizationMiddleware();

            app.UseEndpoints(endpoints =>
            {
                endpoints.MapControllers();

                endpoints.MapGraphQL(GraphQLRuntimeOptions.DEFAULT_PATH).WithOptions(new GraphQLServerOptions
                {
                    Tool = {
                        // Determines if accessing the endpoint from a browser
                        // will load the GraphQL Banana Cake Pop IDE.
                        Enable = IsUIEnabled(runtimeConfig, env)
                    }
                });

                // In development mode, BCP is enabled at /graphql endpoint by default.
                // Need to disable mapping BCP explicitly as well to avoid ability to query
                // at an additional endpoint: /graphql/ui.
                endpoints.MapBananaCakePop().WithOptions(new GraphQLToolOptions
                {
                    Enable = false
                });

                endpoints.MapHealthChecks("/", new HealthCheckOptions
                {
                    ResponseWriter = app.ApplicationServices.GetRequiredService<HealthReportResponseWriter>().WriteResponse
                });
            });
        }

        /// <summary>
        /// If LogLevel is NOT overridden by CLI, attempts to find the 
        /// minimum log level based on host.mode in the runtime config if available.
        /// Creates a logger factory with the minimum log level.
        /// </summary>
        public static ILoggerFactory CreateLoggerFactoryForHostedAndNonHostedScenario(IServiceProvider serviceProvider)
        {
            if (!IsLogLevelOverriddenByCli)
            {
                // If the log level is not overridden by command line arguments specified through CLI,
                // attempt to get the runtime config to determine the loglevel based on host.mode.
                // If runtime config is available, set the loglevel to Error if host.mode is Production,
                // Debug if it is Development.
                RuntimeConfigProvider configProvider = serviceProvider.GetRequiredService<RuntimeConfigProvider>();
                if (configProvider.TryGetConfig(out RuntimeConfig? runtimeConfig))
                {
                    MinimumLogLevel = RuntimeConfig.GetConfiguredLogLevel(runtimeConfig);
                }
            }

            TelemetryClient? appTelemetryClient = serviceProvider.GetService<TelemetryClient>();

            return Program.GetLoggerFactoryForLogLevel(MinimumLogLevel, appTelemetryClient);
        }

        /// <summary>
        /// Add services necessary for Authentication Middleware and based on the loaded
        /// runtime configuration set the AuthenticationOptions to be either
        /// EasyAuth based (by default) or JwtBearerOptions.
        /// When no runtime configuration is set on engine startup, set the
        /// default authentication scheme to EasyAuth.
        /// </summary>
        /// <param name="services">The service collection where authentication services are added.</param>
        /// <param name="runtimeConfigurationProvider">The provider used to load runtime configuration.</param>
        private void ConfigureAuthentication(IServiceCollection services, RuntimeConfigProvider runtimeConfigurationProvider)
        {
            if (runtimeConfigurationProvider.TryGetConfig(out RuntimeConfig? runtimeConfig) &&
                runtimeConfig.Runtime?.Host?.Authentication is not null)
            {
                AuthenticationOptions authOptions = runtimeConfig.Runtime.Host.Authentication;
                HostMode mode = runtimeConfig.Runtime.Host.Mode;
                if (!authOptions.IsAuthenticationSimulatorEnabled() && !authOptions.IsEasyAuthAuthenticationProvider())
                {
                    services.AddAuthentication(JwtBearerDefaults.AuthenticationScheme)
                    .AddJwtBearer(options =>
                    {
                        options.MapInboundClaims = false;
                        options.Audience = authOptions.Jwt!.Audience;
                        options.Authority = authOptions.Jwt!.Issuer;
                        options.TokenValidationParameters = new Microsoft.IdentityModel.Tokens.TokenValidationParameters()
                        {
                            // Instructs the asp.net core middleware to use the data in the "roles" claim for User.IsInRole()
                            // See https://learn.microsoft.com/en-us/dotnet/api/system.security.claims.claimsprincipal.isinrole?view=net-6.0#remarks
                            RoleClaimType = AuthenticationOptions.ROLE_CLAIM_TYPE
                        };
                    });
                }
                else if (authOptions.IsEasyAuthAuthenticationProvider())
                {
                    EasyAuthType easyAuthType = EnumExtensions.Deserialize<EasyAuthType>(runtimeConfig.Runtime.Host.Authentication.Provider);
                    bool isProductionMode = mode != HostMode.Development;
                    bool appServiceEnvironmentDetected = AppServiceAuthenticationInfo.AreExpectedAppServiceEnvVarsPresent();

                    if (easyAuthType == EasyAuthType.AppService && !appServiceEnvironmentDetected)
                    {
                        if (isProductionMode)
                        {
                            throw new DataApiBuilderException(
                                message: AppServiceAuthenticationInfo.APPSERVICE_PROD_MISSING_ENV_CONFIG,
                                statusCode: System.Net.HttpStatusCode.ServiceUnavailable,
                                subStatusCode: DataApiBuilderException.SubStatusCodes.ErrorInInitialization);
                        }
                        else
                        {
                            _logger.LogWarning(AppServiceAuthenticationInfo.APPSERVICE_DEV_MISSING_ENV_CONFIG);
                        }
                    }

                    services.AddAuthentication(EasyAuthAuthenticationDefaults.AUTHENTICATIONSCHEME)
                        .AddEasyAuthAuthentication(easyAuthAuthenticationProvider: easyAuthType);
                }
                else if (mode == HostMode.Development && authOptions.IsAuthenticationSimulatorEnabled())
                {
                    services.AddAuthentication(SimulatorAuthenticationDefaults.AUTHENTICATIONSCHEME)
                        .AddSimulatorAuthentication();
                }
                else
                {
                    // Condition met when Jwt section (audience/authority), EasyAuth types, or Simulator (in development mode)
                    // values are not used in the authentication section.
                    throw new DataApiBuilderException(
                        message: "Authentication configuration not supported.",
                        statusCode: System.Net.HttpStatusCode.ServiceUnavailable,
                        subStatusCode: DataApiBuilderException.SubStatusCodes.ConfigValidationError);
                }
            }
            else
            {
                // Sets EasyAuth as the default authentication scheme when runtime configuration
                // is not present.
                SetStaticWebAppsAuthentication(services);
            }
        }

        /// <summary>
        /// Configure Application Insights Telemetry based on the loaded runtime configuration. If Application Insights
        /// is enabled, we can track different events and metrics.
        /// </summary>
        /// <param name="runtimeConfigurationProvider">The provider used to load runtime configuration.</param>
        /// <seealso cref="https://docs.microsoft.com/en-us/azure/azure-monitor/app/asp-net-core#enable-application-insights-telemetry-collection"/>
        private void ConfigureApplicationInsightsTelemetry(IApplicationBuilder app, RuntimeConfig runtimeConfig)
        {
            if (runtimeConfig?.Runtime?.Telemetry is not null
                && runtimeConfig.Runtime.Telemetry.ApplicationInsights is not null)
            {
                AppInsightsOptions = runtimeConfig.Runtime.Telemetry.ApplicationInsights;

                if (!AppInsightsOptions.Enabled)
                {
                    _logger.LogInformation("Application Insights are disabled.");
                    return;
                }

                if (string.IsNullOrWhiteSpace(AppInsightsOptions.ConnectionString))
                {
                    _logger.LogWarning("Logs won't be sent to Application Insights because an Application Insights connection string is not available in the runtime config.");
                    return;
                }

                TelemetryClient? appTelemetryClient = app.ApplicationServices.GetService<TelemetryClient>();

                if (appTelemetryClient is null)
                {
                    _logger.LogError("Telemetry client is not initialized.");
                    return;
                }

                // Update the TelemetryConfiguration object
                TelemetryConfiguration telemetryConfiguration = appTelemetryClient.TelemetryConfiguration;
                telemetryConfiguration.ConnectionString = AppInsightsOptions.ConnectionString;

                // Update default telemetry channel to custom provided telemetry channel
                if (CustomTelemetryChannel is not null)
                {
                    telemetryConfiguration.TelemetryChannel = CustomTelemetryChannel;
                }

                // Updating Startup Logger to Log from Startup Class.
                ILoggerFactory? loggerFactory = Program.GetLoggerFactoryForLogLevel(MinimumLogLevel, appTelemetryClient);
                _logger = loggerFactory.CreateLogger<Startup>();
            }
        }

        /// <summary>
        /// Sets Static Web Apps EasyAuth as the authentication scheme for the engine.
        /// </summary>
        /// <param name="services">The service collection where authentication services are added.</param>
        private static void SetStaticWebAppsAuthentication(IServiceCollection services)
        {
            services.AddAuthentication(EasyAuthAuthenticationDefaults.AUTHENTICATIONSCHEME)
                    .AddEasyAuthAuthentication(EasyAuthType.StaticWebApps);
        }

        /// <summary>
        /// Perform these additional steps once the configuration has been bound
        /// to a particular database type.
        /// </summary>
        /// <param name="app"></param>
        /// <returns>Indicates if the runtime is ready to accept requests.</returns>
        private async Task<bool> PerformOnConfigChangeAsync(IApplicationBuilder app)
        {
            try
            {
                RuntimeConfigProvider runtimeConfigProvider = app.ApplicationServices.GetService<RuntimeConfigProvider>()!;
                RuntimeConfig runtimeConfig = runtimeConfigProvider.GetConfig();

                RuntimeConfigValidator runtimeConfigValidator = app.ApplicationServices.GetService<RuntimeConfigValidator>()!;
                // Now that the configuration has been set, perform validation of the runtime config
                // itself.

                runtimeConfigValidator.ValidateConfigProperties();

                if (runtimeConfig.IsDevelopmentMode())
                {
                    // Running only in developer mode to ensure fast and smooth startup in production.
                    runtimeConfigValidator.ValidatePermissionsInConfig(runtimeConfig);
                }

                IMetadataProviderFactory sqlMetadataProviderFactory =
                    app.ApplicationServices.GetRequiredService<IMetadataProviderFactory>();

                if (sqlMetadataProviderFactory is not null)
                {
                    await sqlMetadataProviderFactory.InitializeAsync();
                }

                // Manually trigger DI service instantiation of GraphQLSchemaCreator and RestService
                // to attempt to reduce chances that the first received client request
                // triggers instantiation and encounters undesired instantiation latency.
                // In their constructors, those services consequentially inject
                // other required services, triggering instantiation. Such recursive nature of DI and
                // service instantiation results in the activation of all required services.
                GraphQLSchemaCreator graphQLSchemaCreator =
                    app.ApplicationServices.GetRequiredService<GraphQLSchemaCreator>();

                RestService restService =
                    app.ApplicationServices.GetRequiredService<RestService>();

                if (graphQLSchemaCreator is null || restService is null)
                {
                    _logger.LogError("Endpoint service initialization failed.");
                }

                if (runtimeConfig.IsDevelopmentMode())
                {
                    // Running only in developer mode to ensure fast and smooth startup in production.
                    runtimeConfigValidator.ValidateRelationshipConfigCorrectness(runtimeConfig);
                    runtimeConfigValidator.ValidateRelationships(runtimeConfig, sqlMetadataProviderFactory!);
                }

                // OpenAPI document creation is only attempted for REST supporting database types.
                // CosmosDB is not supported for OpenAPI document creation.
                if (!runtimeConfig.CosmosDataSourceUsed)
                {
                    // Attempt to create OpenAPI document.
                    // Errors must not crash nor halt the intialization of the engine
                    // because OpenAPI document creation is not required for the engine to operate.
                    // Errors will be logged.
                    try
                    {
                        IOpenApiDocumentor openApiDocumentor = app.ApplicationServices.GetRequiredService<IOpenApiDocumentor>();
                        openApiDocumentor.CreateDocument(isHotReloadScenario: false);
                    }
                    catch (DataApiBuilderException dabException)
                    {
                        _logger.LogWarning(exception: dabException, message: "OpenAPI Documentor initialization failed. This will not affect dab startup.");
                    }
                }

                _logger.LogInformation("Successfully completed runtime initialization.");
                return true;
            }
            catch (Exception ex)
            {
                _logger.LogError(exception: ex, message: "Unable to complete runtime initialization. Refer to exception for error details.");
                return false;
            }
        }

        /// <summary>
        /// Build a CorsPolicy to be consumed by the useCors function, allowing requests with any methods or headers
        /// Used both for app startup and testing purposes
        /// </summary>
        /// <param name="builder"> The CorsPolicyBuilder that will be used to build the policy </param>
        /// <param name="corsConfig"> The cors runtime configuration specifying the allowed origins and whether credentials can be included in requests </param>
        /// <returns> The built cors policy </returns>
        public static CorsPolicy ConfigureCors(CorsPolicyBuilder builder, CorsOptions corsConfig)
        {
            string[] Origins = corsConfig.Origins is not null ? corsConfig.Origins : Array.Empty<string>();
            if (corsConfig.AllowCredentials)
            {
                return builder
                    .WithOrigins(Origins)
                    .AllowAnyMethod()
                    .AllowAnyHeader()
                    .SetIsOriginAllowedToAllowWildcardSubdomains()
                    .AllowCredentials()
                    .Build();
            }
            else
            {
                return builder
                    .WithOrigins(Origins)
                    .AllowAnyMethod()
                    .AllowAnyHeader()
                    .SetIsOriginAllowedToAllowWildcardSubdomains()
                    .Build();
            }
        }

        /// <summary>
        /// Indicates whether to provide UI visualization of REST(via Swagger) or GraphQL (via Banana CakePop).
        /// </summary>
        private static bool IsUIEnabled(RuntimeConfig? runtimeConfig, IWebHostEnvironment env)
        {
            return (runtimeConfig is not null && runtimeConfig.IsDevelopmentMode()) || env.IsDevelopment();
        }
    }
}<|MERGE_RESOLUTION|>--- conflicted
+++ resolved
@@ -77,11 +77,7 @@
         // This method gets called by the runtime. Use this method to add services to the container.
         public void ConfigureServices(IServiceCollection services)
         {
-<<<<<<< HEAD
-            HotReloadEventHandler<CustomEventArgs> hotReloadEventHandler = new();
-=======
             HotReloadEventHandler<HotReloadEventArgs> hotReloadEventHandler = new();
->>>>>>> c696cba1
             services.AddSingleton(hotReloadEventHandler);
             string configFileName = Configuration.GetValue<string>("ConfigFileName") ?? FileSystemRuntimeConfigLoader.DEFAULT_CONFIG_FILE_NAME;
             string? connectionString = Configuration.GetValue<string?>(
