// Copyright (c) Microsoft Corporation.
// Licensed under the MIT License.

using System;
using System.IO.Abstractions;
using System.Net.Http;
using System.Threading.Tasks;
using Azure.DataApiBuilder.Auth;
using Azure.DataApiBuilder.Config;
using Azure.DataApiBuilder.Config.Converters;
using Azure.DataApiBuilder.Config.ObjectModel;
using Azure.DataApiBuilder.Core.AuthenticationHelpers;
using Azure.DataApiBuilder.Core.AuthenticationHelpers.AuthenticationSimulator;
using Azure.DataApiBuilder.Core.Authorization;
using Azure.DataApiBuilder.Core.Configurations;
using Azure.DataApiBuilder.Core.Models;
using Azure.DataApiBuilder.Core.Parsers;
using Azure.DataApiBuilder.Core.Resolvers;
using Azure.DataApiBuilder.Core.Resolvers.Factories;
using Azure.DataApiBuilder.Core.Services;
using Azure.DataApiBuilder.Core.Services.Cache;
using Azure.DataApiBuilder.Core.Services.MetadataProviders;
using Azure.DataApiBuilder.Core.Services.OpenAPI;
using Azure.DataApiBuilder.Service.Controllers;
using Azure.DataApiBuilder.Service.Exceptions;
using Azure.DataApiBuilder.Service.HealthCheck;
using Azure.DataApiBuilder.Service.Telemetry;
using HotChocolate.AspNetCore;
using HotChocolate.Execution;
using HotChocolate.Execution.Configuration;
using HotChocolate.Types;
using Microsoft.ApplicationInsights;
using Microsoft.ApplicationInsights.Channel;
using Microsoft.ApplicationInsights.Extensibility;
using Microsoft.AspNetCore.Authentication.JwtBearer;
using Microsoft.AspNetCore.Authorization;
using Microsoft.AspNetCore.Builder;
using Microsoft.AspNetCore.Cors.Infrastructure;
using Microsoft.AspNetCore.Diagnostics.HealthChecks;
using Microsoft.AspNetCore.Hosting;
using Microsoft.AspNetCore.Http;
using Microsoft.Extensions.Caching.StackExchangeRedis;
using Microsoft.Extensions.Configuration;
using Microsoft.Extensions.DependencyInjection;
using Microsoft.Extensions.Hosting;
using Microsoft.Extensions.Logging;
using Microsoft.Extensions.Options;
using OpenTelemetry.Exporter;
using OpenTelemetry.Logs;
using OpenTelemetry.Metrics;
using OpenTelemetry.Resources;
using OpenTelemetry.Trace;
using StackExchange.Redis;
using ZiggyCreatures.Caching.Fusion;
using ZiggyCreatures.Caching.Fusion.Backplane.StackExchangeRedis;
using ZiggyCreatures.Caching.Fusion.Serialization.SystemTextJson;
using CorsOptions = Azure.DataApiBuilder.Config.ObjectModel.CorsOptions;

namespace Azure.DataApiBuilder.Service
{
    public class Startup
    {
        private ILogger<Startup> _logger;

        public static LogLevel MinimumLogLevel = LogLevel.Error;

        public static bool IsLogLevelOverriddenByCli;

        public static ApplicationInsightsOptions AppInsightsOptions = new();
        public static OpenTelemetryOptions OpenTelemetryOptions = new();
        public const string NO_HTTPS_REDIRECT_FLAG = "--no-https-redirect";
        private HotReloadEventHandler<HotReloadEventArgs> _hotReloadEventHandler = new();
        private RuntimeConfigProvider? _configProvider;

        public Startup(IConfiguration configuration, ILogger<Startup> logger)
        {
            Configuration = configuration;
            _logger = logger;
        }

        public IConfiguration Configuration { get; }

        /// <summary>
        /// Useful in cases where we need to:
        /// Send telemetry data to a custom endpoint that is not supported by the default telemetry channel.
        /// Modify the telemetry data before it is sent, such as adding custom properties or filtering out sensitive data.
        /// Implement custom retry logic or error handling for telemetry data that fails to send.
        /// For testing purposes.
        /// </summary>
        public static ITelemetryChannel? CustomTelemetryChannel { get; set; }

        // This method gets called by the runtime. Use this method to add services to the container.
        public void ConfigureServices(IServiceCollection services)
        {
            Startup.AddValidFilters();
            services.AddSingleton(_hotReloadEventHandler);
            string configFileName = Configuration.GetValue<string>("ConfigFileName") ?? FileSystemRuntimeConfigLoader.DEFAULT_CONFIG_FILE_NAME;
            string? connectionString = Configuration.GetValue<string?>(
                FileSystemRuntimeConfigLoader.RUNTIME_ENV_CONNECTION_STRING.Replace(FileSystemRuntimeConfigLoader.ENVIRONMENT_PREFIX, ""),
                null);
            IFileSystem fileSystem = new FileSystem();
            FileSystemRuntimeConfigLoader configLoader = new(fileSystem, _hotReloadEventHandler, configFileName, connectionString);
            RuntimeConfigProvider configProvider = new(configLoader);
            _configProvider = configProvider;

            services.AddSingleton(fileSystem);
            services.AddSingleton(configLoader);
            services.AddSingleton(configProvider);

            bool runtimeConfigAvailable = configProvider.TryGetConfig(out RuntimeConfig? runtimeConfig);

            if (runtimeConfigAvailable
                && runtimeConfig?.Runtime?.Telemetry?.ApplicationInsights is not null
                && runtimeConfig.Runtime.Telemetry.ApplicationInsights.Enabled)
            {
                // Add ApplicationTelemetry service and register
                // custom ITelemetryInitializer implementation with the dependency injection
                services.AddApplicationInsightsTelemetry();
                services.AddSingleton<ITelemetryInitializer, AppInsightsTelemetryInitializer>();
            }

            if (runtimeConfigAvailable
                && runtimeConfig?.Runtime?.Telemetry?.OpenTelemetry is not null
                && runtimeConfig.Runtime.Telemetry.OpenTelemetry.Enabled)
            {
                services.Configure<OpenTelemetryLoggerOptions>(options =>
                {
                    options.IncludeScopes = true;
                    options.ParseStateValues = true;
                    options.IncludeFormattedMessage = true;
                });
                services.AddOpenTelemetry()
                .WithLogging(logging =>
                {
                    logging.SetResourceBuilder(ResourceBuilder.CreateDefault().AddService(runtimeConfig.Runtime.Telemetry.OpenTelemetry.ServiceName!))
                    .AddOtlpExporter(configure =>
                    {
                        configure.Endpoint = new Uri(runtimeConfig.Runtime.Telemetry.OpenTelemetry.Endpoint!);
                        configure.Headers = runtimeConfig.Runtime.Telemetry.OpenTelemetry.Headers;
                        configure.Protocol = OtlpExportProtocol.Grpc;
                    });

                })
                .WithMetrics(metrics =>
                {
                    metrics.SetResourceBuilder(ResourceBuilder.CreateDefault().AddService(runtimeConfig.Runtime.Telemetry.OpenTelemetry.ServiceName!))
<<<<<<< HEAD
                        .AddAspNetCoreInstrumentation()
                        .AddHttpClientInstrumentation()
                        // TODO: should we also add FusionCache metrics?
                        // To do so we just need to add the package ZiggyCreatures.FusionCache.OpenTelemetry and call
                        // .AddFusionCacheInstrumentation()
=======
>>>>>>> 1161c914
                        .AddOtlpExporter(configure =>
                        {
                            configure.Endpoint = new Uri(runtimeConfig.Runtime.Telemetry.OpenTelemetry.Endpoint!);
                            configure.Headers = runtimeConfig.Runtime.Telemetry.OpenTelemetry.Headers;
                            configure.Protocol = OtlpExportProtocol.Grpc;
                        })
                        .AddMeter(TelemetryMetricsHelper.MeterName);
                })
                .WithTracing(tracing =>
                {
                    tracing.SetResourceBuilder(ResourceBuilder.CreateDefault().AddService(runtimeConfig.Runtime.Telemetry.OpenTelemetry.ServiceName!))
                        .AddHttpClientInstrumentation()
                        // TODO: should we also add FusionCache traces?
                        // To do so we just need to add the package ZiggyCreatures.FusionCache.OpenTelemetry and call
                        // .AddFusionCacheInstrumentation()
                        .AddOtlpExporter(configure =>
                        {
                            configure.Endpoint = new Uri(runtimeConfig.Runtime.Telemetry.OpenTelemetry.Endpoint!);
                            configure.Headers = runtimeConfig.Runtime.Telemetry.OpenTelemetry.Headers;
                            configure.Protocol = OtlpExportProtocol.Grpc;
                        })
                        .AddSource(TelemetryTracesHelper.DABActivitySource.Name);
                });
            }

            services.AddSingleton(implementationFactory: (serviceProvider) =>
            {
                LogLevelInitializer logLevelInit = new(MinimumLogLevel, typeof(RuntimeConfigValidator).FullName, _configProvider, _hotReloadEventHandler);
                ILoggerFactory? loggerFactory = CreateLoggerFactoryForHostedAndNonHostedScenario(serviceProvider, logLevelInit);
                return loggerFactory.CreateLogger<RuntimeConfigValidator>();
            });
            services.AddSingleton<RuntimeConfigValidator>();

            services.AddSingleton<CosmosClientProvider>();
            services.AddHealthChecks()
                .AddCheck<BasicHealthCheck>(nameof(BasicHealthCheck));

            services.AddSingleton<ILogger<SqlQueryEngine>>(implementationFactory: (serviceProvider) =>
            {
                LogLevelInitializer logLevelInit = new(MinimumLogLevel, typeof(SqlQueryEngine).FullName, _configProvider, _hotReloadEventHandler);
                ILoggerFactory? loggerFactory = CreateLoggerFactoryForHostedAndNonHostedScenario(serviceProvider, logLevelInit);
                return loggerFactory.CreateLogger<SqlQueryEngine>();
            });

            services.AddSingleton<ILogger<IQueryExecutor>>(implementationFactory: (serviceProvider) =>
            {
                LogLevelInitializer logLevelInit = new(MinimumLogLevel, typeof(IQueryExecutor).FullName, _configProvider, _hotReloadEventHandler);
                ILoggerFactory? loggerFactory = CreateLoggerFactoryForHostedAndNonHostedScenario(serviceProvider, logLevelInit);
                return loggerFactory.CreateLogger<IQueryExecutor>();
            });

            services.AddSingleton<ILogger<ISqlMetadataProvider>>(implementationFactory: (serviceProvider) =>
            {
                LogLevelInitializer logLevelInit = new(MinimumLogLevel, typeof(ISqlMetadataProvider).FullName, _configProvider, _hotReloadEventHandler);
                ILoggerFactory? loggerFactory = CreateLoggerFactoryForHostedAndNonHostedScenario(serviceProvider, logLevelInit);
                return loggerFactory.CreateLogger<ISqlMetadataProvider>();
            });

            // Below are the factory registrations that will enable multiple databases scenario.
            // within these factories the various instances will be created based on the database type and datasourceName.
            services.AddSingleton<IAbstractQueryManagerFactory, QueryManagerFactory>();

            services.AddSingleton<IQueryEngineFactory, QueryEngineFactory>();

            services.AddSingleton<IMutationEngineFactory, MutationEngineFactory>();

            services.AddSingleton<IMetadataProviderFactory, MetadataProviderFactory>();

            services.AddSingleton<GraphQLSchemaCreator>();
            services.AddSingleton<GQLFilterParser>();
            services.AddSingleton<RequestValidator>();
            services.AddSingleton<RestService>();
            services.AddSingleton<HealthCheckHelper>();
            services.AddSingleton<HttpUtilities>();
            services.AddSingleton<BasicHealthReportResponseWriter>();
            services.AddSingleton<ComprehensiveHealthReportResponseWriter>();

            // ILogger explicit creation required for logger to use --LogLevel startup argument specified.
            services.AddSingleton<ILogger<BasicHealthReportResponseWriter>>(implementationFactory: (serviceProvider) =>
            {
                LogLevelInitializer logLevelInit = new(MinimumLogLevel, typeof(BasicHealthReportResponseWriter).FullName, _configProvider, _hotReloadEventHandler);
                ILoggerFactory? loggerFactory = CreateLoggerFactoryForHostedAndNonHostedScenario(serviceProvider, logLevelInit);
                return loggerFactory.CreateLogger<BasicHealthReportResponseWriter>();
            });

            // ILogger explicit creation required for logger to use --LogLevel startup argument specified.
            services.AddSingleton<ILogger<ComprehensiveHealthReportResponseWriter>>(implementationFactory: (serviceProvider) =>
            {
                LogLevelInitializer logLevelInit = new(MinimumLogLevel, typeof(ComprehensiveHealthReportResponseWriter).FullName, _configProvider, _hotReloadEventHandler);
                ILoggerFactory? loggerFactory = CreateLoggerFactoryForHostedAndNonHostedScenario(serviceProvider, logLevelInit);
                return loggerFactory.CreateLogger<ComprehensiveHealthReportResponseWriter>();
            });

            // ILogger explicit creation required for logger to use --LogLevel startup argument specified.
            services.AddSingleton<ILogger<HealthCheckHelper>>(implementationFactory: (serviceProvider) =>
            {
                LogLevelInitializer logLevelInit = new(MinimumLogLevel, typeof(HealthCheckHelper).FullName, _configProvider, _hotReloadEventHandler);
                ILoggerFactory? loggerFactory = CreateLoggerFactoryForHostedAndNonHostedScenario(serviceProvider, logLevelInit);
                return loggerFactory.CreateLogger<HealthCheckHelper>();
            });

            // ILogger explicit creation required for logger to use --LogLevel startup argument specified.
            services.AddSingleton<ILogger<HttpUtilities>>(implementationFactory: (serviceProvider) =>
            {
                LogLevelInitializer logLevelInit = new(MinimumLogLevel, typeof(HttpUtilities).FullName, _configProvider, _hotReloadEventHandler);
                ILoggerFactory? loggerFactory = CreateLoggerFactoryForHostedAndNonHostedScenario(serviceProvider, logLevelInit);
                return loggerFactory.CreateLogger<HttpUtilities>();
            });

            services.AddSingleton<ILogger<RestController>>(implementationFactory: (serviceProvider) =>
            {
                LogLevelInitializer logLevelInit = new(MinimumLogLevel, typeof(RestController).FullName, _configProvider, _hotReloadEventHandler);
                ILoggerFactory? loggerFactory = CreateLoggerFactoryForHostedAndNonHostedScenario(serviceProvider, logLevelInit);
                return loggerFactory.CreateLogger<RestController>();
            });

            services.AddSingleton<ILogger<ClientRoleHeaderAuthenticationMiddleware>>(implementationFactory: (serviceProvider) =>
            {
                LogLevelInitializer logLevelRuntime = new(MinimumLogLevel, typeof(ClientRoleHeaderAuthenticationMiddleware).FullName, _configProvider, _hotReloadEventHandler);
                ILoggerFactory? loggerFactory = CreateLoggerFactoryForHostedAndNonHostedScenario(serviceProvider, logLevelRuntime);
                return loggerFactory.CreateLogger<ClientRoleHeaderAuthenticationMiddleware>();
            });

            services.AddSingleton<ILogger<ConfigurationController>>(implementationFactory: (serviceProvider) =>
            {
                LogLevelInitializer logLevelInit = new(MinimumLogLevel, typeof(ConfigurationController).FullName, _configProvider, _hotReloadEventHandler);
                ILoggerFactory? loggerFactory = CreateLoggerFactoryForHostedAndNonHostedScenario(serviceProvider, logLevelInit);
                return loggerFactory.CreateLogger<ConfigurationController>();
            });

            //Enable accessing HttpContext in RestService to get ClaimsPrincipal.
            services.AddHttpContextAccessor();

            if (runtimeConfig is not null && runtimeConfig.Runtime?.Host?.Mode is HostMode.Development)
            {
                // Development mode implies support for "Hot Reload". The V2 authentication function
                // wires up all DAB supported authentication providers (schemes) so that at request time,
                // the runtime config defined authentication provider is used to authenticate requests.
                ConfigureAuthenticationV2(services, configProvider);
            }
            else
            {
                ConfigureAuthentication(services, configProvider);
            }

            services.AddAuthorization();
            services.AddSingleton<ILogger<IAuthorizationHandler>>(implementationFactory: (serviceProvider) =>
            {
                LogLevelInitializer logLevelInit = new(MinimumLogLevel, typeof(IAuthorizationHandler).FullName, _configProvider, _hotReloadEventHandler);
                ILoggerFactory? loggerFactory = CreateLoggerFactoryForHostedAndNonHostedScenario(serviceProvider, logLevelInit);
                return loggerFactory.CreateLogger<IAuthorizationHandler>();
            });
            services.AddSingleton<ILogger<IAuthorizationResolver>>(implementationFactory: (serviceProvider) =>
            {
                LogLevelInitializer logLevelInit = new(MinimumLogLevel, typeof(IAuthorizationResolver).FullName, _configProvider, _hotReloadEventHandler);
                ILoggerFactory? loggerFactory = CreateLoggerFactoryForHostedAndNonHostedScenario(serviceProvider, logLevelInit);
                return loggerFactory.CreateLogger<IAuthorizationResolver>();
            });

            services.AddSingleton<IAuthorizationHandler, RestAuthorizationHandler>();
            services.AddSingleton<IAuthorizationResolver, AuthorizationResolver>();
            services.AddSingleton<IOpenApiDocumentor, OpenApiDocumentor>();

            AddGraphQLService(services, runtimeConfig?.Runtime?.GraphQL);

            // Subscribe the GraphQL schema refresh method to the specific hot-reload event
            _hotReloadEventHandler.Subscribe(DabConfigEvents.GRAPHQL_SCHEMA_REFRESH_ON_CONFIG_CHANGED, (sender, args) => RefreshGraphQLSchema(services));

            // Cache config
            IFusionCacheBuilder fusionCacheBuilder = services.AddFusionCache()
                .WithOptions(options =>
                {
                    options.FactoryErrorsLogLevel = LogLevel.Debug;
                    options.EventHandlingErrorsLogLevel = LogLevel.Debug;
                    string? cachePartition = runtimeConfig?.Runtime?.Cache?.Level2?.Partition;
                    if (string.IsNullOrWhiteSpace(cachePartition) == false)
                    {
                        options.CacheKeyPrefix = cachePartition + "_";
                        options.BackplaneChannelPrefix = cachePartition + "_";
                    }
                })
                .WithDefaultEntryOptions(new FusionCacheEntryOptions
                {
                    Duration = TimeSpan.FromSeconds(RuntimeCacheOptions.DEFAULT_TTL_SECONDS),
                    ReThrowBackplaneExceptions = false,
                    ReThrowDistributedCacheExceptions = false,
                    ReThrowSerializationExceptions = false,
                });

            // Level2 cache config
            bool isLevel2Enabled = runtimeConfigAvailable
                && (runtimeConfig?.Runtime?.IsCachingEnabled ?? false)
                && (runtimeConfig?.Runtime?.Cache?.Level2?.Enabled ?? false);

            if (isLevel2Enabled)
            {
                RuntimeCacheLevel2Options level2CacheOptions = runtimeConfig!.Runtime!.Cache!.Level2!;
                string level2CacheProvider = level2CacheOptions.Provider ?? "redis";

                switch (level2CacheProvider)
                {
                    case "redis":
                        if (string.IsNullOrWhiteSpace(level2CacheOptions.ConnectionString))
                        {
                            throw new Exception($"Cache Provider: the \"redis\" level2 cache provider requires a valid connection-string. Please provide one.");
                        }
                        else
                        {
                            // NOTE: this is done to reuse the same connection multiplexer for both the cache and backplane
                            Task<ConnectionMultiplexer> connectionMultiplexerTask = ConnectionMultiplexer.ConnectAsync(level2CacheOptions.ConnectionString);

                            fusionCacheBuilder
                                .WithSerializer(new FusionCacheSystemTextJsonSerializer())
                                .WithDistributedCache(new RedisCache(new RedisCacheOptions
                                {
                                    ConnectionMultiplexerFactory = async () =>
                                    {
                                        return await connectionMultiplexerTask;
                                    }
                                }))
                                .WithBackplane(new RedisBackplane(new RedisBackplaneOptions
                                {
                                    ConnectionMultiplexerFactory = async () =>
                                    {
                                        return await connectionMultiplexerTask;
                                    }
                                }));
                        }

                        break;
                    default:
                        throw new Exception($"Cache Provider: ${level2CacheOptions.Provider} not supported. Please provide a valid cache provider.");
                }
            }

            services.AddSingleton<DabCacheService>();
            services.AddControllers();
        }

        /// <summary>
        /// Configure GraphQL services within the service collection of the
        /// request pipeline.
        /// - AllowIntrospection defaulted to false so HotChocolate configures a request validation rule
        /// that checks for the presence of the GraphQL context key WellKnownContextData.IntrospectionAllowed
        /// when determining whether to allow introspection requests to proceed.
        /// </summary>
        /// <param name="services">Service Collection</param>
        private void AddGraphQLService(IServiceCollection services, GraphQLRuntimeOptions? graphQLRuntimeOptions)
        {
            IRequestExecutorBuilder server = services.AddGraphQLServer()
                .AddHttpRequestInterceptor<DefaultHttpRequestInterceptor>()
                .ConfigureSchema((serviceProvider, schemaBuilder) =>
                {
                    GraphQLSchemaCreator graphQLService = serviceProvider.GetRequiredService<GraphQLSchemaCreator>();
                    graphQLService.InitializeSchemaAndResolvers(schemaBuilder);
                })
                .AddHttpRequestInterceptor<IntrospectionInterceptor>()
                .AddAuthorization()
                .AllowIntrospection(false)
                .AddAuthorizationHandler<GraphQLAuthorizationHandler>();

            // Conditionally adds a maximum depth rule to the GraphQL queries/mutation selection set.
            // This rule is only added if a positive depth limit is specified, ensuring that the server
            // enforces a limit on the depth of incoming GraphQL queries/mutation to prevent extremely deep queries
            // that could potentially lead to performance issues.
            // Additionally, the skipIntrospectionFields parameter is set to true to skip depth limit enforcement on introspection queries.
            if (graphQLRuntimeOptions is not null && graphQLRuntimeOptions.DepthLimit.HasValue && graphQLRuntimeOptions.DepthLimit.Value > 0)
            {
                server = server.AddMaxExecutionDepthRule(maxAllowedExecutionDepth: graphQLRuntimeOptions.DepthLimit.Value, skipIntrospectionFields: true);
            }

            // Allows DAB to override the HTTP error code set by HotChocolate.
            // This is used to ensure HTTP code 4XX is set when the datatbase
            // returns a "bad request" error such as stored procedure params missing.
            services.AddHttpResultSerializer<DabGraphQLResultSerializer>();

            server.AddErrorFilter(error =>
                {
                    if (error.Exception is not null)
                    {
                        _logger.LogError(exception: error.Exception, message: "A GraphQL request execution error occurred.");
                        return error.WithMessage(error.Exception.Message);
                    }

                    if (error.Code is not null)
                    {
                        _logger.LogError(message: "Error code: {errorCode}\nError message: {errorMessage}", error.Code, error.Message);
                        return error.WithMessage(error.Message);
                    }

                    return error;
                })
                .AddErrorFilter(error =>
                {
                    if (error.Exception is DataApiBuilderException thrownException)
                    {
                        return error.RemoveException()
                                .RemoveLocations()
                                .RemovePath()
                                .WithMessage(thrownException.Message)
                                .WithCode($"{thrownException.SubStatusCode}");
                    }

                    return error;
                })
                .UseRequest<BuildRequestStateMiddleware>()
                .UseDefaultPipeline();
        }

        /// <summary>
        /// Refreshes the GraphQL schema when the runtime config updates during hot-reload scenario.
        /// </summary>
        private void RefreshGraphQLSchema(IServiceCollection services)
        {
            // Re-add GraphQL services with updated config.
            RuntimeConfig runtimeConfig = _configProvider!.GetConfig();
            Console.WriteLine("Updating GraphQL service.");
            AddGraphQLService(services, runtimeConfig?.Runtime?.GraphQL);
        }

        // This method gets called by the runtime. Use this method to configure the HTTP request pipeline.
        public void Configure(IApplicationBuilder app, IWebHostEnvironment env, RuntimeConfigProvider runtimeConfigProvider, IHostApplicationLifetime hostLifetime)
        {
            bool isRuntimeReady = false;

            if (runtimeConfigProvider.TryGetConfig(out RuntimeConfig? runtimeConfig))
            {
                // Configure Application Insights Telemetry
                ConfigureApplicationInsightsTelemetry(app, runtimeConfig);
                ConfigureOpenTelemetry(runtimeConfig);

                // Config provided before starting the engine.
                isRuntimeReady = PerformOnConfigChangeAsync(app).Result;

                if (!isRuntimeReady)
                {
                    // Exiting if config provided is Invalid.
                    if (_logger is not null)
                    {
                        _logger.LogError(
                            message: "Could not initialize the engine with the runtime config file: {configFilePath}",
                            runtimeConfigProvider.ConfigFilePath);
                    }

                    hostLifetime.StopApplication();
                }
            }
            else
            {
                // Config provided during runtime.
                runtimeConfigProvider.IsLateConfigured = true;
                runtimeConfigProvider.RuntimeConfigLoadedHandlers.Add(async (sender, newConfig) =>
                {
                    isRuntimeReady = await PerformOnConfigChangeAsync(app);
                    return isRuntimeReady;
                });
            }

            if (env.IsDevelopment())
            {
                app.UseDeveloperExceptionPage();
            }

            if (!Program.IsHttpsRedirectionDisabled)
            {
                app.UseHttpsRedirection();
            }

            // URL Rewrite middleware MUST be called prior to UseRouting().
            // https://andrewlock.net/understanding-pathbase-in-aspnetcore/#placing-usepathbase-in-the-correct-location
            app.UseCorrelationIdMiddleware();
            app.UsePathRewriteMiddleware();

            // SwaggerUI visualization of the OpenAPI description document is only available
            // in developer mode in alignment with the restriction placed on ChilliCream's BananaCakePop IDE.
            // Consequently, SwaggerUI is not presented in a StaticWebApps (late-bound config) environment.
            if (IsUIEnabled(runtimeConfig, env))
            {
                app.UseSwaggerUI(c =>
                {
                    c.ConfigObject.Urls = new SwaggerEndpointMapper(app.ApplicationServices.GetService<RuntimeConfigProvider?>());
                });
            }

            app.UseRouting();

            // Adding CORS Middleware
            if (runtimeConfig is not null && runtimeConfig.Runtime?.Host?.Cors is not null)
            {
                app.UseCors(CORSPolicyBuilder =>
                {
                    CorsOptions corsConfig = runtimeConfig.Runtime.Host.Cors;
                    ConfigureCors(CORSPolicyBuilder, corsConfig);
                });
            }

            app.Use(async (context, next) =>
            {
                bool isHealthCheckRequest = context.Request.Path == "/" && context.Request.Method == HttpMethod.Get.Method;
                bool isSettingConfig = context.Request.Path.StartsWithSegments("/configuration")
                    && context.Request.Method == HttpMethod.Post.Method;
                if (isRuntimeReady || isHealthCheckRequest)
                {
                    await next.Invoke();
                }
                else if (isSettingConfig)
                {
                    if (isRuntimeReady)
                    {
                        context.Response.StatusCode = StatusCodes.Status409Conflict;
                    }
                    else
                    {
                        await next.Invoke();
                    }
                }
                else
                {
                    context.Response.StatusCode = StatusCodes.Status503ServiceUnavailable;
                }
            });

            app.UseAuthentication();

            app.UseClientRoleHeaderAuthenticationMiddleware();

            app.UseAuthorization();

            // Authorization Engine middleware enforces that all requests (including introspection)
            // include proper auth headers.
            // - {Authorization header + Client role header for JWT}
            // - {X-MS-CLIENT-PRINCIPAL + Client role header for EasyAuth}
            // When enabled, the middleware will prevent Banana Cake Pop(GraphQL client) from loading
            // without proper authorization headers.
            app.UseClientRoleHeaderAuthorizationMiddleware();

            IRequestExecutorResolver requestExecutorResolver = app.ApplicationServices.GetRequiredService<IRequestExecutorResolver>();
            _hotReloadEventHandler.Subscribe("GRAPHQL_SCHEMA_EVICTION_ON_CONFIG_CHANGED", (sender, args) => EvictGraphQLSchema(requestExecutorResolver));

            app.UseEndpoints(endpoints =>
            {
                endpoints.MapControllers();

                endpoints.MapGraphQL(GraphQLRuntimeOptions.DEFAULT_PATH).WithOptions(new GraphQLServerOptions
                {
                    Tool = {
                        // Determines if accessing the endpoint from a browser
                        // will load the GraphQL Banana Cake Pop IDE.
                        Enable = IsUIEnabled(runtimeConfig, env)
                    }
                });

                // In development mode, BCP is enabled at /graphql endpoint by default.
                // Need to disable mapping BCP explicitly as well to avoid ability to query
                // at an additional endpoint: /graphql/ui.
                endpoints.MapBananaCakePop().WithOptions(new GraphQLToolOptions
                {
                    Enable = false
                });

                endpoints.MapHealthChecks("/", new HealthCheckOptions
                {
                    ResponseWriter = app.ApplicationServices.GetRequiredService<BasicHealthReportResponseWriter>().WriteResponse
                });
            });
        }

        /// <summary>
        /// Evicts the GraphQL schema from the request executor resolver.
        /// </summary>
        private static void EvictGraphQLSchema(IRequestExecutorResolver requestExecutorResolver)
        {
            Console.WriteLine("Evicting old GraphQL schema.");
            requestExecutorResolver.EvictRequestExecutor();
        }

        /// <summary>
        /// If LogLevel is NOT overridden by CLI, attempts to find the
        /// minimum log level based on host.mode in the runtime config if available.
        /// Creates a logger factory with the minimum log level.
        /// </summary>
        public static ILoggerFactory CreateLoggerFactoryForHostedAndNonHostedScenario(IServiceProvider serviceProvider, LogLevelInitializer logLevelInitializer)
        {
            if (!IsLogLevelOverriddenByCli)
            {
                // If the log level is not overridden by command line arguments specified through CLI,
                // attempt to get the runtime config to determine the loglevel based on host.mode.
                // If runtime config is available, set the loglevel to Error if host.mode is Production,
                // Debug if it is Development.

                logLevelInitializer.SetLogLevel();
            }

            TelemetryClient? appTelemetryClient = serviceProvider.GetService<TelemetryClient>();

            return Program.GetLoggerFactoryForLogLevel(logLevelInitializer.MinLogLevel, appTelemetryClient, logLevelInitializer);
        }

        /// <summary>
        /// Add services necessary for Authentication Middleware and based on the loaded
        /// runtime configuration set the AuthenticationOptions to be either
        /// EasyAuth based (by default) or JwtBearerOptions.
        /// When no runtime configuration is set on engine startup, set the
        /// default authentication scheme to EasyAuth.
        /// </summary>
        /// <param name="services">The service collection where authentication services are added.</param>
        /// <param name="runtimeConfigurationProvider">The provider used to load runtime configuration.</param>
        private void ConfigureAuthentication(IServiceCollection services, RuntimeConfigProvider runtimeConfigurationProvider)
        {
            if (runtimeConfigurationProvider.TryGetConfig(out RuntimeConfig? runtimeConfig) &&
                runtimeConfig.Runtime?.Host?.Authentication is not null)
            {
                AuthenticationOptions authOptions = runtimeConfig.Runtime.Host.Authentication;
                HostMode mode = runtimeConfig.Runtime.Host.Mode;
                if (!authOptions.IsAuthenticationSimulatorEnabled() && !authOptions.IsEasyAuthAuthenticationProvider())
                {
                    services.AddAuthentication(JwtBearerDefaults.AuthenticationScheme)
                    .AddJwtBearer(options =>
                    {
                        options.MapInboundClaims = false;
                        options.Audience = authOptions.Jwt!.Audience;
                        options.Authority = authOptions.Jwt!.Issuer;
                        options.TokenValidationParameters = new Microsoft.IdentityModel.Tokens.TokenValidationParameters()
                        {
                            // Instructs the asp.net core middleware to use the data in the "roles" claim for User.IsInRole()
                            // See https://learn.microsoft.com/en-us/dotnet/api/system.security.claims.claimsprincipal.isinrole#remarks
                            RoleClaimType = AuthenticationOptions.ROLE_CLAIM_TYPE
                        };
                    });
                }
                else if (authOptions.IsEasyAuthAuthenticationProvider())
                {
                    EasyAuthType easyAuthType = EnumExtensions.Deserialize<EasyAuthType>(runtimeConfig.Runtime.Host.Authentication.Provider);
                    bool isProductionMode = mode != HostMode.Development;
                    bool appServiceEnvironmentDetected = AppServiceAuthenticationInfo.AreExpectedAppServiceEnvVarsPresent();

                    if (easyAuthType == EasyAuthType.AppService && !appServiceEnvironmentDetected)
                    {
                        if (isProductionMode)
                        {
                            throw new DataApiBuilderException(
                                message: AppServiceAuthenticationInfo.APPSERVICE_PROD_MISSING_ENV_CONFIG,
                                statusCode: System.Net.HttpStatusCode.ServiceUnavailable,
                                subStatusCode: DataApiBuilderException.SubStatusCodes.ErrorInInitialization);
                        }
                        else
                        {
                            _logger.LogWarning(AppServiceAuthenticationInfo.APPSERVICE_DEV_MISSING_ENV_CONFIG);
                        }
                    }

                    services.AddAuthentication(EasyAuthAuthenticationDefaults.AUTHENTICATIONSCHEME)
                        .AddEasyAuthAuthentication(easyAuthAuthenticationProvider: easyAuthType);
                }
                else if (mode == HostMode.Development && authOptions.IsAuthenticationSimulatorEnabled())
                {
                    services.AddAuthentication(SimulatorAuthenticationDefaults.AUTHENTICATIONSCHEME)
                        .AddSimulatorAuthentication();
                }
                else
                {
                    // Condition met when Jwt section (audience/authority), EasyAuth types, or Simulator (in development mode)
                    // values are not used in the authentication section.
                    throw new DataApiBuilderException(
                        message: "Authentication configuration not supported.",
                        statusCode: System.Net.HttpStatusCode.ServiceUnavailable,
                        subStatusCode: DataApiBuilderException.SubStatusCodes.ConfigValidationError);
                }
            }
            else
            {
                // Sets EasyAuth as the default authentication scheme when runtime configuration
                // is not present.
                SetStaticWebAppsAuthentication(services);
            }
        }

        /// <summary>
        /// Registers all DAB supported authentication providers (schemes) so that at request time,
        /// DAB can use the runtime config's defined provider to authenticate requests.
        /// The function includes JWT specific configuration handling:
        /// - IOptionsChangeTokenSource<JwtBearerOptions> : Registers a change token source for dynamic config updates which
        /// is used internally by JwtBearerHandler's OptionsMonitor to listen for changes in JwtBearerOptions.
        /// - IConfigureOptions<JwtBearerOptions> : Registers named JwtBearerOptions whose "Configure(...)" function is
        /// called by OptionsFactory internally by .NET to fetch the latest configuration from the RuntimeConfigProvider.
        /// </summary>
        /// <seealso cref="https://github.com/dotnet/aspnetcore/issues/49586#issuecomment-1671838595">Guidance for registering IOptionsChangeTokenSource</seealso>
        /// <seealso cref="https://github.com/dotnet/aspnetcore/issues/21491#issuecomment-624240160">Guidance for registering named options.</seealso>
        private static void ConfigureAuthenticationV2(IServiceCollection services, RuntimeConfigProvider runtimeConfigProvider)
        {
            services.AddSingleton<IOptionsChangeTokenSource<JwtBearerOptions>>(new JwtBearerOptionsChangeTokenSource(runtimeConfigProvider));
            services.AddSingleton<IConfigureOptions<JwtBearerOptions>, ConfigureJwtBearerOptions>();
            services.AddAuthentication()
                    .AddEnvDetectedEasyAuth()
                    .AddJwtBearer()
                    .AddSimulatorAuthentication();
        }

        /// <summary>
        /// Configure Application Insights Telemetry based on the loaded runtime configuration. If Application Insights
        /// is enabled, we can track different events and metrics.
        /// </summary>
        /// <param name="runtimeConfigurationProvider">The provider used to load runtime configuration.</param>
        /// <seealso cref="https://docs.microsoft.com/en-us/azure/azure-monitor/app/asp-net-core#enable-application-insights-telemetry-collection"/>
        private void ConfigureApplicationInsightsTelemetry(IApplicationBuilder app, RuntimeConfig runtimeConfig)
        {
            if (runtimeConfig?.Runtime?.Telemetry is not null
                && runtimeConfig.Runtime.Telemetry.ApplicationInsights is not null)
            {
                AppInsightsOptions = runtimeConfig.Runtime.Telemetry.ApplicationInsights;

                if (!AppInsightsOptions.Enabled)
                {
                    _logger.LogInformation("Application Insights are disabled.");
                    return;
                }

                if (string.IsNullOrWhiteSpace(AppInsightsOptions.ConnectionString))
                {
                    _logger.LogWarning("Logs won't be sent to Application Insights because an Application Insights connection string is not available in the runtime config.");
                    return;
                }

                TelemetryClient? appTelemetryClient = app.ApplicationServices.GetService<TelemetryClient>();

                if (appTelemetryClient is null)
                {
                    _logger.LogError("Telemetry client is not initialized.");
                    return;
                }

                // Update the TelemetryConfiguration object
                TelemetryConfiguration telemetryConfiguration = appTelemetryClient.TelemetryConfiguration;
                telemetryConfiguration.ConnectionString = AppInsightsOptions.ConnectionString;

                // Update default telemetry channel to custom provided telemetry channel
                if (CustomTelemetryChannel is not null)
                {
                    telemetryConfiguration.TelemetryChannel = CustomTelemetryChannel;
                }

                // Updating Startup Logger to Log from Startup Class.
                ILoggerFactory? loggerFactory = Program.GetLoggerFactoryForLogLevel(MinimumLogLevel, appTelemetryClient);
                _logger = loggerFactory.CreateLogger<Startup>();
            }
        }

        /// <summary>
        /// Configure Open Telemetry based on the loaded runtime configuration. If Open Telemetry
        /// is enabled, we can track different events and metrics.
        /// </summary>
        /// <param name="runtimeConfigurationProvider">The provider used to load runtime configuration.</param>
        /// <seealso cref="https://docs.microsoft.com/en-us/azure/azure-monitor/app/asp-net-core#enable-application-insights-telemetry-collection"/>
        private void ConfigureOpenTelemetry(RuntimeConfig runtimeConfig)
        {
            if (runtimeConfig?.Runtime?.Telemetry is not null
                && runtimeConfig.Runtime.Telemetry.OpenTelemetry is not null)
            {
                OpenTelemetryOptions = runtimeConfig.Runtime.Telemetry.OpenTelemetry;

                if (!OpenTelemetryOptions.Enabled)
                {
                    _logger.LogInformation("Open Telemetry are disabled.");
                    return;
                }

                if (string.IsNullOrWhiteSpace(OpenTelemetryOptions?.Endpoint))
                {
                    _logger.LogWarning("Logs won't be sent to Open Telemetry because an Open Telemetry connection string is not available in the runtime config.");
                    return;
                }

                // Updating Startup Logger to Log from Startup Class.
                ILoggerFactory? loggerFactory = Program.GetLoggerFactoryForLogLevel(MinimumLogLevel);
                _logger = loggerFactory.CreateLogger<Startup>();
            }
        }

        /// <summary>
        /// Sets Static Web Apps EasyAuth as the authentication scheme for the engine.
        /// </summary>
        /// <param name="services">The service collection where authentication services are added.</param>
        private static void SetStaticWebAppsAuthentication(IServiceCollection services)
        {
            services.AddAuthentication(EasyAuthAuthenticationDefaults.AUTHENTICATIONSCHEME)
                    .AddEasyAuthAuthentication(EasyAuthType.StaticWebApps);
        }

        /// <summary>
        /// Perform these additional steps once the configuration has been bound
        /// to a particular database type.
        /// </summary>
        /// <param name="app"></param>
        /// <returns>Indicates if the runtime is ready to accept requests.</returns>
        private async Task<bool> PerformOnConfigChangeAsync(IApplicationBuilder app)
        {
            try
            {
                RuntimeConfigProvider runtimeConfigProvider = app.ApplicationServices.GetService<RuntimeConfigProvider>()!;
                RuntimeConfig runtimeConfig = runtimeConfigProvider.GetConfig();

                RuntimeConfigValidator runtimeConfigValidator = app.ApplicationServices.GetService<RuntimeConfigValidator>()!;
                // Now that the configuration has been set, perform validation of the runtime config
                // itself.

                runtimeConfigValidator.ValidateConfigProperties();

                if (runtimeConfig.IsDevelopmentMode())
                {
                    // Running only in developer mode to ensure fast and smooth startup in production.
                    runtimeConfigValidator.ValidatePermissionsInConfig(runtimeConfig);
                }

                IMetadataProviderFactory sqlMetadataProviderFactory =
                    app.ApplicationServices.GetRequiredService<IMetadataProviderFactory>();

                if (sqlMetadataProviderFactory is not null)
                {
                    await sqlMetadataProviderFactory.InitializeAsync();
                }

                // Manually trigger DI service instantiation of GraphQLSchemaCreator and RestService
                // to attempt to reduce chances that the first received client request
                // triggers instantiation and encounters undesired instantiation latency.
                // In their constructors, those services consequentially inject
                // other required services, triggering instantiation. Such recursive nature of DI and
                // service instantiation results in the activation of all required services.
                GraphQLSchemaCreator graphQLSchemaCreator =
                    app.ApplicationServices.GetRequiredService<GraphQLSchemaCreator>();

                RestService restService =
                    app.ApplicationServices.GetRequiredService<RestService>();

                if (graphQLSchemaCreator is null || restService is null)
                {
                    _logger.LogError("Endpoint service initialization failed.");
                }

                if (runtimeConfig.IsDevelopmentMode())
                {
                    // Running only in developer mode to ensure fast and smooth startup in production.
                    runtimeConfigValidator.ValidateRelationshipConfigCorrectness(runtimeConfig);
                    runtimeConfigValidator.ValidateRelationships(runtimeConfig, sqlMetadataProviderFactory!);
                }

                // OpenAPI document creation is only attempted for REST supporting database types.
                // CosmosDB is not supported for OpenAPI document creation.
                if (!runtimeConfig.CosmosDataSourceUsed)
                {
                    // Attempt to create OpenAPI document.
                    // Errors must not crash nor halt the intialization of the engine
                    // because OpenAPI document creation is not required for the engine to operate.
                    // Errors will be logged.
                    try
                    {
                        IOpenApiDocumentor openApiDocumentor = app.ApplicationServices.GetRequiredService<IOpenApiDocumentor>();
                        openApiDocumentor.CreateDocument(isHotReloadScenario: false);
                    }
                    catch (DataApiBuilderException dabException)
                    {
                        _logger.LogWarning(exception: dabException, message: "OpenAPI Documentor initialization failed. This will not affect dab startup.");
                    }
                }

                _logger.LogInformation("Successfully completed runtime initialization.");
                return true;
            }
            catch (Exception ex)
            {
                _logger.LogError(exception: ex, message: "Unable to complete runtime initialization. Refer to exception for error details.");
                return false;
            }
        }

        /// <summary>
        /// Build a CorsPolicy to be consumed by the useCors function, allowing requests with any methods or headers
        /// Used both for app startup and testing purposes
        /// </summary>
        /// <param name="builder"> The CorsPolicyBuilder that will be used to build the policy </param>
        /// <param name="corsConfig"> The cors runtime configuration specifying the allowed origins and whether credentials can be included in requests </param>
        /// <returns> The built cors policy </returns>
        public static CorsPolicy ConfigureCors(CorsPolicyBuilder builder, CorsOptions corsConfig)
        {
            string[] Origins = corsConfig.Origins is not null ? corsConfig.Origins : Array.Empty<string>();
            if (corsConfig.AllowCredentials)
            {
                return builder
                    .WithOrigins(Origins)
                    .AllowAnyMethod()
                    .AllowAnyHeader()
                    .SetIsOriginAllowedToAllowWildcardSubdomains()
                    .AllowCredentials()
                    .Build();
            }
            else
            {
                return builder
                    .WithOrigins(Origins)
                    .AllowAnyMethod()
                    .AllowAnyHeader()
                    .SetIsOriginAllowedToAllowWildcardSubdomains()
                    .Build();
            }
        }

        /// <summary>
        /// Indicates whether to provide UI visualization of REST(via Swagger) or GraphQL (via Banana CakePop).
        /// </summary>
        private static bool IsUIEnabled(RuntimeConfig? runtimeConfig, IWebHostEnvironment env)
        {
            return (runtimeConfig is not null && runtimeConfig.IsDevelopmentMode()) || env.IsDevelopment();
        }

        /// <summary>
        /// Adds all of the class namespaces that have loggers that the user is able to change
        /// </summary>
        public static void AddValidFilters()
        {
            LoggerFilters.AddFilter(typeof(RuntimeConfigValidator).FullName);
            LoggerFilters.AddFilter(typeof(SqlQueryEngine).FullName);
            LoggerFilters.AddFilter(typeof(IQueryExecutor).FullName);
            LoggerFilters.AddFilter(typeof(ISqlMetadataProvider).FullName);
            LoggerFilters.AddFilter(typeof(BasicHealthReportResponseWriter).FullName);
            LoggerFilters.AddFilter(typeof(ComprehensiveHealthReportResponseWriter).FullName);
            LoggerFilters.AddFilter(typeof(RestController).FullName);
            LoggerFilters.AddFilter(typeof(ClientRoleHeaderAuthenticationMiddleware).FullName);
            LoggerFilters.AddFilter(typeof(ConfigurationController).FullName);
            LoggerFilters.AddFilter(typeof(IAuthorizationHandler).FullName);
            LoggerFilters.AddFilter(typeof(IAuthorizationResolver).FullName);
            LoggerFilters.AddFilter("default");
        }
    }
}<|MERGE_RESOLUTION|>--- conflicted
+++ resolved
@@ -144,14 +144,9 @@
                 .WithMetrics(metrics =>
                 {
                     metrics.SetResourceBuilder(ResourceBuilder.CreateDefault().AddService(runtimeConfig.Runtime.Telemetry.OpenTelemetry.ServiceName!))
-<<<<<<< HEAD
-                        .AddAspNetCoreInstrumentation()
-                        .AddHttpClientInstrumentation()
                         // TODO: should we also add FusionCache metrics?
                         // To do so we just need to add the package ZiggyCreatures.FusionCache.OpenTelemetry and call
                         // .AddFusionCacheInstrumentation()
-=======
->>>>>>> 1161c914
                         .AddOtlpExporter(configure =>
                         {
                             configure.Endpoint = new Uri(runtimeConfig.Runtime.Telemetry.OpenTelemetry.Endpoint!);
