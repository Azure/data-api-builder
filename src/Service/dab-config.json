--- conflicted
+++ resolved
@@ -1,15 +1,14 @@
 {
-    "$schema": "../schemas/dab.draft-01.schema.json",
-    "data-source": {
-      "database-type": "mssql",
-      "connection-string": ""
-    },
-<<<<<<< HEAD
-    "runtime": {
-      "rest": {
-        "enabled": true,
-        "path": "/api"
-=======
+  "$schema": "../schemas/dab.draft-01.schema.json",
+  "data-source": {
+    "database-type": "mssql",
+    "connection-string": ""
+  },
+  "runtime": {
+    "rest": {
+      "enabled": true,
+      "path": "/api"
+    },
     "graphql": {
       "allow-introspection": true
     },
@@ -18,363 +17,298 @@
       "cors": {
         "origins": [ "http://localhost:5000" ],
         "allow-credentials": false
->>>>>>> 824b48e0
-      },
-      "graphql": {
-        "enabled": true,
-        "path": "/graphql",
-        "allow-introspection": true
-      },
-      "host": {
-        "mode": "development",
-        "cors": {
-          "origins": [ "http://localhost:5000" ],
-          "allow-credentials": false
-        },
-        "authentication": {
-          "provider": "StaticWebApps"
-        }
-      }
-    },
-    "entities": {
-      "Publisher": {
-        "source": "publishers",
-        "rest": true,
-        "graphql": true,
-        "permissions": [
-          {
-            "role": "anonymous",
-            "actions": [ "read" ]
-          },
-          {
-            "role": "authenticated",
-            "actions": [ "create", "read", "update", "delete" ]
-          }
-        ],
-        "relationships": {
-          "books": {
-            "cardinality": "many",
-            "target.entity": "Book"
-          }
-        }
-      },
-      "Stock": {
-        "source": "stocks",
-        "rest": true,
-        "graphql": true,
-        "permissions": [
-          {
-            "role": "anonymous",
-            "actions": [ "create", "read", "update" ]
-          },
-          {
-            "role": "authenticated",
-            "actions": [ "create", "read", "update", "delete" ]
-          }
-        ]
-      },
-      "Book": {
-        "source": "books",
-        "permissions": [
-          {
-            "role": "anonymous",
-            "actions": [ "read" ]
-          },
-          {
-            "role": "authenticated",
-            "actions": [ "create", "read", "update", "delete" ]
-          }
-        ],
-        "relationships": {
-          "publishers": {
-            "cardinality": "one",
-            "target.entity": "Publisher"
-          },
-          "websiteplacement": {
-            "cardinality": "one",
-            "target.entity": "BookWebsitePlacement"
-          },
-          "reviews": {
-            "cardinality": "many",
-            "target.entity": "Review"
-          },
-          "authors": {
-            "cardinality": "many",
-            "target.entity": "Author",
-            "linking.object": "book_author_link",
-            "linking.source.fields": [ "book_id" ],
-            "linking.target.fields": [ "author_id" ]
-          }
-        },
-        "mappings": {
-          "id": "id",
-          "title": "title"
-        }
-      },
-      "BookWebsitePlacement": {
-        "source": "book_website_placements",
-        "rest": true,
-        "graphql": true,
-        "permissions": [
-          {
-            "role": "anonymous",
-            "actions": [ "read" ]
-          },
-          {
-            "role": "authenticated",
-            "actions": [
-              "create",
-              "update",
-              {
-                "action": "delete",
-                "policy": {
-                  "database": "@claims.id eq @item.id"
-                },
-                "fields": {
-                  "include": [ "*" ],
-                  "exclude": [ "id" ]
-                }
+      },
+      "authentication": {
+        "provider": "StaticWebApps"
+      }
+    }
+  },
+  "entities": {
+    "Publisher": {
+      "source": "publishers",
+      "rest": true,
+      "graphql": true,
+      "permissions": [
+        {
+          "role": "anonymous",
+          "actions": [ "read" ]
+        },
+        {
+          "role": "authenticated",
+          "actions": [ "create", "read", "update", "delete" ]
+        }
+      ],
+      "relationships": {
+        "books": {
+          "cardinality": "many",
+          "target.entity": "Book"
+        }
+      }
+    },
+    "Stock": {
+      "source": "stocks",
+      "rest": true,
+      "graphql": true,
+      "permissions": [
+        {
+          "role": "anonymous",
+          "actions": [ "create", "read", "update" ]
+        },
+        {
+          "role": "authenticated",
+          "actions": [ "create", "read", "update", "delete" ]
+        }
+      ]
+    },
+    "Book": {
+      "source": "books",
+      "permissions": [
+        {
+          "role": "anonymous",
+          "actions": [ "read" ]
+        },
+        {
+          "role": "authenticated",
+          "actions": [ "create", "read", "update", "delete" ]
+        }
+      ],
+      "relationships": {
+        "publishers": {
+          "cardinality": "one",
+          "target.entity": "Publisher"
+        },
+        "websiteplacement": {
+          "cardinality": "one",
+          "target.entity": "BookWebsitePlacement"
+        },
+        "reviews": {
+          "cardinality": "many",
+          "target.entity": "Review"
+        },
+        "authors": {
+          "cardinality": "many",
+          "target.entity": "Author",
+          "linking.object": "book_author_link",
+          "linking.source.fields": [ "book_id" ],
+          "linking.target.fields": [ "author_id" ]
+        }
+      },
+      "mappings": {
+        "id": "id",
+        "title": "title"
+      }
+    },
+    "BookWebsitePlacement": {
+      "source": "book_website_placements",
+      "rest": true,
+      "graphql": true,
+      "permissions": [
+        {
+          "role": "anonymous",
+          "actions": [ "read" ]
+        },
+        {
+          "role": "authenticated",
+          "actions": [
+            "create",
+            "update",
+            {
+              "action": "delete",
+              "policy": {
+                "database": "@claims.id eq @item.id"
+              },
+              "fields": {
+                "include": [ "*" ],
+                "exclude": [ "id" ]
               }
-            ]
-          }
-        ],
-        "relationships": {
-          "books": {
-            "cardinality": "one",
-            "target.entity": "Book"
-          }
-        }
-      },
-      "Author": {
-        "source": "authors",
-        "rest": true,
-        "graphql": true,
-        "permissions": [
-          {
-            "role": "anonymous",
-            "actions": [ "read" ]
-          },
-          {
-            "role": "authenticated",
-            "actions": [ "create", "read", "update", "delete" ]
-          }
-        ],
-        "relationships": {
-          "books": {
-            "cardinality": "many",
-            "target.entity": "Book",
-            "linking.object": "book_author_link"
-          }
-        }
-      },
-      "Review": {
-        "source": "reviews",
-        "rest": true,
-        "permissions": [
-          {
-            "role": "anonymous",
-            "actions": [ "read" ]
-          },
-          {
-            "role": "authenticated",
-            "actions": [ "create", "read", "update", "delete" ]
-          }
-        ],
-        "relationships": {
-          "books": {
-            "cardinality": "one",
-            "target.entity": "Book"
-          }
-        }
-      },
-      "Comic": {
-        "source": "comics",
-        "rest": true,
-        "graphql": true,
-        "permissions": [
-          {
-            "role": "anonymous",
-            "actions": [ "read" ]
-          },
-          {
-            "role": "authenticated",
-            "actions": [ "create", "read", "update", "delete" ]
-          }
-        ]
-      },
-      "Broker": {
-        "source": "brokers",
-        "graphql": false,
-        "permissions": [
-          {
-            "role": "anonymous",
-            "actions": [ "read" ]
-          },
-          {
-            "role": "authenticated",
-            "actions": [ "create", "read", "update", "delete" ]
-          }
-        ]
-      },
-      "WebsiteUser": {
-        "source": "website_users",
-        "rest": false,
-        "permissions": [
-          {
-            "role": "anonymous",
-            "actions": [ "create", "read", "update", "delete" ]
-          },
-          {
-            "role": "authenticated",
-            "actions": [ "create", "read", "update", "delete" ]
-          }
-        ]
-      },
-      "SupportedType": {
-        "source": "type_table",
-        "rest": false,
-        "permissions": [
-          {
-            "role": "anonymous",
-            "actions": [ "create", "read", "update", "delete" ]
-          },
-          {
-            "role": "authenticated",
-            "actions": [ "create", "read", "update", "delete" ]
-          }
-        ]
-      },
-      "stocks_price": {
-        "source": "stocks_price",
-        "rest": false,
-        "permissions": [
-          {
-            "role": "anonymous",
-            "actions": [ "create", "read", "update", "delete" ]
-          },
-          {
-            "role": "authenticated",
-            "actions": [ "create", "read", "update", "delete" ]
-          }
-        ]
-      },
-      "Tree": {
-        "source": "trees",
-        "rest": true,
-        "permissions": [
-          {
-            "role": "anonymous",
-            "actions": [ "create", "read", "update", "delete" ]
-          },
-          {
-            "role": "authenticated",
-            "actions": [ "create", "read", "update", "delete" ]
-          }
-        ],
-        "mappings": {
-          "species": "Scientific Name",
-          "region": "United State's Region"
-        }
-      },
-      "Shrub": {
-        "source": "trees",
-        "rest": true,
-        "permissions": [
-          {
-            "role": "anonymous",
-            "actions": [ "create", "read", "update", "delete" ]
-          },
-          {
-            "role": "authenticated",
-            "actions": [ "create", "read", "update", "delete" ]
-          }
-        ],
-        "mappings": {
-          "species": "fancyName"
-        }
-      },
-      "Fungus": {
-        "source": "fungi",
-        "rest": true,
-        "permissions": [
-          {
-            "role": "anonymous",
-            "actions": [ "create", "read", "update", "delete" ]
-          },
-          {
-            "role": "authenticated",
-            "actions": [ "create", "read", "update", "delete" ]
-          }
-        ],
-        "mappings": {
-          "spores": "hazards"
-        }
-<<<<<<< HEAD
-      },
-      "Empty": {
-        "source": "empty_table",
-        "rest": true,
-        "permissions": [
-          {
-            "role": "anonymous",
-            "actions": [ "create", "read", "update", "delete" ]
-          },
-          {
-            "role": "authenticated",
-            "actions": [ "create", "read", "update", "delete" ]
-          }
-        ]
-      },
-      "books_view_all": {
-        "source": "books_view_all",
-        "rest": true,
-        "graphql": true,
-        "permissions": [
-          {
-            "role": "anonymous",
-            "actions": [ "read" ]
-          },
-          {
-            "role": "authenticated",
-            "actions": [ "create", "read", "update", "delete" ]
-          }
-        ],
-        "relationships": {
-        }
-      },
-      "stocks_view_selected": {
-        "source": "stocks_view_selected",
-        "rest": true,
-        "graphql": true,
-        "permissions": [
-          {
-            "role": "anonymous",
-            "actions": [ "read" ]
-          },
-          {
-            "role": "authenticated",
-            "actions": [ "create", "read", "update", "delete" ]
-          }
-        ],
-        "relationships": {
-        }
-      },
-      "books_publishers_view_composite": {
-        "source": "books_publishers_view_composite",
-        "rest": true,
-        "graphql": true,
-        "permissions": [
-          {
-            "role": "anonymous",
-            "actions": [ "read" ]
-          },
-          {
-            "role": "authenticated",
-            "actions": [ "create", "read", "update", "delete" ]
-          }
-        ],
-        "relationships": {
-=======
+            }
+          ]
+        }
+      ],
+      "relationships": {
+        "books": {
+          "cardinality": "one",
+          "target.entity": "Book"
+        }
+      }
+    },
+    "Author": {
+      "source": "authors",
+      "rest": true,
+      "graphql": true,
+      "permissions": [
+        {
+          "role": "anonymous",
+          "actions": [ "read" ]
+        },
+        {
+          "role": "authenticated",
+          "actions": [ "create", "read", "update", "delete" ]
+        }
+      ],
+      "relationships": {
+        "books": {
+          "cardinality": "many",
+          "target.entity": "Book",
+          "linking.object": "book_author_link"
+        }
+      }
+    },
+    "Review": {
+      "source": "reviews",
+      "rest": true,
+      "permissions": [
+        {
+          "role": "anonymous",
+          "actions": [ "read" ]
+        },
+        {
+          "role": "authenticated",
+          "actions": [ "create", "read", "update", "delete" ]
+        }
+      ],
+      "relationships": {
+        "books": {
+          "cardinality": "one",
+          "target.entity": "Book"
+        }
+      }
+    },
+    "Comic": {
+      "source": "comics",
+      "rest": true,
+      "graphql": true,
+      "permissions": [
+        {
+          "role": "anonymous",
+          "actions": [ "read" ]
+        },
+        {
+          "role": "authenticated",
+          "actions": [ "create", "read", "update", "delete" ]
+        }
+      ]
+    },
+    "Broker": {
+      "source": "brokers",
+      "graphql": false,
+      "permissions": [
+        {
+          "role": "anonymous",
+          "actions": [ "read" ]
+        },
+        {
+          "role": "authenticated",
+          "actions": [ "create", "read", "update", "delete" ]
+        }
+      ]
+    },
+    "WebsiteUser": {
+      "source": "website_users",
+      "rest": false,
+      "permissions": [
+        {
+          "role": "anonymous",
+          "actions": [ "create", "read", "update", "delete" ]
+        },
+        {
+          "role": "authenticated",
+          "actions": [ "create", "read", "update", "delete" ]
+        }
+      ]
+    },
+    "SupportedType": {
+      "source": "type_table",
+      "rest": false,
+      "permissions": [
+        {
+          "role": "anonymous",
+          "actions": [ "create", "read", "update", "delete" ]
+        },
+        {
+          "role": "authenticated",
+          "actions": [ "create", "read", "update", "delete" ]
+        }
+      ]
+    },
+    "stocks_price": {
+      "source": "stocks_price",
+      "rest": false,
+      "permissions": [
+        {
+          "role": "anonymous",
+          "actions": [ "create", "read", "update", "delete" ]
+        },
+        {
+          "role": "authenticated",
+          "actions": [ "create", "read", "update", "delete" ]
+        }
+      ]
+    },
+    "Tree": {
+      "source": "trees",
+      "rest": true,
+      "permissions": [
+        {
+          "role": "anonymous",
+          "actions": [ "create", "read", "update", "delete" ]
+        },
+        {
+          "role": "authenticated",
+          "actions": [ "create", "read", "update", "delete" ]
+        }
+      ],
+      "mappings": {
+        "species": "Scientific Name",
+        "region": "United State's Region"
+      }
+    },
+    "Shrub": {
+      "source": "trees",
+      "rest": true,
+      "permissions": [
+        {
+          "role": "anonymous",
+          "actions": [ "create", "read", "update", "delete" ]
+        },
+        {
+          "role": "authenticated",
+          "actions": [ "create", "read", "update", "delete" ]
+        }
+      ],
+      "mappings": {
+        "species": "fancyName"
+      }
+    },
+    "Fungus": {
+      "source": "fungi",
+      "rest": true,
+      "permissions": [
+        {
+          "role": "anonymous",
+          "actions": [ "create", "read", "update", "delete" ]
+        },
+        {
+          "role": "authenticated",
+          "actions": [ "create", "read", "update", "delete" ]
+        }
+      ],
+      "mappings": {
+        "spores": "hazards"
+      }
+    },
+    "Empty": {
+      "source": "empty_table",
+      "rest": true,
+      "permissions": [
+        {
+          "role": "anonymous",
+          "actions": [ "create", "read", "update", "delete" ]
+        },
+        {
+          "role": "authenticated",
+          "actions": [ "create", "read", "update", "delete" ]
+        }
       ]
     },
     "books_view_all": {
@@ -432,8 +366,10 @@
         {
           "role": "authenticated",
           "actions": [ "create", "read", "update", "delete" ]
->>>>>>> 824b48e0
-        }
+        }
+      ],
+      "relationships": {
       }
     }
-  }+  }
+}