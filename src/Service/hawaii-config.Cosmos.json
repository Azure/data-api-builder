--- conflicted
+++ resolved
@@ -35,13 +35,8 @@
       "rest": false,
       "graphql": {
         "type": {
-<<<<<<< HEAD
-          "singular": "Planetrock",
-          "plural": "Planetrocks"
-=======
           "singular": "Planet",
           "plural": "Planets"
->>>>>>> 55b6a9f0
         }
       },
       "permissions": [
